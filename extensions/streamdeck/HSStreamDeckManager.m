--- conflicted
+++ resolved
@@ -14,7 +14,7 @@
 
 static void HIDReport(void* deviceRef, IOReturn result, void* sender, IOHIDReportType type, uint32_t reportID, uint8_t *report, CFIndex reportLength) {
     HSStreamDeckDevice *device = (__bridge HSStreamDeckDevice*)deviceRef;
-    
+
     uint8_t inputType = report[1];
     if (inputType == 0x00) {
         // -------------
@@ -45,7 +45,7 @@
         uint16_t startY = ((uint16_t)report[8]) | (((uint16_t)report[9]) << 8);
         uint16_t endX = 0;
         uint16_t endY = 0;
-        
+
         uint8_t eventType = report[4];
         if (eventType == 0x01) {
             // ------------
@@ -65,7 +65,7 @@
             endX = ((uint16_t)report[10]) | (((uint16_t)report[11]) << 8);
             endY = ((uint16_t)report[12]) | (((uint16_t)report[13]) << 8);
         }
-        
+
         [device deviceDidSendScreenTouch:eventTypeString startX:startX startY:startY endX:endX endY:endY];
     } else if (inputType == 0x03) {
         // --------------
@@ -152,11 +152,7 @@
                                           productIDKey: @USB_PID_STREAMDECK_ORIGINAL_V2};
         NSDictionary *matchMini       = @{vendorIDKey:  @USB_VID_ELGATO,
                                           productIDKey: @USB_PID_STREAMDECK_MINI};
-<<<<<<< HEAD
-        NSDictionary *matchMiniV2       = @{vendorIDKey:  @USB_VID_ELGATO,
-=======
         NSDictionary *matchMiniV2     = @{vendorIDKey:  @USB_VID_ELGATO,
->>>>>>> da30a6e8
                                           productIDKey: @USB_PID_STREAMDECK_MINI_V2};
         NSDictionary *matchXL         = @{vendorIDKey:  @USB_VID_ELGATO,
                                           productIDKey: @USB_PID_STREAMDECK_XL};
@@ -258,7 +254,7 @@
         case USB_PID_STREAMDECK_MINI:
             deck = [[HSStreamDeckDeviceMini alloc] initWithDevice:device manager:self];
             break;
-            
+
         case USB_PID_STREAMDECK_MINI_V2:
             deck = [[HSStreamDeckDeviceMini alloc] initWithDevice:device manager:self];
             break;
@@ -278,7 +274,7 @@
         case USB_PID_STREAMDECK_PLUS:
             deck = [[HSStreamDeckDevicePlus alloc] initWithDevice:device manager:self];
             break;
-            
+
         default:
             NSLog(@"deviceDidConnect from unknown device: %d", productID.intValue);
             break;
