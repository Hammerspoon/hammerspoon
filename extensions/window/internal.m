--- conflicted
+++ resolved
@@ -148,16 +148,9 @@
 ///  * A point-table containing the absolute co-ordinates of the top left corner of the window
 static int window__topleft(lua_State* L) {
     LuaSkin *skin = [LuaSkin sharedWithState:L];
-<<<<<<< HEAD
-    [skin checkArgs:LS_TUSERDATA, "hs.window", LS_TBREAK];
-
-    AXUIElementRef win = get_window_arg(L, 1);
-    [skin pushNSPoint:get_window_topleft(win)];
-=======
     [skin checkArgs:LS_TUSERDATA, USERDATA_TAG, LS_TBREAK];
     HSwindow *win = [skin toNSObjectAtIndex:1];
     [skin pushNSPoint:win.topLeft];
->>>>>>> 4095eb03
     return 1;
 }
 
@@ -172,16 +165,9 @@
 ///  * A size-table containing the width and height of the window
 static int window__size(lua_State* L) {
     LuaSkin *skin = [LuaSkin sharedWithState:L];
-<<<<<<< HEAD
-    [skin checkArgs:LS_TUSERDATA, "hs.window", LS_TBREAK];
-
-    AXUIElementRef win = get_window_arg(L, 1);
-    [skin pushNSSize:get_window_size(win)];
-=======
     [skin checkArgs:LS_TUSERDATA, USERDATA_TAG, LS_TBREAK];
     HSwindow *win = [skin toNSObjectAtIndex:1];
     [skin pushNSSize:win.size];
->>>>>>> 4095eb03
     return 1;
 }
 
@@ -196,22 +182,9 @@
 ///  * The `hs.window` object
 static int window__settopleft(lua_State* L) {
     LuaSkin *skin = [LuaSkin sharedWithState:L];
-<<<<<<< HEAD
-    [skin checkArgs:LS_TUSERDATA, "hs.window", LS_TTABLE, LS_TBREAK];
-
-    AXUIElementRef win = get_window_arg(L, 1);
-    NSPoint thePoint = [skin tableToPointAtIndex:2];
-
-    CFTypeRef positionStorage = (CFTypeRef)(AXValueCreate(kAXValueCGPointType, (const void *)&thePoint));
-    AXUIElementSetAttributeValue(win, (CFStringRef)NSAccessibilityPositionAttribute, positionStorage);
-    if (positionStorage)
-        CFRelease(positionStorage);
-
-=======
     [skin checkArgs:LS_TUSERDATA, USERDATA_TAG, LS_TTABLE, LS_TBREAK];
     HSwindow *win = [skin toNSObjectAtIndex:1];
     win.topLeft = [skin tableToPointAtIndex:2];
->>>>>>> 4095eb03
     lua_pushvalue(L, 1);
     return 1;
 }
@@ -230,22 +203,9 @@
 ///  * The `hs.window` object
 static int window__setsize(lua_State* L) {
     LuaSkin *skin = [LuaSkin sharedWithState:L];
-<<<<<<< HEAD
-    [skin checkArgs:LS_TUSERDATA, "hs.window", LS_TTABLE, LS_TBREAK];
-
-    AXUIElementRef win = get_window_arg(L, 1);
-    NSSize theSize = [skin tableToSizeAtIndex:2];
-
-    CFTypeRef sizeStorage = (CFTypeRef)(AXValueCreate(kAXValueCGSizeType, (const void *)&theSize));
-    AXUIElementSetAttributeValue(win, (CFStringRef)NSAccessibilitySizeAttribute, sizeStorage);
-    if (sizeStorage)
-        CFRelease(sizeStorage);
-
-=======
     [skin checkArgs:LS_TUSERDATA, USERDATA_TAG, LS_TTABLE, LS_TBREAK];
     HSwindow *win = [skin toNSObjectAtIndex:1];
     win.size = [skin tableToSizeAtIndex:2];
->>>>>>> 4095eb03
     lua_pushvalue(L, 1);
     return 1;
 }
@@ -580,38 +540,6 @@
     return 0;
 }
 
-<<<<<<< HEAD
-// used by hs.window.snapshotForID and hs.window:snapshot
-
-static int snapshot_common_code(lua_State* L, CGWindowID windowID, CGWindowImageOption makeOpaque) {
-        LuaSkin *skin = [LuaSkin sharedWithState:L];
-//         CGRect windowRect = { get_window_topleft(win), get_window_size(win) };
-        CGRect windowRect = CGRectNull ;
-
-        CFArrayRef targetWindow = CFArrayCreate(NULL, (const void **)(&windowID), 1, NULL);
-        CGImageRef windowImage = CGWindowListCreateImageFromArray(
-              windowRect,
-              targetWindow,
-              kCGWindowImageBoundsIgnoreFraming | makeOpaque);
-        CFRelease(targetWindow);
-
-        if (!windowImage) {
-            [skin logBreadcrumb:[NSString stringWithFormat:@"hs.window::snapshot: ERROR: CGWindowListCreateImageFromArray failed for windowID: %ld", (long) windowID]];
-            return 0;
-        }
-
-        NSImage *newImage = [[NSImage alloc] initWithCGImage:windowImage size:windowRect.size] ;
-
-        CGImageRelease(windowImage) ;
-
-        [skin pushNSObject:newImage] ;
-        return 1 ;
-}
-
-// I could have overloaded snapshot, but if we ever do split the module functions and the window object methods, it would be... problematic to document since syntax and function/method designations would differ and our current documentation processor can't handle that.
-
-=======
->>>>>>> 4095eb03
 /// hs.window.snapshotForID(ID [, keepTransparency]) -> hs.image-object
 /// Function
 /// Returns a snapshot of the window specified by the ID as an `hs.image` object
@@ -647,19 +575,12 @@
 /// Notes:
 ///  * See also function `hs.window.snapshotForID()`
 static int window_snapshot(lua_State* L) {
-<<<<<<< HEAD
-    LuaSkin *skin = [LuaSkin sharedWithState:L] ;
-    AXUIElementRef win = get_window_arg(L, 1);
-    CGWindowID windowID;
-    AXError err = _AXUIElementGetWindow(win, &windowID);
-=======
     LuaSkin *skin = [LuaSkin sharedWithState:L];
     [skin checkArgs:LS_TUSERDATA, USERDATA_TAG, LS_TBREAK];
     HSwindow *win = [skin toNSObjectAtIndex:1];
     [skin pushNSObject:[win snapshot:lua_toboolean(L, 2)]];
     return 1;
 }
->>>>>>> 4095eb03
 
 #pragma mark - Lua<->NSObject Conversion Functions
 // These must not throw a lua error to ensure LuaSkin can safely be used from Objective-C
@@ -681,13 +602,8 @@
     if (luaL_testudata(L, idx, USERDATA_TAG)) {
         value = get_objectFromUserdata(__bridge HSwindow, L, idx, USERDATA_TAG);
     } else {
-<<<<<<< HEAD
-        [skin logWarn:@"hs.window:snapshot() Unable to retrieve CGWindowID for specified window."] ;
-        return 0 ;
-=======
         [skin logError:[NSString stringWithFormat:@"expected %s object, found %s", USERDATA_TAG,
                         lua_typename(L, lua_type(L, idx))]];
->>>>>>> 4095eb03
     }
     return value;
 }
