--- conflicted
+++ resolved
@@ -4,11 +4,7 @@
 @import SystemConfiguration.SCDynamicStoreCopyDHCPInfo ;
 
 #define USERDATA_TAG    "hs.network.configuration"
-<<<<<<< HEAD
-static LSRefTable       refTable          = LUA_NOREF;
-=======
 static LSRefTable       refTable;
->>>>>>> dc031fbb
 static dispatch_queue_t dynamicStoreQueue = nil ;
 
 #define get_structFromUserdata(objType, L, idx) ((objType *)luaL_checkudata(L, idx, USERDATA_TAG))
