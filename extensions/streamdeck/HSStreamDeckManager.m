--- conflicted
+++ resolved
@@ -277,15 +277,11 @@
         case USB_PID_STREAMDECK_PLUS:
             deck = [[HSStreamDeckDevicePlus alloc] initWithDevice:device manager:self];
             break;
-<<<<<<< HEAD
         
         case USB_PID_STREAMDECK_PEDAL:
             deck = [[HSStreamDeckDevicePedal alloc] initWithDevice:device manager:self];
             break;
             
-=======
-
->>>>>>> 7e2666f0
         default:
             NSLog(@"deviceDidConnect from unknown device: %d", productID.intValue);
             break;
