@import Cocoa ;

#pragma clang diagnostic push
#pragma clang diagnostic ignored "-Wauto-import"
@import LuaSkin ;
#pragma clang diagnostic pop

static const char *USERDATA_TAG = "hs.canvas.matrix" ;
<<<<<<< HEAD
static LSRefTable refTable = LUA_NOREF;
=======
static LSRefTable refTable;
>>>>>>> dc031fbb

#pragma mark - Support Functions and Classes

#pragma mark - Module Functions

/// hs.canvas.matrix.identity() -> matrixObject
/// Constructor
/// Specifies the identity matrix.  Resets all existing transformations when applied as a method to an existing matrixObject.
///
/// Parameters:
///  * None
///
/// Returns:
///  * the identity matrix.
///
/// Notes:
///  * The identity matrix can be thought of as "apply no transformations at all" or "render as specified".
///  * Mathematically this is represented as:
/// ~~~
/// [ 1,  0,  0 ]
/// [ 0,  1,  0 ]
/// [ 0,  0,  1 ]
/// ~~~
static int matrix_identity(lua_State *L) {
    LuaSkin *skin = [LuaSkin sharedWithState:L] ;
    [skin checkArgs:LS_TTABLE | LS_TOPTIONAL,
                    LS_TBREAK] ;
    [skin pushNSObject:[NSAffineTransform transform]] ;
    return 1;
}

#pragma mark - Module Methods

/// hs.canvas.matrix:invert() -> matrixObject
/// Method
/// Generates the mathematical inverse of the matrix.  This method cannot be used as a constructor.
///
/// Parameters:
///  * None
///
/// Returns:
///  * the inverted matrix.
///
/// Notes:
///  * Inverting a matrix which represents a series of transformations has the effect of reversing or undoing the original transformations.
///  * This is useful when used with [hs.canvas.matrix.append](#append) to undo a previously applied transformation without actually replacing all of the transformations which may have been applied to a canvas element.
static int matrix_invert(lua_State *L) {
    LuaSkin *skin = [LuaSkin sharedWithState:L] ;
    [skin checkArgs:LS_TTABLE,
                    LS_TBREAK] ;
    NSAffineTransform *transform = [skin luaObjectAtIndex:1 toClass:"NSAffineTransform"] ;
    [transform invert] ;
    [skin pushNSObject:transform] ;
    return 1 ;
}

/// hs.canvas.matrix:append(matrix) -> matrixObject
/// Method
/// Appends the specified matrix transformations to the matrix and returns the new matrix.  This method cannot be used as a constructor.
///
/// Parameters:
///  * `matrix` - the table to append to the current matrix.
///
/// Returns:
///  * the new matrix
///
/// Notes:
///  * Mathematically this method multiples the original matrix by the new one and returns the result of the multiplication.
///  * You can use this method to "stack" additional transformations on top of existing transformations, without having to know what the existing transformations in effect for the canvas element are.
static int matrix_append(lua_State *L) {
    LuaSkin *skin = [LuaSkin sharedWithState:L] ;
    [skin checkArgs:LS_TTABLE,
                    LS_TTABLE,
                    LS_TBREAK] ;
    NSAffineTransform *transform1 = [skin luaObjectAtIndex:1 toClass:"NSAffineTransform"] ;
    NSAffineTransform *transform2 = [skin luaObjectAtIndex:2 toClass:"NSAffineTransform"] ;
    [transform1 appendTransform:transform2] ;
    [skin pushNSObject:transform1] ;
    return 1 ;
}

/// hs.canvas.matrix:prepend(matrix) -> matrixObject
/// Method
/// Prepends the specified matrix transformations to the matrix and returns the new matrix.  This method cannot be used as a constructor.
///
/// Parameters:
///  * `matrix` - the table to append to the current matrix.
///
/// Returns:
///  * the new matrix
///
/// Notes:
///  * Mathematically this method multiples the new matrix by the original one and returns the result of the multiplication.
///  * You can use this method to apply a transformation *before* the currently applied transformations, without having to know what the existing transformations in effect for the canvas element are.
static int matrix_prepend(lua_State *L) {
    LuaSkin *skin = [LuaSkin sharedWithState:L] ;
    [skin checkArgs:LS_TTABLE,
                    LS_TTABLE,
                    LS_TBREAK] ;
    NSAffineTransform *transform1 = [skin luaObjectAtIndex:1 toClass:"NSAffineTransform"] ;
    NSAffineTransform *transform2 = [skin luaObjectAtIndex:2 toClass:"NSAffineTransform"] ;
    [transform1 prependTransform:transform2] ;
    [skin pushNSObject:transform1] ;
    return 1 ;
}

/// hs.canvas.matrix:rotate(angle) -> matrixObject
/// Method
/// Applies a rotation of the specified number of degrees to the transformation matrix.  This method can be used as a constructor or a method.
///
/// Parameters:
///  * `angle` - the number of degrees to rotate in a clockwise direction.
///
/// Returns:
///  * the new matrix
///
/// Notes:
///  * The rotation of an element this matrix is applied to will be rotated about the origin (zero point).  To rotate an object about another point (its center for example), prepend a translation to the point to rotate about, and append a translation reversing the initial translation.
///    * e.g. `hs.canvas.matrix.translate(x, y):rotate(angle):translate(-x, -y)`
static int matrix_rotate(lua_State *L) {
    LuaSkin *skin = [LuaSkin sharedWithState:L] ;
    NSAffineTransform *transform = [NSAffineTransform transform] ;
    int argsAt = 2 ;
    if (lua_type(L, 1) == LUA_TNUMBER) {
        [skin checkArgs:LS_TNUMBER,
                        LS_TBREAK] ;
        argsAt = 1 ;
    } else {
        [skin checkArgs:LS_TTABLE,
                        LS_TNUMBER,
                        LS_TBREAK] ;
        transform = [skin luaObjectAtIndex:1 toClass:"NSAffineTransform"] ;
    }
    [transform rotateByDegrees:lua_tonumber(L, argsAt)] ;
    [skin pushNSObject:transform] ;
    return 1 ;
}

/// hs.canvas.matrix:scale(xFactor, [yFactor]) -> matrixObject
/// Method
/// Applies a scaling transformation to the matrix.  This method can be used as a constructor or a method.
///
/// Parameters:
///  * `xFactor` - the scaling factor to apply to the object in the horizontal orientation.
///  * `yFactor` - an optional argument specifying a different scaling factor in the vertical orientation.  If this argument is not provided, the `xFactor` argument will be used for both orientations.
///
/// Returns:
///  * the new matrix
static int matrix_scale(lua_State *L) {
    LuaSkin *skin = [LuaSkin sharedWithState:L] ;
    NSAffineTransform *transform = [NSAffineTransform transform] ;
    int argsAt = 2 ;
    if (lua_type(L, 1) == LUA_TNUMBER) {
        [skin checkArgs:LS_TNUMBER,
                        LS_TNUMBER | LS_TOPTIONAL,
                        LS_TBREAK] ;
        argsAt = 1 ;
    } else {
        [skin checkArgs:LS_TTABLE,
                        LS_TNUMBER,
                        LS_TNUMBER | LS_TOPTIONAL,
                        LS_TBREAK] ;
        transform = [skin luaObjectAtIndex:1 toClass:"NSAffineTransform"] ;
    }
    CGFloat scaleX = lua_tonumber(L, argsAt) ;
    CGFloat scaleY = (lua_gettop(L) == (argsAt + 1)) ? lua_tonumber(L, (argsAt + 1)) : scaleX ;
    [transform scaleXBy:scaleX yBy:scaleY] ;
    [skin pushNSObject:transform] ;
    return 1 ;
}

/// hs.canvas.matrix:shear(xFactor, [yFactor]) -> matrixObject
/// Method
/// Applies a shearing transformation to the matrix.  This method can be used as a constructor or a method.
///
/// Parameters:
///  * `xFactor` - the shearing factor to apply to the object in the horizontal orientation.
///  * `yFactor` - an optional argument specifying a different shearing factor in the vertical orientation.  If this argument is not provided, the `xFactor` argument will be used for both orientations.
///
/// Returns:
///  * the new matrix
static int matrix_shear(lua_State *L) {
    LuaSkin *skin = [LuaSkin sharedWithState:L] ;
    NSAffineTransform *transform = [NSAffineTransform transform] ;
    int argsAt = 2 ;
    if (lua_type(L, 1) == LUA_TNUMBER) {
        [skin checkArgs:LS_TNUMBER,
                        LS_TNUMBER | LS_TOPTIONAL,
                        LS_TBREAK] ;
        argsAt = 1 ;
    } else {
        [skin checkArgs:LS_TTABLE,
                        LS_TNUMBER,
                        LS_TNUMBER | LS_TOPTIONAL,
                        LS_TBREAK] ;
        transform = [skin luaObjectAtIndex:1 toClass:"NSAffineTransform"] ;
    }
    CGFloat shearX = lua_tonumber(L, argsAt) ;
    CGFloat shearY = (lua_gettop(L) == (argsAt + 1)) ? lua_tonumber(L, (argsAt + 1)) : shearX ;

    NSAffineTransform       *operation = [NSAffineTransform transform] ;
    NSAffineTransformStruct opStruct   = [operation transformStruct] ;
    opStruct.m12 = shearX ;
    opStruct.m21 = shearY ;
    [operation setTransformStruct:opStruct] ;
    [transform appendTransform:operation] ;
    [skin pushNSObject:transform] ;
    return 1 ;
}

/// hs.canvas.matrix:translate(x, y) -> matrixObject
/// Method
/// Applies a translation transformation to the matrix.  This method can be used as a constructor or a method.
///
/// Parameters:
///  * `x` - the distance to translate the object in the horizontal direction.
///  * `y` - the distance to translate the object in the vertical direction.
///
/// Returns:
///  * the new matrix
static int matrix_translate(lua_State *L) {
    LuaSkin *skin = [LuaSkin sharedWithState:L] ;
    NSAffineTransform *transform = [NSAffineTransform transform] ;
    int argsAt = 2 ;
    if (lua_type(L, 1) == LUA_TNUMBER) {
        [skin checkArgs:LS_TNUMBER,
                        LS_TNUMBER | LS_TOPTIONAL,
                        LS_TBREAK] ;
        argsAt = 1 ;
    } else {
        [skin checkArgs:LS_TTABLE,
                        LS_TNUMBER,
                        LS_TNUMBER | LS_TOPTIONAL,
                        LS_TBREAK] ;
        transform = [skin luaObjectAtIndex:1 toClass:"NSAffineTransform"] ;
    }
    CGFloat translateX = lua_tonumber(L, argsAt) ;
    CGFloat translateY = (lua_gettop(L) == (argsAt + 1)) ? lua_tonumber(L, (argsAt + 1)) : translateX ;
    [transform translateXBy:translateX yBy:translateY] ;
    [skin pushNSObject:transform] ;
    return 1 ;
}

#pragma mark - Module Constants

#pragma mark - Lua<->NSObject Conversion Functions

static int pushNSAffineTransform(lua_State *L, id obj) {
    LuaSkin *skin = [LuaSkin sharedWithState:L] ;
    if ([obj isKindOfClass:[NSAffineTransform class]]) {
        NSAffineTransformStruct structure = [(NSAffineTransform *)obj transformStruct] ;
        lua_newtable(L) ;
          lua_pushnumber(L, structure.m11) ; lua_setfield(L, -2, "m11") ;
          lua_pushnumber(L, structure.m12) ; lua_setfield(L, -2, "m12") ;
          lua_pushnumber(L, structure.m21) ; lua_setfield(L, -2, "m21") ;
          lua_pushnumber(L, structure.m22) ; lua_setfield(L, -2, "m22") ;
          lua_pushnumber(L, structure.tX) ;  lua_setfield(L, -2, "tX") ;
          lua_pushnumber(L, structure.tY) ;  lua_setfield(L, -2, "tY") ;
          lua_pushstring(L, "NSAffineTransform") ; lua_setfield(L, -2, "__luaSkinType") ;

        luaL_getmetatable(L, USERDATA_TAG) ;
        lua_setmetatable(L, -2) ;
    } else {
        [skin logError:[NSString stringWithFormat:@"expected NSAffineTransform, found %@",
                                                   [obj className]]] ;
        lua_pushnil(L) ;
    }
    return 1 ;
}

static id toNSAffineTransformFromLua(lua_State *L, int idx) {
    LuaSkin *skin = [LuaSkin sharedWithState:L] ;
    NSAffineTransform  *value = [NSAffineTransform transform] ;
    NSAffineTransformStruct structure = [value transformStruct] ;
    if (lua_type(L, idx) == LUA_TTABLE) {
        idx = lua_absindex(L, idx) ;
        if (lua_getfield(L, idx, "m11") == LUA_TNUMBER) {
            structure.m11 = lua_tonumber(L, -1) ;
        } else {
            [skin logError:@"NSAffineTransform field m11 is not a number"] ;
        }
        lua_pop(L, 1) ;
        if (lua_getfield(L, idx, "m12") == LUA_TNUMBER) {
            structure.m12 = lua_tonumber(L, -1) ;
        } else {
            [skin logError:@"NSAffineTransform field m12 is not a number"] ;
        }
        lua_pop(L, 1) ;
        if (lua_getfield(L, idx, "m21") == LUA_TNUMBER) {
            structure.m21 = lua_tonumber(L, -1) ;
        } else {
            [skin logError:@"NSAffineTransform field m21 is not a number"] ;
        }
        lua_pop(L, 1) ;
        if (lua_getfield(L, idx, "m22") == LUA_TNUMBER) {
            structure.m22 = lua_tonumber(L, -1) ;
        } else {
            [skin logError:@"NSAffineTransform field m22 is not a number"] ;
        }
        lua_pop(L, 1) ;
        if (lua_getfield(L, idx, "tX") == LUA_TNUMBER) {
            structure.tX = lua_tonumber(L, -1) ;
        } else {
            [skin logError:@"NSAffineTransform field tX is not a number"] ;
        }
        lua_pop(L, 1) ;
        if (lua_getfield(L, idx, "tY") == LUA_TNUMBER) {
            structure.tY = lua_tonumber(L, -1) ;
        } else {
            [skin logError:@"NSAffineTransform field tY is not a number"] ;
        }
        lua_pop(L, 1) ;
    } else {
        [skin logError:[NSString stringWithFormat:@"expected NSAffineTransform table, found %s",
                                                  lua_typename(L, lua_type(L, idx))]] ;
    }

    [value setTransformStruct:structure] ;
    return value ;
}

#pragma mark - Hammerspoon/Lua Infrastructure

// Functions for returned object when module loads
static luaL_Reg moduleLib[] = {
    {"identity",    matrix_identity},
    {"rotate",      matrix_rotate},
    {"translate",   matrix_translate},
    {"scale",       matrix_scale},
    {"shear",       matrix_shear},
    {"append",      matrix_append},
    {"prepend",     matrix_prepend},
    {"invert",      matrix_invert},

    {NULL, NULL}
};

// // Metatable for module, if needed
// static const luaL_Reg module_metaLib[] = {
//     {"__gc", meta_gc},
//     {NULL,   NULL}
// };

int luaopen_hs_canvas_matrix_internal(lua_State* L) {
    LuaSkin *skin = [LuaSkin sharedWithState:L] ;
    refTable = [skin registerLibrary:USERDATA_TAG functions:moduleLib metaFunctions:nil] ; // or module_metaLib

    [skin registerPushNSHelper:pushNSAffineTransform         forClass:"NSAffineTransform"];
    [skin registerLuaObjectHelper:toNSAffineTransformFromLua forClass:"NSAffineTransform"
                                                     withTableMapping:"NSAffineTransform"];

    return 1;
}<|MERGE_RESOLUTION|>--- conflicted
+++ resolved
@@ -6,11 +6,7 @@
 #pragma clang diagnostic pop
 
 static const char *USERDATA_TAG = "hs.canvas.matrix" ;
-<<<<<<< HEAD
-static LSRefTable refTable = LUA_NOREF;
-=======
 static LSRefTable refTable;
->>>>>>> dc031fbb
 
 #pragma mark - Support Functions and Classes
 
