# Uncomment this line to define a global platform for your project
platform :osx, '10.12'

inhibit_all_warnings!

source 'https://github.com/CocoaPods/Specs.git'

project 'Hammerspoon', 'Profile' => :debug

target 'Hammerspoon' do
pod 'ASCIImage', '1.0.0'
pod 'CocoaLumberjack', '3.5.3'
pod 'CocoaAsyncSocket', '7.6.4'
pod 'CocoaHTTPServer', '2.3'
pod 'PocketSocket/Client', '1.0.1'
<<<<<<< HEAD
pod 'Sentry', :git => 'https://github.com/getsentry/sentry-cocoa.git', :tag => '5.0.0'
pod 'Sparkle', '1.22.0', :configurations => ['Release']
pod 'MIKMIDI', '1.7.0'
pod 'ORSSerialPort', '2.1.0'
=======
pod 'Sentry', :git => 'https://github.com/getsentry/sentry-cocoa.git', :tag => '5.2.2'
pod 'Sparkle', '1.23.0', :configurations => ['Release']
pod 'MIKMIDI', '1.7.1'
>>>>>>> 8ec10bf3
end

post_install do |installer|
  installer.pods_project.targets.each do |target|
   puts "Enabling assertions in #{target.name}"
   target.build_configurations.each do |config|
     config.build_settings['ENABLE_NS_ASSERTIONS'] = 'YES'
   end
  end
end<|MERGE_RESOLUTION|>--- conflicted
+++ resolved
@@ -13,16 +13,10 @@
 pod 'CocoaAsyncSocket', '7.6.4'
 pod 'CocoaHTTPServer', '2.3'
 pod 'PocketSocket/Client', '1.0.1'
-<<<<<<< HEAD
-pod 'Sentry', :git => 'https://github.com/getsentry/sentry-cocoa.git', :tag => '5.0.0'
-pod 'Sparkle', '1.22.0', :configurations => ['Release']
-pod 'MIKMIDI', '1.7.0'
-pod 'ORSSerialPort', '2.1.0'
-=======
 pod 'Sentry', :git => 'https://github.com/getsentry/sentry-cocoa.git', :tag => '5.2.2'
 pod 'Sparkle', '1.23.0', :configurations => ['Release']
 pod 'MIKMIDI', '1.7.1'
->>>>>>> 8ec10bf3
+pod 'ORSSerialPort', '2.1.0'
 end
 
 post_install do |installer|
