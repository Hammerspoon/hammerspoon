#import <Cocoa/Cocoa.h>
#import <Carbon/Carbon.h>
#import <lauxlib.h>
#import "application.h"
#import "../window/window.h"

#define get_app(L, idx) *((AXUIElementRef*)luaL_checkudata(L, idx, "hs.application"))
#define nsobject_for_app(L, idx) [NSRunningApplication runningApplicationWithProcessIdentifier: pid_for_app(L, idx)]

static pid_t pid_for_app(lua_State* L, int idx) {
    get_app(L, idx); // type-checking
    lua_getuservalue(L, idx);
    lua_getfield(L, -1, "pid");
    pid_t p = lua_tonumber(L, -1);
    lua_pop(L, 2);
    return p;
}

static int application_gc(lua_State* L) {
    AXUIElementRef app = get_app(L, 1);
    CFRelease(app);
    return 0;
}

/// hs.application.frontmostApplication() -> app
/// Constructor
/// Returns the application object for the frontmost (active) application.  This is the application which currently receives key events.
static int application_frontmostapplication(lua_State* L) {
    NSRunningApplication* runningApp = [[NSWorkspace sharedWorkspace] frontmostApplication];
    if (runningApp)
        new_application(L, [runningApp processIdentifier]);
    else
        lua_pushnil(L);
return 1;
}

/// hs.application.runningApplications() -> app[]
/// Constructor
/// Returns all running apps.
static int application_runningapplications(lua_State* L) {
    lua_newtable(L);
    int i = 1;

    for (NSRunningApplication* runningApp in [[NSWorkspace sharedWorkspace] runningApplications]) {
        new_application(L, [runningApp processIdentifier]);
        lua_rawseti(L, -2, i++);
    }

    return 1;
}

/// hs.application.applicationForPID(pid) -> app or nil
/// Constructor
/// Returns the running app for the given pid, if it exists.
static int application_applicationforpid(lua_State* L) {
    pid_t pid = luaL_checknumber(L, 1);

    NSRunningApplication* runningApp = [NSRunningApplication runningApplicationWithProcessIdentifier:pid];

    if (runningApp)
        new_application(L, [runningApp processIdentifier]);
    else
        lua_pushnil(L);

    return 1;
}

/// hs.application.applicationsForBundleID(bundleid) -> app[]
/// Constructor
/// Returns any running apps that have the given bundleid.
static int application_applicationsForBundleID(lua_State* L) {
    const char* bundleid = luaL_checkstring(L, 1);
    NSString* bundleIdentifier = [NSString stringWithUTF8String:bundleid];

    lua_newtable(L);
    int i = 1;

    NSArray* runningApps = [NSRunningApplication runningApplicationsWithBundleIdentifier:bundleIdentifier];
    for (NSRunningApplication* runningApp in runningApps) {
        new_application(L, [runningApp processIdentifier]);
        lua_rawseti(L, -2, i++);
    }

    return 1;
}

/// hs.application:allWindows() -> window[]
/// Method
/// Returns all open windows owned by the given app.
static int application_allWindows(lua_State* L) {
    AXUIElementRef app = get_app(L, 1);

    lua_newtable(L);

    CFArrayRef windows;
    AXError result = AXUIElementCopyAttributeValues(app, kAXWindowsAttribute, 0, 100, &windows);
    if (result == kAXErrorSuccess) {
        for (NSInteger i = 0; i < CFArrayGetCount(windows); i++) {
            AXUIElementRef win = CFArrayGetValueAtIndex(windows, i);
            CFRetain(win);

            new_window(L, win);
            lua_rawseti(L, -2, (int)(i + 1));
        }
        CFRelease(windows);
    }

    return 1;
}

/// hs.application:mainWindow() -> window
/// Method
/// Returns the main window of the given app, or nil.
static int application_mainWindow(lua_State* L) {
    AXUIElementRef app = get_app(L, 1);

    CFTypeRef window;
    if (AXUIElementCopyAttributeValue(app, kAXMainWindowAttribute, &window) == kAXErrorSuccess) {
        new_window(L, window);
    }
    else {
        lua_pushnil(L);
    }

    return 1;
}

// a few private methods for app:activate(), defined in Lua

static int application__activate(lua_State* L) {
    NSRunningApplication* app = nsobject_for_app(L, 1);
    BOOL allWindows = lua_toboolean(L, 2);
    BOOL success = [app activateWithOptions:NSApplicationActivateIgnoringOtherApps | (allWindows ? NSApplicationActivateAllWindows : 0)];
    lua_pushboolean(L, success);
    return 1;
}

static int application__focusedwindow(lua_State* L) {
    AXUIElementRef app = get_app(L, 1);
    CFTypeRef window;
    if (AXUIElementCopyAttributeValue(app, (CFStringRef)NSAccessibilityFocusedWindowAttribute, &window) == kAXErrorSuccess) {
        new_window(L, window);
    }
    else {
        lua_pushnil(L);
    }
    return 1;
}

static int application_isunresponsive(lua_State* L) {
    // lol apple
    typedef int CGSConnectionID;
    CG_EXTERN CGSConnectionID CGSMainConnectionID(void);
    bool CGSEventIsAppUnresponsive(CGSConnectionID cid, const ProcessSerialNumber *psn);
    // srsly come on now

    pid_t pid = pid_for_app(L, 1);
    ProcessSerialNumber psn;
    GetProcessForPID(pid, &psn);

    CGSConnectionID conn = CGSMainConnectionID();
    bool is = CGSEventIsAppUnresponsive(conn, &psn);

    lua_pushboolean(L, is);
    return 1;
}

static int application__bringtofront(lua_State* L) {
    pid_t pid = pid_for_app(L, 1);
    BOOL allWindows = lua_toboolean(L, 2);
    ProcessSerialNumber psn;
    GetProcessForPID(pid, &psn);
    BOOL success = (SetFrontProcessWithOptions(&psn, allWindows ? 0 : kSetFrontProcessFrontWindowOnly) == noErr);
    lua_pushboolean(L, success);
    return 1;
}

/// hs.application:title() -> string
/// Method
/// Returns the localized name of the app (in UTF8).
static int application_title(lua_State* L) {
    NSRunningApplication* app = nsobject_for_app(L, 1);
    lua_pushstring(L, [[app localizedName] UTF8String]);
    return 1;
}

/// hs.application:bundleID() -> string
/// Method
/// Returns the bundle identifier of the app.
static int application_bundleID(lua_State* L) {
    NSRunningApplication* app = nsobject_for_app(L, 1);
    lua_pushstring(L, [[app bundleIdentifier] UTF8String]);
    return 1;
}

/// hs.application:unhide() -> success
/// Method
/// Unhides the app (and all its windows) if it's hidden.
static int application_unhide(lua_State* L) {
    AXUIElementRef app = get_app(L, 1);
    BOOL success = (AXUIElementSetAttributeValue(app, (CFStringRef)NSAccessibilityHiddenAttribute, kCFBooleanFalse) == kAXErrorSuccess);
    lua_pushboolean(L, success);
    return 1;
}

/// hs.application:hide() -> success
/// Method
/// Hides the app (and all its windows).
static int application_hide(lua_State* L) {
    AXUIElementRef app = get_app(L, 1);
    BOOL success = (AXUIElementSetAttributeValue(app, (CFStringRef)NSAccessibilityHiddenAttribute, kCFBooleanTrue) == kAXErrorSuccess);
    lua_pushboolean(L, success);
    return 1;
}

/// hs.application:kill()
/// Method
/// Tries to terminate the app.
static int application_kill(lua_State* L) {
    NSRunningApplication* app = nsobject_for_app(L, 1);

    [app terminate];
    return 0;
}

/// hs.application:kill9()
/// Method
/// Assuredly terminates the app.
static int application_kill9(lua_State* L) {
    NSRunningApplication* app = nsobject_for_app(L, 1);

    [app forceTerminate];
    return 0;
}

/// hs.application:isHidden() -> bool
/// Method
/// Returns whether the app is currently hidden.
static int application_ishidden(lua_State* L) {
    AXUIElementRef app = get_app(L, 1);

    CFTypeRef _isHidden;
    NSNumber* isHidden = @NO;
    if (AXUIElementCopyAttributeValue(app, (CFStringRef)NSAccessibilityHiddenAttribute, (CFTypeRef *)&_isHidden) == kAXErrorSuccess) {
        isHidden = CFBridgingRelease(_isHidden);
    }

    lua_pushboolean(L, [isHidden boolValue]);
    return 1;
}

/// hs.application:pid() -> number
/// Method
/// Returns the app's process identifier.
static int application_pid(lua_State* L) {
    lua_pushnumber(L, pid_for_app(L, 1));
    return 1;
}

/// hs.application:kind() -> number
/// Method
/// Returns 1 if the app is in the dock, 0 if not, and -1 if it can't even have GUI elements if it wanted to.
static int application_kind(lua_State* L) {
    NSRunningApplication* app = nsobject_for_app(L, 1);
    NSApplicationActivationPolicy pol = [app activationPolicy];

    int kind = 1;
    switch (pol) {
        case NSApplicationActivationPolicyAccessory:  kind =  0; break;
        case NSApplicationActivationPolicyProhibited: kind = -1; break;
        default: break;
    }

    lua_pushnumber(L, kind);
    return 1;
}

// Internal helper function to get an AXUIElementRef for a menu item in an app, by searching all menus
AXUIElementRef _findmenuitembyname(lua_State* L, AXUIElementRef app, NSString *name) {
    AXUIElementRef foundItem = nil;
    AXUIElementRef menuBar;
    AXError error = AXUIElementCopyAttributeValue(app, kAXMenuBarAttribute, (CFTypeRef *)&menuBar);
    if (error) {
        return nil;
    }

    CFIndex count = -1;
    error = AXUIElementGetAttributeValueCount(menuBar, kAXChildrenAttribute, &count);
    if (error) {
        CFRelease(menuBar);
        return nil;
    }

    CFArrayRef cf_children;
    error = AXUIElementCopyAttributeValues(menuBar, kAXChildrenAttribute, 0, count, &cf_children);
    if (error) {
        CFRelease(menuBar);
        return nil;
    }

    NSMutableArray *toCheck = [[NSMutableArray alloc] init];
    [toCheck addObjectsFromArray:(__bridge NSArray *)cf_children];

    int i = 5000; // This acts as a guard against this loop mysteriously running away
    while (i > 0) {
        i--;
        if ([toCheck count] == 0) {
            break;
        }

        // Get the first item in our queue and pop it out of the queue
        id firstObject = [toCheck firstObject];
        AXUIElementRef element = (__bridge AXUIElementRef)firstObject;
        [toCheck removeObjectIdenticalTo:firstObject];

        CFTypeRef cf_title;
        AXError error = AXUIElementCopyAttributeValue(element, kAXTitleAttribute, &cf_title);
        NSString *title = (__bridge_transfer NSString *)cf_title;

        // Check if this is a submenu, if so add its children to the toCheck array
        CFIndex childcount = -1;
        error = AXUIElementGetAttributeValueCount(element, kAXChildrenAttribute, &childcount);
        if (error) {
            NSLog(@"Got an error (%d) checking child count, skipping", (int)error);
            continue;
        }
        if (childcount > 0) {
            // This is a submenu. Collect its children into toCheck and continue iterating
            CFArrayRef cf_menuchildren;
            error = AXUIElementCopyAttributeValues(element, kAXChildrenAttribute, 0, childcount, &cf_menuchildren);
            if (error) {
                NSLog(@"Got an error (%d) fetching menu children, skipping", (int)error);
                continue;
            }
            [toCheck addObjectsFromArray:(__bridge NSArray *)cf_menuchildren];
        } else if (childcount == 0) {
            // This doesn't seem to be a submenu, so see if it's a match
            if ([name isEqualToString:title]) {
                // It's a match. Store a reference to it and break out of the loop
                foundItem = element;
                break;
            }
        }
    }
    CFRelease(menuBar);

    if (i == 0) {
        NSLog(@"WARNING: _findmenuitembyname overflowed 5000 iteration guard. You have some crazy menus, or we have a bug!");
        lua_getglobal(L, "print");
        lua_pushstring(L, "WARNING: _findmenuitembyname() overflowed 5000 iteration guard. This is either a Hammerspoon bug, or you have some very deep menus");
        lua_call(L, 1, 0);
        return nil;
    }

    return foundItem;
}
//
// Internal helper function to get an AXUIElementRef for a menu item in an app, by following the menu path provided
AXUIElementRef _findmenuitembypath(lua_State* L __unused, AXUIElementRef app, NSArray *_path) {
    AXUIElementRef foundItem = nil;
    AXUIElementRef menuBar;
    AXUIElementRef searchItem;
    NSString *nextMenuItem;
    NSMutableArray *path = [[NSMutableArray alloc] initWithCapacity:[_path count]];
    [path addObjectsFromArray:_path];

    AXError error = AXUIElementCopyAttributeValue(app, kAXMenuBarAttribute, (CFTypeRef *)&menuBar);
    if (error) {
        return nil;
    }

    // searchItem will be the generic variable we search in our loop
    searchItem = menuBar;

    // Loop over cf_children for first element in path, then descend down path
    int i = 5000; // Guard ourself against infinite loops
    while (!foundItem && i > 0) {
        i--;

        CFIndex count = -1;
        error = AXUIElementGetAttributeValueCount(searchItem, kAXChildrenAttribute, &count);
        if (error) {
            NSLog(@"_findmenuitembypath: Failed to get child count");
            break;
        }

        CFArrayRef cf_children;
        error = AXUIElementCopyAttributeValues(searchItem, kAXChildrenAttribute, 0, count, &cf_children);
        if (error) {
            NSLog(@"_findmenuitembypath: Failed to get children");
            break;
        }
        NSArray *children = (__bridge NSArray *)cf_children;

        // Check if the first child is an AXMenu, if so, we don't care about it and want its child
        if ((int)[children count] > 0) {
            CFTypeRef cf_role;
            AXUIElementRef aSearchItem = (__bridge AXUIElementRef)[children objectAtIndex:0];
            error = AXUIElementCopyAttributeValue(aSearchItem, kAXRoleAttribute, &cf_role);
            if (error) {
                NSLog(@"_findmenuitembypath: Failed to get role");
                break;
            }
            if(!CFStringCompare((CFStringRef)cf_role, kAXMenuRole, 0)) {
                // It's an AXMenu
                CFIndex axMenuCount = -1;
                error = AXUIElementGetAttributeValueCount(aSearchItem, kAXChildrenAttribute, &axMenuCount);
                if (error) {
                    NSLog(@"_findmenuitembypath: Failed to get AXMenu child count");
                    break;
                }
                CFArrayRef axMenuChildren;
                error = AXUIElementCopyAttributeValues(aSearchItem, kAXChildrenAttribute, 0, axMenuCount, &axMenuChildren);
                if (error) {
                    NSLog(@"_findmenuitembypath: Failed to get AXMenu children");
                    break;
                }
                // Replace the existing children array with the new one we have retrieved
                children = (__bridge NSArray *)axMenuChildren;
            }
        }

        // Get the NSString containing the name of the next submenu/menuitem we're looking for
        nextMenuItem = [path objectAtIndex:0];
        [path removeObjectAtIndex:0];

        // Search the available AXMenu children for the submenu/menuitem name we're looking for
        NSUInteger childIndex = [children indexOfObjectPassingTest:^BOOL(id obj, NSUInteger idx __unused, BOOL *stop) {
            CFTypeRef cf_title;
            AXError error = AXUIElementCopyAttributeValue((__bridge AXUIElementRef)obj, kAXTitleAttribute, &cf_title);
            if (error) {
                // Something is very wrong, tell the test loop to stop
                *stop = true;
                return false;
                NSLog(@"_findmenuitembypath: Unable to get menu item title");
            }
            NSString *title = (__bridge_transfer NSString *)cf_title;

            // Return the comparison result between the menu item we're looking at, and the name we're looking for
            return [title isEqualToString:nextMenuItem];
        }];
        if (childIndex == NSNotFound) {
            NSLog(@"_findmenuitembypath: Unable to solve complete menu path");
            break;
        }

        // We found the item we're looking for, so fetch it from the children array for use below and on the next iteration
        searchItem = (__bridge AXUIElementRef)[children objectAtIndex:childIndex];

        if ([path count] == 0) {
            // We're at the bottom of the path, so the object we just found is the one we're looking for, we can break out of the loop
            foundItem = searchItem;
            break;
        }
    }

    return foundItem;
}

/// hs.application:findMenuItem(menuitem) -> table or nil
/// Method
/// Returns nil if the menu item cannot be found. If it does exist, returns a table with two keys:
///  enabled - whether the menu item can be selected/ticked. This will always be false if the application is not currently focussed
///  ticked - whether the menu item is ticked or not (obviously this value is meaningless for menu items that can't be ticked)
///
/// The `menuitem` argument can be one of two things:
///  * string representing a single menu item. The full menu hierarchy of the application will be searched until a menu item matching that name is found. There is no way to predict what will happen if the application has multiple menu items with the same name. Probably the first one will be returned, but we don't guarantee that.
///  * table representing a hierarchical menu path, e.g. {"File", "Share", "Messages"} will only look in the File menu and then only look for a submenu called Share, and then only look for a menu item called Messages. If any part of the path search fails, the whole search fails.
///
/// NOTE: This can only search for menu items that don't have children - i.e. you can't search for the name of a submenu
static int application_findmenuitem(lua_State* L) {
    AXError error;
    AXUIElementRef app = get_app(L, 1);
    AXUIElementRef foundItem;
    NSString *name;
    NSMutableArray *path;
    if (lua_isstring(L, 2)) {
        name = [NSString stringWithUTF8String: luaL_checkstring(L, 2)];
        foundItem = _findmenuitembyname(L, app, name);
    } else if (lua_istable(L, 2)) {
        path = [[NSMutableArray alloc] init];
        lua_pushnil(L);
        while (lua_next(L, 2) != 0) {
            NSString *item = [NSString stringWithUTF8String:lua_tostring(L, -1)];
            [path addObject:item];
            lua_pop(L, 1);
        }
        foundItem = _findmenuitembypath(L, app, path);
    } else {
        NSLog(@"no idea what menuitem is"); // FIXME: Bubble up an error reasonably, here
        lua_pushnil(L);
        return 1;
    }

    if (!foundItem) {
        if (name) {
            NSLog(@"Couldn't find menu item %@", name);
        } else if (path) {
            NSLog(@"Couldn't find menu item");
        }
        lua_pushnil(L);
        return 1;
    }

    CFTypeRef enabled;
    error = AXUIElementCopyAttributeValue(foundItem, kAXEnabledAttribute, &enabled);
    if (error) {
        NSLog(@"AXEnabled Error: %d", error);
        lua_pushnil(L);
        return 1;
    }
    CFTypeRef markchar;
    error = AXUIElementCopyAttributeValue(foundItem, kAXMenuItemMarkCharAttribute, &markchar);
    if (error && error != kAXErrorNoValue) {
        NSLog(@"AXMenuItemMarkChar: %d", error);
        lua_pushnil(L);
        return 1;
    }
    BOOL marked;
    if (error == kAXErrorNoValue) {
        // There's no value, which mean MarkChar is (null) and the menu item is not ticked
        marked = false;
    } else {
        // We might want to explicitly check for ✓ here, but this seems to be reliable enough for now
        marked = true;
    }

    lua_newtable(L);

    lua_pushstring(L, "enabled");
    lua_pushboolean(L, [(__bridge NSNumber *)enabled boolValue]);
    lua_settable(L, -3);

    lua_pushstring(L, "ticked");
    lua_pushboolean(L, marked);
    lua_settable(L, -3);

    return 1;
}

/// hs.application:selectMenuItem(menuitem) -> true or nil
/// Method
/// Selects a menu item provided as `menuitem`. This can be either a string or a table, in the same format as hs.application:findMenuItem()
///
/// Depending on the type of menu item involved, this will either activate or tick/untick the menu item
/// Returns true if the menu item was found and selected, or nil if it wasn't (e.g. because the menu item couldn't be found)
static int application_selectmenuitem(lua_State* L) {
    AXUIElementRef app = get_app(L, 1);
    AXUIElementRef foundItem;
    NSString *name;
    NSMutableArray *path;

    if (lua_isstring(L, 2)) {
        name = [NSString stringWithUTF8String: luaL_checkstring(L, 2)];
        foundItem = _findmenuitembyname(L, app, name);
    } else if (lua_istable(L, 2)) {
        path = [[NSMutableArray alloc] init];
        lua_pushnil(L);
        while (lua_next(L, 2) != 0) {
            NSString *item = [NSString stringWithUTF8String:lua_tostring(L, -1)];
            [path addObject:item];
            lua_pop(L, 1);
        }
        foundItem = _findmenuitembypath(L, app, path);
    } else {
        NSLog(@"no idea what menuitem is"); // FIXME: Bubble up an error reasonably, here
        lua_pushnil(L);
        return 1;
    }

    if (!foundItem) {
        NSLog(@"Couldn't find %@", name);
        lua_pushnil(L);
        return 1;
    }

    AXError error = AXUIElementPerformAction(foundItem, kAXPressAction);
    if (error) {
        NSLog(@"AXPress error: %d", (int)error);
        lua_pushnil(L);
        return 1;
    }

    lua_pushboolean(L, 1);
    return 1;
}

/// hs.application.launchOrFocus(name) -> bool
/// Function
/// Launches the app with the given name, or activates it if it's already running.
/// Returns true if it launched or was already launched; otherwise false (presumably only if the app doesn't exist).
static int application_launchorfocus(lua_State* L) {
    NSString* name = [NSString stringWithUTF8String: luaL_checkstring(L, 1)];
    BOOL success = [[NSWorkspace sharedWorkspace] launchApplication: name];
    lua_pushboolean(L, success);
    return 1;
}

static const luaL_Reg applicationlib[] = {
    {"runningApplications", application_runningapplications},
    {"frontmostApplication", application_frontmostapplication},
    {"applicationForPID", application_applicationforpid},
    {"applicationsForBundleID", application_applicationsForBundleID},

    {"allWindows", application_allWindows},
    {"mainWindow", application_mainWindow},
    {"_activate", application__activate},
    {"_focusedwindow", application__focusedwindow},
    {"_bringtofront", application__bringtofront},
    {"title", application_title},
    {"bundleID", application_bundleID},
    {"unhide", application_unhide},
    {"hide", application_hide},
    {"kill", application_kill},
    {"kill9", application_kill9},
    {"isHidden", application_ishidden},
    {"pid", application_pid},
    {"isUnresponsive", application_isunresponsive},
    {"kind", application_kind},
    {"findMenuItem", application_findmenuitem},
    {"selectMenuItem", application_selectmenuitem},
    {"launchOrFocus", application_launchorfocus},

    {NULL, NULL}
};

int luaopen_hs_application_internal(lua_State* L) {
    luaL_newlib(L, applicationlib);

<<<<<<< HEAD
    // Inherit hs.uielement
    luaL_getmetatable(L, "hs.uielement");
    lua_setmetatable(L, -2);

=======
>>>>>>> e8417035
    if (luaL_newmetatable(L, "hs.application")) {
        lua_pushvalue(L, -2); // 'application' table
        lua_setfield(L, -2, "__index");

<<<<<<< HEAD
        // Use hs.uilement's equality
        luaL_getmetatable(L, "hs.uielement");
        lua_getfield(L, -1, "__eq");
        lua_remove(L, -2);
=======
        lua_pushcfunction(L, application_eq);
>>>>>>> e8417035
        lua_setfield(L, -2, "__eq");

        lua_pushcfunction(L, application_gc);
        lua_setfield(L, -2, "__gc");
    }
    lua_pop(L, 1);

    return 1;
}<|MERGE_RESOLUTION|>--- conflicted
+++ resolved
@@ -627,25 +627,18 @@
 int luaopen_hs_application_internal(lua_State* L) {
     luaL_newlib(L, applicationlib);
 
-<<<<<<< HEAD
     // Inherit hs.uielement
     luaL_getmetatable(L, "hs.uielement");
     lua_setmetatable(L, -2);
 
-=======
->>>>>>> e8417035
     if (luaL_newmetatable(L, "hs.application")) {
         lua_pushvalue(L, -2); // 'application' table
         lua_setfield(L, -2, "__index");
 
-<<<<<<< HEAD
         // Use hs.uilement's equality
         luaL_getmetatable(L, "hs.uielement");
         lua_getfield(L, -1, "__eq");
         lua_remove(L, -2);
-=======
-        lua_pushcfunction(L, application_eq);
->>>>>>> e8417035
         lua_setfield(L, -2, "__eq");
 
         lua_pushcfunction(L, application_gc);
