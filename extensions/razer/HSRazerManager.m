#import "HSRazerManager.h"

#pragma mark - IOKit C callbacks

static void HIDcallback(void* context, IOReturn result, void* sender, IOHIDValueRef value)
{
    NSNumber *locationID = (__bridge NSNumber *)IOHIDDeviceGetProperty(sender, CFSTR(kIOHIDLocationIDKey));
    if (!locationID) {
        return;
    }
    HSRazerManager *manager = (__bridge HSRazerManager *)context;
    for (HSRazerDevice *device in manager.devices) {
        if (device.locationID == locationID) {
            IOHIDElementRef elem = IOHIDValueGetElement(value);
            uint32_t scancode = IOHIDElementGetUsage(elem);
            long pressed = IOHIDValueGetIntegerValue(value);

            if (scancode < 4 || scancode > 231) {
                return;
            }

<<<<<<< HEAD
            NSString *scancodeString = [NSString stringWithFormat:@"%u",scancode];

=======
            NSString *scancodeString = [NSString stringWithFormat:@"%d",scancode];
            //NSLog(@"scancodeString: %@",scancodeString);
            
>>>>>>> 1ffde8c7
            [device deviceButtonPress:scancodeString pressed:pressed];
        }
    }
}

static void HIDconnect(void *context, IOReturn result, void *sender, IOHIDDeviceRef device) {
    //NSLog(@"[hs.razer] connect: %p:%p", context, (void *)device);
    HSRazerManager *manager = (__bridge HSRazerManager *)context;
    [manager deviceDidConnect:device];
}

static void HIDdisconnect(void *context, IOReturn result, void *sender, IOHIDDeviceRef device) {
    //NSLog(@"[hs.razer] disconnect: %p", (void *)device);
    HSRazerManager *manager = (__bridge HSRazerManager *)context;
    [manager deviceDidDisconnect:device];
    IOHIDDeviceRegisterInputValueCallback(device, NULL, NULL);
}

#pragma mark - Razer Manager implementation

@implementation HSRazerManager

- (id)init {
    self = [super init];
    if (self) {
        self.devices = [[NSMutableArray alloc] initWithCapacity:1];
        self.discoveryCallbackRef = LUA_NOREF;

        // Create a HID device manager
        self.ioHIDManager = CFBridgingRelease(IOHIDManagerCreate(kCFAllocatorDefault, kIOHIDManagerOptionNone));
        //NSLog(@"[hs.razer] Created HID Manager: %p", (void *)self.ioHIDManager);

        // Configure the HID manager to match against Razer devices:
        NSString *vendorIDKey = @(kIOHIDVendorIDKey);
        NSString *productIDKey = @(kIOHIDProductIDKey);

        NSDictionary *matchNostromo         =   @{vendorIDKey:  @USB_VID_RAZER,
                                                  productIDKey: @USB_PID_RAZER_NOSTROMO};
        
        NSDictionary *matchOrbweaver        =   @{vendorIDKey:  @USB_VID_RAZER,
                                                  productIDKey: @USB_PID_RAZER_ORBWEAVER};
        
        NSDictionary *matchOrbweaverChroma  =   @{vendorIDKey:  @USB_VID_RAZER,
                                                  productIDKey: @USB_PID_RAZER_ORBWEAVER_CHROMA};
        
        NSDictionary *matchTartarus         =   @{vendorIDKey:  @USB_VID_RAZER,
                                                  productIDKey: @USB_PID_RAZER_TARTARUS};
        
        NSDictionary *matchTartarusChroma   =   @{vendorIDKey:  @USB_VID_RAZER,
                                                  productIDKey: @USB_PID_RAZER_TARTARUS_CHROMA};
        
        NSDictionary *matchTartarusV2       =   @{vendorIDKey:  @USB_VID_RAZER,
                                                  productIDKey: @USB_PID_RAZER_TARTARUS_V2};
        
        NSDictionary *matchTartarusPro      =   @{vendorIDKey:  @USB_VID_RAZER,
                                                  productIDKey: @USB_PID_RAZER_TARTARUS_PRO};

        IOHIDManagerSetDeviceMatchingMultiple((__bridge IOHIDManagerRef)self.ioHIDManager,
                                              (__bridge CFArrayRef)@[matchNostromo, matchOrbweaver, matchOrbweaverChroma, matchTartarus, matchTartarusChroma, matchTartarusPro, matchTartarusV2]);

        // Add our callbacks for relevant events:
        IOHIDManagerRegisterDeviceMatchingCallback((__bridge IOHIDManagerRef)self.ioHIDManager,
                                                   HIDconnect,
                                                   (__bridge void*)self);

        IOHIDManagerRegisterDeviceRemovalCallback((__bridge IOHIDManagerRef)self.ioHIDManager,
                                                  HIDdisconnect,
                                                  (__bridge void*)self);

        IOHIDManagerRegisterInputValueCallback((__bridge IOHIDManagerRef)self.ioHIDManager,
                                               HIDcallback,
                                               (__bridge void*)self);

        // Start our HID manager:
        IOHIDManagerScheduleWithRunLoop((__bridge IOHIDManagerRef)self.ioHIDManager,
                                        CFRunLoopGetCurrent(),
                                        kCFRunLoopDefaultMode);
    }
    return self;
}

- (void)doGC {
    if (!(__bridge IOHIDManagerRef)self.ioHIDManager) {
        // Something is wrong and the manager doesn't exist, so just bail:
        return;
    }

    // Remove our callbacks:
    IOHIDManagerRegisterDeviceMatchingCallback((__bridge IOHIDManagerRef)self.ioHIDManager, NULL, (__bridge void*)self);
    IOHIDManagerRegisterDeviceRemovalCallback((__bridge IOHIDManagerRef)self.ioHIDManager, NULL, (__bridge void*)self);

    // Remove our HID manager from the runloop:
    IOHIDManagerUnscheduleFromRunLoop((__bridge IOHIDManagerRef)self.ioHIDManager, CFRunLoopGetCurrent(), kCFRunLoopDefaultMode);

    // Deallocate the HID manager:
    self.ioHIDManager = nil;
}

- (BOOL)startHIDManager {
    IOReturn tIOReturn = IOHIDManagerOpen((__bridge IOHIDManagerRef)self.ioHIDManager, kIOHIDOptionsTypeNone);
    return tIOReturn == kIOReturnSuccess;
}

- (BOOL)stopHIDManager {
    if (!(__bridge IOHIDManagerRef)self.ioHIDManager) {
        return YES;
    }

    IOReturn tIOReturn = IOHIDManagerClose((__bridge IOHIDManagerRef)self.ioHIDManager, kIOHIDOptionsTypeNone);
    return tIOReturn == kIOReturnSuccess;
}

- (HSRazerDevice*)deviceDidConnect:(IOHIDDeviceRef)device {
    /*
    Handy Resources:

        - HID Device Property Keys
          https://developer.apple.com/documentation/iokit/iohidkeys_h_user-space/hid_device_property_keys
    */

    NSNumber *vendorID              = (__bridge NSNumber *)IOHIDDeviceGetProperty(device, CFSTR(kIOHIDVendorIDKey));
    NSNumber *productID             = (__bridge NSNumber *)IOHIDDeviceGetProperty(device, CFSTR(kIOHIDProductIDKey));
    NSNumber *locationID            = (__bridge NSNumber *)IOHIDDeviceGetProperty(device, CFSTR(kIOHIDLocationIDKey));

    // Make sure the vendor is Razer:
    if (vendorID.intValue != USB_VID_RAZER) {
        //NSLog(@"[hs.razer] deviceDidConnect from unknown vendor: %d", vendorID.intValue);
        return nil;
    }

    HSRazerDevice *razerDevice = nil;
    BOOL alreadyRegistered = NO;

    // Make sure the product ID matches:
    switch (productID.intValue) {
        case USB_PID_RAZER_NOSTROMO:
            // We only want to register each device once, as they might have multiple
            // HID objects for the same physical hardware:
            alreadyRegistered = NO;
            for (HSRazerDevice *checkDevice in self.devices) {
                if (checkDevice.locationID == locationID) {
                    alreadyRegistered = YES;
                }
            }

            if (!alreadyRegistered) {
                //NSLog(@"[hs.razer] Razer Nostromo detected.");
                razerDevice = [[HSRazerNostromoDevice alloc] initWithDevice:device manager:self];

                // Save the location ID for making sure we're communicating with the right hardware
                // when changing LED backlights:
                razerDevice.locationID = locationID;

                // Setup Event Tap:
                [razerDevice setupEventTap];
                break;
            }
        case USB_PID_RAZER_ORBWEAVER:
            // We only want to register each device once, as they might have multiple
            // HID objects for the same physical hardware:
            alreadyRegistered = NO;
            for (HSRazerDevice *checkDevice in self.devices) {
                if (checkDevice.locationID == locationID) {
                    alreadyRegistered = YES;
                }
            }

            if (!alreadyRegistered) {
                //NSLog(@"[hs.razer] Razer Orbweaver detected.");
                razerDevice = [[HSRazerOrbweaverDevice alloc] initWithDevice:device manager:self];

                // Save the location ID for making sure we're communicating with the right hardware
                // when changing LED backlights:
                razerDevice.locationID = locationID;

                // Setup Event Tap:
                [razerDevice setupEventTap];
                break;
            }
        case USB_PID_RAZER_ORBWEAVER_CHROMA:
            // We only want to register each device once, as they might have multiple
            // HID objects for the same physical hardware:
            alreadyRegistered = NO;
            for (HSRazerDevice *checkDevice in self.devices) {
                if (checkDevice.locationID == locationID) {
                    alreadyRegistered = YES;
                }
            }

            if (!alreadyRegistered) {
                //NSLog(@"[hs.razer] Razer Orbweaver Chroma detected.");
                razerDevice = [[HSRazerOrbweaverChromaDevice alloc] initWithDevice:device manager:self];

                // Save the location ID for making sure we're communicating with the right hardware
                // when changing LED backlights:
                razerDevice.locationID = locationID;

                // Setup Event Tap:
                [razerDevice setupEventTap];
                break;
            }
        case USB_PID_RAZER_TARTARUS:
            // We only want to register each device once, as they might have multiple
            // HID objects for the same physical hardware:
            alreadyRegistered = NO;
            for (HSRazerDevice *checkDevice in self.devices) {
                if (checkDevice.locationID == locationID) {
                    alreadyRegistered = YES;
                }
            }

            if (!alreadyRegistered) {
                //NSLog(@"[hs.razer] Razer Tartarus detected.");
                razerDevice = [[HSRazerTartarusDevice alloc] initWithDevice:device manager:self];

                // Save the location ID for making sure we're communicating with the right hardware
                // when changing LED backlights:
                razerDevice.locationID = locationID;

                // Setup Event Tap:
                [razerDevice setupEventTap];
                break;
            }
        case USB_PID_RAZER_TARTARUS_CHROMA:
            // We only want to register each device once, as they might have multiple
            // HID objects for the same physical hardware:
            alreadyRegistered = NO;
            for (HSRazerDevice *checkDevice in self.devices) {
                if (checkDevice.locationID == locationID) {
                    alreadyRegistered = YES;
                }
            }

            if (!alreadyRegistered) {
                //NSLog(@"[hs.razer] Razer Tartarus detected.");
                razerDevice = [[HSRazerTartarusChromaDevice alloc] initWithDevice:device manager:self];

                // Save the location ID for making sure we're communicating with the right hardware
                // when changing LED backlights:
                razerDevice.locationID = locationID;

                // Setup Event Tap:
                [razerDevice setupEventTap];
                break;
            }
        case USB_PID_RAZER_TARTARUS_PRO:
            // We only want to register each device once, as they might have multiple
            // HID objects for the same physical hardware:
            alreadyRegistered = NO;
            for (HSRazerDevice *checkDevice in self.devices) {
                if (checkDevice.locationID == locationID) {
                    alreadyRegistered = YES;
                }
            }

            if (!alreadyRegistered) {
                //NSLog(@"[hs.razer] Razer Tartarus Pro detected.");
                razerDevice = [[HSRazerTartarusProDevice alloc] initWithDevice:device manager:self];

                // Save the location ID for making sure we're communicating with the right hardware
                // when changing LED backlights:
                razerDevice.locationID = locationID;

                // Setup Event Tap:
                [razerDevice setupEventTap];
                break;
            }
        case USB_PID_RAZER_TARTARUS_V2:
            // We only want to register each device once, as they might have multiple
            // HID objects for the same physical hardware:
            alreadyRegistered = NO;
            for (HSRazerDevice *checkDevice in self.devices) {
                if (checkDevice.locationID == locationID) {
                    alreadyRegistered = YES;
                }
            }

            if (!alreadyRegistered) {
                //NSLog(@"[hs.razer] Razer Tartarus V2 detected.");
                razerDevice = [[HSRazerTartarusV2Device alloc] initWithDevice:device manager:self];

                // Save the location ID for making sure we're communicating with the right hardware
                // when changing LED backlights:
                razerDevice.locationID = locationID;

                // Setup Event Tap:
                [razerDevice setupEventTap];
                break;
            }
        default:
            //NSLog(@"[hs.razer] deviceDidConnect from unknown device: %d", productID.intValue);
            break;
    }
    if (!razerDevice) {
        //NSLog(@"[hs.razer] deviceDidConnect: no HSRazerDevice was created, ignoring");
        return nil;
    }

    [self.devices addObject:razerDevice];

    LuaSkin *skin = [LuaSkin sharedWithState:NULL];
    razerDevice.lsCanary = [skin createGCCanary];

    _lua_stackguard_entry(skin.L);
    if (self.discoveryCallbackRef == LUA_NOREF || self.discoveryCallbackRef == LUA_REFNIL) {
        [skin logWarn:@"hs.razer detected a device connecting, but no discovery callback has been set. See hs.razer.discoveryCallback()"];
    } else {
        [skin pushLuaRef:razerRefTable ref:self.discoveryCallbackRef];
        lua_pushboolean(skin.L, 1);
        [skin pushNSObject:razerDevice];
        [skin protectedCallAndError:@"hs.razer:deviceDidConnect" nargs:2 nresults:0];
    }

    //NSLog(@"Created Razer device: %p", (__bridge void*)deviceId);
    //NSLog(@"[hs.razer] Now have %lu devices", self.devices.count);
    _lua_stackguard_exit(skin.L);
    return razerDevice;
}

- (void)deviceDidDisconnect:(IOHIDDeviceRef)device {
    for (HSRazerDevice *razerDevice in self.devices) {
        if (razerDevice.device == device) {
            [razerDevice invalidate];
            LuaSkin *skin = [LuaSkin sharedWithState:NULL];
            _lua_stackguard_entry(skin.L);
            if (self.discoveryCallbackRef == LUA_NOREF || self.discoveryCallbackRef == LUA_REFNIL) {
                [skin logWarn:@"hs.razer detected a device disconnecting, but no callback has been set. See hs.razer.discoveryCallback()"];
            } else {
                [skin pushLuaRef:razerRefTable ref:self.discoveryCallbackRef];
                lua_pushboolean(skin.L, 0);
                [skin pushNSObject:razerDevice];
                [skin protectedCallAndError:@"hs.razer:deviceDidDisconnect" nargs:2 nresults:0];
            }

            [self.devices removeObject:razerDevice];
            _lua_stackguard_exit(skin.L);
            return;
        }
    }
    //NSLog(@"[hs.razer] ERROR: A Razer was disconnected that we didn't know about");
    return;
}

@end<|MERGE_RESOLUTION|>--- conflicted
+++ resolved
@@ -19,14 +19,8 @@
                 return;
             }
 
-<<<<<<< HEAD
             NSString *scancodeString = [NSString stringWithFormat:@"%u",scancode];
 
-=======
-            NSString *scancodeString = [NSString stringWithFormat:@"%d",scancode];
-            //NSLog(@"scancodeString: %@",scancodeString);
-            
->>>>>>> 1ffde8c7
             [device deviceButtonPress:scancodeString pressed:pressed];
         }
     }
