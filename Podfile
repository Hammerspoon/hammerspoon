# Uncomment this line to define a global platform for your project
platform :osx, '10.12'

inhibit_all_warnings!

source 'https://github.com/CocoaPods/Specs.git'

project 'Hammerspoon', 'Profile' => :debug

target 'Hammerspoon' do
pod 'ASCIImage', '1.0.0'
pod 'CocoaLumberjack', '3.5.3'
pod 'CocoaAsyncSocket', '7.6.4'
pod 'CocoaHTTPServer', '2.3'
pod 'PocketSocket/Client', '1.0.1'
<<<<<<< HEAD
pod 'Sentry', :git => 'https://github.com/getsentry/sentry-cocoa.git', :tag => '5.2.0'
pod 'Sparkle', '1.23.0', :configurations => ['Release']
pod 'MIKMIDI', '1.7.1'
pod 'SocketRocket'
=======
pod 'Sentry', :git => 'https://github.com/getsentry/sentry-cocoa.git', :tag => '5.0.0'
pod 'Sparkle', '1.22.0', :configurations => ['Release']
pod 'MIKMIDI', '1.7.0'
pod 'ORSSerialPort', '2.1.0'
>>>>>>> bfa66a6b
end

post_install do |installer|
  installer.pods_project.targets.each do |target|
   puts "Enabling assertions in #{target.name}"
   target.build_configurations.each do |config|
     config.build_settings['ENABLE_NS_ASSERTIONS'] = 'YES'
   end
  end
end<|MERGE_RESOLUTION|>--- conflicted
+++ resolved
@@ -13,17 +13,11 @@
 pod 'CocoaAsyncSocket', '7.6.4'
 pod 'CocoaHTTPServer', '2.3'
 pod 'PocketSocket/Client', '1.0.1'
-<<<<<<< HEAD
 pod 'Sentry', :git => 'https://github.com/getsentry/sentry-cocoa.git', :tag => '5.2.0'
 pod 'Sparkle', '1.23.0', :configurations => ['Release']
 pod 'MIKMIDI', '1.7.1'
 pod 'SocketRocket'
-=======
-pod 'Sentry', :git => 'https://github.com/getsentry/sentry-cocoa.git', :tag => '5.0.0'
-pod 'Sparkle', '1.22.0', :configurations => ['Release']
-pod 'MIKMIDI', '1.7.0'
 pod 'ORSSerialPort', '2.1.0'
->>>>>>> bfa66a6b
 end
 
 post_install do |installer|
