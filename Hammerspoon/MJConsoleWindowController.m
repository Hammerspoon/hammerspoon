#import "MJConsoleWindowController.h"
#import "MJLua.h"
#import "variables.h"

#define MJColorForStdout [NSColor colorWithCalibratedHue:0.88 saturation:1.0 brightness:0.6 alpha:1.0]
#define MJColorForCommand [NSColor blackColor]
#define MJColorForResult [NSColor colorWithCalibratedHue:0.54 saturation:1.0 brightness:0.7 alpha:1.0]

@interface MJConsoleWindowController ()

@property NSMutableArray* history;
@property NSInteger historyIndex;
@property IBOutlet NSTextView* outputView;
@property (weak) IBOutlet NSTextField* inputField;
@property NSMutableArray* preshownStdouts;
@property NSDateFormatter *dateFormatter;

@end

typedef NS_ENUM(NSUInteger, MJReplLineType) {
    MJReplLineTypeCommand,
    MJReplLineTypeResult,
    MJReplLineTypeStdout,
};

@implementation MJConsoleWindowController

- (id) init {
    self = [super init];
    if (self) {
        self.dateFormatter = [[NSDateFormatter alloc] init];
        [self.dateFormatter setDateFormat:@"yyyy-MM-dd HH:mm:ss"];
    }
    return self;
}

- (NSString*) windowNibName {
    return @"ConsoleWindow";
}

+ (instancetype) singleton {
    static MJConsoleWindowController* s;
    static dispatch_once_t onceToken;
    dispatch_once(&onceToken, ^{
        s = [[MJConsoleWindowController alloc] init];
    });
    return s;
}

- (void) setup {
    self.preshownStdouts = [NSMutableArray array];
    MJLuaSetupLogHandler(^(NSString* str){
        if (self.outputView) {
            [self appendString:str type:MJReplLineTypeStdout];
            [self.outputView scrollToEndOfDocument:self];
        }
        else {
            [self.preshownStdouts addObject:str];
        }
    });
    [self reflectDefaults];
}

- (void) reflectDefaults {
    [[self window] setLevel: MJConsoleWindowAlwaysOnTop() ? NSFloatingWindowLevel : NSNormalWindowLevel];
}

- (void) windowDidLoad {
<<<<<<< HEAD
=======
    // Save & Restore Last Window Location to Preferences:
    [self setShouldCascadeWindows:NO];
    [self setWindowFrameAutosaveName:@"console"];
>>>>>>> e794575a

    // Save & Restore Last Window Location to Preferences:
    [self setShouldCascadeWindows:NO];
    [self setWindowFrameAutosaveName:@"console"];
    
    self.history = [NSMutableArray array];
    [self.outputView setEditable:NO];
    [self.outputView setSelectable:YES];

    /*
    [self appendString:@""
     "Welcome to the Hammerspoon Console!\n"
     "You can run any Lua code in here.\n\n"
                  type:MJReplLineTypeStdout];
     */

    for (NSString* str in self.preshownStdouts)
        [self appendString:str type:MJReplLineTypeStdout];

    [self.outputView scrollToEndOfDocument:self];
    self.preshownStdouts = nil;
}

- (void) appendString:(NSString*)str type:(MJReplLineType)type {
    NSColor* color = nil;
    switch (type) {
        case MJReplLineTypeStdout:  color = MJColorForStdout; break;
        case MJReplLineTypeCommand: color = MJColorForCommand; break;
        case MJReplLineTypeResult:  color = MJColorForResult; break;
    }

    if (type == MJReplLineTypeStdout) {
        str = [NSString stringWithFormat:@"%@: %@", [self.dateFormatter stringFromDate:[NSDate date]], str];
    }

    NSDictionary* attrs = @{NSFontAttributeName: [NSFont fontWithName:@"Menlo" size:12.0], NSForegroundColorAttributeName: color};
    NSAttributedString* attrstr = [[NSAttributedString alloc] initWithString:str attributes:attrs];
    [[self.outputView textStorage] performSelectorOnMainThread:@selector(appendAttributedString:) 
                                       withObject:attrstr
                                    waitUntilDone:YES];
}

- (NSString*) run:(NSString*)command {
    return MJLuaRunString(command);
}

- (IBAction) tryMessage:(NSTextField*)sender {
    NSString* command = [sender stringValue];
    [self appendString:[NSString stringWithFormat:@"\n> %@\n", command] type:MJReplLineTypeCommand];

    NSString* result = [self run:command];
    [self appendString:[NSString stringWithFormat:@"%@\n", result] type:MJReplLineTypeResult];

    [sender setStringValue:@""];
    [(HSGrowingTextField *)sender resetGrowth];
    
    [self saveToHistory:command];
    [self.outputView scrollToEndOfDocument:self];
}

- (void) saveToHistory:(NSString*)cmd {
    [self.history addObject:cmd];
    self.historyIndex = [self.history count];
    [self useCurrentHistoryIndex];
}

- (void) goPrevHistory {
    self.historyIndex = MAX(self.historyIndex - 1, 0);
    [self useCurrentHistoryIndex];
}

- (void) goNextHistory {
    self.historyIndex = MIN(self.historyIndex + 1, [self.history count]);
    [self useCurrentHistoryIndex];
}

- (void) useCurrentHistoryIndex {
    [(HSGrowingTextField *)self.inputField resetGrowth];

    if (self.historyIndex == [self.history count])
        [self.inputField setStringValue: @""];
    else
        [self.inputField setStringValue: [self.history objectAtIndex:self.historyIndex]];

    NSText* editor = [[self.inputField window] fieldEditor:YES forObject:self.inputField];
    NSRange position = (NSRange){[[editor string] length], 0};
    [editor setSelectedRange:position];
}

BOOL MJConsoleWindowAlwaysOnTop(void) {
    return [[NSUserDefaults standardUserDefaults] boolForKey: MJKeepConsoleOnTopKey];
}

void MJConsoleWindowSetAlwaysOnTop(BOOL alwaysOnTop) {
    [[NSUserDefaults standardUserDefaults] setBool:alwaysOnTop
                                            forKey:MJKeepConsoleOnTopKey];
    [[MJConsoleWindowController singleton] reflectDefaults];
}

#pragma mark - NSTextFieldDelegate

- (BOOL)control:(NSControl *)control textView:(NSTextView *)textView doCommandBySelector:(SEL)command {
    BOOL result = YES;

    if (command == @selector(moveUp:)) {
        [self goPrevHistory];
    } else if (command == @selector(moveDown:)) {
        [self goNextHistory];
    } else if (command == @selector(insertTab:)) {// || command == @selector(complete:)) {
        [self.inputField.currentEditor complete:nil];
    } else {
        result = NO;
    }
    return result;
}

- (NSArray<NSString *> *)control:(NSControl *)control
                        textView:(NSTextView *)textView
                     completions:(NSArray<NSString *> *)words
             forPartialWordRange:(NSRange)charRange
             indexOfSelectedItem:(NSInteger *)index
{
    NSString *currentText = textView.string;
    NSString *textBeforeCursor = [currentText substringToIndex:NSMaxRange(charRange)];
    NSString *textAfterCursor = [currentText substringFromIndex:NSMaxRange(charRange)];
    NSString *completionWord = [currentText substringWithRange:charRange];
    NSArray *completions = MJLuaCompletionsForWord(completionWord);
    if (completions.count == 1) {
        // We have only one completion, so we should just insert it into the text field
        NSString *completeWith = [completions objectAtIndex:0];
        NSString *stringToAdd = @"";

        //NSLog(@"Need to shove in the difference between %@ and %@", completeWith, completionWord);

        if ([completeWith hasPrefix:completionWord]) {
            stringToAdd = [completeWith substringFromIndex:[completionWord length]];
        }

        textView.string = [NSString stringWithFormat:@"%@%@%@", textBeforeCursor, stringToAdd, textAfterCursor];
        [textView setSelectedRange:NSMakeRange(NSMaxRange(charRange) + stringToAdd.length, 0)];
        return @[];
    }
    return completions;
}

@end<|MERGE_RESOLUTION|>--- conflicted
+++ resolved
@@ -66,17 +66,10 @@
 }
 
 - (void) windowDidLoad {
-<<<<<<< HEAD
-=======
     // Save & Restore Last Window Location to Preferences:
     [self setShouldCascadeWindows:NO];
     [self setWindowFrameAutosaveName:@"console"];
->>>>>>> e794575a
-
-    // Save & Restore Last Window Location to Preferences:
-    [self setShouldCascadeWindows:NO];
-    [self setWindowFrameAutosaveName:@"console"];
-    
+
     self.history = [NSMutableArray array];
     [self.outputView setEditable:NO];
     [self.outputView setSelectable:YES];
@@ -109,7 +102,7 @@
 
     NSDictionary* attrs = @{NSFontAttributeName: [NSFont fontWithName:@"Menlo" size:12.0], NSForegroundColorAttributeName: color};
     NSAttributedString* attrstr = [[NSAttributedString alloc] initWithString:str attributes:attrs];
-    [[self.outputView textStorage] performSelectorOnMainThread:@selector(appendAttributedString:) 
+    [[self.outputView textStorage] performSelectorOnMainThread:@selector(appendAttributedString:)
                                        withObject:attrstr
                                     waitUntilDone:YES];
 }
@@ -127,7 +120,7 @@
 
     [sender setStringValue:@""];
     [(HSGrowingTextField *)sender resetGrowth];
-    
+
     [self saveToHistory:command];
     [self.outputView scrollToEndOfDocument:self];
 }
