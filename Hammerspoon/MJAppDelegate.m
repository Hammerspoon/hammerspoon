--- conflicted
+++ resolved
@@ -53,11 +53,7 @@
         NSError *fileError;
         BOOL success = NO;
         BOOL upgrade = NO;
-<<<<<<< HEAD
         NSString *spoonPath = [@"~/Library/Application Support/CommandPost/Plugins/" stringByExpandingTildeInPath];
-=======
-        NSString *spoonPath = [MJConfigDirAbsolute() stringByAppendingPathComponent:@"Spoons"];
->>>>>>> 52d8737e
         NSString *spoonName = [fileAndPath lastPathComponent];
         NSString *dstSpoonFullPath = [spoonPath stringByAppendingPathComponent:spoonName];
 
@@ -197,13 +193,8 @@
         NSString* userMJConfigFile = [[NSUserDefaults standardUserDefaults] stringForKey:@"MJConfigFile"];
         if (userMJConfigFile) MJConfigFile = userMJConfigFile ;
 
-<<<<<<< HEAD
         // Ensure we have a Plugin directory
         NSString *spoonsPath = [@"~/Library/Application Support/CommandPost/Plugins/" stringByExpandingTildeInPath]; //[MJConfigDir() stringByAppendingPathComponent:@"Spoons"];
-=======
-        // Ensure we have a Spoons directory
-        NSString *spoonsPath = [MJConfigDirAbsolute() stringByAppendingPathComponent:@"Spoons"];
->>>>>>> 52d8737e
         NSFileManager *fileManager = [NSFileManager defaultManager];
         BOOL spoonsPathIsDir;
         BOOL spoonsPathExists = [fileManager fileExistsAtPath:spoonsPath isDirectory:&spoonsPathIsDir];
@@ -337,11 +328,7 @@
     @try {
         [[NSApplication sharedApplication] orderFrontStandardAboutPanel: nil];
     } @catch (NSException *exception) {
-<<<<<<< HEAD
         [[LuaSkin sharedWithState:NULL] logError:@"Unable to open About dialog. This may mean your CommandPost installation is corrupt. Please re-install it!"];
-=======
-        [LuaSkin logError:@"Unable to open About dialog. This may mean your Hammerspoon installation is corrupt. Please re-install it!"];
->>>>>>> 52d8737e
     }
 }
 
