//#import <Appkit/NSImage.h>
@import LuaSkin ;

#pragma clang diagnostic push
#pragma clang diagnostic ignored "-Wauto-import"
#import "ASCIImage/PARImage+ASCIIInput.h"
#pragma clang diagnostic pop

@import AVFoundation;

#define USERDATA_TAG "hs.image"
LSRefTable refTable = LUA_NOREF;

// NSWorkspace iconForFile: logs a warning every time you try to query when the path is nil.  Since
// this happens a lot when trying to query based on a file bundle it means anything using spotlight
// to gather file info and then uses this to get an icon can spam the system logs.  let's get it once
// and be done with it. (and while there is a NSImageNameMultipleDocuments, I can't seem to find one
// for a single document image...
static NSImage *missingIconForFile ;

static NSMutableSet *backgroundCallbacks ;

#pragma mark NSImage to ASCII Conversion

/*
 This code is from [ASCII Converter](https://github.com/zonble/cocoaascii).
 
 MIT License

 Copyright (c) 2021 Weizhong Yang a.k.a zonble

 Permission is hereby granted, free of charge, to any person obtaining a copy
 of this software and associated documentation files (the "Software"), to deal
 in the Software without restriction, including without limitation the rights
 to use, copy, modify, merge, publish, distribute, sublicense, and/or sell
 copies of the Software, and to permit persons to whom the Software is
 furnished to do so, subject to the following conditions:

 The above copyright notice and this permission notice shall be included in all
 copies or substantial portions of the Software.

 THE SOFTWARE IS PROVIDED "AS IS", WITHOUT WARRANTY OF ANY KIND, EXPRESS OR
 IMPLIED, INCLUDING BUT NOT LIMITED TO THE WARRANTIES OF MERCHANTABILITY,
 FITNESS FOR A PARTICULAR PURPOSE AND NONINFRINGEMENT. IN NO EVENT SHALL THE
 AUTHORS OR COPYRIGHT HOLDERS BE LIABLE FOR ANY CLAIM, DAMAGES OR OTHER
 LIABILITY, WHETHER IN AN ACTION OF CONTRACT, TORT OR OTHERWISE, ARISING FROM,
 OUT OF OR IN CONNECTION WITH THE SOFTWARE OR THE USE OR OTHER DEALINGS IN THE
 SOFTWARE.
 */

NSString *stringForBrightness(CGFloat brightness) {
    if (brightness < (19.0 / 255)) {
        return @"&";
    }
    else if (brightness < (50.0 / 255)) {
        return @"8";
    }
    else if (brightness < (75.0 / 255)) {
        return @"0";
    }
    else if (brightness < (100.0 / 255)) {
        return @"$";
    }
    else if (brightness < (130.0 / 255)) {
        return @"2";
    }
    else if (brightness < (165.0 / 255)) {
        return @"1";
    }
    else if (brightness < (180.0 / 255)) {
        return @"|";
    }
    else if (brightness < (200.0 / 255)) {
        return @";";
    }
    else if (brightness < (218.0 / 255)) {
        return @":";
    }
    else if (brightness < (229.0 / 255)) {
        return @"'";
    }
    return @" ";
}

@interface NSImage(ASCII)
- (NSString *)asciiArtWithWidth:(NSInteger)width height:(NSInteger)height;
@end

@implementation NSImage (ASCII)

- (NSString *)asciiArtWithWidth:(NSInteger)width height:(NSInteger)height
{
    if (!width || !height) {
        return nil;
    }

    NSMutableString *string = [NSMutableString string];

    NSBitmapImageRep *bitmapImage = [[NSBitmapImageRep alloc]
            initWithBitmapDataPlanes:NULL
                          pixelsWide:width
                          pixelsHigh:height
                       bitsPerSample:8
                     samplesPerPixel:4
                            hasAlpha:YES
                            isPlanar:NO
                      colorSpaceName:NSCalibratedRGBColorSpace
                         bytesPerRow:0
                        bitsPerPixel:0];
    bitmapImage.size = NSMakeSize(width, height);

    [NSGraphicsContext saveGraphicsState];
    [NSGraphicsContext setCurrentContext:[NSGraphicsContext graphicsContextWithBitmapImageRep:bitmapImage]];
    [self drawInRect:NSMakeRect(0, 0, width, height) fromRect:NSZeroRect operation:NSCompositeCopy fraction:1.0];
    [NSGraphicsContext restoreGraphicsState];
    for (NSInteger i = 0; i < height; i++) {
        for (NSInteger j = 0; j < width; j++) {
            NSColor *color = [bitmapImage colorAtX:j y:i];
            NSColor *wColor = [color colorUsingColorSpaceName:NSDeviceWhiteColorSpace];
            [string appendString:stringForBrightness([wColor whiteComponent])];
        }
        [string appendString:@"\n"];
    }
    return string;
}

@end

#pragma mark - Module Constants

/// hs.image.systemImageNames[]
/// Constant
/// Table containing the names of internal system images for use with hs.drawing.image
///
/// Notes:
///  * Image names pulled from NSImage.h
///  * This table has a __tostring() metamethod which allows listing it's contents in the Hammerspoon console by typing `hs.image.systemImageNames`.
static int pushNSImageNameTable(lua_State *L) {
    LuaSkin *skin = [LuaSkin sharedWithState:L] ;
    lua_newtable(L) ;
        [skin pushNSObject:NSImageNameQuickLookTemplate] ;                       lua_setfield(L, -2, "QuickLookTemplate") ;
        [skin pushNSObject:NSImageNameBluetoothTemplate] ;                       lua_setfield(L, -2, "BluetoothTemplate") ;
        [skin pushNSObject:NSImageNameIChatTheaterTemplate] ;                    lua_setfield(L, -2, "IChatTheaterTemplate") ;
        [skin pushNSObject:NSImageNameSlideshowTemplate] ;                       lua_setfield(L, -2, "SlideshowTemplate") ;
        [skin pushNSObject:NSImageNameActionTemplate] ;                          lua_setfield(L, -2, "ActionTemplate") ;
        [skin pushNSObject:NSImageNameSmartBadgeTemplate] ;                      lua_setfield(L, -2, "SmartBadgeTemplate") ;
        [skin pushNSObject:NSImageNameIconViewTemplate] ;                        lua_setfield(L, -2, "IconViewTemplate") ;
        [skin pushNSObject:NSImageNameListViewTemplate] ;                        lua_setfield(L, -2, "ListViewTemplate") ;
        [skin pushNSObject:NSImageNameColumnViewTemplate] ;                      lua_setfield(L, -2, "ColumnViewTemplate") ;
        [skin pushNSObject:NSImageNameFlowViewTemplate] ;                        lua_setfield(L, -2, "FlowViewTemplate") ;
        [skin pushNSObject:NSImageNamePathTemplate] ;                            lua_setfield(L, -2, "PathTemplate") ;
        [skin pushNSObject:NSImageNameInvalidDataFreestandingTemplate] ;         lua_setfield(L, -2, "InvalidDataFreestandingTemplate") ;
        [skin pushNSObject:NSImageNameLockLockedTemplate] ;                      lua_setfield(L, -2, "LockLockedTemplate") ;
        [skin pushNSObject:NSImageNameLockUnlockedTemplate] ;                    lua_setfield(L, -2, "LockUnlockedTemplate") ;
        [skin pushNSObject:NSImageNameGoForwardTemplate] ;                       lua_setfield(L, -2, "GoForwardTemplate") ;
        [skin pushNSObject:NSImageNameGoBackTemplate] ;                          lua_setfield(L, -2, "GoBackTemplate") ;
        [skin pushNSObject:NSImageNameGoRightTemplate] ;                         lua_setfield(L, -2, "GoRightTemplate") ;
        [skin pushNSObject:NSImageNameGoLeftTemplate] ;                          lua_setfield(L, -2, "GoLeftTemplate") ;
        [skin pushNSObject:NSImageNameRightFacingTriangleTemplate] ;             lua_setfield(L, -2, "RightFacingTriangleTemplate") ;
        [skin pushNSObject:NSImageNameLeftFacingTriangleTemplate] ;              lua_setfield(L, -2, "LeftFacingTriangleTemplate") ;
        [skin pushNSObject:NSImageNameAddTemplate] ;                             lua_setfield(L, -2, "AddTemplate") ;
        [skin pushNSObject:NSImageNameRemoveTemplate] ;                          lua_setfield(L, -2, "RemoveTemplate") ;
        [skin pushNSObject:NSImageNameRevealFreestandingTemplate] ;              lua_setfield(L, -2, "RevealFreestandingTemplate") ;
        [skin pushNSObject:NSImageNameFollowLinkFreestandingTemplate] ;          lua_setfield(L, -2, "FollowLinkFreestandingTemplate") ;
        [skin pushNSObject:NSImageNameEnterFullScreenTemplate] ;                 lua_setfield(L, -2, "EnterFullScreenTemplate") ;
        [skin pushNSObject:NSImageNameExitFullScreenTemplate] ;                  lua_setfield(L, -2, "ExitFullScreenTemplate") ;
        [skin pushNSObject:NSImageNameStopProgressTemplate] ;                    lua_setfield(L, -2, "StopProgressTemplate") ;
        [skin pushNSObject:NSImageNameStopProgressFreestandingTemplate] ;        lua_setfield(L, -2, "StopProgressFreestandingTemplate") ;
        [skin pushNSObject:NSImageNameRefreshTemplate] ;                         lua_setfield(L, -2, "RefreshTemplate") ;
        [skin pushNSObject:NSImageNameRefreshFreestandingTemplate] ;             lua_setfield(L, -2, "RefreshFreestandingTemplate") ;
        [skin pushNSObject:NSImageNameBonjour] ;                                 lua_setfield(L, -2, "Bonjour") ;
        [skin pushNSObject:NSImageNameComputer] ;                                lua_setfield(L, -2, "Computer") ;
        [skin pushNSObject:NSImageNameFolderBurnable] ;                          lua_setfield(L, -2, "FolderBurnable") ;
        [skin pushNSObject:NSImageNameFolderSmart] ;                             lua_setfield(L, -2, "FolderSmart") ;
        [skin pushNSObject:NSImageNameFolder] ;                                  lua_setfield(L, -2, "Folder") ;
        [skin pushNSObject:NSImageNameNetwork] ;                                 lua_setfield(L, -2, "Network") ;
        [skin pushNSObject:NSImageNameMobileMe] ;                                lua_setfield(L, -2, "MobileMe") ;
        [skin pushNSObject:NSImageNameMultipleDocuments] ;                       lua_setfield(L, -2, "MultipleDocuments") ;
        [skin pushNSObject:NSImageNameUserAccounts] ;                            lua_setfield(L, -2, "UserAccounts") ;
        [skin pushNSObject:NSImageNamePreferencesGeneral] ;                      lua_setfield(L, -2, "PreferencesGeneral") ;
        [skin pushNSObject:NSImageNameAdvanced] ;                                lua_setfield(L, -2, "Advanced") ;
        [skin pushNSObject:NSImageNameInfo] ;                                    lua_setfield(L, -2, "Info") ;
        [skin pushNSObject:NSImageNameFontPanel] ;                               lua_setfield(L, -2, "FontPanel") ;
        [skin pushNSObject:NSImageNameColorPanel] ;                              lua_setfield(L, -2, "ColorPanel") ;
        [skin pushNSObject:NSImageNameUser] ;                                    lua_setfield(L, -2, "User") ;
        [skin pushNSObject:NSImageNameUserGroup] ;                               lua_setfield(L, -2, "UserGroup") ;
        [skin pushNSObject:NSImageNameEveryone] ;                                lua_setfield(L, -2, "Everyone") ;
        [skin pushNSObject:NSImageNameUserGuest] ;                               lua_setfield(L, -2, "UserGuest") ;
        [skin pushNSObject:NSImageNameMenuOnStateTemplate] ;                     lua_setfield(L, -2, "MenuOnStateTemplate") ;
        [skin pushNSObject:NSImageNameMenuMixedStateTemplate] ;                  lua_setfield(L, -2, "MenuMixedStateTemplate") ;
        [skin pushNSObject:NSImageNameApplicationIcon] ;                         lua_setfield(L, -2, "ApplicationIcon") ;
        [skin pushNSObject:NSImageNameTrashEmpty] ;                              lua_setfield(L, -2, "TrashEmpty") ;
        [skin pushNSObject:NSImageNameTrashFull] ;                               lua_setfield(L, -2, "TrashFull") ;
        [skin pushNSObject:NSImageNameHomeTemplate] ;                            lua_setfield(L, -2, "HomeTemplate") ;
        [skin pushNSObject:NSImageNameBookmarksTemplate] ;                       lua_setfield(L, -2, "BookmarksTemplate") ;
        [skin pushNSObject:NSImageNameCaution] ;                                 lua_setfield(L, -2, "Caution") ;
        [skin pushNSObject:NSImageNameStatusAvailable] ;                         lua_setfield(L, -2, "StatusAvailable") ;
        [skin pushNSObject:NSImageNameStatusPartiallyAvailable] ;                lua_setfield(L, -2, "StatusPartiallyAvailable") ;
        [skin pushNSObject:NSImageNameStatusUnavailable] ;                       lua_setfield(L, -2, "StatusUnavailable") ;
        [skin pushNSObject:NSImageNameStatusNone] ;                              lua_setfield(L, -2, "StatusNone") ;
        [skin pushNSObject:NSImageNameShareTemplate] ;                           lua_setfield(L, -2, "ShareTemplate") ;

        [skin pushNSObject:NSImageNameTouchBarAddDetailTemplate] ;               lua_setfield(L, -2, "TouchBarAddDetailTemplate") ;
        [skin pushNSObject:NSImageNameTouchBarAddTemplate] ;                     lua_setfield(L, -2, "TouchBarAddTemplate") ;
        [skin pushNSObject:NSImageNameTouchBarAlarmTemplate] ;                   lua_setfield(L, -2, "TouchBarAlarmTemplate") ;
        [skin pushNSObject:NSImageNameTouchBarAudioInputMuteTemplate] ;          lua_setfield(L, -2, "TouchBarAudioInputMuteTemplate") ;
        [skin pushNSObject:NSImageNameTouchBarAudioInputTemplate] ;              lua_setfield(L, -2, "TouchBarAudioInputTemplate") ;
        [skin pushNSObject:NSImageNameTouchBarAudioOutputMuteTemplate] ;         lua_setfield(L, -2, "TouchBarAudioOutputMuteTemplate") ;
        [skin pushNSObject:NSImageNameTouchBarAudioOutputVolumeHighTemplate] ;   lua_setfield(L, -2, "TouchBarAudioOutputVolumeHighTemplate") ;
        [skin pushNSObject:NSImageNameTouchBarAudioOutputVolumeLowTemplate] ;    lua_setfield(L, -2, "TouchBarAudioOutputVolumeLowTemplate") ;
        [skin pushNSObject:NSImageNameTouchBarAudioOutputVolumeMediumTemplate] ; lua_setfield(L, -2, "TouchBarAudioOutputVolumeMediumTemplate") ;
        [skin pushNSObject:NSImageNameTouchBarAudioOutputVolumeOffTemplate] ;    lua_setfield(L, -2, "TouchBarAudioOutputVolumeOffTemplate") ;
        [skin pushNSObject:NSImageNameTouchBarBookmarksTemplate] ;               lua_setfield(L, -2, "TouchBarBookmarksTemplate") ;
        [skin pushNSObject:NSImageNameTouchBarColorPickerFill] ;                 lua_setfield(L, -2, "TouchBarColorPickerFill") ;
        [skin pushNSObject:NSImageNameTouchBarColorPickerFont] ;                 lua_setfield(L, -2, "TouchBarColorPickerFont") ;
        [skin pushNSObject:NSImageNameTouchBarColorPickerStroke] ;               lua_setfield(L, -2, "TouchBarColorPickerStroke") ;
        [skin pushNSObject:NSImageNameTouchBarCommunicationAudioTemplate] ;      lua_setfield(L, -2, "TouchBarCommunicationAudioTemplate") ;
        [skin pushNSObject:NSImageNameTouchBarCommunicationVideoTemplate] ;      lua_setfield(L, -2, "TouchBarCommunicationVideoTemplate") ;
        [skin pushNSObject:NSImageNameTouchBarComposeTemplate] ;                 lua_setfield(L, -2, "TouchBarComposeTemplate") ;
        [skin pushNSObject:NSImageNameTouchBarDeleteTemplate] ;                  lua_setfield(L, -2, "TouchBarDeleteTemplate") ;
        [skin pushNSObject:NSImageNameTouchBarDownloadTemplate] ;                lua_setfield(L, -2, "TouchBarDownloadTemplate") ;
        [skin pushNSObject:NSImageNameTouchBarEnterFullScreenTemplate] ;         lua_setfield(L, -2, "TouchBarEnterFullScreenTemplate") ;
        [skin pushNSObject:NSImageNameTouchBarExitFullScreenTemplate] ;          lua_setfield(L, -2, "TouchBarExitFullScreenTemplate") ;
        [skin pushNSObject:NSImageNameTouchBarFastForwardTemplate] ;             lua_setfield(L, -2, "TouchBarFastForwardTemplate") ;
        [skin pushNSObject:NSImageNameTouchBarFolderCopyToTemplate] ;            lua_setfield(L, -2, "TouchBarFolderCopyToTemplate") ;
        [skin pushNSObject:NSImageNameTouchBarFolderMoveToTemplate] ;            lua_setfield(L, -2, "TouchBarFolderMoveToTemplate") ;
        [skin pushNSObject:NSImageNameTouchBarFolderTemplate] ;                  lua_setfield(L, -2, "TouchBarFolderTemplate") ;
        [skin pushNSObject:NSImageNameTouchBarGetInfoTemplate] ;                 lua_setfield(L, -2, "TouchBarGetInfoTemplate") ;
        [skin pushNSObject:NSImageNameTouchBarGoBackTemplate] ;                  lua_setfield(L, -2, "TouchBarGoBackTemplate") ;
        [skin pushNSObject:NSImageNameTouchBarGoDownTemplate] ;                  lua_setfield(L, -2, "TouchBarGoDownTemplate") ;
        [skin pushNSObject:NSImageNameTouchBarGoForwardTemplate] ;               lua_setfield(L, -2, "TouchBarGoForwardTemplate") ;
        [skin pushNSObject:NSImageNameTouchBarGoUpTemplate] ;                    lua_setfield(L, -2, "TouchBarGoUpTemplate") ;
        [skin pushNSObject:NSImageNameTouchBarHistoryTemplate] ;                 lua_setfield(L, -2, "TouchBarHistoryTemplate") ;
        [skin pushNSObject:NSImageNameTouchBarIconViewTemplate] ;                lua_setfield(L, -2, "TouchBarIconViewTemplate") ;
        [skin pushNSObject:NSImageNameTouchBarListViewTemplate] ;                lua_setfield(L, -2, "TouchBarListViewTemplate") ;
        [skin pushNSObject:NSImageNameTouchBarMailTemplate] ;                    lua_setfield(L, -2, "TouchBarMailTemplate") ;
        [skin pushNSObject:NSImageNameTouchBarNewFolderTemplate] ;               lua_setfield(L, -2, "TouchBarNewFolderTemplate") ;
        [skin pushNSObject:NSImageNameTouchBarNewMessageTemplate] ;              lua_setfield(L, -2, "TouchBarNewMessageTemplate") ;
        [skin pushNSObject:NSImageNameTouchBarOpenInBrowserTemplate] ;           lua_setfield(L, -2, "TouchBarOpenInBrowserTemplate") ;
        [skin pushNSObject:NSImageNameTouchBarPauseTemplate] ;                   lua_setfield(L, -2, "TouchBarPauseTemplate") ;
        [skin pushNSObject:NSImageNameTouchBarPlayheadTemplate] ;                lua_setfield(L, -2, "TouchBarPlayheadTemplate") ;
        [skin pushNSObject:NSImageNameTouchBarPlayPauseTemplate] ;               lua_setfield(L, -2, "TouchBarPlayPauseTemplate") ;
        [skin pushNSObject:NSImageNameTouchBarPlayTemplate] ;                    lua_setfield(L, -2, "TouchBarPlayTemplate") ;
        [skin pushNSObject:NSImageNameTouchBarQuickLookTemplate] ;               lua_setfield(L, -2, "TouchBarQuickLookTemplate") ;
        [skin pushNSObject:NSImageNameTouchBarRecordStartTemplate] ;             lua_setfield(L, -2, "TouchBarRecordStartTemplate") ;
        [skin pushNSObject:NSImageNameTouchBarRecordStopTemplate] ;              lua_setfield(L, -2, "TouchBarRecordStopTemplate") ;
        [skin pushNSObject:NSImageNameTouchBarRefreshTemplate] ;                 lua_setfield(L, -2, "TouchBarRefreshTemplate") ;
        [skin pushNSObject:NSImageNameTouchBarRewindTemplate] ;                  lua_setfield(L, -2, "TouchBarRewindTemplate") ;
        [skin pushNSObject:NSImageNameTouchBarRotateLeftTemplate] ;              lua_setfield(L, -2, "TouchBarRotateLeftTemplate") ;
        [skin pushNSObject:NSImageNameTouchBarRotateRightTemplate] ;             lua_setfield(L, -2, "TouchBarRotateRightTemplate") ;
        [skin pushNSObject:NSImageNameTouchBarSearchTemplate] ;                  lua_setfield(L, -2, "TouchBarSearchTemplate") ;
        [skin pushNSObject:NSImageNameTouchBarShareTemplate] ;                   lua_setfield(L, -2, "TouchBarShareTemplate") ;
        [skin pushNSObject:NSImageNameTouchBarSidebarTemplate] ;                 lua_setfield(L, -2, "TouchBarSidebarTemplate") ;
        [skin pushNSObject:NSImageNameTouchBarSkipAhead15SecondsTemplate] ;      lua_setfield(L, -2, "TouchBarSkipAhead15SecondsTemplate") ;
        [skin pushNSObject:NSImageNameTouchBarSkipAhead30SecondsTemplate] ;      lua_setfield(L, -2, "TouchBarSkipAhead30SecondsTemplate") ;
        [skin pushNSObject:NSImageNameTouchBarSkipAheadTemplate] ;               lua_setfield(L, -2, "TouchBarSkipAheadTemplate") ;
        [skin pushNSObject:NSImageNameTouchBarSkipBack15SecondsTemplate] ;       lua_setfield(L, -2, "TouchBarSkipBack15SecondsTemplate") ;
        [skin pushNSObject:NSImageNameTouchBarSkipBack30SecondsTemplate] ;       lua_setfield(L, -2, "TouchBarSkipBack30SecondsTemplate") ;
        [skin pushNSObject:NSImageNameTouchBarSkipBackTemplate] ;                lua_setfield(L, -2, "TouchBarSkipBackTemplate") ;
        [skin pushNSObject:NSImageNameTouchBarSkipToEndTemplate] ;               lua_setfield(L, -2, "TouchBarSkipToEndTemplate") ;
        [skin pushNSObject:NSImageNameTouchBarSkipToStartTemplate] ;             lua_setfield(L, -2, "TouchBarSkipToStartTemplate") ;
        [skin pushNSObject:NSImageNameTouchBarSlideshowTemplate] ;               lua_setfield(L, -2, "TouchBarSlideshowTemplate") ;
        [skin pushNSObject:NSImageNameTouchBarTagIconTemplate] ;                 lua_setfield(L, -2, "TouchBarTagIconTemplate") ;
        [skin pushNSObject:NSImageNameTouchBarTextBoldTemplate] ;                lua_setfield(L, -2, "TouchBarTextBoldTemplate") ;
        [skin pushNSObject:NSImageNameTouchBarTextBoxTemplate] ;                 lua_setfield(L, -2, "TouchBarTextBoxTemplate") ;
        [skin pushNSObject:NSImageNameTouchBarTextCenterAlignTemplate] ;         lua_setfield(L, -2, "TouchBarTextCenterAlignTemplate") ;
        [skin pushNSObject:NSImageNameTouchBarTextItalicTemplate] ;              lua_setfield(L, -2, "TouchBarTextItalicTemplate") ;
        [skin pushNSObject:NSImageNameTouchBarTextJustifiedAlignTemplate] ;      lua_setfield(L, -2, "TouchBarTextJustifiedAlignTemplate") ;
        [skin pushNSObject:NSImageNameTouchBarTextLeftAlignTemplate] ;           lua_setfield(L, -2, "TouchBarTextLeftAlignTemplate") ;
        [skin pushNSObject:NSImageNameTouchBarTextListTemplate] ;                lua_setfield(L, -2, "TouchBarTextListTemplate") ;
        [skin pushNSObject:NSImageNameTouchBarTextRightAlignTemplate] ;          lua_setfield(L, -2, "TouchBarTextRightAlignTemplate") ;
        [skin pushNSObject:NSImageNameTouchBarTextStrikethroughTemplate] ;       lua_setfield(L, -2, "TouchBarTextStrikethroughTemplate") ;
        [skin pushNSObject:NSImageNameTouchBarTextUnderlineTemplate] ;           lua_setfield(L, -2, "TouchBarTextUnderlineTemplate") ;
        [skin pushNSObject:NSImageNameTouchBarUserAddTemplate] ;                 lua_setfield(L, -2, "TouchBarUserAddTemplate") ;
        [skin pushNSObject:NSImageNameTouchBarUserGroupTemplate] ;               lua_setfield(L, -2, "TouchBarUserGroupTemplate") ;
        [skin pushNSObject:NSImageNameTouchBarUserTemplate] ;                    lua_setfield(L, -2, "TouchBarUserTemplate") ;
        [skin pushNSObject:NSImageNameTouchBarVolumeDownTemplate] ;              lua_setfield(L, -2, "TouchBarVolumeDownTemplate") ;
        [skin pushNSObject:NSImageNameTouchBarVolumeUpTemplate] ;                lua_setfield(L, -2, "TouchBarVolumeUpTemplate") ;

    return 1;
}

/// hs.image.additionalImageNames[]
/// Constant
/// Table of arrays containing the names of additional internal system images which may also be available for use with `hs.drawing.image` and [hs.image.imageFromName](#imageFromName).
///
/// Notes:
///  * The list of these images was pulled from a collection located in the repositories at https://github.com/hetima?tab=repositories.  As these image names are (for the most part) not formally listed in Apple's documentation or published APIs, their use cannot be guaranteed across all OS X versions.  If you identify any images which may be missing or could be added, please file an issue at https://github.com/Hammerspoon/hammerspoon.
static int additionalImages(lua_State *L) {
    lua_newtable(L) ;
    lua_newtable(L) ;
    lua_pushstring(L, "NSAddBookmarkTemplate") ; lua_rawseti(L, -2, luaL_len(L, -2) + 1) ;
    lua_pushstring(L, "NSAudioOutputMuteTemplate") ; lua_rawseti(L, -2, luaL_len(L, -2) + 1) ;
    lua_pushstring(L, "NSAudioOutputVolumeHighTemplate") ; lua_rawseti(L, -2, luaL_len(L, -2) + 1) ;
    lua_pushstring(L, "NSAudioOutputVolumeLowTemplate") ; lua_rawseti(L, -2, luaL_len(L, -2) + 1) ;
    lua_pushstring(L, "NSAudioOutputVolumeMedTemplate") ; lua_rawseti(L, -2, luaL_len(L, -2) + 1) ;
    lua_pushstring(L, "NSAudioOutputVolumeOffTemplate") ; lua_rawseti(L, -2, luaL_len(L, -2) + 1) ;
    lua_pushstring(L, "NSChildContainerEmptyTemplate") ; lua_rawseti(L, -2, luaL_len(L, -2) + 1) ;
    lua_pushstring(L, "NSChildContainerTemplate") ; lua_rawseti(L, -2, luaL_len(L, -2) + 1) ;
    lua_pushstring(L, "NSDropDownIndicatorTemplate") ; lua_rawseti(L, -2, luaL_len(L, -2) + 1) ;
    lua_pushstring(L, "NSGoLeftSmall") ; lua_rawseti(L, -2, luaL_len(L, -2) + 1) ;
    lua_pushstring(L, "NSGoRightSmall") ; lua_rawseti(L, -2, luaL_len(L, -2) + 1) ;
    lua_pushstring(L, "NSMenuMixedStateTemplate") ; lua_rawseti(L, -2, luaL_len(L, -2) + 1) ;
    lua_pushstring(L, "NSMenuOnStateTemplate") ; lua_rawseti(L, -2, luaL_len(L, -2) + 1) ;
    lua_pushstring(L, "NSNavEjectButton.normal") ; lua_rawseti(L, -2, luaL_len(L, -2) + 1) ;
    lua_pushstring(L, "NSNavEjectButton.normalSelected") ; lua_rawseti(L, -2, luaL_len(L, -2) + 1) ;
    lua_pushstring(L, "NSNavEjectButton.pressed") ; lua_rawseti(L, -2, luaL_len(L, -2) + 1) ;
    lua_pushstring(L, "NSNavEjectButton.rollover") ; lua_rawseti(L, -2, luaL_len(L, -2) + 1) ;
    lua_pushstring(L, "NSNavEjectButton.small.normal") ; lua_rawseti(L, -2, luaL_len(L, -2) + 1) ;
    lua_pushstring(L, "NSNavEjectButton.small.normalSelected") ; lua_rawseti(L, -2, luaL_len(L, -2) + 1) ;
    lua_pushstring(L, "NSNavEjectButton.small.pressed") ; lua_rawseti(L, -2, luaL_len(L, -2) + 1) ;
    lua_pushstring(L, "NSNavEjectButton.small.rollover") ; lua_rawseti(L, -2, luaL_len(L, -2) + 1) ;
    lua_pushstring(L, "NSPathLocationArrow") ; lua_rawseti(L, -2, luaL_len(L, -2) + 1) ;
    lua_pushstring(L, "NSPrivateArrowNextTemplate") ; lua_rawseti(L, -2, luaL_len(L, -2) + 1) ;
    lua_pushstring(L, "NSPrivateArrowPreviousTemplate") ; lua_rawseti(L, -2, luaL_len(L, -2) + 1) ;
    lua_pushstring(L, "NSPrivateChaptersTemplate") ; lua_rawseti(L, -2, luaL_len(L, -2) + 1) ;
    lua_pushstring(L, "NSScriptTemplate") ; lua_rawseti(L, -2, luaL_len(L, -2) + 1) ;
    lua_pushstring(L, "NSSecurity") ; lua_rawseti(L, -2, luaL_len(L, -2) + 1) ;
    lua_pushstring(L, "NSStatusAvailableFlat") ; lua_rawseti(L, -2, luaL_len(L, -2) + 1) ;
    lua_pushstring(L, "NSStatusAway") ; lua_rawseti(L, -2, luaL_len(L, -2) + 1) ;
    lua_pushstring(L, "NSStatusIdle") ; lua_rawseti(L, -2, luaL_len(L, -2) + 1) ;
    lua_pushstring(L, "NSStatusNoneFlat") ; lua_rawseti(L, -2, luaL_len(L, -2) + 1) ;
    lua_pushstring(L, "NSStatusOffline") ; lua_rawseti(L, -2, luaL_len(L, -2) + 1) ;
    lua_pushstring(L, "NSStatusPartiallyAvailableFlat") ; lua_rawseti(L, -2, luaL_len(L, -2) + 1) ;
    lua_pushstring(L, "NSStatusUnavailableFlat") ; lua_rawseti(L, -2, luaL_len(L, -2) + 1) ;
    lua_pushstring(L, "NSStatusUnknown") ; lua_rawseti(L, -2, luaL_len(L, -2) + 1) ;
    lua_pushstring(L, "NSSynchronize") ; lua_rawseti(L, -2, luaL_len(L, -2) + 1) ;
    lua_pushstring(L, "NSTitlebarEnterFullScreenTemplate") ; lua_rawseti(L, -2, luaL_len(L, -2) + 1) ;
    lua_pushstring(L, "NSTitlebarExitFullScreenTemplate") ; lua_rawseti(L, -2, luaL_len(L, -2) + 1) ;
    lua_pushstring(L, "NSTokenPopDownArrow") ; lua_rawseti(L, -2, luaL_len(L, -2) + 1) ;
    lua_setfield(L, -2, "undocumentedImages") ;

    lua_newtable(L) ;
    lua_pushstring(L, "NSFastForwardTemplate") ; lua_rawseti(L, -2, luaL_len(L, -2) + 1) ;
    lua_pushstring(L, "NSPauseTemplate") ; lua_rawseti(L, -2, luaL_len(L, -2) + 1) ;
    lua_pushstring(L, "NSPlayTemplate") ; lua_rawseti(L, -2, luaL_len(L, -2) + 1) ;
    lua_pushstring(L, "NSRecordStartTemplate") ; lua_rawseti(L, -2, luaL_len(L, -2) + 1) ;
    lua_pushstring(L, "NSRecordStopTemplate") ; lua_rawseti(L, -2, luaL_len(L, -2) + 1) ;
    lua_pushstring(L, "NSRewindTemplate") ; lua_rawseti(L, -2, luaL_len(L, -2) + 1) ;
    lua_pushstring(L, "NSSkipAheadTemplate") ; lua_rawseti(L, -2, luaL_len(L, -2) + 1) ;
    lua_pushstring(L, "NSSkipBackTemplate") ; lua_rawseti(L, -2, luaL_len(L, -2) + 1) ;
    lua_setfield(L, -2, "mediaControl") ;

    lua_newtable(L) ;
    lua_pushstring(L, "NSToolbarBookmarks") ; lua_rawseti(L, -2, luaL_len(L, -2) + 1) ;
    lua_pushstring(L, "NSToolbarClipIndicator") ; lua_rawseti(L, -2, luaL_len(L, -2) + 1) ;
    lua_pushstring(L, "NSToolbarCustomizeToolbarItemImage") ; lua_rawseti(L, -2, luaL_len(L, -2) + 1) ;
    lua_pushstring(L, "NSToolbarFlexibleSpaceItemPaletteRep") ; lua_rawseti(L, -2, luaL_len(L, -2) + 1) ;
    lua_pushstring(L, "NSToolbarMoreTemplate") ; lua_rawseti(L, -2, luaL_len(L, -2) + 1) ;
    lua_pushstring(L, "NSToolbarPrintItemImage") ; lua_rawseti(L, -2, luaL_len(L, -2) + 1) ;
    lua_pushstring(L, "NSToolbarShowColorsItemImage") ; lua_rawseti(L, -2, luaL_len(L, -2) + 1) ;
    lua_pushstring(L, "NSToolbarShowFontsItemImage") ; lua_rawseti(L, -2, luaL_len(L, -2) + 1) ;
    lua_pushstring(L, "NSToolbarSpaceItemPaletteRep") ; lua_rawseti(L, -2, luaL_len(L, -2) + 1) ;
    lua_setfield(L, -2, "toolbar") ;

    lua_newtable(L) ;
    lua_pushstring(L, "NSMediaBrowserIcon") ; lua_rawseti(L, -2, luaL_len(L, -2) + 1) ;
    lua_pushstring(L, "NSMediaBrowserMediaTypeAudio") ; lua_rawseti(L, -2, luaL_len(L, -2) + 1) ;
    lua_pushstring(L, "NSMediaBrowserMediaTypeAudioTemplate32") ; lua_rawseti(L, -2, luaL_len(L, -2) + 1) ;
    lua_pushstring(L, "NSMediaBrowserMediaTypeMovies") ; lua_rawseti(L, -2, luaL_len(L, -2) + 1) ;
    lua_pushstring(L, "NSMediaBrowserMediaTypeMoviesTemplate32") ; lua_rawseti(L, -2, luaL_len(L, -2) + 1) ;
    lua_pushstring(L, "NSMediaBrowserMediaTypePhotos") ; lua_rawseti(L, -2, luaL_len(L, -2) + 1) ;
    lua_pushstring(L, "NSMediaBrowserMediaTypePhotosTemplate32") ; lua_rawseti(L, -2, luaL_len(L, -2) + 1) ;
    lua_setfield(L, -2, "mediaBrowser") ;

    lua_newtable(L) ;
    lua_pushstring(L, "NSCMYKButton") ; lua_rawseti(L, -2, luaL_len(L, -2) + 1) ;
    lua_pushstring(L, "NSColorPickerCrayon") ; lua_rawseti(L, -2, luaL_len(L, -2) + 1) ;
    lua_pushstring(L, "NSColorPickerList") ; lua_rawseti(L, -2, luaL_len(L, -2) + 1) ;
    lua_pushstring(L, "NSColorPickerSliders") ; lua_rawseti(L, -2, luaL_len(L, -2) + 1) ;
    lua_pushstring(L, "NSColorPickerUser") ; lua_rawseti(L, -2, luaL_len(L, -2) + 1) ;
    lua_pushstring(L, "NSColorPickerWheel") ; lua_rawseti(L, -2, luaL_len(L, -2) + 1) ;
    lua_pushstring(L, "NSColorProfileButton") ; lua_rawseti(L, -2, luaL_len(L, -2) + 1) ;
    lua_pushstring(L, "NSColorProfileButtonSelected") ; lua_rawseti(L, -2, luaL_len(L, -2) + 1) ;
    lua_pushstring(L, "NSColorSwatchResizeDimple") ; lua_rawseti(L, -2, luaL_len(L, -2) + 1) ;
    lua_pushstring(L, "NSGreyButton") ; lua_rawseti(L, -2, luaL_len(L, -2) + 1) ;
    lua_pushstring(L, "NSHSBButton") ; lua_rawseti(L, -2, luaL_len(L, -2) + 1) ;
    lua_pushstring(L, "NSMagnifyingGlass") ; lua_rawseti(L, -2, luaL_len(L, -2) + 1) ;
    lua_pushstring(L, "NSRGBButton") ; lua_rawseti(L, -2, luaL_len(L, -2) + 1) ;
    lua_pushstring(L, "NSSmallMagnifyingGlass") ; lua_rawseti(L, -2, luaL_len(L, -2) + 1) ;
    lua_setfield(L, -2, "colorPicker") ;

    lua_newtable(L) ;
    lua_pushstring(L, "NSFontPanelActionButton") ; lua_rawseti(L, -2, luaL_len(L, -2) + 1) ;
    lua_pushstring(L, "NSFontPanelActionButtonPressed") ; lua_rawseti(L, -2, luaL_len(L, -2) + 1) ;
    lua_pushstring(L, "NSFontPanelBlurEffect") ; lua_rawseti(L, -2, luaL_len(L, -2) + 1) ;
    lua_pushstring(L, "NSFontPanelDropEffect") ; lua_rawseti(L, -2, luaL_len(L, -2) + 1) ;
    lua_pushstring(L, "NSFontPanelDropEffectPressed") ; lua_rawseti(L, -2, luaL_len(L, -2) + 1) ;
    lua_pushstring(L, "NSFontPanelEffectsDivider") ; lua_rawseti(L, -2, luaL_len(L, -2) + 1) ;
    lua_pushstring(L, "NSFontPanelMinusIdle") ; lua_rawseti(L, -2, luaL_len(L, -2) + 1) ;
    lua_pushstring(L, "NSFontPanelMinusPressed") ; lua_rawseti(L, -2, luaL_len(L, -2) + 1) ;
    lua_pushstring(L, "NSFontPanelOpacityEffect") ; lua_rawseti(L, -2, luaL_len(L, -2) + 1) ;
    lua_pushstring(L, "NSFontPanelPaperColour") ; lua_rawseti(L, -2, luaL_len(L, -2) + 1) ;
    lua_pushstring(L, "NSFontPanelPaperColourPressed") ; lua_rawseti(L, -2, luaL_len(L, -2) + 1) ;
    lua_pushstring(L, "NSFontPanelPlusIdle") ; lua_rawseti(L, -2, luaL_len(L, -2) + 1) ;
    lua_pushstring(L, "NSFontPanelPlusPressed") ; lua_rawseti(L, -2, luaL_len(L, -2) + 1) ;
    lua_pushstring(L, "NSFontPanelSliderThumb") ; lua_rawseti(L, -2, luaL_len(L, -2) + 1) ;
    lua_pushstring(L, "NSFontPanelSliderThumbPressed") ; lua_rawseti(L, -2, luaL_len(L, -2) + 1) ;
    lua_pushstring(L, "NSFontPanelSliderTrack") ; lua_rawseti(L, -2, luaL_len(L, -2) + 1) ;
    lua_pushstring(L, "NSFontPanelSplitterKnob") ; lua_rawseti(L, -2, luaL_len(L, -2) + 1) ;
    lua_pushstring(L, "NSFontPanelSpreadEffect") ; lua_rawseti(L, -2, luaL_len(L, -2) + 1) ;
    lua_pushstring(L, "NSFontPanelStrikeEffect") ; lua_rawseti(L, -2, luaL_len(L, -2) + 1) ;
    lua_pushstring(L, "NSFontPanelStrikeEffectPressed") ; lua_rawseti(L, -2, luaL_len(L, -2) + 1) ;
    lua_pushstring(L, "NSFontPanelTextColour") ; lua_rawseti(L, -2, luaL_len(L, -2) + 1) ;
    lua_pushstring(L, "NSFontPanelTextColourPressed") ; lua_rawseti(L, -2, luaL_len(L, -2) + 1) ;
    lua_pushstring(L, "NSFontPanelUnderlineEffect") ; lua_rawseti(L, -2, luaL_len(L, -2) + 1) ;
    lua_pushstring(L, "NSFontPanelUnderlineEffectPressed") ; lua_rawseti(L, -2, luaL_len(L, -2) + 1) ;
    lua_setfield(L, -2, "fontPanel") ;

    lua_newtable(L) ;
    lua_pushstring(L, "NSDatePickerCalendarArrowLeft") ; lua_rawseti(L, -2, luaL_len(L, -2) + 1) ;
    lua_pushstring(L, "NSDatePickerCalendarArrowRight") ; lua_rawseti(L, -2, luaL_len(L, -2) + 1) ;
    lua_pushstring(L, "NSDatePickerCalendarHome") ; lua_rawseti(L, -2, luaL_len(L, -2) + 1) ;
    lua_pushstring(L, "NSDatePickerClockCenter") ; lua_rawseti(L, -2, luaL_len(L, -2) + 1) ;
    lua_pushstring(L, "NSDatePickerClockFace") ; lua_rawseti(L, -2, luaL_len(L, -2) + 1) ;
    lua_setfield(L, -2, "datePicker") ;

    lua_newtable(L) ;
    lua_pushstring(L, "NSTextRulerCenterTab") ; lua_rawseti(L, -2, luaL_len(L, -2) + 1) ;
    lua_pushstring(L, "NSTextRulerDecimalTab") ; lua_rawseti(L, -2, luaL_len(L, -2) + 1) ;
    lua_pushstring(L, "NSTextRulerFirstLineIndent") ; lua_rawseti(L, -2, luaL_len(L, -2) + 1) ;
    lua_pushstring(L, "NSTextRulerIndent") ; lua_rawseti(L, -2, luaL_len(L, -2) + 1) ;
    lua_pushstring(L, "NSTextRulerLeftTab") ; lua_rawseti(L, -2, luaL_len(L, -2) + 1) ;
    lua_pushstring(L, "NSTextRulerRightTab") ; lua_rawseti(L, -2, luaL_len(L, -2) + 1) ;
    lua_setfield(L, -2, "ruler") ;

    lua_newtable(L) ;
    lua_pushstring(L, "NSArrowCursor") ; lua_rawseti(L, -2, luaL_len(L, -2) + 1) ;
    lua_pushstring(L, "NSClosedHandCursor") ; lua_rawseti(L, -2, luaL_len(L, -2) + 1) ;
    lua_pushstring(L, "NSCopyDragCursor") ; lua_rawseti(L, -2, luaL_len(L, -2) + 1) ;
    lua_pushstring(L, "NSCrosshairCursor") ; lua_rawseti(L, -2, luaL_len(L, -2) + 1) ;
    lua_pushstring(L, "NSGenericDragCursor") ; lua_rawseti(L, -2, luaL_len(L, -2) + 1) ;
    lua_pushstring(L, "NSHandCursor") ; lua_rawseti(L, -2, luaL_len(L, -2) + 1) ;
    lua_pushstring(L, "NSIBeamCursor") ; lua_rawseti(L, -2, luaL_len(L, -2) + 1) ;
    lua_pushstring(L, "NSLinkDragCursor") ; lua_rawseti(L, -2, luaL_len(L, -2) + 1) ;
    lua_pushstring(L, "NSMoveCursor") ; lua_rawseti(L, -2, luaL_len(L, -2) + 1) ;
    lua_pushstring(L, "NSResizeLeftCursor") ; lua_rawseti(L, -2, luaL_len(L, -2) + 1) ;
    lua_pushstring(L, "NSResizeLeftRightCursor") ; lua_rawseti(L, -2, luaL_len(L, -2) + 1) ;
    lua_pushstring(L, "NSResizeRightCursor") ; lua_rawseti(L, -2, luaL_len(L, -2) + 1) ;
    lua_pushstring(L, "NSTruthBottomLeftResizeCursor") ; lua_rawseti(L, -2, luaL_len(L, -2) + 1) ;
    lua_pushstring(L, "NSTruthBottomRightResizeCursor") ; lua_rawseti(L, -2, luaL_len(L, -2) + 1) ;
    lua_pushstring(L, "NSTruthHResizeCursor") ; lua_rawseti(L, -2, luaL_len(L, -2) + 1) ;
    lua_pushstring(L, "NSTruthHorizontalResizeCursor") ; lua_rawseti(L, -2, luaL_len(L, -2) + 1) ;
    lua_pushstring(L, "NSTruthTopLeftResizeCursor") ; lua_rawseti(L, -2, luaL_len(L, -2) + 1) ;
    lua_pushstring(L, "NSTruthTopRightResizeCursor") ; lua_rawseti(L, -2, luaL_len(L, -2) + 1) ;
    lua_pushstring(L, "NSTruthVResizeCursor") ; lua_rawseti(L, -2, luaL_len(L, -2) + 1) ;
    lua_pushstring(L, "NSTruthVerticalResizeCursor") ; lua_rawseti(L, -2, luaL_len(L, -2) + 1) ;
    lua_pushstring(L, "NSWaitCursor") ; lua_rawseti(L, -2, luaL_len(L, -2) + 1) ;
    lua_setfield(L, -2, "cursorLegacy") ;

    lua_newtable(L) ;
    lua_pushstring(L, "NSAppleMenuImage") ; lua_rawseti(L, -2, luaL_len(L, -2) + 1) ;
    lua_pushstring(L, "NSBrowserCellBranch") ; lua_rawseti(L, -2, luaL_len(L, -2) + 1) ;
    lua_pushstring(L, "NSBrowserCellBranchH") ; lua_rawseti(L, -2, luaL_len(L, -2) + 1) ;
    lua_pushstring(L, "NSClosedHandCursor") ; lua_rawseti(L, -2, luaL_len(L, -2) + 1) ;
    lua_pushstring(L, "NSCopyDragCursor") ; lua_rawseti(L, -2, luaL_len(L, -2) + 1) ;
    lua_pushstring(L, "NSCrosshairCursor") ; lua_rawseti(L, -2, luaL_len(L, -2) + 1) ;
    lua_pushstring(L, "NSDocEditing") ; lua_rawseti(L, -2, luaL_len(L, -2) + 1) ;
    lua_pushstring(L, "NSDocSaved") ; lua_rawseti(L, -2, luaL_len(L, -2) + 1) ;
    lua_pushstring(L, "NSGenericDragCursor") ; lua_rawseti(L, -2, luaL_len(L, -2) + 1) ;
    lua_pushstring(L, "NSGrayResizeCorner") ; lua_rawseti(L, -2, luaL_len(L, -2) + 1) ;
    lua_pushstring(L, "NSHandCursor") ; lua_rawseti(L, -2, luaL_len(L, -2) + 1) ;
    lua_pushstring(L, "NSHighlightedLinkButton") ; lua_rawseti(L, -2, luaL_len(L, -2) + 1) ;
    lua_pushstring(L, "NSHighlightedMenuArrow") ; lua_rawseti(L, -2, luaL_len(L, -2) + 1) ;
    lua_pushstring(L, "NSHighlightedScrollDownButton") ; lua_rawseti(L, -2, luaL_len(L, -2) + 1) ;
    lua_pushstring(L, "NSHighlightedScrollLeftButton") ; lua_rawseti(L, -2, luaL_len(L, -2) + 1) ;
    lua_pushstring(L, "NSHighlightedScrollRightButton") ; lua_rawseti(L, -2, luaL_len(L, -2) + 1) ;
    lua_pushstring(L, "NSHighlightedScrollUpButton") ; lua_rawseti(L, -2, luaL_len(L, -2) + 1) ;
    lua_pushstring(L, "NSLeftMenuBarCap") ; lua_rawseti(L, -2, luaL_len(L, -2) + 1) ;
    lua_pushstring(L, "NSLinkButton") ; lua_rawseti(L, -2, luaL_len(L, -2) + 1) ;
    lua_pushstring(L, "NSLinkDragCursor") ; lua_rawseti(L, -2, luaL_len(L, -2) + 1) ;
    lua_pushstring(L, "NSMacPopUpArrows") ; lua_rawseti(L, -2, luaL_len(L, -2) + 1) ;
    lua_pushstring(L, "NSMacPullDownArrow") ; lua_rawseti(L, -2, luaL_len(L, -2) + 1) ;
    lua_pushstring(L, "NSMacSmallPopUpArrows") ; lua_rawseti(L, -2, luaL_len(L, -2) + 1) ;
    lua_pushstring(L, "NSMacSmallPullDownArrow") ; lua_rawseti(L, -2, luaL_len(L, -2) + 1) ;
    lua_pushstring(L, "NSMacSubmenuArrow") ; lua_rawseti(L, -2, luaL_len(L, -2) + 1) ;
    lua_pushstring(L, "NSMacTinyPopUpArrows") ; lua_rawseti(L, -2, luaL_len(L, -2) + 1) ;
    lua_pushstring(L, "NSMacTinyPullDownArrow") ; lua_rawseti(L, -2, luaL_len(L, -2) + 1) ;
    lua_pushstring(L, "NSMenuArrow") ; lua_rawseti(L, -2, luaL_len(L, -2) + 1) ;
    lua_pushstring(L, "NSMenuBackTabKeyGlyph") ; lua_rawseti(L, -2, luaL_len(L, -2) + 1) ;
    lua_pushstring(L, "NSMenuCheckmark") ; lua_rawseti(L, -2, luaL_len(L, -2) + 1) ;
    lua_pushstring(L, "NSMenuClearKeyGlyph") ; lua_rawseti(L, -2, luaL_len(L, -2) + 1) ;
    lua_pushstring(L, "NSMenuCommandKeyGlyph") ; lua_rawseti(L, -2, luaL_len(L, -2) + 1) ;
    lua_pushstring(L, "NSMenuControlKeyGlyph") ; lua_rawseti(L, -2, luaL_len(L, -2) + 1) ;
    lua_pushstring(L, "NSMenuDeleteBackwardKeyGlyph") ; lua_rawseti(L, -2, luaL_len(L, -2) + 1) ;
    lua_pushstring(L, "NSMenuDeleteForwardKeyGlyph") ; lua_rawseti(L, -2, luaL_len(L, -2) + 1) ;
    lua_pushstring(L, "NSMenuDownArrowKeyGlyph") ; lua_rawseti(L, -2, luaL_len(L, -2) + 1) ;
    lua_pushstring(L, "NSMenuDownScrollArrow") ; lua_rawseti(L, -2, luaL_len(L, -2) + 1) ;
    lua_pushstring(L, "NSMenuEndKeyGlyph") ; lua_rawseti(L, -2, luaL_len(L, -2) + 1) ;
    lua_pushstring(L, "NSMenuEnterKeyGlyph") ; lua_rawseti(L, -2, luaL_len(L, -2) + 1) ;
    lua_pushstring(L, "NSMenuEscapeKeyGlyph") ; lua_rawseti(L, -2, luaL_len(L, -2) + 1) ;
    lua_pushstring(L, "NSMenuHelpKeyGlyph") ; lua_rawseti(L, -2, luaL_len(L, -2) + 1) ;
    lua_pushstring(L, "NSMenuHomeKeyGlyph") ; lua_rawseti(L, -2, luaL_len(L, -2) + 1) ;
    lua_pushstring(L, "NSMenuISOControlKeyGlyph") ; lua_rawseti(L, -2, luaL_len(L, -2) + 1) ;
    lua_pushstring(L, "NSMenuLeftArrowKeyGlyph") ; lua_rawseti(L, -2, luaL_len(L, -2) + 1) ;
    lua_pushstring(L, "NSMenuMixedState") ; lua_rawseti(L, -2, luaL_len(L, -2) + 1) ;
    lua_pushstring(L, "NSMenuOptionKeyGlyph") ; lua_rawseti(L, -2, luaL_len(L, -2) + 1) ;
    lua_pushstring(L, "NSMenuPageDownKeyGlyph") ; lua_rawseti(L, -2, luaL_len(L, -2) + 1) ;
    lua_pushstring(L, "NSMenuPageUpKeyGlyph") ; lua_rawseti(L, -2, luaL_len(L, -2) + 1) ;
    lua_pushstring(L, "NSMenuRadio") ; lua_rawseti(L, -2, luaL_len(L, -2) + 1) ;
    lua_pushstring(L, "NSMenuReturnKeyGlyph") ; lua_rawseti(L, -2, luaL_len(L, -2) + 1) ;
    lua_pushstring(L, "NSMenuRightArrowKeyGlyph") ; lua_rawseti(L, -2, luaL_len(L, -2) + 1) ;
    lua_pushstring(L, "NSMenuShiftKeyGlyph") ; lua_rawseti(L, -2, luaL_len(L, -2) + 1) ;
    lua_pushstring(L, "NSMenuTabKeyGlyph") ; lua_rawseti(L, -2, luaL_len(L, -2) + 1) ;
    lua_pushstring(L, "NSMenuUpArrowKeyGlyph") ; lua_rawseti(L, -2, luaL_len(L, -2) + 1) ;
    lua_pushstring(L, "NSMenuUpScrollArrow") ; lua_rawseti(L, -2, luaL_len(L, -2) + 1) ;
    lua_pushstring(L, "NSMenuWindowDirtyState") ; lua_rawseti(L, -2, luaL_len(L, -2) + 1) ;
    lua_pushstring(L, "NSMiniTextAlignCenter") ; lua_rawseti(L, -2, luaL_len(L, -2) + 1) ;
    lua_pushstring(L, "NSMiniTextAlignJust") ; lua_rawseti(L, -2, luaL_len(L, -2) + 1) ;
    lua_pushstring(L, "NSMiniTextAlignLeft") ; lua_rawseti(L, -2, luaL_len(L, -2) + 1) ;
    lua_pushstring(L, "NSMiniTextAlignRight") ; lua_rawseti(L, -2, luaL_len(L, -2) + 1) ;
    lua_pushstring(L, "NSMiniTextList") ; lua_rawseti(L, -2, luaL_len(L, -2) + 1) ;
    lua_pushstring(L, "NSMoveCursor") ; lua_rawseti(L, -2, luaL_len(L, -2) + 1) ;
    lua_pushstring(L, "NSNavigationBarButtonFillActive") ; lua_rawseti(L, -2, luaL_len(L, -2) + 1) ;
    lua_pushstring(L, "NSNavigationBarButtonFillInactive") ; lua_rawseti(L, -2, luaL_len(L, -2) + 1) ;
    lua_pushstring(L, "NSNavigationBarButtonFillPressedAqua") ; lua_rawseti(L, -2, luaL_len(L, -2) + 1) ;
    lua_pushstring(L, "NSNavigationBarButtonFillPressedGraphite") ; lua_rawseti(L, -2, luaL_len(L, -2) + 1) ;
    lua_pushstring(L, "NSNavigationBarButtonLeftActive") ; lua_rawseti(L, -2, luaL_len(L, -2) + 1) ;
    lua_pushstring(L, "NSNavigationBarButtonLeftInactive") ; lua_rawseti(L, -2, luaL_len(L, -2) + 1) ;
    lua_pushstring(L, "NSNavigationBarButtonLeftPressedAqua") ; lua_rawseti(L, -2, luaL_len(L, -2) + 1) ;
    lua_pushstring(L, "NSNavigationBarButtonLeftPressedGraphite") ; lua_rawseti(L, -2, luaL_len(L, -2) + 1) ;
    lua_pushstring(L, "NSNavigationBarButtonRightActive") ; lua_rawseti(L, -2, luaL_len(L, -2) + 1) ;
    lua_pushstring(L, "NSNavigationBarButtonRightInactive") ; lua_rawseti(L, -2, luaL_len(L, -2) + 1) ;
    lua_pushstring(L, "NSNavigationBarButtonRightPressedAqua") ; lua_rawseti(L, -2, luaL_len(L, -2) + 1) ;
    lua_pushstring(L, "NSNavigationBarButtonRightPressedGraphite") ; lua_rawseti(L, -2, luaL_len(L, -2) + 1) ;
    lua_pushstring(L, "NSNavigationBarLeftAngleActive") ; lua_rawseti(L, -2, luaL_len(L, -2) + 1) ;
    lua_pushstring(L, "NSNavigationBarLeftAngleInactive") ; lua_rawseti(L, -2, luaL_len(L, -2) + 1) ;
    lua_pushstring(L, "NSNavigationBarLeftAnglePressedAqua") ; lua_rawseti(L, -2, luaL_len(L, -2) + 1) ;
    lua_pushstring(L, "NSNavigationBarLeftAnglePressedGraphite") ; lua_rawseti(L, -2, luaL_len(L, -2) + 1) ;
    lua_pushstring(L, "NSNavigationBarRightAngleActive") ; lua_rawseti(L, -2, luaL_len(L, -2) + 1) ;
    lua_pushstring(L, "NSNavigationBarRightAngleInactive") ; lua_rawseti(L, -2, luaL_len(L, -2) + 1) ;
    lua_pushstring(L, "NSNavigationBarRightAnglePressedAqua") ; lua_rawseti(L, -2, luaL_len(L, -2) + 1) ;
    lua_pushstring(L, "NSNavigationBarRightAnglePressedGraphite") ; lua_rawseti(L, -2, luaL_len(L, -2) + 1) ;
    lua_pushstring(L, "NSRadioButtonDisabledMixed") ; lua_rawseti(L, -2, luaL_len(L, -2) + 1) ;
    lua_pushstring(L, "NSRadioButtonDisabledOff") ; lua_rawseti(L, -2, luaL_len(L, -2) + 1) ;
    lua_pushstring(L, "NSRadioButtonDisabledOn") ; lua_rawseti(L, -2, luaL_len(L, -2) + 1) ;
    lua_pushstring(L, "NSRadioButtonEnabledMixed") ; lua_rawseti(L, -2, luaL_len(L, -2) + 1) ;
    lua_pushstring(L, "NSRadioButtonEnabledOff") ; lua_rawseti(L, -2, luaL_len(L, -2) + 1) ;
    lua_pushstring(L, "NSRadioButtonEnabledOn") ; lua_rawseti(L, -2, luaL_len(L, -2) + 1) ;
    lua_pushstring(L, "NSRadioButtonFocusRing") ; lua_rawseti(L, -2, luaL_len(L, -2) + 1) ;
    lua_pushstring(L, "NSRadioButtonHighlightedMixed") ; lua_rawseti(L, -2, luaL_len(L, -2) + 1) ;
    lua_pushstring(L, "NSRadioButtonHighlightedOff") ; lua_rawseti(L, -2, luaL_len(L, -2) + 1) ;
    lua_pushstring(L, "NSRadioButtonHighlightedOn") ; lua_rawseti(L, -2, luaL_len(L, -2) + 1) ;
    lua_pushstring(L, "NSResizeLeftCursor") ; lua_rawseti(L, -2, luaL_len(L, -2) + 1) ;
    lua_pushstring(L, "NSResizeLeftRightCursor") ; lua_rawseti(L, -2, luaL_len(L, -2) + 1) ;
    lua_pushstring(L, "NSResizeRightCursor") ; lua_rawseti(L, -2, luaL_len(L, -2) + 1) ;
    lua_pushstring(L, "NSRightMenuBarCap") ; lua_rawseti(L, -2, luaL_len(L, -2) + 1) ;
    lua_pushstring(L, "NSScrollDownArrow") ; lua_rawseti(L, -2, luaL_len(L, -2) + 1) ;
    lua_pushstring(L, "NSScrollDownArrowDisabled") ; lua_rawseti(L, -2, luaL_len(L, -2) + 1) ;
    lua_pushstring(L, "NSScrollDownButton") ; lua_rawseti(L, -2, luaL_len(L, -2) + 1) ;
    lua_pushstring(L, "NSScrollLeftArrow") ; lua_rawseti(L, -2, luaL_len(L, -2) + 1) ;
    lua_pushstring(L, "NSScrollLeftArrowDisabled") ; lua_rawseti(L, -2, luaL_len(L, -2) + 1) ;
    lua_pushstring(L, "NSScrollLeftButton") ; lua_rawseti(L, -2, luaL_len(L, -2) + 1) ;
    lua_pushstring(L, "NSScrollRightArrow") ; lua_rawseti(L, -2, luaL_len(L, -2) + 1) ;
    lua_pushstring(L, "NSScrollRightArrowDisabled") ; lua_rawseti(L, -2, luaL_len(L, -2) + 1) ;
    lua_pushstring(L, "NSScrollRightButton") ; lua_rawseti(L, -2, luaL_len(L, -2) + 1) ;
    lua_pushstring(L, "NSScrollUpArrow") ; lua_rawseti(L, -2, luaL_len(L, -2) + 1) ;
    lua_pushstring(L, "NSScrollUpArrowDisabled") ; lua_rawseti(L, -2, luaL_len(L, -2) + 1) ;
    lua_pushstring(L, "NSScrollUpButton") ; lua_rawseti(L, -2, luaL_len(L, -2) + 1) ;
    lua_pushstring(L, "NSSliderKnobAbove") ; lua_rawseti(L, -2, luaL_len(L, -2) + 1) ;
    lua_pushstring(L, "NSSliderKnobAboveDisabled") ; lua_rawseti(L, -2, luaL_len(L, -2) + 1) ;
    lua_pushstring(L, "NSSliderKnobAbovePressed") ; lua_rawseti(L, -2, luaL_len(L, -2) + 1) ;
    lua_pushstring(L, "NSSliderKnobBelow") ; lua_rawseti(L, -2, luaL_len(L, -2) + 1) ;
    lua_pushstring(L, "NSSliderKnobBelowDisabled") ; lua_rawseti(L, -2, luaL_len(L, -2) + 1) ;
    lua_pushstring(L, "NSSliderKnobBelowPressed") ; lua_rawseti(L, -2, luaL_len(L, -2) + 1) ;
    lua_pushstring(L, "NSSliderKnobHorizontal") ; lua_rawseti(L, -2, luaL_len(L, -2) + 1) ;
    lua_pushstring(L, "NSSliderKnobHorizontalDisabled") ; lua_rawseti(L, -2, luaL_len(L, -2) + 1) ;
    lua_pushstring(L, "NSSliderKnobHorizontalPressed") ; lua_rawseti(L, -2, luaL_len(L, -2) + 1) ;
    lua_pushstring(L, "NSSliderKnobLeft") ; lua_rawseti(L, -2, luaL_len(L, -2) + 1) ;
    lua_pushstring(L, "NSSliderKnobLeftDisabled") ; lua_rawseti(L, -2, luaL_len(L, -2) + 1) ;
    lua_pushstring(L, "NSSliderKnobLeftPressed") ; lua_rawseti(L, -2, luaL_len(L, -2) + 1) ;
    lua_pushstring(L, "NSSliderKnobRight") ; lua_rawseti(L, -2, luaL_len(L, -2) + 1) ;
    lua_pushstring(L, "NSSliderKnobRightDisabled") ; lua_rawseti(L, -2, luaL_len(L, -2) + 1) ;
    lua_pushstring(L, "NSSliderKnobRightPressed") ; lua_rawseti(L, -2, luaL_len(L, -2) + 1) ;
    lua_pushstring(L, "NSSliderKnobVertical") ; lua_rawseti(L, -2, luaL_len(L, -2) + 1) ;
    lua_pushstring(L, "NSSliderKnobVerticalDisabled") ; lua_rawseti(L, -2, luaL_len(L, -2) + 1) ;
    lua_pushstring(L, "NSSliderKnobVerticalPressed") ; lua_rawseti(L, -2, luaL_len(L, -2) + 1) ;
    lua_pushstring(L, "NSSmallSCurveFill_Active_Textured") ; lua_rawseti(L, -2, luaL_len(L, -2) + 1) ;
    lua_pushstring(L, "NSSmallSCurveFill_Disabled_Textured") ; lua_rawseti(L, -2, luaL_len(L, -2) + 1) ;
    lua_pushstring(L, "NSSmallSCurveFill_Pressed_Textured") ; lua_rawseti(L, -2, luaL_len(L, -2) + 1) ;
    lua_pushstring(L, "NSSmallSCurveLeftCap_Active_Textured") ; lua_rawseti(L, -2, luaL_len(L, -2) + 1) ;
    lua_pushstring(L, "NSSmallSCurveLeftCap_Disabled_Textured") ; lua_rawseti(L, -2, luaL_len(L, -2) + 1) ;
    lua_pushstring(L, "NSSmallSCurveLeftCap_Pressed_Textured") ; lua_rawseti(L, -2, luaL_len(L, -2) + 1) ;
    lua_pushstring(L, "NSSmallSCurveRightCap_Active_Textured") ; lua_rawseti(L, -2, luaL_len(L, -2) + 1) ;
    lua_pushstring(L, "NSSmallSCurveRightCap_Disabled_Textured") ; lua_rawseti(L, -2, luaL_len(L, -2) + 1) ;
    lua_pushstring(L, "NSSmallSCurveRightCap_Pressed_Textured") ; lua_rawseti(L, -2, luaL_len(L, -2) + 1) ;
    lua_pushstring(L, "NSSwitchDisabledMixed") ; lua_rawseti(L, -2, luaL_len(L, -2) + 1) ;
    lua_pushstring(L, "NSSwitchDisabledOff") ; lua_rawseti(L, -2, luaL_len(L, -2) + 1) ;
    lua_pushstring(L, "NSSwitchDisabledOn") ; lua_rawseti(L, -2, luaL_len(L, -2) + 1) ;
    lua_pushstring(L, "NSSwitchEnabledMixed") ; lua_rawseti(L, -2, luaL_len(L, -2) + 1) ;
    lua_pushstring(L, "NSSwitchEnabledOff") ; lua_rawseti(L, -2, luaL_len(L, -2) + 1) ;
    lua_pushstring(L, "NSSwitchEnabledOn") ; lua_rawseti(L, -2, luaL_len(L, -2) + 1) ;
    lua_pushstring(L, "NSSwitchFocusRing") ; lua_rawseti(L, -2, luaL_len(L, -2) + 1) ;
    lua_pushstring(L, "NSSwitchHighlightedMixed") ; lua_rawseti(L, -2, luaL_len(L, -2) + 1) ;
    lua_pushstring(L, "NSSwitchHighlightedOff") ; lua_rawseti(L, -2, luaL_len(L, -2) + 1) ;
    lua_pushstring(L, "NSSwitchHighlightedOn") ; lua_rawseti(L, -2, luaL_len(L, -2) + 1) ;
    lua_pushstring(L, "NSTableViewDropBetweenCircleMarker") ; lua_rawseti(L, -2, luaL_len(L, -2) + 1) ;
    lua_pushstring(L, "NSTextRulerAlignCentered") ; lua_rawseti(L, -2, luaL_len(L, -2) + 1) ;
    lua_pushstring(L, "NSTextRulerAlignJustified") ; lua_rawseti(L, -2, luaL_len(L, -2) + 1) ;
    lua_pushstring(L, "NSTextRulerAlignLeft") ; lua_rawseti(L, -2, luaL_len(L, -2) + 1) ;
    lua_pushstring(L, "NSTextRulerAlignRight") ; lua_rawseti(L, -2, luaL_len(L, -2) + 1) ;
    lua_pushstring(L, "NSTextRulerIndentFirst") ; lua_rawseti(L, -2, luaL_len(L, -2) + 1) ;
    lua_pushstring(L, "NSTextRulerIndentLeft") ; lua_rawseti(L, -2, luaL_len(L, -2) + 1) ;
    lua_pushstring(L, "NSTextRulerIndentRight") ; lua_rawseti(L, -2, luaL_len(L, -2) + 1) ;
    lua_pushstring(L, "NSTextRulerLineHeightDecrease") ; lua_rawseti(L, -2, luaL_len(L, -2) + 1) ;
    lua_pushstring(L, "NSTextRulerLineHeightFixed") ; lua_rawseti(L, -2, luaL_len(L, -2) + 1) ;
    lua_pushstring(L, "NSTextRulerLineHeightFlexible") ; lua_rawseti(L, -2, luaL_len(L, -2) + 1) ;
    lua_pushstring(L, "NSTextRulerLineHeightIncrease") ; lua_rawseti(L, -2, luaL_len(L, -2) + 1) ;
    lua_pushstring(L, "NSTextRulerMarginLeft") ; lua_rawseti(L, -2, luaL_len(L, -2) + 1) ;
    lua_pushstring(L, "NSTextRulerMarginRight") ; lua_rawseti(L, -2, luaL_len(L, -2) + 1) ;
    lua_pushstring(L, "NSTextRulerTabCenter") ; lua_rawseti(L, -2, luaL_len(L, -2) + 1) ;
    lua_pushstring(L, "NSTextRulerTabDecimal") ; lua_rawseti(L, -2, luaL_len(L, -2) + 1) ;
    lua_pushstring(L, "NSTextRulerTabLeft") ; lua_rawseti(L, -2, luaL_len(L, -2) + 1) ;
    lua_pushstring(L, "NSTextRulerTabRight") ; lua_rawseti(L, -2, luaL_len(L, -2) + 1) ;
    lua_pushstring(L, "NSThemeWindowDocument") ; lua_rawseti(L, -2, luaL_len(L, -2) + 1) ;
    lua_pushstring(L, "NSTriangleNormalDown") ; lua_rawseti(L, -2, luaL_len(L, -2) + 1) ;
    lua_pushstring(L, "NSTriangleNormalRight") ; lua_rawseti(L, -2, luaL_len(L, -2) + 1) ;
    lua_pushstring(L, "NSTrianglePressedDown") ; lua_rawseti(L, -2, luaL_len(L, -2) + 1) ;
    lua_pushstring(L, "NSTrianglePressedRDown") ; lua_rawseti(L, -2, luaL_len(L, -2) + 1) ;
    lua_pushstring(L, "NSTrianglePressedRight") ; lua_rawseti(L, -2, luaL_len(L, -2) + 1) ;
    lua_pushstring(L, "NSTriangleWhite-Collapsed") ; lua_rawseti(L, -2, luaL_len(L, -2) + 1) ;
    lua_pushstring(L, "NSTriangleWhite-Expanded") ; lua_rawseti(L, -2, luaL_len(L, -2) + 1) ;
    lua_pushstring(L, "NSTriangleWhite-Pressed-Collapsed") ; lua_rawseti(L, -2, luaL_len(L, -2) + 1) ;
    lua_pushstring(L, "NSTriangleWhite-Pressed-Expanded") ; lua_rawseti(L, -2, luaL_len(L, -2) + 1) ;
    lua_pushstring(L, "NSTriangleWhite-Turning") ; lua_rawseti(L, -2, luaL_len(L, -2) + 1) ;
    lua_pushstring(L, "NSTruthClose") ; lua_rawseti(L, -2, luaL_len(L, -2) + 1) ;
    lua_pushstring(L, "NSTruthCloseH") ; lua_rawseti(L, -2, luaL_len(L, -2) + 1) ;
    lua_pushstring(L, "NSTruthCollapse") ; lua_rawseti(L, -2, luaL_len(L, -2) + 1) ;
    lua_pushstring(L, "NSTruthCollapseH") ; lua_rawseti(L, -2, luaL_len(L, -2) + 1) ;
    lua_pushstring(L, "NSTruthEditedClose") ; lua_rawseti(L, -2, luaL_len(L, -2) + 1) ;
    lua_pushstring(L, "NSTruthEditedCloseH") ; lua_rawseti(L, -2, luaL_len(L, -2) + 1) ;
    lua_pushstring(L, "NSTruthHResizeCursor") ; lua_rawseti(L, -2, luaL_len(L, -2) + 1) ;
    lua_pushstring(L, "NSTruthHorizontalResizeCursor") ; lua_rawseti(L, -2, luaL_len(L, -2) + 1) ;
    lua_pushstring(L, "NSTruthMiniDocument") ; lua_rawseti(L, -2, luaL_len(L, -2) + 1) ;
    lua_pushstring(L, "NSTruthMiniDocumentEdited") ; lua_rawseti(L, -2, luaL_len(L, -2) + 1) ;
    lua_pushstring(L, "NSTruthVResizeCursor") ; lua_rawseti(L, -2, luaL_len(L, -2) + 1) ;
    lua_pushstring(L, "NSTruthVerticalResizeCursor") ; lua_rawseti(L, -2, luaL_len(L, -2) + 1) ;
    lua_pushstring(L, "NSTruthZoom") ; lua_rawseti(L, -2, luaL_len(L, -2) + 1) ;
    lua_pushstring(L, "NSTruthZoomH") ; lua_rawseti(L, -2, luaL_len(L, -2) + 1) ;
    lua_pushstring(L, "NSUtilityClose") ; lua_rawseti(L, -2, luaL_len(L, -2) + 1) ;
    lua_pushstring(L, "NSUtilityCloseH") ; lua_rawseti(L, -2, luaL_len(L, -2) + 1) ;
    lua_pushstring(L, "NSUtilityCollapse") ; lua_rawseti(L, -2, luaL_len(L, -2) + 1) ;
    lua_pushstring(L, "NSUtilityCollapseH") ; lua_rawseti(L, -2, luaL_len(L, -2) + 1) ;
    lua_pushstring(L, "NSUtilityEditedClose") ; lua_rawseti(L, -2, luaL_len(L, -2) + 1) ;
    lua_pushstring(L, "NSUtilityEditedCloseH") ; lua_rawseti(L, -2, luaL_len(L, -2) + 1) ;
    lua_pushstring(L, "NSUtilityZoom") ; lua_rawseti(L, -2, luaL_len(L, -2) + 1) ;
    lua_pushstring(L, "NSUtilityZoomH") ; lua_rawseti(L, -2, luaL_len(L, -2) + 1) ;
    lua_pushstring(L, "NSWin95BrowserBranch") ; lua_rawseti(L, -2, luaL_len(L, -2) + 1) ;
    lua_pushstring(L, "NSWin95ComboBoxDownArrow") ; lua_rawseti(L, -2, luaL_len(L, -2) + 1) ;
    lua_pushstring(L, "NSWin95HighlightedBrowserBranch") ; lua_rawseti(L, -2, luaL_len(L, -2) + 1) ;
    lua_pushstring(L, "NSWin95PopUpArrows") ; lua_rawseti(L, -2, luaL_len(L, -2) + 1) ;
    lua_pushstring(L, "NSWin95PullDownArrow") ; lua_rawseti(L, -2, luaL_len(L, -2) + 1) ;
    lua_pushstring(L, "NSWinHighRadio") ; lua_rawseti(L, -2, luaL_len(L, -2) + 1) ;
    lua_pushstring(L, "NSWinHighSwitch") ; lua_rawseti(L, -2, luaL_len(L, -2) + 1) ;
    lua_pushstring(L, "NSWinRadio") ; lua_rawseti(L, -2, luaL_len(L, -2) + 1) ;
    lua_pushstring(L, "NSWinSliderKnobAbove") ; lua_rawseti(L, -2, luaL_len(L, -2) + 1) ;
    lua_pushstring(L, "NSWinSliderKnobAbovePressed") ; lua_rawseti(L, -2, luaL_len(L, -2) + 1) ;
    lua_pushstring(L, "NSWinSliderKnobBelow") ; lua_rawseti(L, -2, luaL_len(L, -2) + 1) ;
    lua_pushstring(L, "NSWinSliderKnobBelowPressed") ; lua_rawseti(L, -2, luaL_len(L, -2) + 1) ;
    lua_pushstring(L, "NSWinSliderKnobHorizontal") ; lua_rawseti(L, -2, luaL_len(L, -2) + 1) ;
    lua_pushstring(L, "NSWinSliderKnobHorizontalPressed") ; lua_rawseti(L, -2, luaL_len(L, -2) + 1) ;
    lua_pushstring(L, "NSWinSliderKnobLeft") ; lua_rawseti(L, -2, luaL_len(L, -2) + 1) ;
    lua_pushstring(L, "NSWinSliderKnobLeftPressed") ; lua_rawseti(L, -2, luaL_len(L, -2) + 1) ;
    lua_pushstring(L, "NSWinSliderKnobRight") ; lua_rawseti(L, -2, luaL_len(L, -2) + 1) ;
    lua_pushstring(L, "NSWinSliderKnobRightPressed") ; lua_rawseti(L, -2, luaL_len(L, -2) + 1) ;
    lua_pushstring(L, "NSWinSliderKnobVertical") ; lua_rawseti(L, -2, luaL_len(L, -2) + 1) ;
    lua_pushstring(L, "NSWinSliderKnobVerticalPressed") ; lua_rawseti(L, -2, luaL_len(L, -2) + 1) ;
    lua_pushstring(L, "NSWinSwitch") ; lua_rawseti(L, -2, luaL_len(L, -2) + 1) ;
    lua_pushstring(L, "NSWindowClose") ; lua_rawseti(L, -2, luaL_len(L, -2) + 1) ;
    lua_pushstring(L, "NSWindowCloseH") ; lua_rawseti(L, -2, luaL_len(L, -2) + 1) ;
    lua_pushstring(L, "NSWindowCollapse") ; lua_rawseti(L, -2, luaL_len(L, -2) + 1) ;
    lua_pushstring(L, "NSWindowCollapseH") ; lua_rawseti(L, -2, luaL_len(L, -2) + 1) ;
    lua_pushstring(L, "NSWindowEditedClose") ; lua_rawseti(L, -2, luaL_len(L, -2) + 1) ;
    lua_pushstring(L, "NSWindowEditedCloseH") ; lua_rawseti(L, -2, luaL_len(L, -2) + 1) ;
    lua_pushstring(L, "NSWindowMiniDocument") ; lua_rawseti(L, -2, luaL_len(L, -2) + 1) ;
    lua_pushstring(L, "NSWindowMiniDocumentEdited") ; lua_rawseti(L, -2, luaL_len(L, -2) + 1) ;
    lua_pushstring(L, "NSWindowZoom") ; lua_rawseti(L, -2, luaL_len(L, -2) + 1) ;
    lua_pushstring(L, "NSWindowZoomH") ; lua_rawseti(L, -2, luaL_len(L, -2) + 1) ;
    lua_setfield(L, -2, "platinum") ;


    lua_newtable(L) ;
    lua_pushstring(L, "NXAppTile") ; lua_rawseti(L, -2, luaL_len(L, -2) + 1) ;
    lua_pushstring(L, "NXBreak") ; lua_rawseti(L, -2, luaL_len(L, -2) + 1) ;
    lua_pushstring(L, "NXBreakAll") ; lua_rawseti(L, -2, luaL_len(L, -2) + 1) ;
    lua_pushstring(L, "NXFollow") ; lua_rawseti(L, -2, luaL_len(L, -2) + 1) ;
    lua_pushstring(L, "NXGrey0") ; lua_rawseti(L, -2, luaL_len(L, -2) + 1) ;
    lua_pushstring(L, "NXGrey1") ; lua_rawseti(L, -2, luaL_len(L, -2) + 1) ;
    lua_pushstring(L, "NXGrey2") ; lua_rawseti(L, -2, luaL_len(L, -2) + 1) ;
    lua_pushstring(L, "NXGrey3") ; lua_rawseti(L, -2, luaL_len(L, -2) + 1) ;
    lua_pushstring(L, "NXGrey4") ; lua_rawseti(L, -2, luaL_len(L, -2) + 1) ;
    lua_pushstring(L, "NXGrey5") ; lua_rawseti(L, -2, luaL_len(L, -2) + 1) ;
    lua_pushstring(L, "NXGrey6") ; lua_rawseti(L, -2, luaL_len(L, -2) + 1) ;
    lua_pushstring(L, "NXHDestLinkChain") ; lua_rawseti(L, -2, luaL_len(L, -2) + 1) ;
    lua_pushstring(L, "NXHSrcLinkChain") ; lua_rawseti(L, -2, luaL_len(L, -2) + 1) ;
    lua_pushstring(L, "NXHelpBacktrack") ; lua_rawseti(L, -2, luaL_len(L, -2) + 1) ;
    lua_pushstring(L, "NXHelpFind") ; lua_rawseti(L, -2, luaL_len(L, -2) + 1) ;
    lua_pushstring(L, "NXHelpIndex") ; lua_rawseti(L, -2, luaL_len(L, -2) + 1) ;
    lua_pushstring(L, "NXHelpMarker") ; lua_rawseti(L, -2, luaL_len(L, -2) + 1) ;
    lua_pushstring(L, "NXHelpMarkerH") ; lua_rawseti(L, -2, luaL_len(L, -2) + 1) ;
    lua_pushstring(L, "NXMagnifier") ; lua_rawseti(L, -2, luaL_len(L, -2) + 1) ;
    lua_pushstring(L, "NXUpdate") ; lua_rawseti(L, -2, luaL_len(L, -2) + 1) ;
    lua_pushstring(L, "NXVDestLinkChain") ; lua_rawseti(L, -2, luaL_len(L, -2) + 1) ;
    lua_pushstring(L, "NXVSrcLinkChain") ; lua_rawseti(L, -2, luaL_len(L, -2) + 1) ;
    lua_pushstring(L, "NXauto") ; lua_rawseti(L, -2, luaL_len(L, -2) + 1) ;
    lua_pushstring(L, "NXcircle16") ; lua_rawseti(L, -2, luaL_len(L, -2) + 1) ;
    lua_pushstring(L, "NXcircle16H") ; lua_rawseti(L, -2, luaL_len(L, -2) + 1) ;
    lua_pushstring(L, "NXclose") ; lua_rawseti(L, -2, luaL_len(L, -2) + 1) ;
    lua_pushstring(L, "NXcloseH") ; lua_rawseti(L, -2, luaL_len(L, -2) + 1) ;
    lua_pushstring(L, "NXdefaultappicon") ; lua_rawseti(L, -2, luaL_len(L, -2) + 1) ;
    lua_pushstring(L, "NXdefaulticon") ; lua_rawseti(L, -2, luaL_len(L, -2) + 1) ;
    lua_pushstring(L, "NXdivider") ; lua_rawseti(L, -2, luaL_len(L, -2) + 1) ;
    lua_pushstring(L, "NXdividerH") ; lua_rawseti(L, -2, luaL_len(L, -2) + 1) ;
    lua_pushstring(L, "NXediting") ; lua_rawseti(L, -2, luaL_len(L, -2) + 1) ;
    lua_pushstring(L, "NXfirstindent") ; lua_rawseti(L, -2, luaL_len(L, -2) + 1) ;
    lua_pushstring(L, "NXhSliderKnob") ; lua_rawseti(L, -2, luaL_len(L, -2) + 1) ;
    lua_pushstring(L, "NXiconify") ; lua_rawseti(L, -2, luaL_len(L, -2) + 1) ;
    lua_pushstring(L, "NXiconifyH") ; lua_rawseti(L, -2, luaL_len(L, -2) + 1) ;
    lua_pushstring(L, "NXleftindent") ; lua_rawseti(L, -2, luaL_len(L, -2) + 1) ;
    lua_pushstring(L, "NXleftmargin") ; lua_rawseti(L, -2, luaL_len(L, -2) + 1) ;
    lua_pushstring(L, "NXmanual") ; lua_rawseti(L, -2, luaL_len(L, -2) + 1) ;
    lua_pushstring(L, "NXminiWindow") ; lua_rawseti(L, -2, luaL_len(L, -2) + 1) ;
    lua_pushstring(L, "NXminiWorld") ; lua_rawseti(L, -2, luaL_len(L, -2) + 1) ;
    lua_pushstring(L, "NXpopup") ; lua_rawseti(L, -2, luaL_len(L, -2) + 1) ;
    lua_pushstring(L, "NXpopupH") ; lua_rawseti(L, -2, luaL_len(L, -2) + 1) ;
    lua_pushstring(L, "NXpulldown") ; lua_rawseti(L, -2, luaL_len(L, -2) + 1) ;
    lua_pushstring(L, "NXpulldownH") ; lua_rawseti(L, -2, luaL_len(L, -2) + 1) ;
    lua_pushstring(L, "NXresize") ; lua_rawseti(L, -2, luaL_len(L, -2) + 1) ;
    lua_pushstring(L, "NXresizeH") ; lua_rawseti(L, -2, luaL_len(L, -2) + 1) ;
    lua_pushstring(L, "NXresizeKnob") ; lua_rawseti(L, -2, luaL_len(L, -2) + 1) ;
    lua_pushstring(L, "NXresizeKnobH") ; lua_rawseti(L, -2, luaL_len(L, -2) + 1) ;
    lua_pushstring(L, "NXrightindent") ; lua_rawseti(L, -2, luaL_len(L, -2) + 1) ;
    lua_pushstring(L, "NXrightmargin") ; lua_rawseti(L, -2, luaL_len(L, -2) + 1) ;
    lua_pushstring(L, "NXscrollKnob") ; lua_rawseti(L, -2, luaL_len(L, -2) + 1) ;
    lua_pushstring(L, "NXscrollMenuDown") ; lua_rawseti(L, -2, luaL_len(L, -2) + 1) ;
    lua_pushstring(L, "NXscrollMenuDownD") ; lua_rawseti(L, -2, luaL_len(L, -2) + 1) ;
    lua_pushstring(L, "NXscrollMenuDownH") ; lua_rawseti(L, -2, luaL_len(L, -2) + 1) ;
    lua_pushstring(L, "NXscrollMenuLeft") ; lua_rawseti(L, -2, luaL_len(L, -2) + 1) ;
    lua_pushstring(L, "NXscrollMenuLeftD") ; lua_rawseti(L, -2, luaL_len(L, -2) + 1) ;
    lua_pushstring(L, "NXscrollMenuLeftH") ; lua_rawseti(L, -2, luaL_len(L, -2) + 1) ;
    lua_pushstring(L, "NXscrollMenuRight") ; lua_rawseti(L, -2, luaL_len(L, -2) + 1) ;
    lua_pushstring(L, "NXscrollMenuRightD") ; lua_rawseti(L, -2, luaL_len(L, -2) + 1) ;
    lua_pushstring(L, "NXscrollMenuRightH") ; lua_rawseti(L, -2, luaL_len(L, -2) + 1) ;
    lua_pushstring(L, "NXscrollMenuUp") ; lua_rawseti(L, -2, luaL_len(L, -2) + 1) ;
    lua_pushstring(L, "NXscrollMenuUpD") ; lua_rawseti(L, -2, luaL_len(L, -2) + 1) ;
    lua_pushstring(L, "NXscrollMenuUpH") ; lua_rawseti(L, -2, luaL_len(L, -2) + 1) ;
    lua_pushstring(L, "NXsquare16") ; lua_rawseti(L, -2, luaL_len(L, -2) + 1) ;
    lua_pushstring(L, "NXsquare16H") ; lua_rawseti(L, -2, luaL_len(L, -2) + 1) ;
    lua_pushstring(L, "NXtab") ; lua_rawseti(L, -2, luaL_len(L, -2) + 1) ;
    lua_pushstring(L, "NXvSliderKnob") ; lua_rawseti(L, -2, luaL_len(L, -2) + 1) ;
    lua_pushstring(L, "NXwait") ; lua_rawseti(L, -2, luaL_len(L, -2) + 1) ;
    lua_setfield(L, -2, "NX") ;

    return 1 ;
}

#pragma mark - Module Functions

/// hs.image.getExifFromPath(path) -> table | nil
/// Function
/// Gets the EXIF metadata information from an image file.
///
/// Parameters:
///  * path - The path to the image file.
///
/// Returns:
///  * A table of EXIF metadata, or `nil` if no metadata can be found or the file path is invalid.
static int getExifFromPath(lua_State *L) {
    LuaSkin *skin = [LuaSkin sharedWithState:L] ;
    [skin checkArgs:LS_TSTRING, LS_TBREAK] ;
    
    NSString* imagePath = [skin toNSObjectAtIndex:1];
    imagePath = [imagePath stringByExpandingTildeInPath];
    imagePath = [[imagePath componentsSeparatedByCharactersInSet:[NSCharacterSet newlineCharacterSet]] componentsJoinedByString:@""];
    
    // SOURCE: https://stackoverflow.com/a/18301470
    NSURL *imageFileURL = [NSURL fileURLWithPath:imagePath];
    CGImageSourceRef imageSource = CGImageSourceCreateWithURL((CFURLRef)imageFileURL, NULL);
    NSDictionary *treeDict;
    NSDictionary *exifTree;
    
    NSDictionary *options = [NSDictionary dictionaryWithObjectsAndKeys:
                             [NSNumber numberWithBool:NO], (NSString *)kCGImageSourceShouldCache,
                             nil];

    CFDictionaryRef imageProperties = CGImageSourceCopyPropertiesAtIndex(imageSource, 0, ( CFDictionaryRef)options);
    CFRelease(imageSource);
    if (imageProperties) {
        treeDict = [NSDictionary dictionaryWithDictionary:(NSDictionary*)CFBridgingRelease(imageProperties)];
        exifTree = [treeDict objectForKey:@"{Exif}"];
    }
    
    if (exifTree) {
        [skin pushNSObject:exifTree];
    } else {
        lua_pushnil(L);
    }
    
    return 1 ;
}

/// hs.image.imageFromPath(path) -> object
/// Constructor
/// Loads an image file
///
/// Parameters:
///  * path - A string containing the path to an image file on disk
///
/// Returns:
///  * An `hs.image` object, or nil if an error occured
static int imageFromPath(lua_State *L) {
    LuaSkin *skin = [LuaSkin sharedWithState:L];
    [skin checkArgs:LS_TSTRING, LS_TBREAK];

    NSString* imagePath = [skin toNSObjectAtIndex:1];
    imagePath = [imagePath stringByExpandingTildeInPath];
    imagePath = [[imagePath componentsSeparatedByCharactersInSet:[NSCharacterSet newlineCharacterSet]] componentsJoinedByString:@""];
    NSImage *newImage = [[NSImage alloc] initByReferencingFile:imagePath];

    if (newImage && newImage.valid) {
        [skin pushNSObject:newImage];
    } else {
        lua_pushnil(L);
    }

    return 1;
}

/// hs.image.imageFromASCII(ascii[, context]) -> object
/// Constructor
/// Creates an image from an ASCII representation with the specified context.
///
/// Parameters:
///  * ascii - A string containing a representation of an image
///  * context - An optional table containing the context for each shape in the image.  A shape is considered a single drawing element (point, ellipse, line, or polygon) as defined at https://github.com/cparnot/ASCIImage and http://cocoamine.net/blog/2015/03/20/replacing-photoshop-with-nsstring/.
///    * The context table is an optional (possibly sparse) array in which the index represents the order in which the shapes are defined.  The last (highest) numbered index in the sparse array specifies the default settings for any unspecified index and any settings which are not explicitly set in any other given index.
///    * Each index consists of a table which can contain one or more of the following keys:
///      * fillColor - the color with which the shape will be filled (defaults to black)  Color is defined in a table containing color component values between 0.0 and 1.0 for each of the keys:
///        * red (default 0.0)
///        * green (default 0.0)
///        * blue (default 0.0)
///        * alpha (default 1.0)
///      * strokeColor - the color with which the shape will be stroked (defaults to black)
///      * lineWidth - the line width (number) for the stroke of the shape (defaults to 1 if anti-aliasing is on or (√2)/2 if it is off -- approximately 0.7)
///      * shouldClose - a boolean indicating whether or not the shape should be closed (defaults to true)
///      * antialias - a boolean indicating whether or not the shape should be antialiased (defaults to true)
///
/// Returns:
///  * An `hs.image` object, or nil if an error occured
///
/// Notes:
///  * To use the ASCII diagram image support, see https://github.com/cparnot/ASCIImage and http://cocoamine.net/blog/2015/03/20/replacing-photoshop-with-nsstring/
///  * The default for lineWidth, when antialiasing is off, is defined within the ASCIImage library. Geometrically it represents one half of the hypotenuse of the unit right-triangle and is a more accurate representation of a "real" point size when dealing with arbitrary angles and lines than 1.0 would be.
static int imageWithContextFromASCII(lua_State *L) {
    LuaSkin *skin = [LuaSkin sharedWithState:L] ;
    [skin checkArgs:LS_TSTRING, LS_TTABLE | LS_TNIL | LS_TOPTIONAL, LS_TBREAK];
    NSString *imageASCII = [skin toNSObjectAtIndex:1];

    if ([imageASCII hasPrefix:@"ASCII:"]) { imageASCII = [imageASCII substringFromIndex: 6]; }
    imageASCII = [imageASCII stringByTrimmingCharactersInSet:[NSCharacterSet newlineCharacterSet]];
    NSArray *rep = [imageASCII componentsSeparatedByString:@"\n"];

    NSColor *defaultFillColor   = [NSColor blackColor] ;
    NSColor *defaultStrokeColor = [NSColor blackColor] ;
    BOOL     defaultAntiAlias   = YES ;
    BOOL     defaultShouldClose = YES ;
    CGFloat  defaultLineWidth   = (double)NAN ;

    NSMutableDictionary *contextTable = [[NSMutableDictionary alloc] init] ;
    lua_Integer          maxIndex     = 0 ;

    // build context from table

    switch (lua_type(L, 2)) {
        case LUA_TTABLE:
            maxIndex = [skin maxNatIndex:2] ;
// NSLog(@"maxIndex = %d", maxIndex) ;
            if (maxIndex == 0) break ;

            lua_pushnil(L);  /* first key */
            while (lua_next(L, 2) != 0) { // 'key' (at index -2) and 'value' (at index -1)
                if (lua_istable(L, -1) && lua_isinteger(L, -2)) {
                    NSMutableDictionary *thisEntry = [[NSMutableDictionary alloc] init] ;

                    if (lua_getfield(L, -1, "fillColor") == LUA_TTABLE)
                        [thisEntry setObject:[skin luaObjectAtIndex:-1 toClass:"NSColor"] forKey:@"fillColor"];
                    lua_pop(L, 1);

                    if (lua_getfield(L, -1, "strokeColor") == LUA_TTABLE)
                        [thisEntry setObject:[skin luaObjectAtIndex:-1 toClass:"NSColor"] forKey:@"strokeColor"];
                    lua_pop(L, 1);

                    if (lua_getfield(L, -1, "lineWidth") == LUA_TNUMBER)
                        [thisEntry setObject:@(lua_tonumber(L, -1)) forKey:@"lineWidth"];
                    lua_pop(L, 1);

                    if (lua_getfield(L, -1, "shouldClose") == LUA_TBOOLEAN)
                        [thisEntry setObject:@(lua_toboolean(L, -1)) forKey:@"shouldClose"];
                    lua_pop(L, 1);

                    if (lua_getfield(L, -1, "antialias") == LUA_TBOOLEAN)
                        [thisEntry setObject:@(lua_toboolean(L, -1)) forKey:@"antialias"];
                    lua_pop(L, 1);

                    if ([thisEntry count] > 0)
                        [contextTable setObject:thisEntry forKey:@(lua_tointeger(L, -2))];
                }
                lua_pop(L, 1);  // removes 'value'; keeps 'key' for next iteration
            }

            if ([contextTable count] == 0) {
                maxIndex = 0 ;
                break ;
            }

            if ([contextTable objectForKey:@(maxIndex)]) {
                NSDictionary *tableEndObject = [contextTable objectForKey:@(maxIndex)] ;
                if ([tableEndObject objectForKey:@"fillColor"])
                    defaultFillColor = [tableEndObject objectForKey:@"fillColor"] ;
                if ([tableEndObject objectForKey:@"strokeColor"])
                    defaultStrokeColor = [tableEndObject objectForKey:@"strokeColor"] ;
                if ([tableEndObject objectForKey:@"antialias"])
                    defaultAntiAlias = [[tableEndObject objectForKey:@"antialias"] boolValue] ;
                if ([tableEndObject objectForKey:@"shouldClose"])
                    defaultShouldClose = [[tableEndObject objectForKey:@"shouldClose"] boolValue] ;
                if ([tableEndObject objectForKey:@"lineWidth"])
                    defaultLineWidth = [[tableEndObject objectForKey:@"lineWidth"] doubleValue] ;
            }
            break;
        case LUA_TNIL:
        case LUA_TNONE:
            break;
        default:
            return luaL_error(L, "Unexpected type passed to hs.image.imageWithContextFromASCII as the context table: %s", lua_typename(L, lua_type(L, 2))) ;
    }

    if (isnan(defaultLineWidth)) { defaultLineWidth = defaultAntiAlias ? 1.0 : sqrt(2.0)/2.0; }

// NSLog(@"contextTable: %@", contextTable) ;

    NSImage *newImage = [NSImage imageWithASCIIRepresentation:rep
                                               contextHandler:^(NSMutableDictionary *context) {
              NSInteger index = [context[ASCIIContextShapeIndex] integerValue];
              context[ASCIIContextFillColor]       = defaultFillColor ;
              context[ASCIIContextStrokeColor]     = defaultStrokeColor ;
              context[ASCIIContextLineWidth]       = @(defaultLineWidth) ;
              context[ASCIIContextShouldClose]     = @(defaultShouldClose) ;
              context[ASCIIContextShouldAntialias] = @(defaultAntiAlias) ;
// NSLog(@"Checking Shape #: %ld", index) ;
              if ((index + 1) <= maxIndex) {
                  NSDictionary *currentObject = [contextTable objectForKey:@(index + 1)] ;
                  if (currentObject) {
                      if ([currentObject objectForKey:@"fillColor"])
                          context[ASCIIContextFillColor] = [currentObject objectForKey:@"fillColor"] ;
                      if ([currentObject objectForKey:@"strokeColor"])
                          context[ASCIIContextStrokeColor] = [currentObject objectForKey:@"strokeColor"] ;
                      if ([currentObject objectForKey:@"antialias"])
                          context[ASCIIContextShouldAntialias] = [currentObject objectForKey:@"antialias"] ;
                      if ([currentObject objectForKey:@"shouldClose"])
                          context[ASCIIContextShouldClose] = [currentObject objectForKey:@"shouldClose"] ;
                      if ([currentObject objectForKey:@"lineWidth"])
                          context[ASCIIContextLineWidth] = [currentObject objectForKey:@"lineWidth"] ;
                  }
              }
// NSLog(@"specificContext = %@", context) ;
          }] ;

    if (newImage) {
        [skin pushNSObject:newImage];
    } else {
        lua_pushnil(L);
    }

    return 1;
}

/// hs.image.imageFromName(string) -> object
/// Constructor
/// Returns the hs.image object for the specified name, if it exists.
///
/// Parameters:
///  * Name - the name of the image to return.
///
/// Returns:
///  * An hs.image object or nil, if no image was found with the specified name.
///
/// Notes:
///  * Some predefined labels corresponding to OS X System default images can be found in `hs.image.systemImageNames`.
///  * Names are not required to be unique: The search order is as follows, and the first match found is returned:
///     * an image whose name was explicitly set with the `setName` method since the last full restart of Hammerspoon
///     * Hammerspoon's main application bundle
///     * the Application Kit framework (this is where most of the images listed in `hs.image.systemImageNames` are located)
///  * Image names can be assigned by the image creator or by calling the `hs.image:setName` method on an hs.image object.
static int imageFromName(lua_State *L) {
    const char* imageName = luaL_checkstring(L, 1) ;

    NSString *imageNSName = [NSString stringWithUTF8String:imageName] ;
    NSImage *newImage = imageNSName ? [NSImage imageNamed:imageNSName] : nil ;
    if (newImage) {
        [[LuaSkin sharedWithState:L] pushNSObject:newImage] ;
    } else {
        lua_pushnil(L) ;
    }
    return 1 ;
}

/// hs.image.imageFromURL(url[, callbackFn]) -> object
/// Constructor
/// Creates an `hs.image` object from the contents of the specified URL.
///
/// Parameters:
///  * url - a web url specifying the location of the image to retrieve
///  * callbackFn - an optional callback function to be called when the image fetching is complete
///
/// Returns:
///  * An `hs.image` object or nil, if the url does not specify image contents or is unreachable, or if a callback function is supplied
///
/// Notes:
///  * If a callback function is supplied, this function will return nil immediately and the image will be fetched asynchronously
static int imageFromURL(lua_State *L) {
    LuaSkin *skin = [LuaSkin sharedWithState:L] ;
    [skin checkArgs:LS_TSTRING, LS_TFUNCTION|LS_TOPTIONAL, LS_TBREAK] ;
    NSURL *theURL = [NSURL URLWithString:[skin toNSObjectAtIndex:1]] ;
    if (!theURL) {
        lua_pushnil(L);
        return 1;
    }

    if (lua_type(L, 2) != LUA_TFUNCTION) {
        [skin pushNSObject:[[NSImage alloc] initWithContentsOfURL:theURL]] ;
    } else {
        int fnRef = [skin luaRef:refTable atIndex:2];
        [backgroundCallbacks addObject:@(fnRef)] ;

        dispatch_async(dispatch_get_global_queue(DISPATCH_QUEUE_PRIORITY_DEFAULT, 0), ^(void){
            NSImage *image = [[NSImage alloc] initWithContentsOfURL:theURL];

            dispatch_async(dispatch_get_main_queue(), ^(void){
                if ([backgroundCallbacks containsObject:@(fnRef)]) {
                    LuaSkin *bgSkin = [LuaSkin sharedWithState:NULL];
                    _lua_stackguard_entry(bgSkin.L);

                    [bgSkin pushLuaRef:refTable ref:fnRef];
                    [bgSkin pushNSObject:image];
                    [bgSkin protectedCallAndTraceback:1 nresults:0];
                    [bgSkin luaUnref:refTable ref:fnRef];

                    _lua_stackguard_exit(bgSkin.L);
                    [backgroundCallbacks removeObject:@(fnRef)] ;
                }
            });
        });
        lua_pushnil(L);
    }

    return 1 ;
}

/// hs.image.imageFromAppBundle(bundleID) -> object
/// Constructor
/// Creates an `hs.image` object using the icon from an App
///
/// Parameters:
///  * bundleID - A string containing the bundle identifier of an application
///
/// Returns:
///  * An `hs.image` object or nil, if no app icon was found
static int imageFromApp(lua_State *L) {
    LuaSkin *skin = [LuaSkin sharedWithState:L];
    [skin checkArgs:LS_TSTRING, LS_TBREAK];
    NSString *imagePath = [[NSWorkspace sharedWorkspace] absolutePathForAppBundleWithIdentifier:[skin toNSObjectAtIndex:1]];
    NSImage *iconImage = imagePath ? [[NSWorkspace sharedWorkspace] iconForFile:imagePath] : missingIconForFile ;

    if (iconImage) {
        [skin pushNSObject:iconImage];
    } else {
        lua_pushnil(L);
    }
    return 1;
}

/// hs.image.iconForFile(file) -> object
/// Constructor
/// Creates an `hs.image` object for the file or files specified
///
/// Parameters:
///  * file - the path to a file or an array of files to generate an icon for.
///
/// Returns:
///  * An `hs.image` object or nil, if there was an error.  The image will be the icon for the specified file or an icon representing multiple files if an array of multiple files is specified.
static int imageForFiles(lua_State *L) {
    LuaSkin *skin = [LuaSkin sharedWithState:L] ;
    [skin checkArgs:LS_TTABLE | LS_TSTRING, LS_TBREAK] ;
    NSArray *theFiles ;
    if (lua_type(L, 1) == LUA_TSTRING) {
        theFiles = [NSArray arrayWithObject:[skin toNSObjectAtIndex:1]] ;
    } else {
        theFiles = [skin toNSObjectAtIndex:1] ;
    }
    NSMutableArray *filesArray = [[NSMutableArray alloc] init] ;
    for (id item in theFiles) {
        if ([item isKindOfClass:[NSString class]]) {
            [filesArray addObject:[item stringByExpandingTildeInPath]] ;
        } else {
            return luaL_error(L, "invalid type, array of strings required") ;
        }
    }
    NSImage *theImage = [[NSWorkspace sharedWorkspace] iconForFiles:filesArray] ;
    if (theImage) {
        [skin pushNSObject:theImage];
    } else {
        lua_pushnil(L);
    }
    return 1 ;
}

/// hs.image.iconForFileType(fileType) -> object
/// Constructor
/// Creates an `hs.image` object of the icon for the specified file type.
///
/// Parameters:
///  * fileType - the file type, specified as a filename extension or a universal type identifier (UTI).
///
/// Returns:
///  * An `hs.image` object or nil, if there was an error
static int imageForFileType(lua_State *L) {
    LuaSkin *skin = [LuaSkin sharedWithState:L] ;
    [skin checkArgs:LS_TSTRING, LS_TBREAK] ;

    NSImage *theImage = [[NSWorkspace sharedWorkspace] iconForFileType:[skin toNSObjectAtIndex:1]] ;
    if (theImage) {
        [skin pushNSObject:theImage];
    } else {
        lua_pushnil(L);
    }
    return 1 ;
}

/// hs.image.imageFromMediaFile(file) -> object
/// Constructor
/// Creates an `hs.image` object from a video file or the album artwork of an audio file or directory
///
/// Parameters:
///  * file - A string containing the path to an audio or video file or an album directory
///
/// Returns:
///  * An `hs.image` object
///
/// Notes:
///  * If a thumbnail can be generated for a video file, it is returned as an `hs.image` object, otherwise the filetype icon
///  * For audio files, this function first determines the containing directory (if not already a directory)
///  * It checks if any of the following common filenames for album art are present:
///   * cover.jpg
///   * front.jpg
///   * art.jpg
///   * album.jpg
///   * folder.jpg
///  * If one of the common album art filenames is found, it is returned as an `hs.image` object
///  * This is faster than extracting image metadata and allows for obtaining artwork associated with file formats such as .flac/.ogg
///  * If no common album art filenames are found, it attempts to extract image metadata from the file. This works for .mp3/.m4a files
///  * If embedded image metadata is found, it is returned as an `hs.image` object, otherwise the filetype icon
static int imageFromMediaFile(lua_State *L) {
    LuaSkin *skin = [LuaSkin sharedWithState:L] ;
    [skin checkArgs:LS_TSTRING, LS_TBREAK] ;
    NSString *theFilePath = [skin toNSObjectAtIndex:1] ;
    theFilePath = [theFilePath stringByExpandingTildeInPath];
    BOOL isDirectory;
    NSString *theDirectory;
    NSImage *theImage;

    // Bail if bad path
    if (![[NSFileManager defaultManager] fileExistsAtPath:theFilePath isDirectory:&isDirectory]) {
        imageForFiles(L);
        return 1;
    }

    // If file has a movie UTI, try to generate an image from it
    CFStringRef UTI = UTTypeCreatePreferredIdentifierForTag(kUTTagClassFilenameExtension,
                                                            (__bridge CFStringRef)[theFilePath pathExtension],
                                                            (__bridge CFStringRef)@"public.movie");

    if (!CFStringHasPrefix(UTI, (__bridge CFStringRef)@"dyn")) { // UTI prefixed with "dyn" if not member of specified category
        AVAsset *asset = [AVAsset assetWithURL:[NSURL fileURLWithPath:theFilePath]];
        AVAssetImageGenerator *imageGenerator = [AVAssetImageGenerator assetImageGeneratorWithAsset:asset];
        NSError *error;
        CGImageRef generatedImage = [imageGenerator copyCGImageAtTime:CMTimeMake(0, 10) actualTime:NULL error:&error];
        if (!error) {
            theImage = [[NSImage alloc] initWithCGImage:generatedImage size:NSZeroSize];
        } else [skin logError:[NSString stringWithFormat:@"Unable to generate image from video: %@", error]];
    }
    CFRelease(UTI);

    if (!theImage) {
        if (!isDirectory) { // Get the directory
            NSString *fileParent = [[[NSURL fileURLWithPath:theFilePath] URLByDeletingLastPathComponent] path];
            [[NSFileManager defaultManager] fileExistsAtPath:fileParent isDirectory:&isDirectory];
            if (isDirectory) theDirectory = fileParent;
        } else theDirectory = theFilePath;

        // Attempt to get image from very common album artwork filenames in the directory
        for (NSString *coverArtFile in @[@"cover", @"front", @"art", @"album", @"folder"]) {
            NSString *imagePath = [NSString stringWithFormat:@"%@/%@.jpg", theDirectory, coverArtFile];
            if ([[NSFileManager defaultManager] fileExistsAtPath:imagePath]) {
                theImage = [[NSImage alloc] initByReferencingFile:imagePath];
                if (theImage && theImage.valid) break;
            }
        }
    }

    if (!theImage) { // Try to obtain album artwork from embedded metadata in .mp3/.m4a file itself
        AVAsset *asset = [AVAsset assetWithURL:[NSURL fileURLWithPath:theFilePath]];
        NSArray<AVMetadataItem *> *metadataItems = [asset commonMetadata];
        for (AVMetadataItem *item in metadataItems) {
            if ([item.keySpace isEqualToString:AVMetadataKeySpaceID3] ||
                [item.keySpace isEqualToString:AVMetadataKeySpaceiTunes]) {
                NSData *itemData = [item dataValue] ;
                theImage = itemData ? [[NSImage alloc] initWithData:itemData] : nil ;
                if (theImage && theImage.valid) break;
            }
        }
    }

    if (theImage && theImage.valid) {
        [skin pushNSObject:theImage];
    } else {
        imageForFiles(L);
    }
    return 1;
}

#pragma mark - Module Methods

/// hs.image:name([name]) -> imageObject | string
/// Method
/// Get or set the name of the image represented by the hs.image object.
///
/// Parameters:
///  * `name` - an optional string specifying the new name for the hs.image object.
///
/// Returns:
///  * if no argument is provided, returns the current name.  If a new name is specified, returns the hs.image object or nil if the name cannot be changed.
///
/// Notes:
///  * see also [hs.image:setName](#setName) for a variant that returns a boolean instead.
static int getImageName(lua_State* L) {
    LuaSkin *skin = [LuaSkin sharedWithState:L] ;
    [skin checkArgs:LS_TUSERDATA, USERDATA_TAG, LS_TANY | LS_TOPTIONAL, LS_TBREAK] ;
    NSImage *testImage = [skin luaObjectAtIndex:1 toClass:"NSImage"] ;
    if (lua_gettop(L) == 1) {
        lua_pushstring(L, [[testImage name] UTF8String]) ;
    } else {
        if ([testImage setName:[NSString stringWithUTF8String:luaL_checkstring(L, 2)]]) {
            lua_pushvalue(L, 1) ;
        } else {
            lua_pushnil(L) ;
        }
    }
    return 1 ;
}

/// hs.image:size([size, [absolute]] ) -> imageObject | size
/// Method
/// Get or set the size of the image represented byt he hs.image object.
///
/// Parameters:
///  * `size`     - an optional table with 'h' and 'w' keys specifying the size for the image.
///  * `absolute` - when specifying a new size, an optional boolean, default false, specifying whether or not the image should be resized to the height and width specified (true), or whether the copied image should be scaled proportionally to fit within the height and width specified (false).
///
/// Returns:
///  * If arguments are provided, return the hs.image object; otherwise returns the current size
///
/// Notes:
///  * See also [hs.image:setSize](#setSize) for creating a copy of the image at a new size.
static int getImageSize(lua_State* L) {
    LuaSkin *skin = [LuaSkin sharedWithState:L] ;
    [skin checkArgs:LS_TUSERDATA, USERDATA_TAG, LS_TBREAK | LS_TVARARG] ;
    NSImage *theImage = [skin luaObjectAtIndex:1 toClass:"NSImage"] ;
    if (lua_gettop(L) == 1) {
        [skin pushNSSize:[theImage size]] ;
    } else {
        [skin checkArgs:LS_TUSERDATA, USERDATA_TAG, LS_TTABLE, LS_TBOOLEAN | LS_TOPTIONAL, LS_TBREAK] ;
        NSSize  destSize  = [skin tableToSizeAtIndex:2] ;
        BOOL    absolute  = (lua_gettop(L) == 3) ? (BOOL)lua_toboolean(L, 3) : NO ;
        if (absolute) {
            [theImage setSize:destSize] ;
        } else {
            NSSize srcSize = [theImage size] ;
            CGFloat multiplier = fmin(destSize.width / srcSize.width, destSize.height / srcSize.height) ;
            [theImage setSize:NSMakeSize(srcSize.width * multiplier, srcSize.height * multiplier)] ;
        }
        [skin pushNSObject:theImage];
    }
    return 1 ;
}

/// hs.image:colorAt(point) -> table
/// Method
/// Reads the color of the pixel at the specified location.
///
/// Parameters:
///  * `point` - a `hs.geometry.point`
///
/// Returns:
///  * A `hs.drawing.color` object
static int colorAt(lua_State* L) {
    LuaSkin *skin = [LuaSkin sharedWithState:L] ;
    [skin checkArgs:LS_TUSERDATA, USERDATA_TAG, LS_TTABLE, LS_TBREAK] ;

    // Source: https://stackoverflow.com/a/33485218/6925202
    @autoreleasepool {
    	NSImage *theImage = [skin luaObjectAtIndex:1 toClass:"NSImage"] ;
    	NSPoint point  = [skin tableToPointAtIndex:2] ;

		// Source: https://stackoverflow.com/a/48400410
		[theImage lockFocus];
		NSColor *pixelColor = NSReadPixel(point);
		[theImage unlockFocus];
        [skin pushNSObject:pixelColor];
	}

    return 1;
}

/// hs.image:croppedCopy(rectangle) -> object
/// Method
/// Returns a copy of the portion of the image specified by the rectangle specified.
///
/// Parameters:
///  * rectangle - a table with 'x', 'y', 'h', and 'w' keys specifying the portion of the image to return in the new image.
///
/// Returns:
///  * a copy of the portion of the image specified
static int croppedCopy(lua_State* L) {
    LuaSkin *skin = [LuaSkin sharedWithState:L] ;
    [skin checkArgs:LS_TUSERDATA, USERDATA_TAG, LS_TTABLE, LS_TBREAK] ;
    NSImage *theImage = [skin luaObjectAtIndex:1 toClass:"NSImage"] ;
    NSRect  frame  = [skin tableToRectAtIndex:2] ;

    // size changes may not actually affect representations until the image is composited, so...
    // http://stackoverflow.com/a/36451307
    NSRect targetRect = NSMakeRect(0.0, 0.0, theImage.size.width, theImage.size.height);
    NSImage *newImage = [[NSImage alloc] initWithSize:targetRect.size];
    [newImage lockFocus];
    [theImage drawInRect:targetRect fromRect:targetRect operation:NSCompositingOperationCopy fraction:1.0];
    [newImage unlockFocus];

// http://stackoverflow.com/questions/35643020/nsimage-drawinrect-and-nsview-cachedisplayinrect-memory-retained
    const void *keys[]   = { kCGImageSourceShouldCache } ;
    const void *values[] = { kCFBooleanFalse } ;
    CFDictionaryRef options = CFDictionaryCreate(NULL, keys, values, 1, NULL, NULL);
    CGImageSourceRef source = CGImageSourceCreateWithData((__bridge CFDataRef)[newImage TIFFRepresentation], options);
    CGImageRef maskRef = CGImageSourceCreateImageAtIndex(source, 0, NULL);
    // correct for retina displays
    NSSize actualSize = NSMakeSize(CGImageGetWidth(maskRef), CGImageGetHeight(maskRef)) ;
    CGFloat xFactor = actualSize.width / newImage.size.width ;
    CGFloat yFactor = actualSize.height / newImage.size.height ;
    NSRect correctedFrame = NSMakeRect(
        frame.origin.x * xFactor,
        frame.origin.y * yFactor,
        frame.size.width * xFactor,
        frame.size.height * yFactor
    ) ;
    CGImageRef imageRef = CGImageCreateWithImageInRect(maskRef, correctedFrame);
    NSImage *cropped = [[NSImage alloc] initWithCGImage:imageRef size:frame.size];
    CGImageRelease(maskRef);
    CGImageRelease(imageRef);
    CFRelease(source);
    CFRelease(options) ;

    [skin pushNSObject:cropped] ;
    return 1 ;
}

/// hs.image:encodeAsURLString([scale], [type]) -> string
/// Method
/// Returns a bitmap representation of the image as a base64 encoded URL string
///
/// Parameters:
///  * scale - an optional boolean, default false, which indicates that the image size (which macOS represents as points) should be scaled to pixels.  For images that have Retina scale representations, this may result in an encoded image which is scaled down from the original source.
///  * type  - optional case-insensitive string paramater specifying the bitmap image type for the encoded string (default PNG)
///    * PNG  - save in Portable Network Graphics (PNG) format
///    * TIFF - save in Tagged Image File Format (TIFF) format
///    * BMP  - save in Windows bitmap image (BMP) format
///    * GIF  - save in Graphics Image Format (GIF) format
///    * JPEG - save in Joint Photographic Experts Group (JPEG) format
///
/// Returns:
///  * the bitmap image representation as a Base64 encoded string
///
/// Notes:
///  * You can convert the string back into an image object with [hs.image.imageFromURL](#URL), e.g. `hs.image.imageFromURL(string)`
static int encodeAsString(lua_State* L) {
    LuaSkin *skin = [LuaSkin sharedWithState:L];
    [skin checkArgs:LS_TUSERDATA, USERDATA_TAG, LS_TBREAK | LS_TVARARG] ;
    NSImage*  theImage = [skin luaObjectAtIndex:1 toClass:"NSImage"] ;

    BOOL     scaleToPixels = lua_isboolean(L, 2) ? (BOOL)lua_toboolean(L, 2) : NO ;
    NSString *typeLabel    = @"png" ;
    if (lua_gettop(L) == 2) {
        [skin checkArgs:LS_TUSERDATA, USERDATA_TAG, LS_TBOOLEAN | LS_TSTRING, LS_TBREAK] ;
        if (lua_type(L, 2) == LUA_TSTRING) {
            typeLabel = [skin toNSObjectAtIndex:2] ;
        }
    } else if (lua_gettop(L) > 2) {
        [skin checkArgs:LS_TUSERDATA, USERDATA_TAG, LS_TBOOLEAN, LS_TSTRING, LS_TBREAK] ;
        typeLabel = [skin toNSObjectAtIndex:3] ;
    } // else it's 1 and we no longer need to check

    NSBitmapImageFileType fileType = NSPNGFileType ;

    if      ([typeLabel compare:@"PNG"  options:NSCaseInsensitiveSearch] == NSOrderedSame) { fileType = NSPNGFileType  ; }
    else if ([typeLabel compare:@"TIFF" options:NSCaseInsensitiveSearch] == NSOrderedSame) { fileType = NSTIFFFileType ; }
    else if ([typeLabel compare:@"BMP"  options:NSCaseInsensitiveSearch] == NSOrderedSame) { fileType = NSBMPFileType  ; }
    else if ([typeLabel compare:@"GIF"  options:NSCaseInsensitiveSearch] == NSOrderedSame) { fileType = NSGIFFileType  ; }
    else if ([typeLabel compare:@"JPEG" options:NSCaseInsensitiveSearch] == NSOrderedSame) { fileType = NSJPEGFileType ; }
    else if ([typeLabel compare:@"JPG"  options:NSCaseInsensitiveSearch] == NSOrderedSame) { fileType = NSJPEGFileType ; }
    else {
        return luaL_error(L, "invalid image type specified") ;
    }

    // size changes may not actually affect representations until the image is composited, so...
    // http://stackoverflow.com/a/36451307,
    NSRect targetRect = NSMakeRect(0.0, 0.0, theImage.size.width, theImage.size.height);
    NSImage *newImage = [[NSImage alloc] initWithSize:targetRect.size];
    [newImage lockFocus];
    [theImage drawInRect:targetRect fromRect:targetRect operation:NSCompositingOperationCopy fraction:1.0];
    [newImage unlockFocus];

    NSBitmapImageRep *rep ;
    if (scaleToPixels) {
        // https://gist.github.com/mattstevens/4400775
        rep = [[NSBitmapImageRep alloc] initWithBitmapDataPlanes:NULL
                                                      pixelsWide:targetRect.size.width
                                                      pixelsHigh:targetRect.size.height
                                                   bitsPerSample:8
                                                 samplesPerPixel:4
                                                        hasAlpha:YES
                                                        isPlanar:NO
                                                  colorSpaceName:NSCalibratedRGBColorSpace
                                                     bytesPerRow:0
                                                    bitsPerPixel:0];
        [rep setSize:targetRect.size];

        [NSGraphicsContext saveGraphicsState];
        [NSGraphicsContext setCurrentContext:[NSGraphicsContext graphicsContextWithBitmapImageRep:rep]];
        [newImage drawInRect:targetRect fromRect:NSZeroRect operation:NSCompositingOperationCopy fraction:1.0];
        [NSGraphicsContext restoreGraphicsState];
    } else {
        NSData *tiffRep = [newImage TIFFRepresentation];
        if (!tiffRep)  return luaL_error(L, "Unable to write image file: Can't create internal representation");

        rep = [NSBitmapImageRep imageRepWithData:tiffRep];
        if (!rep)  return luaL_error(L, "Unable to write image file: Can't wrap internal representation");
    }

    NSData* fileData = [rep representationUsingType:fileType properties:@{}];
    if (!fileData) return luaL_error(L, "Unable to write image file: Can't convert internal representation");

    NSString *result = [fileData base64EncodedStringWithOptions:NSDataBase64EncodingEndLineWithLineFeed] ;
    [skin pushNSObject:[NSString stringWithFormat:@"data:image/%@;base64,%@", typeLabel.lowercaseString, result]] ;
    return 1 ;
}

/// hs.image:saveToFile(filename, [scale], [filetype]) -> boolean
/// Method
/// Save the hs.image object as an image of type `filetype` to the specified filename.
///
/// Parameters:
///  * filename - the path and name of the file to save.
///  * scale    - an optional boolean, default false, which indicates that the image size (which macOS represents as points) should be scaled to pixels.  For images that have Retina scale representations, this may result in a saved image which is scaled down from the original source.
///  * filetype - optional case-insensitive string paramater specifying the file type to save (default PNG)
///    * PNG  - save in Portable Network Graphics (PNG) format
///    * TIFF - save in Tagged Image File Format (TIFF) format
///    * BMP  - save in Windows bitmap image (BMP) format
///    * GIF  - save in Graphics Image Format (GIF) format
///    * JPEG - save in Joint Photographic Experts Group (JPEG) format
///
/// Returns:
///  * Status - a boolean value indicating success (true) or failure (false)
///
/// Notes:
///  * Saves image at the size in points (or pixels, if `scale` is true) as reported by [hs.image:size()](#size) for the image object
static int saveToFile(lua_State* L) {
    LuaSkin *skin = [LuaSkin sharedWithState:L];
    [skin checkArgs:LS_TUSERDATA, USERDATA_TAG, LS_TSTRING, LS_TBREAK | LS_TVARARG] ;

    NSImage*  theImage = [skin luaObjectAtIndex:1 toClass:"NSImage"] ;
    NSString* filePath = [skin toNSObjectAtIndex:2] ;

    BOOL     scaleToPixels = lua_isboolean(L, 3) ? (BOOL)lua_toboolean(L, 3) : NO ;
    NSString *typeLabel    = @"png" ;
    if (lua_gettop(L) == 3) {
        [skin checkArgs:LS_TUSERDATA, USERDATA_TAG, LS_TSTRING, LS_TBOOLEAN | LS_TSTRING, LS_TBREAK] ;
        if (lua_type(L, 3) == LUA_TSTRING) {
            typeLabel = [skin toNSObjectAtIndex:3] ;
        }
    } else if (lua_gettop(L) > 3) {
        [skin checkArgs:LS_TUSERDATA, USERDATA_TAG, LS_TSTRING, LS_TBOOLEAN, LS_TSTRING, LS_TBREAK] ;
        typeLabel = [skin toNSObjectAtIndex:4] ;
    } // else it's 2 and we no longer need to check

    NSBitmapImageFileType fileType = NSPNGFileType ;

    if      ([typeLabel compare:@"PNG"  options:NSCaseInsensitiveSearch] == NSOrderedSame) { fileType = NSPNGFileType  ; }
    else if ([typeLabel compare:@"TIFF" options:NSCaseInsensitiveSearch] == NSOrderedSame) { fileType = NSTIFFFileType ; }
    else if ([typeLabel compare:@"BMP"  options:NSCaseInsensitiveSearch] == NSOrderedSame) { fileType = NSBMPFileType  ; }
    else if ([typeLabel compare:@"GIF"  options:NSCaseInsensitiveSearch] == NSOrderedSame) { fileType = NSGIFFileType  ; }
    else if ([typeLabel compare:@"JPEG" options:NSCaseInsensitiveSearch] == NSOrderedSame) { fileType = NSJPEGFileType ; }
    else if ([typeLabel compare:@"JPG"  options:NSCaseInsensitiveSearch] == NSOrderedSame) { fileType = NSJPEGFileType ; }
    else {
        return luaL_error(L, "hs.image:saveToFile:: invalid file type specified") ;
    }

    BOOL result = false;

    // size changes may not actually affect representations until the image is composited, so...
    // http://stackoverflow.com/a/36451307
    NSRect targetRect = NSMakeRect(0.0, 0.0, theImage.size.width, theImage.size.height);
    NSImage *newImage = [[NSImage alloc] initWithSize:targetRect.size];
    [newImage lockFocus];
    [theImage drawInRect:targetRect fromRect:targetRect operation:NSCompositingOperationCopy fraction:1.0];
    [newImage unlockFocus];

    NSBitmapImageRep *rep ;
    if (scaleToPixels) {
        // https://gist.github.com/mattstevens/4400775
        rep = [[NSBitmapImageRep alloc] initWithBitmapDataPlanes:NULL
                                                      pixelsWide:targetRect.size.width
                                                      pixelsHigh:targetRect.size.height
                                                   bitsPerSample:8
                                                 samplesPerPixel:4
                                                        hasAlpha:YES
                                                        isPlanar:NO
                                                  colorSpaceName:NSCalibratedRGBColorSpace
                                                     bytesPerRow:0
                                                    bitsPerPixel:0];
        [rep setSize:targetRect.size];

        [NSGraphicsContext saveGraphicsState];
        [NSGraphicsContext setCurrentContext:[NSGraphicsContext graphicsContextWithBitmapImageRep:rep]];
        [newImage drawInRect:targetRect fromRect:NSZeroRect operation:NSCompositingOperationCopy fraction:1.0];
        [NSGraphicsContext restoreGraphicsState];
    } else {
        NSData *tiffRep = [newImage TIFFRepresentation];
        if (!tiffRep)  return luaL_error(L, "Unable to write image file: Can't create internal representation");

        rep = [NSBitmapImageRep imageRepWithData:tiffRep];
        if (!rep)  return luaL_error(L, "Unable to write image file: Can't wrap internal representation");
    }

    NSData* fileData = [rep representationUsingType:fileType properties:@{}];
    if (!fileData) return luaL_error(L, "Unable to write image file: Can't convert internal representation");

    NSError *error;
    if ([fileData writeToFile:[filePath stringByExpandingTildeInPath] options:NSDataWritingAtomic error:&error])
        result = YES ;
    else
        return luaL_error(L, "Unable to write image file: %s", [[error localizedDescription] UTF8String]);

    lua_pushboolean(L, result) ;
    return 1 ;
}

/// hs.image:template([state]) -> imageObject | boolean
/// Method
/// Get or set whether the image is considered a template image.
///
/// Parameters:
///  * `state` - an optional boolean specifying whether or not the image should be a template.
///
/// Returns:
///  * if a parameter is provided, returns the hs.image object; otherwise returns the current value
///
/// Notes:
///  * Template images consist of black and clear colors (and an alpha channel). Template images are not intended to be used as standalone images and are usually mixed with other content to create the desired final appearance.
///  * Images with this flag set to true usually appear lighter than they would with this flag set to false.
static int imageTemplate(lua_State *L) {
    LuaSkin *skin = [LuaSkin sharedWithState:L] ;
    [skin checkArgs:LS_TUSERDATA, USERDATA_TAG, LS_TBOOLEAN | LS_TOPTIONAL, LS_TBREAK] ;
    NSImage *theImage = [skin luaObjectAtIndex:1 toClass:"NSImage"] ;
    if (lua_gettop(L) == 1) {
        lua_pushboolean(L, theImage.template) ;
    } else {
        theImage.template = (BOOL)lua_toboolean(L, 2) ;
        lua_pushvalue(L, 1) ;
    }
    return 1 ;
}

/// hs.image:copy() -> imageObject
/// Method
/// Returns a copy of the image
///
/// Parameters:
///  * None
///
/// Returns:
///  * a new hs.image object
static int copyImage(lua_State *L) {
    LuaSkin *skin = [LuaSkin sharedWithState:L] ;
    [skin checkArgs:LS_TUSERDATA, USERDATA_TAG, LS_TBREAK] ;
    NSImage *theImage = [skin luaObjectAtIndex:1 toClass:"NSImage"] ;
    [skin pushNSObject:[theImage copy]] ;
    return 1 ;
}

<<<<<<< HEAD
/// hs.image:getLoupedeckArray() -> table
/// Method
/// Translates an `hs.image` object into an RGB array string suitable for the Loupedeck CT device.
///
/// Parameters:
///  * None
///
/// Returns:
///  * A string containing the RGB data
static int getLoupedeckArray(lua_State* L) {
    LuaSkin *skin = [LuaSkin sharedWithState:L] ;
    [skin checkArgs:LS_TUSERDATA, USERDATA_TAG, LS_TBREAK] ;

    NSImage *image = [skin luaObjectAtIndex:1 toClass:"NSImage"] ;
    
    NSRect imageRect = NSMakeRect(0, 0, image.size.width, image.size.height);

    CGImageRef inImage = [image CGImageForProposedRect:&imageRect context:NULL hints:nil];

    // Get image width, height. We'll use the entire image.
    size_t pixelsWide = CGImageGetWidth(inImage);
    size_t pixelsHigh = CGImageGetHeight(inImage);

    // Declare the number of bytes per row. Each pixel in the bitmap in this
    // example is represented by 4 bytes; 8 bits each of red, green, blue, and
    // alpha.
    unsigned long bitmapBytesPerRow   = (pixelsWide * 4);
    unsigned long bitmapByteCount     = (bitmapBytesPerRow * pixelsHigh);

    // Use the generic RGB color space.
    CGColorSpaceRef colorSpace = CGColorSpaceCreateDeviceRGB();

    if (colorSpace == NULL)
    {
        return luaL_error(L, "error allocating color space") ;
    }

    // Allocate memory for image data. This is the destination in memory
    // where any drawing to the bitmap context will be rendered.
    void *bitmapData = malloc( bitmapByteCount );
    if (bitmapData == NULL)
    {
        CGColorSpaceRelease( colorSpace );
        return luaL_error(L, "memory not allocated") ;
    }

    // Create the bitmap context. We want pre-multiplied ARGB, 8-bits
    // per component. Regardless of what the source image format is
    // (CMYK, Grayscale, and so on) it will be converted over to the format
    // specified here by CGBitmapContextCreate.
    CGContextRef context = CGBitmapContextCreate (bitmapData,
                                    pixelsWide,
                                    pixelsHigh,
                                    8,      // bits per component
                                    bitmapBytesPerRow,
                                    colorSpace,
                                    kCGImageAlphaPremultipliedFirst);
    
    // Make sure and release colorspace before returning
    CGColorSpaceRelease( colorSpace );
    
    if (context == NULL)
    {
        free (bitmapData);
        return luaL_error(L, "context not created") ;
    }
    
    size_t w = CGImageGetWidth(inImage);
    size_t h = CGImageGetHeight(inImage);
    CGRect rect = {{0,0},{w,h}};

    // Draw the image to the bitmap context. Once we draw, the memory
    // allocated for the context for rendering will then contain the
    // raw image data in the specified color space.
    CGContextDrawImage(context, rect, inImage);

    // Setup the output array which we'll eventually send to Lua-land:
    NSMutableData *output = [NSMutableData dataWithCapacity: w * h * 2];
    
    // Now we can get a pointer to the image data associated with the bitmap
    // context.
    unsigned char* data = CGBitmapContextGetData (context);
    if (data != NULL) {
        for (unsigned y = 0; y < h; y++)
        {
            for (unsigned x = 0; x < w; x++)
            {
                //offset locates the pixel in the data from x,y.
                //4 for 4 bytes of data per pixel, w is width of one row of data.
                int offset = 4*((w*round(y))+round(x));
                //int alpha =  data[offset];
                int red = data[offset+1];
                int green = data[offset+2];
                int blue = data[offset+3];
                
                uint16_t color = ((red >> 3) & 0x1f) << 11 | (((green >> 2) & 0x3F) << 5) | ((blue >> 3) & 0x1F);
                            
                uint8_t little = color & 0xFF;
                uint8_t big = (color >> 8 ) & 0xFF;
                [output appendBytes:&little length:1];
                [output appendBytes:&big length:1];
            }
        }
    }
    
    // Free image data memory for the context
    if (data) {
            free(data);
    }
    if (context) {
        CGContextRelease(context);
    }
    
    [skin pushNSObject:output withOptions:LS_NSLuaStringAsDataOnly];
=======
/// hs.image:toASCII([width, height]) -> string
/// Method
/// Converts an image to an ASCII representation of the image in the form of a string.
///
/// Parameters:
///  * width - An optional width in pixels (defaults to image width if nothing supplied).
///  * height - An optional height in pixels (defaults to image height if nothing supplied).
///
/// Returns:
///  * A string.
static int toASCII(lua_State* L) {
    LuaSkin *skin = [LuaSkin sharedWithState:L] ;
    [skin checkArgs:LS_TUSERDATA, USERDATA_TAG, LS_TNUMBER | LS_TOPTIONAL, LS_TNUMBER | LS_TOPTIONAL, LS_TBREAK] ;

    NSImage *theImage = [skin luaObjectAtIndex:1 toClass:"NSImage"] ;
        
    NSNumber *width = [skin toNSObjectAtIndex:2] ;
    NSNumber *height = [skin toNSObjectAtIndex:3] ;
    
    if (!width) {
        width = @(theImage.size.width);
    } ;
    if (!height) {
        height = @(theImage.size.height);
    } ;
    
    NSString *result = [theImage asciiArtWithWidth:[width longValue] height:[height longValue]];
    [skin pushNSObject:result];

>>>>>>> b7d79094
    return 1;
}

#pragma mark - Conversion Extensions

// [skin pushNSObject:NSImage]
// C-API
// Pushes the provided NSImage onto the Lua Stack as a hs.image userdata object
static int NSImage_tolua(lua_State *L, id obj) {
    NSImage *theImage = obj ;
    theImage.cacheMode = NSImageCacheNever ;
    void** imagePtr = lua_newuserdata(L, sizeof(NSImage *));
    *imagePtr = (__bridge_retained void *)theImage;
    luaL_getmetatable(L, USERDATA_TAG);
    lua_setmetatable(L, -2);
    return 1 ;
}

static id HSImage_toNSImage(lua_State *L, int idx) {
    void *ptr = luaL_testudata(L, idx, USERDATA_TAG) ;
    if (ptr) {
        return (__bridge NSImage *)*((void **)ptr) ;
    } else {
        return nil ;
    }
}

#pragma mark - Hammerspoon/Lua Infrastructure

static int userdata_tostring(lua_State* L) {
    NSImage *testImage = [[LuaSkin sharedWithState:L] luaObjectAtIndex:1 toClass:"NSImage"] ;
    NSString* theName = [testImage name] ;

    if (!theName) theName = @"" ; // unlike some cases, [NSImage name] apparently returns an actual NULL instead of an empty string...

    lua_pushstring(L, [[NSString stringWithFormat:@"%s: %@ (%p)", USERDATA_TAG, theName, lua_topointer(L, 1)] UTF8String]) ;
    return 1 ;
}

static int userdata_eq(lua_State* L) {
    LuaSkin *skin = [LuaSkin sharedWithState:L] ;
    NSImage *image1 = [skin luaObjectAtIndex:1 toClass:"NSImage"] ;
    NSImage *image2 = [skin luaObjectAtIndex:2 toClass:"NSImage"] ;

    return image1 == image2 ;
}

static int userdata_gc(lua_State* L) {
// Get the NSImage so ARC can release it...
    void **thingy = luaL_checkudata(L, 1, USERDATA_TAG) ;
    NSImage* image = (__bridge_transfer NSImage *) *thingy ;
    [image setName:nil] ; // remove from image cache
    [image recache] ;     // invalidate image rep caches
    image = nil;
    return 0 ;
}

static int meta_gc(lua_State* L) {
    LuaSkin *skin = [LuaSkin sharedWithState:L] ;
    [backgroundCallbacks enumerateObjectsUsingBlock:^(NSNumber *ref, __unused BOOL *stop) {
        [skin luaUnref:refTable ref:ref.intValue] ;
    }] ;
    [backgroundCallbacks removeAllObjects] ;
    return 0;
}

// Metatable for userdata objects
static const luaL_Reg userdata_metaLib[] = {
    {"name",              getImageName},
    {"size",              getImageSize},
    {"template",          imageTemplate},
    {"copy",              copyImage},
    {"croppedCopy",       croppedCopy},
    {"saveToFile",        saveToFile},
    {"encodeAsURLString", encodeAsString},
    {"colorAt",			  colorAt},
<<<<<<< HEAD
    {"getLoupedeckArray", getLoupedeckArray},
=======
    {"toASCII",           toASCII},
>>>>>>> b7d79094

    {"__tostring",        userdata_tostring},
    {"__eq",              userdata_eq},
    {"__gc",              userdata_gc},
    {NULL,                NULL}
};

// Functions for returned object when module loads
static luaL_Reg moduleLib[] = {
    {"imageFromPath",             imageFromPath},
    {"imageFromURL",              imageFromURL},
    {"imageFromASCII",            imageWithContextFromASCII},
//     {"imageWithContextFromASCII", imageWithContextFromASCII},
    {"imageFromName",             imageFromName},
    {"imageFromAppBundle",        imageFromApp},
    {"imageFromMediaFile",        imageFromMediaFile},
    {"iconForFile",               imageForFiles},
    {"iconForFileType",           imageForFileType},
    {"getExifFromPath",           getExifFromPath},

    {NULL,                        NULL}
};

// Metatable for module, if needed
static const luaL_Reg module_metaLib[] = {
    {"__gc", meta_gc},
    {NULL,   NULL}
};

int luaopen_hs_libimage(lua_State* L) {
    LuaSkin *skin = [LuaSkin sharedWithState:L] ;
    refTable = [skin registerLibraryWithObject:USERDATA_TAG
                                     functions:moduleLib
                                 metaFunctions:module_metaLib
                               objectFunctions:userdata_metaLib];

    pushNSImageNameTable(L); lua_setfield(L, -2, "systemImageNames") ;
    additionalImages(L) ;    lua_setfield(L, -2, "additionalImageNames") ;

    [skin registerPushNSHelper:NSImage_tolua        forClass:"NSImage"] ;
    [skin registerLuaObjectHelper:HSImage_toNSImage forClass:"NSImage" withUserdataMapping:USERDATA_TAG] ;

    if (!missingIconForFile) missingIconForFile = [[NSWorkspace sharedWorkspace] iconForFile:@""] ; // see comment at top

    backgroundCallbacks = [NSMutableSet set] ;
    return 1;
}
<|MERGE_RESOLUTION|>--- conflicted
+++ resolved
@@ -1604,7 +1604,6 @@
     return 1 ;
 }
 
-<<<<<<< HEAD
 /// hs.image:getLoupedeckArray() -> table
 /// Method
 /// Translates an `hs.image` object into an RGB array string suitable for the Loupedeck CT device.
@@ -1719,7 +1718,9 @@
     }
     
     [skin pushNSObject:output withOptions:LS_NSLuaStringAsDataOnly];
-=======
+    return 1;
+}
+    
 /// hs.image:toASCII([width, height]) -> string
 /// Method
 /// Converts an image to an ASCII representation of the image in the form of a string.
@@ -1749,7 +1750,6 @@
     NSString *result = [theImage asciiArtWithWidth:[width longValue] height:[height longValue]];
     [skin pushNSObject:result];
 
->>>>>>> b7d79094
     return 1;
 }
 
@@ -1826,11 +1826,8 @@
     {"saveToFile",        saveToFile},
     {"encodeAsURLString", encodeAsString},
     {"colorAt",			  colorAt},
-<<<<<<< HEAD
     {"getLoupedeckArray", getLoupedeckArray},
-=======
     {"toASCII",           toASCII},
->>>>>>> b7d79094
 
     {"__tostring",        userdata_tostring},
     {"__eq",              userdata_eq},
