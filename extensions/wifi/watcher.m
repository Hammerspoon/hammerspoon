--- conflicted
+++ resolved
@@ -10,11 +10,7 @@
 @class HSWifiWatcherManager ;
 
 static const char           *USERDATA_TAG = "hs.wifi.watcher" ;
-<<<<<<< HEAD
-static LSRefTable            refTable = LUA_NOREF ;
-=======
 static LSRefTable            refTable ;
->>>>>>> dc031fbb
 static NSDictionary         *watchableTypes ;
 static HSWifiWatcherManager *manager ;
 
