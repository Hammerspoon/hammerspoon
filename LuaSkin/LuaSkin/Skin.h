//
//  Skin.h
//  LuaSkin
//
//  Created by Chris Jones on 11/06/2015
//  Copyright (c) 2015 Hammerspoon Project Authors. All rights reserved
//

/*!
     @header Skin.h
     An Objective-C framework that both wraps and abstracts Lua
     @copyright The Hammerspoon Authors

     @ignorefuncmacro NS_OPTIONS
     @ignorefuncmacro NS_ENUM
 */


#import <Foundation/Foundation.h>
#import "lobject.h"
#import "lapi.h"
#import "lauxlib.h"
#import "lualib.h"
#import "lua.h"
#import <assert.h>
#import <limits.h>
#import <dlfcn.h>

extern const char * const LuaSkin_UD_TAG ;
extern int luaopen_luaskin_internal(lua_State* L) ; // entry vector to luaskin.m objectWrapper additions

// Defines for Lua stack guard macros
/*
#ifdef DEBUG
#   define _lua_stackguard_entry(L) int __lua_stackguard_entry=lua_gettop(L); NSLog(@"lua stack is %d at %s:%s:%d", __lua_stackguard_entry, __FILE__, __FUNCTION__, __LINE__);
#   define _lua_stackguard_exit(L) NSLog(@"lua stack is %d at %s:ss%s:%d", lua_gettop(L), __FILE__, __FUNCTION__, __LINE__); assert(__lua_stackguard_entry == lua_gettop(L));
#else
 */
#   define _lua_stackguard_entry(L) int __lua_stackguard_entry=lua_gettop(L);
#   define _lua_stackguard_exit(L) assert(__lua_stackguard_entry == lua_gettop(L));
/*
#endif
 */

// Define a break variable for the reference checker
#define LS_RBREAK INT_MIN

typedef int LSRefTable;

// Define some bits for masking operations in the argument checker
/*!
  @definedblock Bit masks for Lua type checking
  @abstract Bit masks indicating valid argument types for use with @link checkArgs: @/link

    @define LS_TBREAK The final value in all @link checkArgs: @/link calls, signals the end of the argument list
    @define LS_TOPTIONAL Can be OR'd with any argument to indicate that it does not have to be present
    @define LS_TNIL maps to LUA_TNIL
    @define LS_TBOOLEAN maps to LUA_TBOOLEAN
    @define LS_TNUMBER maps to LUA_TNUMBER
    @define LS_TSTRING maps to LUA_TSTRING
    @define LS_TTABLE maps to LUA_TTABLE
    @define LS_TFUNCTION maps to LUA_TFUNCTION
    @define LS_TUSERDATA maps to LUA_TUSERDATA
    @define LS_TNONE maps to LUA_TNONE.  Deprecated, as this serves no real use in checkArgs except to provide parity with Lua's LUA_TNONE, which is handled by optional argument tagging or as an argument count error.
    @define LS_TANY indicates that any Lua variable type is accepted
    @define LS_TINTEGER Can be OR'd with LS_TNUMBER to specify that the number must be an integer.  This option is ignored if paired with other types.
    @define LS_TVARARG Can be OR'd with LS_TBREAK to indicate that any additional arguments on the stack after this location are to be ignored by @link checkArgs: @/link.  It is the responsibility of the module function to check and use or ignore any additional arguments.
    @define LS_TTYPEDTABLE maps to LUA_TTABLE, but like LS_TUSERDATA, expects a string argument following which specifies the specific value expected in the __luaSkinType field of the table.
    @define LS_TWRAPPEDOBJECT maps to a userdata which represents a raw Objective-C object.
  */
#define LS_TBREAK         1 << 0
#define LS_TOPTIONAL      1 << 1
#define LS_TNIL           1 << 2
#define LS_TBOOLEAN       1 << 3
#define LS_TNUMBER        1 << 4
#define LS_TSTRING        1 << 5
#define LS_TTABLE         1 << 6
#define LS_TFUNCTION      1 << 7
#define LS_TUSERDATA      1 << 8
#define LS_TNONE          1 << 9
#define LS_TANY           1 << 10
#define LS_TINTEGER       1 << 11
#define LS_TVARARG        1 << 12
#define LS_TTYPEDTABLE    1 << 13
#define LS_TWRAPPEDOBJECT 1 << 14

/*! @/definedblock Bit masks for Lua type checking */

/*!
 @typedef LS_NSConversionOptions
 @abstract Conversion options for @link pushNSObject:withOptions: @/link and @link toNSObjectAtIndex:withOptions: @/link

   @constant LS_NSNone (used by both methods) no options specified, use default beahvior
   @constant LS_NSUnsignedLongLongPreserveBits (used by @link pushNSObject:withOptions: @/link) convert NSNumber that contains an unsigned long long to a lua_Integer (long long) rather than preserve the numerical magnitude with lua_Number (double).  Default is to preserve magnitude when the unsigned long long is greater than 0x7fffffffffffffff.
   @constant LS_NSDescribeUnknownTypes (used by both methods) when a data type or sub-type is unrecognized and does not match any defined converter, return a string describing the data (from [NSObject debugDescription] or luaL_tolstring, whichever is appropriate for the initial data type) instead of the default behavior of returing nil for the entire conversion. Not compatible with LS_NSIgnoreUnknownTypes.
   @constant LS_NSIgnoreUnknownTypes (used by both methods) when a date type or sub-type is unrecognized and does not match any defined converter, return a nil placeholder (from [NSNull null] or lua_pushnil, whichever is appropriate for the initial data type) for the data or sub-component instead of the default behavior of returing nil for the entire conversion. Not compatible with LS_NSDescribeUnknownTypes.
   @constant LS_NSPreserveLuaStringExactly (used by @link toNSObjectAtIndex:withOptions: @/link) If a Lua string contains character byte sequences which cannot be converted to a proper UTF8 Unicode character, return the string as an NSData object instead of the default lossy behavior of converting invalid sequences into the Unicode Invalid Character code.  You should check your result to see if it is an NSString or an NSData object with the isKindOfClass: message if you select this option. Not compatible with LS_NSLuaStringAsDataOnly.
   @constant LS_NSLuaStringAsDataOnly (used by @link toNSObjectAtIndex:withOptions: @/link) A lua string is always returned as an NSData object instead of the default lossy behavior of converting invalid sequences into the Unicode Invalid Character code.  Not compatible with LS_NSPreserveLuaStringExactly.
   @constant LS_NSAllowsSelfReference (used by @link toNSObjectAtIndex:withOptions: @/link) If a lua table contains a self reference (a table value which equals one of tables in which it is nested), allow the same self reference in the NSArray or NSDictionary object being created instead of the defualt behavior of returning nil for the entire conversion.  Note that this option will create an object which likely cannot be fully collected by ARC without additional code due to strong internal references.
   @constant LS_NSRawTables (used by @link toNSObjectAtIndex:withOptions: @/link) Always convert a Lua table to NSArray or NSDictionary, even if it contains a __luaSkinType field and a registered conversion function for the specified type exists.
   @constant LS_WithObjectWrapper (used by @link pushNSObject:withOptions: @/link) Push NSArray or NSDictionary as userdata instead of table to lua stack. Meta-methods allow Lua to (mostly) use this as it would a table, but reduces overhead by not requiring data to be duplicated and inserted into Lua VM. Defaults to read-only (i.e. attempts to add or remove table elements in Lua will fail).
   @constant LS_OW_ReadWrite (used by @link pushNSObject:withOptions: @/link) When combined with @link LS_WithObjectWrapper @/link, the virtual table can be modified from Lua by adding or removing elements (as long as doing so would not change the underlying NSObject type), and the corresponding NSObject will be updated to reflect the changes.
   @constant LS_OW_WithArrayConversion (used by @link pushNSObject:withOptions: @/link) When combined with @link LS_WithObjectWrapper @/link and @link LS_OW_ReadWrite @/link, modifying the virtual table in a way that would change the underlying NSObject type will cause it to be changed as necessary (e.g. adding a keyed element to an NSArray would change the underlying object to an NSDictionary; removing a keyed element from an NSDictionary that leaves only sequential integer keys starting at 1 will change the object to an NSArray.)
 */
typedef NS_OPTIONS(NSUInteger, LS_NSConversionOptions) {
    LS_NSNone                         = 0,

    LS_NSUnsignedLongLongPreserveBits = 1 << 0,
    LS_NSDescribeUnknownTypes         = 1 << 1,
    LS_NSIgnoreUnknownTypes           = 1 << 5,

    LS_NSPreserveLuaStringExactly     = 1 << 2,
    LS_NSLuaStringAsDataOnly          = 1 << 3,
    LS_NSAllowsSelfReference          = 1 << 4,
    LS_NSRawTables                    = 1 << 6,

    LS_WithObjectWrapper              = 1 << 15,
    LS_OW_ReadWrite                   = 1 << 16,
    LS_OW_WithArrayConversion         = 1 << 17,
} ;

/*!
 @definedblock Log level definitions
 @abstract Log level definitions for use with @link logAtLevel:withMessage: @/link

   @define LS_LOG_BREADCRUMB for messages that should be considered for recording in crash logs
   @define LS_LOG_VERBOSE for messages that contain excessive detail that is usually only of interest during debugging
   @define LS_LOG_DEBUG for messages that are usually only of interest during debugging
   @define LS_LOG_INFO for messages that are informative
   @define LS_LOG_WARN for messages that contain warnings
   @define LS_LOG_ERROR for messages that indicate an error has occured
 */
#define LS_LOG_BREADCRUMB 6
#define LS_LOG_VERBOSE    5
#define LS_LOG_DEBUG      4
#define LS_LOG_INFO       3
#define LS_LOG_WARN       2
#define LS_LOG_ERROR      1

/*! @/definedblock Log level definitions */

/*! @abstract a function which provides additional support for LuaSkin to convert an NSObject into a Lua object. Helper functions are registered with @link registerPushNSHelper:forClass: @/link, and are used as needed by @link toNSObjectAtIndex: @/link. */
typedef int (*pushNSHelperFunction)(lua_State *L, id obj);

/*! @abstract a function which provides additional support for LuaSkin to convert a Lua object (usually, but not always, a table or userdata) into an NSObject. Helper functions are registered with @link registerLuaObjectHelper:forClass: @/link, and are used as requested with @link luaObjectAtIndex:toClass: @/link. */
typedef id (*luaObjectHelperFunction)(lua_State *L, int idx);

/*! @abstract convert a @link checkArgs: @/link argument into a string */
NSString *specMaskToString(int spec);

@class LuaSkin ;

/*!
 @protocol LuaSkinDelegate
 @abstract Delegate method for passing control back to the parent environment for environment specific handling.  Curerntly only offers support for passing log messages back to the parent environment for display or processing.
 */
@protocol LuaSkinDelegate <NSObject>
@optional
/*!
 @abstract Pass log level and message back to parent for handling and/or display
 @discussion If no delegate has been assigned, the message is logged to the system logs via NSLog.
 @param level The message log level as an integer.  Predefined levels are defined and used within LuaSkin itself as (in decreasing level of severity) LS_LOG_ERROR, LS_LOG_WARN, LS_LOG_INFO, LS_LOG_DEBUG, and LS_LOG_VERBOSE.
 @param theMessage The text of the message to be logged.
 */
- (void)logForLuaSkinAtLevel:(int)level withMessage:(NSString *)theMessage ;
@end

/*!
 @class LuaSkin
 @abstract Abstraction layer for common operations on Lua state objects
 @discussion LuaSkin was written for Hammerspoon (although it does not depend on any Hammerspoon functionality) to simplify our use of Lua. It includes a full, unmodified Lua distirbution, and provides an Objective C class that is capable of performing common operations such as creating/destroing a lua_State object, providing shared access to the object, Lua function argument type checking and bi-directional conversion of Lua objects and NSObject objects (with loadable plugins for your own converters)
 */
@interface LuaSkin : NSObject

#pragma mark - Skin Properties

@property (nonatomic, weak) id  delegate;

/*!
 @property L
 @abstract LuaSkin's internal Lua state object
 @discussion Provides access to the raw Lua state object. Care should be taken when using this object, to ensure you are interacting with the Lua stack in a way that makes sense
 */
@property (atomic, readonly) lua_State *L;

/*!
 @property mainLuaState
 @abstract The lua state that LuaSkin was initialized with
 @discussion Provides access to the raw Lua state object that was created when LuaSkin was initialized. This is the main lua thread where all callbacks should be run.  Care should be taken when using this object, to ensure you are interacting with the Lua stack in a way that makes sense
 */
@property (class, readonly, atomic) lua_State *mainLuaState ;

#pragma mark - Class lifecycle

/*!
 @abstract Entrypoint from Lua to C

 This macro should be called at the start of every C function that is accessible from Lua. Its job is to create a LuaSkin object and validate the arguments expected to have been passed from Lua.
  It is a wrapper that performs:
 <pre>@textblock
  [LuaSkin sharedWithState:L];
  [skin checkArgs:__VA_ARGS__];
 @/textblock</pre>

 <br> If the arguments are incorrect, this call will never return and the user will get a nice Lua traceback instead
 @discussion Each argument can use boolean OR's to allow multiple types to be accepted (e.g. LS_TNIL | LS_TBOOLEAN).

 Each argument can be OR'd with LS_TOPTIONAL to indicate that the argument is optional.

 LS_TUSERDATA arguments should be followed by a string containing the metatable tag name (e.g. "hs.screen" for objects from hs.screen).

 @warning The final argument MUST be LS_TBREAK, to signal the end of the list

 @param firstArg - An integer that defines the first acceptable Lua argument type. Possible values are defined @link //apple_ref/doc/title:macro/BitmasksforLuatypechecking here @/link. Followed by zero or more integers of the same possible values. The final value MUST be LS_TBREAK
 */
#define LS_API(...) [LuaSkin sharedWithState:L]; [skin checkArgs:__VA_ARGS__];

/*!
 @abstract Returns the singleton LuaSkin.Skin object
 @warning This method is deprecated and may go away at some point. Use +(id)sharedWithState:(lua_State *)L instead.
 @return Shared instance of LuaSkin.Skin
 */
+ (id)shared;

/*!
 @abstract Returns the singleton LuaSkin.Skin object with the internal lua thread pointer set to the specified state.
 @param L the lua state representing the lua thread to assign to the LuaSkin internal lua thread pointer. If NULL, the lua state that was created by +(id)sharedWithDelegate:(id)delegate will be used.
 @discussion This method will set the internal lua thread pointer to the specified state and should be invoked with the state passed into the C function defining a new lua function or method. For macOS delegates or other events which are triggered by the macOS rather than the lua engine executing a code block, pass in NULL for L.
 @return Shared instance of LuaSkin.Skin
*/
+ (id)sharedWithState:(lua_State *)L ;

/*!
 @abstract Returns the singleton LuaSkin.Skin object and sets its delegate
 @param delegate An object that responds to -(void)logForLuaSkinAtLevel:(int)level withMessage:(NSString *)theMessage
 @discussion It is only appropriate to use this class method when you are first bootstrapping your LuaSkin instance, and its only reason for existence is to ensure that the logging delegate is set early enough to capture any messages that might arise during the initial Lua instantiation. For all other purposes, use +(id)sharedWithState:(lua_State *)L.
 @warning Calling this method leaves the lua thread pointer in the same state that invoking [LuaSkin sharedWithState:NULL] will.
 @return Shared instance of LuaSkinSkin
 */
+ (id)sharedWithDelegate:(id)delegate;

#pragma mark - lua_State lifecycle

/*! @methodgroup Lua state lifecycle */

/*!
 @abstract Prepares the Lua environment in the LuaSkin object
 @warning This method should only ever be called after an explicit call to destroyLuaState.
 There is no need to call it when initialising a LuaSkin instance
 */
- (void)createLuaState;

/*!
 @abstract Destroys the Lua environment in the LuaSkin object
 */
- (void)destroyLuaState;

/*!
 @abstract Recreates the Lua environment in the LuaSkin object, from scratch
 */
- (void)resetLuaState;

#pragma mark - Methods for calling into Lua from C

/*! @methodgroup Calling Lua functions from Objective C */

/*!
 @abstract Calls lua_pcall() with debug.traceback() as the message handler
 @discussion Here is some sample code:
 <pre>@textblock
 // First push a reference to the Lua function you want to call
 lua_rawgeti(L, LUA_REGISTRYINDEX, fnRef);

 // Then push the parameters for that function, in order
 lua_pushnumber(L, 1);

 // Finally, call protectedCallAndTraceback, telling it how
 // many arguments you pushed, and how many results you expect
 BOOL result = [luaSkin protectedCallAndTraceback:1 nresults:0];

 // The boolean return tells you whether the Lua code threw
 // an exception or not
 if (!result) handleSomeError();
 @/textblock</pre>

 @warning You are strongly advised to check the return code of this method - if it returns NO there will be an error message left on the Lua stack, which you should pop
 @return NO if the Lua code threw an exception, otherwise YES
 @param nargs An integer specifying how many function arguments you have pushed onto the stack
 @param nresults An integer specifying how many return values the Lua function will push onto the stack
 */
- (BOOL)protectedCallAndTraceback:(int)nargs nresults:(int)nresults;

/*!]
 @abstract Calls protectedCallAndTraceback and will logError any failures
 @discussion See the docs for protectedCallAndTraceback for all of the details of this method. The one difference is that this method will check for failure, log the error with logError, and leave nothing on the stack (although in the case of success, nresults elements will remain on the stack)
 @return NO if the Lua code threw an exception, otherwise YES
 @param nargs An integer specifying how many function arguments you have pushed onto the stack
 @param nresults An integer specifying how many return values the Lua function will push onto the stack
 @param message An NSString message to include in the error log
 */
- (BOOL)protectedCallAndError:(NSString*)message nargs:(int)nargs nresults:(int)nresults;

#pragma mark - Methods for registering libraries with Lua

/*! @methodgroup Registering module libraries with Lua */

/*!
 @abstract Defines a Lua library and creates a references table for the library
 @discussion Lua libraries defined in C are simple mappings between Lua function names and C function pointers.

 A library consists of a series of Lua functions that are exposed to the user, and (optionally) several special Lua functions that will be used by Lua itself. The most common of these is <tt>__gc</tt> which will be called when Lua is performing garbage collection for the library.
 These "special" functions are stored in the library's metatable. Other common metatable functions include <tt>__tostring</tt> and <tt>__index</tt>.

 The mapping between Lua functions and C functions is done using an array of type <tt>luaL_Reg</tt>

 Every C function pointed to in a <tt>luaL_Reg</tt> array must have the signature: <tt>static int someFunction(lua_State *L);</tt>

 Here is some sample code:
 <pre>@textblock
 static const luaL_Reg myShinyLibrary[] = {
    {"doThing", function_doThing},
    {NULL, NULL} // Library arrays must always end with this
 };

 static const luaL_Reg myShinyMetaLibrary[] = {
    {"__gc", function_doLibraryCleanup},
    {NULL, NULL} // Library arrays must always end with this
 };

 [luaSkin registerLibrary:myShinyLibrary metaFunctions:myShinyMetaLibrary];
 @/textblock</pre>

 @param functions - A static array of mappings between Lua function names and C function pointers. This provides the public API of the Lua library
 @param metaFunctions - A static array of mappings between special meta Lua function names (such as <tt>__gc</tt>) and C function pointers
 @return An opaque reference to the table created for this library to store its own references
 */
<<<<<<< HEAD
- (LSRefTable)registerLibrary:(const luaL_Reg *)functions metaFunctions:(const luaL_Reg *)metaFunctions;
=======
- (int)registerLibrary:(const char *)libraryName functions:(const luaL_Reg *)functions metaFunctions:(const luaL_Reg *)metaFunctions;
>>>>>>> 0507b91c

/*!
 @abstract Defines a Lua library that creates objects, which have methods
 @discussion Here is some sample code:
 <pre>@textblock
 char *libraryName = "shinyLibrary";

 static const luaL_Reg myShinyLibrary[] = {
    {"newObject", function_createObject},
    {NULL, NULL} // Library arrays must always end with this
 };

 static const luaL_Reg myShinyMetaLibrary[] = {
    {"__gc", function_doLibraryCleanup},
    {NULL, NULL} // Library arrays must always end with this
 };

 static const luaL_Reg myShinyObjectLibrary[] = {
    {"doThing", function_objectDoThing},
    {"__gc", function_doObjectCleanup},
    {NULL, NULL} // Library arrays must always end with this
 };

 [luaSkin registerLibraryWithObject:libraryName functions:myShinyLibrary metaFunctions:myShinyMetaLibrary libraryObjectFunctions:myShinyObjectLibrary];
 @/textblock</pre>

 @warning Every C function pointer must point to a function of the form: static int someFunction(lua_State *L);

 @param libraryName - A C string containing the name of this library
 @param functions - A static array of mappings between Lua function names and C function pointers. This provides the public API of the Lua library
 @param metaFunctions - A static array of mappings between special meta Lua function names (such as "__gc") and C function pointers
 @param objectFunctions - A static array of mappings between Lua object method names and C function pointers. This provides the public API of objects created by this library. Note that this object is also used as the metatable, so special functions (e.g. "__gc") should be included here
 @return An opaque reference to the table created for this library to store its own references
 */
- (LSRefTable)registerLibraryWithObject:(const char *)libraryName functions:(const luaL_Reg *)functions metaFunctions:(const luaL_Reg *)metaFunctions objectFunctions:(const luaL_Reg *)objectFunctions;

/*!
 @abstract Defines a Lua object with methods
 @discussion Here is some sample code:
 <pre>@textblock
 char *objectName = "shinyObject";

 static const luaL_Reg myShinyObject[] = {
    {"doThing", function_objectDoThing},
    {"__gc", function_objectCleanup},
    {NULL, NULL} // Function arrays must always end with this
 };

 [luaSkin registerObject:objectName objectFunctions:myShinyObject];
 @/textblock</pre>

 @warning Every C function pointer must point to a function of the form: static int someFunction(lua_State *L);

 @param objectName - A C string containing the name of this object
 @param objectFunctions - A static array of mappings between Lua object method names and C function pointers. This provides the public API of the objects. Note that this array is also used as the metatable, so special functions (e.g. "__gc") should be included here
 */
- (void)registerObject:(const char *)objectName objectFunctions:(const luaL_Reg *)objectFunctions;

/*! @methodgroup Referencing Lua objects in Objective C */

/*!
 @abstract Stores a reference to the object at the top of the Lua stack, in the supplied table, and pops the object off the stack
 <br> This method is functionally analogous to luaL_ref(), it just takes care of pushing the supplied table ref onto the stack, and removes it afterwards

 @param refTable - An opaque reference to a table, (e.g. the result of a previous luaRef on a table object or the result of the module's registration through registerLibrary:metaFunctions: or registerLibraryWithObject:functions:metaFunctions:objectFunctions:)
 @return An integer reference to the object that was at the top of the stack
 */
- (int)luaRef:(int)refTable;

/*!
 @abstract Stores a reference to the object at the specified position of the Lua stack, in the supplied table, without removing the object from the stack

 @param refTable - An opaque reference to a table, (e.g. the result of a previous luaRef on a table object or the result of the module's registration through registerLibrary:metaFunctions: or registerLibraryWithObject:functions:metaFunctions:objectFunctions:)
 @param idx - An integer stack position
 @return An integer reference to the object at the specified stack position
 */
- (int)luaRef:(int)refTable atIndex:(int)idx;

/*!
 @abstract Removes a reference from the supplied table

 <br> This method is functionally analogous to luaL_unref(), it just takes care of pushing the supplied table ref onto the Lua stack, and removes it afterwards

 @param refTable - An opaque reference to a table, (e.g. the result of a previous luaRef on a table object or the result of the module's registration through registerLibrary:metaFunctions: or registerLibraryWithObject:functions:metaFunctions:objectFunctions:)
 @param ref - An integer reference for an object that should be removed from the refTable table
 @return An integer, always LUA_NOREF (you are advised to store this value in the variable containing the ref parameter, so it does not become a stale reference)
 */
- (int)luaUnref:(int)refTable ref:(int)ref;

/*!
 @abstract Pushes a stored reference onto the Lua stack

 <br> This method is functionally analogous to lua_rawgeti(), it just takes care of pushing the supplied table ref onto the Lua stack, and removes it afterwards

 @param refTable - An opaque reference to a table, (e.g. the result of a previous luaRef on a table object or the result of the module's registration through registerLibrary:metaFunctions: or registerLibraryWithObject:functions:metaFunctions:objectFunctions:)
 @param ref - An integer reference for an object that should be pushed onto the stack
 @return An integer containing the Lua type of the object pushed onto the stack
 */
- (int)pushLuaRef:(int)refTable ref:(int)ref;

/*! @methodgroup Checking Lua arguments in Objective C functions */

/*!
 @abstract Ensures a Lua->C call has the right arguments

 <br> If the arguments are incorrect, this call will never return and the user will get a nice Lua traceback instead
 @discussion Each argument can use boolean OR's to allow multiple types to be accepted (e.g. LS_TNIL | LS_TBOOLEAN).

 Each argument can be OR'd with LS_TOPTIONAL to indicate that the argument is optional.

 LS_TUSERDATA arguments should be followed by a string containing the metatable tag name (e.g. "hs.screen" for objects from hs.screen).

 @warning The final argument MUST be LS_TBREAK, to signal the end of the list

 @param firstArg - An integer that defines the first acceptable Lua argument type. Possible values are defined @link //apple_ref/doc/title:macro/BitmasksforLuatypechecking here @/link. Followed by zero or more integers of the same possible values. The final value MUST be LS_TBREAK
 */
- (void)checkArgs:(int)firstArg, ...;

/*!
 @abstract Returns the effective Lua type for the item at the specified stack index.

 @discussion This method returns the Lua type for the item at the specified index.

 At present, the only difference between this and the Lua API function `lua_type` is that a table with a __call metamethod is considered a function and will return LUA_TFUNCTION, since [LuaSkin protectedCallAndTraceback:nresults:] can accept such a table as the function to invoke.

 @param idx the index on lua stack which contains the data to return a type for

 @returns An integer which will be one of the following: LUA_TNIL, LUA_TNUMBER, LUA_TBOOLEAN, LUA_TSTRING, LUA_TTABLE, LUA_TFUNCTION, LUA_TUSERDATA, LUA_TTHREAD, or LUA_TLIGHTUSERDATA.

 */
- (int)luaTypeAtIndex:(int)idx ;

/*!
 @abstract Adds a lua reference to an NSObject to prevent garbage collection

 @discussion This method stores a reference to the object in the supplied table if it is able to.

 <br> This can be used to prevent garbage collection of an object's userdata when the object must be retained whether or not the user has done so in lua. An object retained by this method can only be released through the use of luaRelease:forNSObject: or destroyLuaState:. Returns NO if canPushNSObject: returns NO.

 @param refTable - An integer reference to a table, (e.g. the result of a previous luaRef on a table object or the result of the module's registration through registerLibrary:metaFunctions: or registerLibraryWithObject:functions:metaFunctions:objectFunctions:)

 @param object an NSObject

 @return YES or NO indicating whether or not the object was retained in the specified reference table.
 */
- (BOOL)luaRetain:(int)refTable forNSObject:(id)object ;

/*!
 @abstract Release a lua reference for an NSObject

 @discussion This method releases a reference to the object in the supplied table previously retained with luaRetain:forNSObject:. If the object has not previously been retained, this method has no effect.

 @param refTable - An integer reference to a table, (e.g. the result of a previous luaRef on a table object or the result of the module's registration through registerLibrary:metaFunctions: or registerLibraryWithObject:functions:metaFunctions:objectFunctions:)

 @param object an NSObject
 */
- (void)luaRelease:(int)refTable forNSObject:(id)object ;

/*!
  @abstract Checks a list of Lua references for validity

  @discussion This compares each argument against LUA_REFNIL and LUA_NOREF. If any of the supplied arguments contain either of those values, this method returns NO. It does not guarantee that the references are valid within the Lua environment, simply that they have not been explicitly invalited.
  @param firstRef - An integer containing a Lua reference. Followed by zero or more integers containing other Lua references. The final value MUST be LS_RBREAK.
  @return YES or NO indicating whether all of the supplied references are valid or not
 */
- (BOOL)checkRefs:(int)firstRef, ...;

/*!
 @abstract Stores a reference for an NSObject in the supplied table.

 <br> Use luaUnref:ref: to release an object retained by this method. Returns LUA_NOREF if canPushNSObject: returns NO.

 @param refTable - An opaque reference to a table, (e.g. the result of a previous luaRef on a table object or the result of the module's registration through registerLibrary:metaFunctions: or registerLibraryWithObject:functions:metaFunctions:objectFunctions:)

 @param object an NSObject

 @return An integer reference to the object that was at the top of the stack
 */
- (int)luaRef:(int)refTable forNSObject:(id)object ;

#pragma mark - Conversion from NSObjects into Lua objects

/*! @methodgroup Converting NSObject objects into Lua variables */

/*!
 @abstract Pushes an NSObject to the lua stack

 @discussion This method takes an NSObject and checks its class against registered classes to determine if the object can be represented in lua as a userdata.

 @param object an NSObject

 @return YES or NO indicating whether or not the LuaSkin instance can push the object onto the Lua stack.
 */
- (BOOL)canPushNSObject:(id)object ;

/*!
 @abstract Pushes an NSObject to the lua stack

 @discussion This method takes an NSObject and checks its class against registered classes and then against the built in defaults to determine the best way to represent it in Lua.

 @discussion This method is equivalent to invoking [LuaSkin pushNSObject:obj withOptions:LS_NSNone].  See @link pushNSObject:withOptions: @/link.

 The default classes are (in order): NSNull, NSNumber, NSValue, NSString, NSData, NSDate, NSArray, NSSet, NSOrderedSet, NSDictionary, NSURL, and NSObject.

 @param obj an NSObject

 @return The number of items pushed onto the lua stack - this will be 1 or 0, if conversion was not possible.
 */
- (int)pushNSObject:(id)obj ;

/*!
 @abstract Pushes an NSObject to the lua stack with the specified options

 @discussion This method takes an NSObject and checks its class against registered classes and then against the built in defaults to determine the best way to represent it in Lua.

 <br> The default classes are (in order): NSNull, NSNumber, NSValue, NSString, NSData, NSDate, NSArray, NSSet, NSOrderedSet, NSDictionary, NSURL, and NSObject.

 @param obj an NSObject
 @param options options for the conversion made by using the bitwise OR operator with members of @link LS_NSConversionOptions @/link.

 @return The number of items pushed onto the lua stack - this will be 1 or 0, if conversion was not possible.
 */
- (int)pushNSObject:(id)obj withOptions:(NSUInteger)options ;

/*!
 @abstract Register a helper function for converting an NSObject to its lua equivalent

 @warning This method allows registering a new NSObject class for conversion by allowing a module to register a helper function
 @param helperFN a function of the type @link pushNSHelperFunction @/link
 @param className a C string containing the class name of the NSObject type this function can convert
 @returns True if registration was successful, or False if the function was not registered for some reason, most commonly because the class already has a registered conversion function.
 */
- (BOOL)registerPushNSHelper:(pushNSHelperFunction)helperFN forClass:(const char *)className ;

/*!
 @abstract Push an NSRect onto the lua stack as a lua geometry object (table with x,y,h, and w keys)

 @warning This is included as a separate method because NSRect is a structure, not an NSObject
 @param theRect the rectangle to push onto the lua stack
 @returns The number of items on the lua stack - this is always 1 but is returned to simplify its use in Hammerspoon modules
 */
- (int)pushNSRect:(NSRect)theRect ;

/*!
 @abstract Push an NSPoint onto the lua stack as a lua geometry object (table with x and y keys)

 @warning This is included as a separate method because NSPoint is a structure, not an NSObject
 @param thePoint the point to push onto the lua stack
 @returns The number of items on the lua stack - this is always 1 but is returned to simplify its use in Hammerspoon modules
 */
- (int)pushNSPoint:(NSPoint)thePoint ;

/*!
 @abstract Push an NSSize onto the lua stack as a lua geometry object (table with w and h keys)

 @warning This is included as a separate method because NSSize is a structure, not an NSObject
 @param theSize the point to push onto the lua stack
 @returns The number of items on the lua stack - this is always 1 but is returned to simplify its use in Hammerspoon modules
 */
- (int)pushNSSize:(NSSize)theSize ;

#pragma mark - Conversion from lua objects into NSObjects

/*! @methodgroup Converting Lua variables into NSObjects */

/*!
 @abstract Return an NSObject containing the best representation of the lua data structure at the specified index

 @discussion This method takes a lua object specified at the provided index and converts it into one of the basic NSObject types.

  Basic Lua type to NSObject conversion

  nil     - nil if the index points directly to a nil lua object, or [NSNull null] if the nil is a member of a table

  string  - NSString

  number  - NSNumber numberWithInteger: or NSNumber numberWithDouble:

  boolean - NSNumber numberWithBool:

  table   - NSArray if table is non-sparse with only integer keys starting at 1 or NSDictionary otherwise

  Userdata types and typed tables (a lua table with a __luaSkinType key-value pair) will be converted to the appropriate Objective-C type if a module has registered a helper function for the specified type.

 <br> An empty table will be returned as an empty NSArray.

 <br> If the type is not in the above list, this method returns nil.

 @warning This method is equivalent to invoking [LuaSkin toNSObjectAtIndex:idx withOptions:LS_NSNone].  See @link toNSObjectAtIndex:withOptions: @/link.

 @param idx the index on lua stack which contains the data to convert

 @returns An NSObject of the appropriate type or nil if conversion was not possible.
 */
- (id)toNSObjectAtIndex:(int)idx ;

/*!
 @abstract Return an NSObject containing the best representation of the lua data structure at the specified index

 @discussion This method takes a lua object specified at the provided index and converts it into one of the basic NSObject types.

  Basic Lua type to NSObject conversion rules:

  nil     - nil if the index points directly to a nil lua object, or [NSNull null] if the nil is a member of a table

  string  - NSString or NSData, depending upon options specified

  number  - NSNumber numberWithInteger: or NSNumber numberWithDouble:

  boolean - NSNumber numberWithBool:

  table   - NSArray if table is non-sparse with only integer keys starting at 1 or NSDictionary otherwise

  Userdata types and typed tables (a lua table with a __luaSkinType key-value pair) will be converted to the appropriate Objective-C type if a module has registered a helper function for the specified type.

 <br> An empty table will be returned as an empty NSArray.

 <br> If the type is not in the above list, this method will return nil for the entire conversion, or [NSNull null] or a description of the unrecognized type  for the data or sub-component depending upon the specified options.

 @param idx the index on lua stack which contains the data to convert
 @param options options for the conversion made by using the bitwise OR operator with members of @link LS_NSConversionOptions @/link.

 @returns An NSObject of the appropriate type or nil if conversion was not possible.
 */
- (id)toNSObjectAtIndex:(int)idx withOptions:(NSUInteger)options ;

/*!
 @abstract Return an NSObject containing the best representation of the lua table at the specified index

 @warning This method uses registered converter functions provided by the Hammerspoon modules to convert the specified table into a recognizable NSObject.  No converters are included within the LuaSkin.  This method relies upon functions registered with the registerLuaObjectHelper:forClass: method for the conversions
 @param idx the index on lua stack which contains the table to convert
 @param className a C string containing the class name of the NSObject type to return.  If no converter function is currently registered for this type, nil is returned
 @returns An NSObject of the appropriate type depending upon the data on the lua stack and the functions currently registered
 */
- (id)luaObjectAtIndex:(int)idx toClass:(const char *)className ;

/*!
 @abstract Register a luaObjectAtIndex:toClass: conversion helper function for the specified class

 @warning This method registers a converter function for use with the @link luaObjectAtIndex:toClass: @/link method for converting lua data types into NSObjects
 @param helperFN a function of the type @link luaObjectHelperFunction @/link
 @param className a C string containing the class name of the NSObject type this function can convert
 @returns True if registration was successful, or False if the function was not registered for some reason, most commonly because the class already has a registered conversion function.
 */
- (BOOL)registerLuaObjectHelper:(luaObjectHelperFunction)helperFN forClass:(const char *)className ;

/*!
 @abstract Register a luaObjectAtIndex:toClass: conversion helper function for the specified class and record a mapping between a userdata type and the class

 @warning This method registers a converter function for use with the @link luaObjectAtIndex:toClass: @/link method for converting lua data types into NSObjects. It builds on @link registerLuaObjectHelper:forClass: @/link by also storing a mapping between the NSObject class and Lua userdata type so userdata objects of this type can be automatically converted with @link toNSObjectAtIndex: @/link and @link toNSObjectAtIndex:withOptions: @/link as well.
 @param helperFN a function of the type @link luaObjectHelperFunction @/link
 @param className a C string containing the class name of the NSObject type this function can convert
 @param userdataTag a C string containing the Lua userdata type that can be converted to an NSObject
 @returns True if registration was successful, or False if the function was not registered for some reason, most commonly because the class already has a registered conversion function.
 */
- (BOOL)registerLuaObjectHelper:(luaObjectHelperFunction)helperFN forClass:(const char *)className withUserdataMapping:(const char *)userdataTag;

/*!
 @abstract Register a luaObjectAtIndex:toClass: conversion helper function for the specified class and record a mapping between a userdata type and the class

 @warning This method registers a converter function for use with the @link luaObjectAtIndex:toClass: @/link method for converting lua data types into NSObjects. It builds on @link registerLuaObjectHelper:forClass: @/link by also storing a mapping between the NSObject class and Lua userdata type or a Lua table with a type specification so that objects of either type can be automatically converted with @link toNSObjectAtIndex: @/link and @link toNSObjectAtIndex:withOptions: @/link as well.
 @param helperFN a function of the type @link luaObjectHelperFunction @/link
 @param className a C string containing the class name of the NSObject type this function can convert
 @param userdataTag a C string containing the Lua userdata type that can be converted to an NSObject
 @param tableTag a C string containing the Lua table type specification that can be converted to an NSObject
 @returns True if registration was successful, or False if the function was not registered for some reason, most commonly because the class already has a registered conversion function.
 */
- (BOOL)registerLuaObjectHelper:(luaObjectHelperFunction)helperFN forClass:(const char *)className withUserdataMapping:(const char *)userdataTag andTableMapping:(const char *)tableTag;

/*!
 @abstract Register a luaObjectAtIndex:toClass: conversion helper function for the specified class and record a mapping between a table type and the class

 @warning This method registers a converter function for use with the @link luaObjectAtIndex:toClass: @/link method for converting lua data types into NSObjects. It builds on @link registerLuaObjectHelper:forClass: @/link by also storing a mapping between the NSObject class and a Lua table with a type specification so objects of this type can be automatically converted with @link toNSObjectAtIndex: @/link and @link toNSObjectAtIndex:withOptions: @/link as well.
 @param helperFN a function of the type @link luaObjectHelperFunction @/link
 @param className a C string containing the class name of the NSObject type this function can convert
 @param tableTag a C string containing the Lua table type specification that can be converted to an NSObject
 @returns True if registration was successful, or False if the function was not registered for some reason, most commonly because the class already has a registered conversion function.
 */
- (BOOL)registerLuaObjectHelper:(luaObjectHelperFunction)helperFN forClass:(const char *)className withTableMapping:(const char *)tableTag;

/*!
 @abstract Convert a lua geometry object (table with x,y,h, and w keys) into an NSRect

 @warning This is included as a separate method because NSRect is a structure, not an NSObject
 @param idx the index on lua stack which contains the table to convert
 @returns An NSRect created from the specified table
 */
- (NSRect)tableToRectAtIndex:(int)idx ;

/*!
 @abstract Convert a lua geometry object (table with x and y keys) into an NSPoint

 @warning This is included as a separate method because NSPoint is a structure, not an NSObject
 @param idx the index on lua stack which contains the table to convert
 @returns An NSPoint created from the specified table
 */
- (NSPoint)tableToPointAtIndex:(int)idx ;

/*!
 @abstract Convert a lua geometry object (table with h and w keys) into an NSSize

 @warning This is included as a separate method because NSSize is a structure, not an NSObject
 @param idx the index on lua stack which contains the table to convert
 @returns An NSSize created from the specified table
 */
- (NSSize)tableToSizeAtIndex:(int)idx ;

#pragma mark - Other helpers

/*! @methodgroup Utility methods */

/*!
 @abstract Determines if the string in the lua stack is valid UTF8 or not

 @warning This method is used internally to determine if a string should be treated as an NSString or an NSData object.  It is included as a public method because it has uses outside of this as well
 @warning This method uses lua_tolstring, which will convert a number on the stack to a string.  As described in the Lua documentation, this will causes problems if you're using lua_next with the same index location
 @param idx the index on lua stack which contains the string to check
 @returns YES if the string can be treated as a valid UTF8 string of characters or NO if it is not a string or if it contains invalid UTF8 byte sequences
 */
- (BOOL)isValidUTF8AtIndex:(int)idx ;

/*!
 @abstract Returns an NSString for the string at the specified index with invalid UTF8 byte sequences converted to the Unicode Invalid Character code.

 @warning This method uses luaL_tolstring so __tostring metamethods will be used if the index does not refer to a string or a number.

 @param idx the index on lua stack which contains the lua object

 @returns The "safe" string as an NSString object.
 */
- (NSString *)getValidUTF8AtIndex:(int)idx ;

/*!
 @abstract Returns the largest integer key in the table at the specified index.

 @discussion If this number is equal to the number returned by @link countNatIndex: @/link, then it is safe to infer that the table represents a non-sparse array of elements.

 @param idx the index on lua stack which contains the lua table

 @returns a lua_Integer value containing the largest integer key in the table specified.
 */
- (lua_Integer)maxNatIndex:(int)idx ;

/*!
 @abstract Returns the number of keys in the table at the specified index.

 @discussion This method returns a count of keys of any type in the specified table.  Note that a table which contains an array has implicit integer indexes corresponding to the element's position in the array.  Because of this, you can compare the result of this method to @link maxNatIndex: @/link and if they are equal then it is safe to infer that the table represents a non-sparse array of elements.

 @param idx the index on lua stack which contains the lua table

 @returns a lua_Integer value representing the number of keys in the table specified.
 */
- (lua_Integer)countNatIndex:(int)idx ;

/*!
 @abstract Loads a module and places its return value (usually a table of functions) on the stack

 @warning This method performs the equivalent of the lua command `require(...)` and places the return value (usually a table of functions) on the stack, or an error string on the stack if it was unable to load the specified module
 @param moduleName the name of the module to load
 @returns YES if the module loaded successfully or NO if it does not
 */
- (BOOL)requireModule:(const char *)moduleName ;

/*!
 @abstract Increases the size of Lua's stack

 @discussion This should be used before pushing items onto the stack. Each Lua->C transition is guaranteed to provide only 20 stack slots. It therefore seems wise to request more slots if we're going to be pushing things.
 @warning If the stack size cannot be increased, a luaL_error() will be thrown
 @param slots The number of additional slots to add to the stack
 */
- (void)growStack:(int)slots withMessage:(const char *)message;

#pragma mark - Logging methods

/*! @methodgroup Logging methods */

/*!
 @abstract Log the specified message with at the specified level
 @discussion Logs the specified message at the specified level by invoking the delegate method @link logForLuaSkinAtLevel:withMessage: @/link.

 @warning If no delegate has been defined, messages are logged to the system console via NSLog.

 @param level The message log level as an integer.  Predefined levels are defined and used within LuaSkin itself as (in decreasing level of severity) @link LS_LOG_ERROR @/link, @link LS_LOG_WARN @/link, @link LS_LOG_INFO @/link, @link LS_LOG_DEBUG @/link, and @link LS_LOG_VERBOSE @/link.
 @param theMessage the message to log
 */
- (void)logAtLevel:(int)level withMessage:(NSString *)theMessage ;

/*!
 @abstract Log the specified message with LS_LOG_VERBOSE level
 @discussion This method is equivalent to invoking @link logAtLevel:withMessage: @/link with level @link LS_LOG_VERBOSE @/link
 @param theMessage the message to log
 */
- (void)logVerbose:(NSString *)theMessage ;

/*!
 @abstract Log the specified message with LS_LOG_DEBUG level
 @discussion This method is equivalent to invoking @link logAtLevel:withMessage: @/link with level @link LS_LOG_DEBUG @/link
 @param theMessage the message to log
 */
- (void)logDebug:(NSString *)theMessage ;

/*!
 @abstract Log the specified message with LS_LOG_INFO level
 @discussion This method is equivalent to invoking @link logAtLevel:withMessage: @/link with level @link LS_LOG_INFO @/link
 @param theMessage the message to log
 */
- (void)logInfo:(NSString *)theMessage ;

/*!
 @abstract Log the specified message with LS_LOG_WARN level
 @discussion This method is equivalent to invoking @link logAtLevel:withMessage: @/link with level @link LS_LOG_WARN @/link
 @param theMessage the message to log
 */
- (void)logWarn:(NSString *)theMessage ;

/*!
 @abstract Log the specified message with LS_LOG_ERROR level
 @discussion This method is equivalent to invoking @link logAtLevel:withMessage: @/link with level @link LS_LOG_ERROR @/link
 @param theMessage the message to log
 */
- (void)logError:(NSString *)theMessage ;

/*!
 @abstract Log the specified message with LS_LOG_BREADCRUMB level
 @discussion This method is equivalent to invoking @link logAtLevel:withMessage: @/link with level @link LS_LOG_BREADCRUMB @/link
 @param theMessage the message to log
 */
- (void)logBreadcrumb:(NSString *)theMessage ;

// FIXME: Should this be documented? Seems unnecessary to do so, at the moment
+ (void)classLogAtLevel:(int)level withMessage:(NSString *)theMessage;


#pragma clang diagnostic push
#pragma clang diagnostic ignored "-Wdocumentation-unknown-command"
// clang doesn't like apiuid, but it allows headerdoc2html to properly reference class methods with duplicate
// prototypes in the TOC

/*!
 @apiuid //apple_ref/doc/classmethodparam/LuaSkin/logVerbose:/theMessage
 @abstract Log the specified message from any thread with LS_LOG_VERBOSE level
 @discussion This class method is equivalent to invoking @link logAtLevel:withMessage: @/link with level @link LS_LOG_VERBOSE @/link, but is safe to use from any thread, not just the main application thread.  If this method is invoked from a thread other than the main thread, it uses dispatch_async to submit the logging message to the main thread for proper handling by the delegate.
 @param theMessage the message to log
 */
+ (void)logVerbose:(NSString *)theMessage ;

/*!
 @apiuid //apple_ref/doc/classmethodparam/LuaSkin/logDebug:/theMessage
 @abstract Log the specified message from any thread with LS_LOG_DEBUG level
 @discussion This class method is equivalent to invoking @link logAtLevel:withMessage: @/link with level @link LS_LOG_DEBUG @/link, but is safe to use from any thread, not just the main application thread.  If this method is invoked from a thread other than the main thread, it uses dispatch_async to submit the logging message to the main thread for proper handling by the delegate.
 @param theMessage the message to log
 */
+ (void)logDebug:(NSString *)theMessage ;

/*!
 @apiuid //apple_ref/doc/classmethodparam/LuaSkin/logInfo:/theMessage
 @abstract Log the specified message from any thread with LS_LOG_INFO level
 @discussion This class method is equivalent to invoking @link logAtLevel:withMessage: @/link with level @link LS_LOG_INFO @/link, but is safe to use from any thread, not just the main application thread.  If this method is invoked from a thread other than the main thread, it uses dispatch_async to submit the logging message to the main thread for proper handling by the delegate.
 @param theMessage the message to log
 */
+ (void)logInfo:(NSString *)theMessage ;

/*!
 @apiuid //apple_ref/doc/classmethodparam/LuaSkin/logWarn:/theMessage
 @abstract Log the specified message from any thread with LS_LOG_WARN level
 @discussion This class method is equivalent to invoking @link logAtLevel:withMessage: @/link with level @link LS_LOG_WARN @/link, but is safe to use from any thread, not just the main application thread.  If this method is invoked from a thread other than the main thread, it uses dispatch_async to submit the logging message to the main thread for proper handling by the delegate.
 @param theMessage the message to log
 */
+ (void)logWarn:(NSString *)theMessage ;

/*!
 @apiuid //apple_ref/doc/classmethodparam/LuaSkin/logError:/theMessage
 @abstract Log the specified message from any thread with LS_LOG_ERROR level
 @discussion This class method is equivalent to invoking @link logAtLevel:withMessage: @/link with level @link LS_LOG_ERROR @/link, but is safe to use from any thread, not just the main application thread.  If this method is invoked from a thread other than the main thread, it uses dispatch_async to submit the logging message to the main thread for proper handling by the delegate.
 @param theMessage the message to log
 */
+ (void)logError:(NSString *)theMessage ;

/*!
 @apiuid //apple_ref/doc/classmethodparam/LuaSkin/logBreadcrumb:/theMessage
 @abstract Log the specified message from any thread with LS_LOG_BREADCRUMB level
 @discussion This class method is equivalent to invoking @link logAtLevel:withMessage: @/link with level @link LS_LOG_BREADCRUMB @/link, but is safe to use from any thread, not just the main application thread.  If this method is invoked from a thread other than the main thread, it uses dispatch_async to submit the logging message to the main thread for proper handling by the delegate.
 @param theMessage the message to log
 */
+ (void)logBreadcrumb:(NSString *)theMessage ;

#pragma clang diagnostic pop

/*!
 @abstract Returns a string containing the current stack top, the absolute index position of the stack top, and the output from luaL_traceback.

 @warning This method is primarily for debugging and may be removed in a future release.

 @param theTag a message to attach to the top of the stack trace
 @param level  - the level at which to start the traceback

 @returns an NSString object containing the output generated.
 */
- (NSString *)tracebackWithTag:(NSString *)theTag fromStackPos:(int)level ;

@end
<|MERGE_RESOLUTION|>--- conflicted
+++ resolved
@@ -334,11 +334,7 @@
  @param metaFunctions - A static array of mappings between special meta Lua function names (such as <tt>__gc</tt>) and C function pointers
  @return An opaque reference to the table created for this library to store its own references
  */
-<<<<<<< HEAD
-- (LSRefTable)registerLibrary:(const luaL_Reg *)functions metaFunctions:(const luaL_Reg *)metaFunctions;
-=======
-- (int)registerLibrary:(const char *)libraryName functions:(const luaL_Reg *)functions metaFunctions:(const luaL_Reg *)metaFunctions;
->>>>>>> 0507b91c
+- (LSRefTable)registerLibrary:(const char *)libraryName functions:(const luaL_Reg *)functions metaFunctions:(const luaL_Reg *)metaFunctions;
 
 /*!
  @abstract Defines a Lua library that creates objects, which have methods
