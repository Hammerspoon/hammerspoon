--- === hs ===
---
--- Core Hammerspoon functionality

return {setup=function(...)
  local modpath, prettypath, fullpath, configdir, docstringspath, hasinitfile, autoload_extensions = ...
  local tostring,pack,tconcat,sformat=tostring,table.pack,table.concat,string.format
  local crashLog = require("hs.crash").crashLog

  -- setup core functions

  os.exit = hs._exit

--- hs.configdir
--- Constant
--- A string containing Hammerspoon's configuration directory. Typically `~/.hammerspoon/`
  hs.configdir = configdir

--- hs.hasinitfile
--- Constant
--- A boolean that returns true if loading local file or false
  hs.hasinitfile = hasinitfile

--- hs.shutdownCallback
--- Variable
--- An optional function that will be called when the Lua environment is being destroyed (either because Hammerspoon is exiting or reloading its config)
---
--- Notes:
---  * This function should not perform any asynchronous tasks
---  * You do not need to fastidiously destroy objects you have created, this callback exists purely for utility reasons (e.g. serialising state, destroying system resources that will not be released by normal Lua garbage collection processes, etc)
  hs.shutdownCallback = nil

--- hs.accessibilityStateCallback
--- Variable
--- An optional function that will be called when the Accessibility State is changed.
<<<<<<< HEAD
=======
---
--- Notes:
--- * The function will not receive any arguments when called.  To check what the accessibility state has been changed to, you should call [hs.accessibilityState](#accessibilityState) from within your function.
>>>>>>> c195522c
hs.accessibilityStateCallback = nil

--- hs.docstrings_json_file
--- Constant
--- A string containing the full path to the `docs.json` file inside Hammerspoon's app bundle. This contains the full Hammerspoon API documentation and can be accessed in the Console using `help("someAPI")`. It can also be loaded and processed by the `hs.doc` extension
  hs.docstrings_json_file = docstringspath

--- hs.showError(err)
--- Function
--- Shows an error to the user, using Hammerspoon's Console
---
--- Parameters:
---  * err - A string containing an error message
---
--- Returns:
---  * None
---
--- Notes:
---  * This function is called whenever an (uncaught) error occurs or is thrown (via `error()`)
---  * The default implementation shows a notification, opens the Console, and prints the error message and stacktrace
---  * You can override this function if you wish to route errors differently (e.g. for remote systems)

  function hs.showError(err)

	local config = require("cp.config")
	local debugMode = config.get("debugMode")

	if debugMode then

	    hs._notify("CommandPost Error")
    	-- print(debug.traceback())
    	print("*** ERROR: "..err)
    	hs.focus()
    	hs.openConsole()
    	hs._TERMINATED=true

	else
		print("*** ERROR: "..err)

		if not i18n then
			i18n = require("i18n")
			i18n.loadFile(hs.processInfo["resourcePath"] .. "/extensions/" .. "/cp/resources/languages/en.lua")
		end

		local osascript	= require("hs.osascript")
		local appleScript = [[
			set whatError to "]] .. tostring(err) .. [["
			set iconPath to ("]] .. hs.processInfo["resourcePath"] .. "/extensions/cp/resources/assets/CommandPost.icns" .. [[" as POSIX file)

			display dialog "]] .. i18n("unexpectedError") .. [[" buttons {"]] .. i18n("sendBugReport") .. [[", "]] .. i18n("quit") .. " " .. i18n("scriptName") .. [["} with icon iconPath
			if the button returned of the result is equal to "]] .. i18n("sendBugReport") .. [[" then
				return true
			else
				return false
			end if
		]]
		local _, result = osascript.applescript(appleScript)

		if result then
			local feedback = require("cp.feedback")
			feedback.showFeedback(true)
		else
			hs.application.applicationForPID(hs.processInfo["processID"]):kill()
		end
	end

  end

  function hs.assert(pred,desc,data)
    if not pred then error([[
  Internal Error. Please open an issue (https://github.com/CommandPost/CommandPost/issues/new) and paste the following stack trace:

  Assertion failed: ]]..desc..'\n'..(data and hs.inspect(data) or ''),2)
    end
  end

--- hs.toggleConsole()
--- Function
--- Toggles the visibility of the console
---
--- Parameters:
---  * None
---
--- Returns:
---  * None
---
--- Notes:
---  * If the console is not currently open, it will be opened. If it is open and not the focused window, it will be brought forward and focused.
---  * If the console is focused, it will be closed.
  function hs.toggleConsole()
    local console = hs.appfinder.windowFromWindowTitle("CommandPost Console")
    if console and (console ~= hs.window.focusedWindow()) then
      console:focus()
    elseif console then
      console:close()
    else
      hs.openConsole()
    end
  end

--- hs.rawprint(aString)
--- Function
--- The original Lua print() function
---
--- Parameters:
---  * aString - A string to be printed
---
--- Returns:
---  * None
---
--- Notes:
---  * Hammerspoon overrides Lua's print() function, but this is a reference we retain to is, should you need it for any reason
  local rawprint,logmessage = print,hs._logmessage
  hs.rawprint = rawprint
  function print(...)
    rawprint(...)
    local vals = pack(...)

    for k = 1, vals.n do
      vals[k] = tostring(vals[k])
    end

    local str = tconcat(vals, "\t") .. "\n"
    logmessage(str)
  end

--- hs.printf(format, ...)
--- Function
--- Prints formatted strings to the Console
---
--- Parameters:
---  * format - A format string
---  * ... - Zero or more arguments to fill the placeholders in the format string
---
--- Returns:
---  * None
---
--- Notes:
---  * This is a simple wrapper around the Lua code `print(string.format(...))`.
  function hs.printf(fmt,...) return print(sformat(fmt,...)) end


--- hs.execute(command[, with_user_env]) -> output, status, type, rc
--- Function
--- Runs a shell command, optionally loading the users shell environment first, and returns stdout as a string, followed by the same result codes as `os.execute` would return.
---
--- Parameters:
---  * command - a string containing the shell command to execute
---  * with_user_env - optional boolean argument which if provided and is true, executes the command in the users login shell as an "interactive" login shell causing the user's local profile (or other login scripts) to be loaded first.
---
--- Returns:
---  * output -- the stdout of the command as a string.  May contain an extra terminating new-line (\n).
---  * status -- `true` if the command terminated successfully or nil otherwise.
---  * type   -- a string value of "exit" or "signal" indicating whether the command terminated of its own accord or if it was terminated by a signal (killed, segfault, etc.)
---  * rc     -- if the command exited of its own accord, then this number will represent the exit code (usually 0 for success, not 0 for an error, though this is very command specific, so check man pages when there is a question).  If the command was killed by a signal, then this number corresponds to the signal type that caused the command to terminate.
---
--- Notes:
---  * Setting `with_user_env` to true does incur noticeable overhead, so it should only be used if necessary (to set the path or other environment variables).
---  * Because this function returns the stdout as it's first return value, it is not quite a drop-in replacement for `os.execute`.  In most cases, it is probable that `stdout` will be the empty string when `status` is nil, but this is not guaranteed, so this trade off of shifting os.execute's results was deemed acceptable.
---  * This particular function is most useful when you're more interested in the command's output then a simple check for completion and result codes.  If you only require the result codes or verification of command completion, then `os.execute` will be slightly more efficient.
  hs.execute = function(command, user_env)
    local f
    if user_env then
      f = io.popen(os.getenv("SHELL")..[[ -l -i -c "]]..command..[["]], 'r')
    else
      f = io.popen(command, 'r')
    end
    local s = f:read('*a')
    local status, exit_type, rc = f:close()
    return s, status, exit_type, rc
  end

--- hs.dockIcon([state]) -> bool
--- Function
--- Set or display whether or not the Hammerspoon dock icon is visible.
---
--- Parameters:
---  * state - an optional boolean which will set whether or not the Hammerspoon dock icon should be visible.
---
--- Returns:
---  * True if the icon is currently set (or has just been) to be visible or False if it is not.
---
--- Notes:
---  * This function is a wrapper to functions found in the `hs.dockicon` module, but is provided here to provide an interface consistent with other selectable preference items.
  hs.dockIcon = function(value)
    local hsdi = require("hs.dockicon")
    if type(value) == "boolean" then
      if value then hsdi.show() else hsdi.hide() end
    end
    return hsdi.visible()
  end

--- hs.help(identifier)
--- Function
--- Prints the documentation for some part of Hammerspoon's API and Lua 5.3.  This function is actually sourced from hs.doc.help.
---
--- Parameters:
---  * identifier - A string containing the signature of some part of Hammerspoon's API (e.g. `"hs.reload"`)
---
--- Returns:
---  * None
---
--- Notes:
---  * This function is mainly for runtime API help while using Hammerspoon's Console
---  * You can also access the results of this function by the following methods from the console:
---    * help("identifier") -- quotes are required, e.g. `help("hs.reload")`
---    * help.identifier.path -- no quotes are required, e.g. `help.hs.reload`
---  * Lua information can be accessed by using the `lua` prefix, rather than `hs`.
---    * the identifier `lua._man` provides the table of contents for the Lua 5.3 manual.  You can pull up a specific section of the lua manual by including the chapter (and subsection) like this: `lua._man._3_4_8`.
---    * the identifier `lua._C` will provide information specifically about the Lua C API for use when developing modules which require external libraries.

  hs.help = require("hs.doc")
  help = hs.help


--- hs.hsdocs([identifier])
--- Function
--- Display's Hammerspoon API documentation in a webview browser.
---
--- Parameters:
---  * identifier - An optional string containing the signature of some part of Hammerspoon's API (e.g. `"hs.reload"`).  If no string is provided, then the table of contents for the Hammerspoon documentation is displayed.
---
--- Returns:
---  * None
---
--- Notes:
---  * You can also access the results of this function by the following methods from the console:
---    * hs.hsdocs.identifier.path -- no quotes are required, e.g. `hs.hsdocs.hs.reload`
---  * See `hs.doc.hsdocs` for more information about the available settings for the documentation browser.
---  * This function provides documentation for Hammerspoon modules, functions, and methods similar to the Hammerspoon Dash docset, but does not require any additional software.
---  * This currently only provides documentation for the built in Hammerspoon modules, functions, and methods.  The Lua documentation and third-party modules are not presently supported, but may be added in a future release.
  local hsdocsMetatable
  hsdocsMetatable = {
    __index = function(self, key)
      local label = (self.__node == "") and key or (self.__node .. "." .. key)
      return setmetatable({ __action = self.__action, __node = label }, hsdocsMetatable)
    end,

    __call = function(self, ...)
      if type(self.__action) == "function" then
          return self.__action(self.__node, ...)
      else
          return self.__node
      end
    end,

    __tostring = function(self) self.__action(self.__node) ; return self.__node end
  }

  hs.hsdocs = setmetatable({
    __node = "",
    __action = function(what)
        require("hs.doc.hsdocs").help((what ~= "") and what or nil)
    end
  }, hsdocsMetatable)

  --setup lazy loading
  if autoload_extensions then
    --print("-- Lazy extension loading enabled")
    hs._extensions = {}

    -- Discover extensions in our .app bundle
    local iter, dir_obj = require("hs.fs").dir(modpath.."/hs")
    local extension = iter(dir_obj)
    while extension do
      if (extension ~= ".") and (extension ~= "..") then
        hs._extensions[extension] = true
      end
      extension = iter(dir_obj)
    end

    -- Inject a lazy extension loader into the main HS table
    setmetatable(hs, {
      __index = function(t, key)
        if hs._extensions[key] ~= nil then
          print("-- Loading extension: "..key)
          hs[key] = require("hs."..key)
          return hs[key]
        else
          return nil
        end
      end
    })
  end

  local logger = require("hs.logger").new("LuaSkin", "info")
  hs.luaSkinLog = logger

  hs.handleLogMessage = function(level, message)
      local levelLabels = { "ERROR", "WARNING", "INFO", "DEBUG", "VERBOSE" }
    -- may change in the future if this fills crashlog with too much useless stuff
      if level ~= 5 then
          crashLog(string.format("(%s) %s", (levelLabels[level] or tostring(level)), message))
      end

      if level == 5 then     logger.v(message) -- LS_LOG_VERBOSE
      elseif level == 4 then logger.d(message) -- LS_LOG_DEBUG
      elseif level == 3 then logger.i(message) -- LS_LOG_INFO
      elseif level == 2 then logger.w(message) -- LS_LOG_WARN
      elseif level == 1 then logger.e(message) -- LS_LOG_ERROR
--           hs.showError(message)
      else
          print("*** UNKNOWN LOG LEVEL: "..tostring(level).."\n\t"..message)
      end
  end

  -- load init.lua

  local function runstring(s)
    if hs._consoleInputPreparser then
      if type(hs._consoleInputPreparser) == "function" then
        local status, s2 = pcall(hs._consoleInputPreparser, s)
        if status then
          s = s2
        else
          hs.luaSkinLog.ef("console preparse error: %s", s2)
        end
      else
          hs.luaSkinLog.e("console preparser must be a function or nil")
      end
    end

    --print("runstring")
    local fn, err = load("return " .. s)
    if not fn then fn, err = load(s) end
    if not fn then return tostring(err) end

    local str = ""
    local results = pack(xpcall(fn,debug.traceback))
    for i = 2,results.n do
      if i > 2 then str = str .. "\t" end
      str = str .. tostring(results[i])
    end
    return str
  end

  local function tableSet(t)
    local hash = {}
    local res = {}
    for _, v in ipairs(t) do
      if not hash[v] then
        res[#res+1] = v
        hash[v] = true
      end
    end
    return res
  end

  local function tablesMerge(t1, t2)
    for i = 1, #t2 do
      t1[#t1 + 1] = t2[i]
    end
    return t1
  end

  local function tableKeys(t)
    local keyset={}
    local n=0
    for k,v in pairs(t) do
      n=n+1
      keyset[n]=k
    end
    table.sort(keyset)
    return keyset
  end

  local function typeWithSuffix(item, table)
    local suffix = ""
    if type(table[item]) == "function" then
      suffix = "("
    end
    return item..suffix
  end

  local function filterForRemnant(table, remnant)
    return hs.fnutils.ifilter(table, function(item)
      return string.find(item, "^"..remnant)
    end)
  end

  local function findCompletions(table, remnant)
    if type(table) ~= "table" then return {} end
    return filterForRemnant(hs.fnutils.imap(tableKeys(table), function(item)
      return typeWithSuffix(item, table)
    end), remnant)
  end

--- hs.completionsForInputString(completionWord) -> table of strings
--- Variable
--- Gathers tab completion options for the Console window
---
--- Parameters:
---  * completionWord - A string from the Console window's input field that completions are needed for
---
--- Returns:
---  * A table of strings, each of which will be shown as a possible completion option to the user
---
--- Notes:
---  * Hammerspoon provides a default implementation of this function, which can complete against the global Lua namespace, the 'hs' (i.e. extension) namespace, and object metatables. You can assign a new function to the variable to replace it with your own variant.
  function hs.completionsForInputString(completionWord)
    local completions = {}
    local mapJoiner = "."
    local mapEnder = ""

    completionWord = string.find(completionWord, "[%[%(]$") and " " or completionWord
    local mod = string.match(completionWord, "(.*)[%.:]") or ""
    local remnant = string.gsub(completionWord, mod, "")
    remnant = string.gsub(remnant, "[%.:](.*)", "%1")
    local parents = hs.fnutils.split(mod, '%.')
    local src = _G

--print(string.format("completionWord: %s", completionWord))
--print(string.format("mod: %s", mod))
--print(string.format("remnant: %s", remnant))
--print(string.format("parents: %s", hs.inspect(parents)))

    if not mod or mod == "" then
      -- Easiest case first, we have no text to work with, so just return keys from _G
      mapJoiner = ""
      completions = findCompletions(src, remnant)
    elseif mod == "hs" then
      -- We're either at the top of the 'hs' namespace, or completing the first level under it
      -- NOTE: We can't use findCompletions() here because it will inspect the tables too deeply and cause the full set of modules to be loaded
      completions = filterForRemnant(tableSet(tablesMerge(tableKeys(hs), tableKeys(hs._extensions))), remnant)
    elseif mod and string.find(completionWord, ":") then
      -- We're trying to complete an object's methods
      mapJoiner = ":"
      src = src[mod]
      if type(src) == "userdata" then
        src = getmetatable(src).__index
      end
      completions = findCompletions(src, remnant)
    elseif mod and #parents > 0 then
      -- We're some way inside the hs. namespace, so walk our way down the ancestral chain to find the final table
      for i=1, #parents do
        src=src[parents[i]]
      end
      -- If nothing left to show, show nothing
      if src ~= nil then
        completions = findCompletions(src, remnant)
      end
    end

    return hs.fnutils.map(completions, function(item) return mod..mapJoiner..item..mapEnder end)
  end

--[[
  if not hasinitfile then
    hs.notify.register("__noinitfile", function() os.execute("open http://www.hammerspoon.org/go/") end)
    hs.notify.show("Hammerspoon", "No config file found", "Click here for the Getting Started Guide", "__noinitfile")
    hs.printf("-- Can't find %s; create it and reload your config.", prettypath)
    return hs.completionsForInputString, runstring
  end
--]]

  local hscrash = require("hs.crash")
  rawrequire = require
  require = function(modulename)
    local result = rawrequire(modulename)
    pcall(function()
      hscrash.crashLog("require('"..modulename.."')")
      if string.sub(modulename, 1, 3) == "hs." then
        -- Reasonably certain that we're dealing with a Hammerspoon extension
        local extname = string.sub(modulename, 4, -1)
        for k,v in ipairs(hscrash.dumpCLIBS()) do
          if string.find(v, extname) then
            hscrash.crashLog("  Candidate CLIBS match: "..v)
          end
        end
      end
      if string.sub(modulename, 1, 8) == "mjolnir." then
        -- Reasonably certain that we're dealing with a Mjolnir module
        local mjolnirmod = string.sub(modulename, 9, -1)
        local mjolnirrep = {"application", "hotkey", "screen", "geometry", "fnutils", "keycodes", "alert", "cmsj.appfinder", "_asm.ipc", "_asm.modal_hotkey", "_asm.settings", "7bits.mjomatic", "_asm.eventtap.event", "_asm.timer", "_asm.pathwatcher", "_asm.eventtap", "_asm.notify", "lb.itunes", "_asm.utf8_53", "cmsj.caffeinate", "lb.spotify", "_asm.sys.mouse", "_asm.sys.battery", "_asm.ui.sound", "_asm.data.base64", "_asm.data.json"}
        for _,v in pairs(mjolnirrep) do
          if v == mjolnirmod then
            hscrash.crashKV("MjolnirModuleLoaded", "YES")
            break
          end
        end
      end
    end)
    return result
  end
  hscrash.crashLog("Loaded from: "..modpath)

  --------------------------------------------------------------------------------
  -- USED FOR TESTING:
  --------------------------------------------------------------------------------
  --[[
  local function printBasic(value)
    local console = require("hs.console")
    console.printStyledtext(value)
  end
  printBasic("")
  printBasic("")
  printBasic("CORE SETUP VARIABLES:")
  printBasic("")
  printBasic("modpath:             " .. tostring(modpath))
  printBasic("prettypath:          " .. tostring(prettypath))
  printBasic("fullpath:            " .. tostring(fullpath))
  printBasic("configdir:           " .. tostring(configdir))
  printBasic("docstringspath:      " .. tostring(docstringspath))
  printBasic("hasinitfile:         " .. tostring(hasinitfile))
  printBasic("autoload_extensions: " .. tostring(autoload_extensions))
  printBasic("")
  printBasic("-- package.path:")
  for part in string.gmatch(package.path, "([^;]+)") do
    printBasic("                     "..part)
  end
  printBasic("")
  printBasic("-- package.cpath:")
  for part in string.gmatch(package.cpath, "([^;]+)") do
    printBasic("                     "..part)
  end
  printBasic("")
  --]]
  --------------------------------------------------------------------------------

  local customPath = require("hs.fs").pathToAbsolute(configdir .. "/cp/init.lua")
  if customPath then
	  print("-- Loading " .. customPath)
	  local fn, err = loadfile(customPath)
	  if not fn then hs.showError(err) return hs.completionsForInputString, runstring end

	  local ok, err = xpcall(fn, debug.traceback)
	  if not ok then hs.showError(err) return hs.completionsForInputString, runstring end

	  print "-- Done."

	  return hs.completionsForInputString, runstring
  else
      local bundleCommandPostPath = modpath .. "/cp/init.lua"
  	  print("-- Loading " .. bundleCommandPostPath)
	  local fn, err = loadfile(bundleCommandPostPath)
	  if not fn then hs.showError(err) return hs.completionsForInputString, runstring end

	  local ok, err = xpcall(fn, debug.traceback)
	  if not ok then hs.showError(err) return hs.completionsForInputString, runstring end

	  print "-- Done."

	  return hs.completionsForInputString, runstring
  end

  return hs.completionsForInputString, runstring
end}<|MERGE_RESOLUTION|>--- conflicted
+++ resolved
@@ -33,12 +33,9 @@
 --- hs.accessibilityStateCallback
 --- Variable
 --- An optional function that will be called when the Accessibility State is changed.
-<<<<<<< HEAD
-=======
 ---
 --- Notes:
 --- * The function will not receive any arguments when called.  To check what the accessibility state has been changed to, you should call [hs.accessibilityState](#accessibilityState) from within your function.
->>>>>>> c195522c
 hs.accessibilityStateCallback = nil
 
 --- hs.docstrings_json_file
