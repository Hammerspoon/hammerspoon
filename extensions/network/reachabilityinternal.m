@import Cocoa ;
@import LuaSkin ;
@import CFNetwork ;
@import SystemConfiguration ;

@import Darwin.POSIX.netinet.in ;
@import Darwin.POSIX.netdb ;

#define USERDATA_TAG    "hs.network.reachability"
<<<<<<< HEAD
static LSRefTable       refTable          = LUA_NOREF;
=======
static LSRefTable       refTable;
>>>>>>> dc031fbb
static dispatch_queue_t reachabilityQueue = nil ;

#define get_structFromUserdata(objType, L, idx) ((objType *)luaL_checkudata(L, idx, USERDATA_TAG))

#pragma mark - Support Functions and Classes

typedef struct _reachability_t {
    SCNetworkReachabilityRef reachabilityObj;
    int                      callbackRef ;
    int                      selfRef ;
    BOOL                     watcherEnabled ;
} reachability_t;

static int pushSCNetworkReachability(lua_State *L, SCNetworkReachabilityRef theRef) {
    reachability_t* thePtr = lua_newuserdata(L, sizeof(reachability_t)) ;
    memset(thePtr, 0, sizeof(reachability_t)) ;

    thePtr->reachabilityObj = CFRetain(theRef) ;
    thePtr->callbackRef     = LUA_NOREF ;
    thePtr->selfRef         = LUA_NOREF ;
    thePtr->watcherEnabled  = NO ;

    luaL_getmetatable(L, USERDATA_TAG) ;
    lua_setmetatable(L, -2) ;
    return 1 ;
}

static void doReachabilityCallback(__unused SCNetworkReachabilityRef target, SCNetworkReachabilityFlags flags, void *info) {
    reachability_t *theRef = (reachability_t *)info ;
    dispatch_async(dispatch_get_main_queue(), ^{
        if ((theRef->callbackRef != LUA_NOREF) && (theRef->selfRef != LUA_NOREF)) {
            LuaSkin   *skin = [LuaSkin sharedWithState:NULL] ;
            lua_State *L    = [skin L] ;
            _lua_stackguard_entry(L);
            [skin pushLuaRef:refTable ref:theRef->callbackRef] ;
            [skin pushLuaRef:refTable ref:theRef->selfRef] ;
            lua_pushinteger(L, (lua_Integer)flags) ;
            [skin protectedCallAndError:@"hs.network.reachability" nargs:2 nresults:0];
            _lua_stackguard_exit(L);
        }
    }) ;
}

static NSString *statusString(SCNetworkReachabilityFlags flags) {
    return [NSString stringWithFormat:@"%c%c%c%c%c%c%c%c",
                (flags & kSCNetworkReachabilityFlagsTransientConnection)  ? 't' : '-',
                (flags & kSCNetworkReachabilityFlagsReachable)            ? 'R' : '-',
                (flags & kSCNetworkReachabilityFlagsConnectionRequired)   ? 'c' : '-',
                (flags & kSCNetworkReachabilityFlagsConnectionOnTraffic)  ? 'C' : '-',
                (flags & kSCNetworkReachabilityFlagsInterventionRequired) ? 'i' : '-',
                (flags & kSCNetworkReachabilityFlagsConnectionOnDemand)   ? 'D' : '-',
                (flags & kSCNetworkReachabilityFlagsIsLocalAddress)       ? 'l' : '-',
                (flags & kSCNetworkReachabilityFlagsIsDirect)             ? 'd' : '-'] ;
}

#pragma mark - Module Functions

/// hs.network.reachability.forAddress(address) -> reachabilityObject
/// Constructor
/// Returns a reachability object for the specified network address.
///
/// Parameters:
///  * address - a string or number representing an IPv4 or IPv6 network address to get or track reachability status for.  If the argument is a number, it is treated as the 32 bit numerical representation of an IPv4 address.
///
/// Returns:
///  * a reachability object for the specified network address.
///
/// Notes:
///  * this object will reflect reachability status for any interface available on the computer.  To check for reachability from a specific interface, use [hs.network.reachability.forAddressPair](#addressPair).
static int reachabilityForAddress(lua_State *L) {
    LuaSkin *skin = [LuaSkin sharedWithState:L] ;
    [skin checkArgs:LS_TSTRING | LS_TNUMBER, LS_TBREAK] ;

    luaL_checkstring(L, 1) ; // force number to be a string
    struct addrinfo *results = NULL ;
    struct addrinfo hints = { AI_NUMERICHOST | AI_NUMERICSERV, PF_UNSPEC, 0, 0, 0, NULL, NULL, NULL } ;
    int ecode = getaddrinfo([[skin toNSObjectAtIndex:1] UTF8String], NULL, &hints, &results);
    if (ecode != 0) {
        if (results) freeaddrinfo(results) ;
        return luaL_error(L, "address parse error: %s", gai_strerror(ecode)) ;
    }
    SCNetworkReachabilityRef theRef = SCNetworkReachabilityCreateWithAddress(kCFAllocatorDefault, (void *)results->ai_addr);
    pushSCNetworkReachability(L, theRef) ;
    CFRelease(theRef) ;
    if (results) freeaddrinfo(results) ;
    return 1 ;
}

/// hs.network.reachability.forAddressPair(localAddress, remoteAddress) -> reachabilityObject
/// Constructor
/// Returns a reachability object for the specified network address from the specified localAddress.
///
/// Parameters:
///  * localAddress - a string or number representing a local IPv4 or IPv6 network address. If the address specified is not present on the computer, the remote address will be unreachable.
///  * remoteAddress - a string or number representing an IPv4 or IPv6 network address to get or track reachability status for.  If the argument is a number, it is treated as the 32 bit numerical representation of an IPv4 address.
///
/// Returns:
///  * a reachability object for the specified network address.
///
/// Notes:
///  * this object will reflect reachability status for a specific interface on the computer.  To check for reachability from any interface, use [hs.network.reachability.forAddress](#address).
///  * this constructor can be used to test for a specific local network.
static int reachabilityForAddressPair(lua_State *L) {
    LuaSkin *skin = [LuaSkin sharedWithState:L] ;
    [skin checkArgs:LS_TSTRING | LS_TNUMBER, LS_TSTRING | LS_TNUMBER, LS_TBREAK] ;

    luaL_checkstring(L, 1) ; // force number to be a string
    struct addrinfo *results1 = NULL ;
    struct addrinfo hints = { AI_NUMERICHOST | AI_NUMERICSERV, PF_UNSPEC, 0, 0, 0, NULL, NULL, NULL } ;
    int ecode1 = getaddrinfo([[skin toNSObjectAtIndex:1] UTF8String], NULL, &hints, &results1);
    if (ecode1 != 0) {
        if (results1) freeaddrinfo(results1) ;
        return luaL_error(L, "local address parse error: %s", gai_strerror(ecode1)) ;
    }

    luaL_checkstring(L, 2) ; // force number to be a string
    struct addrinfo *results2 = NULL ;
    int ecode2 = getaddrinfo([[skin toNSObjectAtIndex:2] UTF8String], NULL, &hints, &results2);
    if (ecode2 != 0) {
        if (results1) freeaddrinfo(results1) ;
        if (results2) freeaddrinfo(results2) ;
        return luaL_error(L, "remote address parse error: %s", gai_strerror(ecode2)) ;
    }

    SCNetworkReachabilityRef theRef = SCNetworkReachabilityCreateWithAddressPair(kCFAllocatorDefault, results1->ai_addr, results2->ai_addr);
    pushSCNetworkReachability(L, theRef) ;
    CFRelease(theRef) ;

    if (results1) freeaddrinfo(results1) ;
    if (results2) freeaddrinfo(results2) ;
    return 1 ;
}

/// hs.network.reachability.forHostName(hostName) -> reachabilityObject
/// Constructor
/// Returns a reachability object for the specified host.
///
/// Parameters:
///  * hostName - a string containing the hostname of a machine to check or track the reachability status for.
///
/// Returns:
///  * a reachability object for the specified host.
///
/// Notes:
///  * this object will reflect reachability status for any interface available on the computer.
///  * this constructor relies on the hostname being resolvable, possibly through DNS, Bonjour, locally defined, etc.
static int reachabilityForHostName(lua_State *L) {
    LuaSkin *skin = [LuaSkin sharedWithState:L] ;
    [skin checkArgs:LS_TSTRING, LS_TBREAK] ;

    const char *internalName = [[skin toNSObjectAtIndex:1] UTF8String] ;
    SCNetworkReachabilityRef theRef = SCNetworkReachabilityCreateWithName(kCFAllocatorDefault, internalName);
    pushSCNetworkReachability(L, theRef) ;
    CFRelease(theRef) ;
    return 1 ;
}

#pragma mark - Module Methods

/// hs.network.reachability:status() -> number
/// Method
/// Returns the reachability status for the object
///
/// Parameters:
///  * None
///
/// Returns:
///  * a numeric representation of the reachability status
///
/// Notes:
///  * The numeric representation is made up from a combination of the flags defined in [hs.network.reachability.flags](#flags).
static int reachabilityStatus(lua_State *L) {
    LuaSkin *skin = [LuaSkin sharedWithState:L] ;
    [skin checkArgs:LS_TUSERDATA, USERDATA_TAG, LS_TBREAK] ;
    SCNetworkReachabilityRef theRef = get_structFromUserdata(reachability_t, L, 1)->reachabilityObj ;
    SCNetworkReachabilityFlags flags ; // = 0 ;
    Boolean valid = SCNetworkReachabilityGetFlags(theRef, &flags);
    if (valid) {
        lua_pushinteger(L, flags) ;
    } else {
        return luaL_error(L, "unable to get reachability flags:%s", SCErrorString(SCError())) ;
    }
    return 1 ;
}

/// hs.network.reachability:statusString() -> string
/// Method
/// Returns a string representation of the reachability status for the object
///
/// Parameters:
///  * None
///
/// Returns:
///  * a string representation of the reachability status for the object
///
/// Notes:
///  * This is included primarily for debugging, but may be more useful when you just want a quick look at the reachability status for display or testing.
///  * The string will be made up of the following flags:
///    * 't'|'-' indicates if the destination is reachable through a transient connection
///    * 'R'|'-' indicates if the destination is reachable
///    * 'c'|'-' indicates that a connection of some sort is required for the destination to be reachable
///    * 'C'|'-' indicates if the destination requires a connection which will be initiated when traffic to the destination is present
///    * 'i'|'-' indicates if the destination requires a connection which will require user activity to initiate
///    * 'D'|'-' indicates if the destination requires a connection which will be initiated on demand through the CFSocketStream interface
///    * 'l'|'-' indicates if the destination is actually a local address
///    * 'd'|'-' indicates if the destination is directly connected
static int reachabilityStatusString(lua_State *L) {
    LuaSkin *skin = [LuaSkin sharedWithState:L] ;
    [skin checkArgs:LS_TUSERDATA, USERDATA_TAG, LS_TBREAK] ;
    SCNetworkReachabilityRef theRef = get_structFromUserdata(reachability_t, L, 1)->reachabilityObj ;
    SCNetworkReachabilityFlags flags ; // = 0 ;
    Boolean valid = SCNetworkReachabilityGetFlags(theRef, &flags);
    if (valid) {
        [skin pushNSObject:statusString(flags)] ;
    } else {
        return luaL_error(L, "unable to get reachability flags:%s", SCErrorString(SCError())) ;
    }
    return 1 ;
}

/// hs.network.reachability:setCallback(function | nil) -> reachabilityObject
/// Method
/// Set or remove the callback function for a reachability object
///
/// Parameters:
///  * a function or nil to set or remove the reachability object callback function
///
/// Returns:
///  * the reachability object
///
/// Notes:
///  * The callback function will be invoked each time the status for the given reachability object changes.  The callback function should expect 2 arguments, the reachability object itself and a numeric representation of the reachability flags, and should not return anything.
///  * This method just sets the callback function.  You can start or stop the watcher with [hs.network.reachability:start](#start) or [hs.network.reachability:stop](#stop)
static int reachabilityCallback(lua_State *L) {
    LuaSkin *skin = [LuaSkin sharedWithState:L];
    [skin checkArgs:LS_TUSERDATA, USERDATA_TAG, LS_TFUNCTION | LS_TNIL, LS_TBREAK];
    reachability_t* theRef = get_structFromUserdata(reachability_t, L, 1) ;

    // in either case, we need to remove an existing callback, so...
    theRef->callbackRef = [skin luaUnref:refTable ref:theRef->callbackRef];
    if (lua_type(L, 2) == LUA_TFUNCTION) {
        lua_pushvalue(L, 2);
        theRef->callbackRef = [skin luaRef:refTable];
        if (theRef->selfRef == LUA_NOREF) {               // make sure that we won't be __gc'd if a callback exists
            lua_pushvalue(L, 1) ;                         // but the user doesn't save us somewhere
            theRef->selfRef = [skin luaRef:refTable];
        }
    } else {
        theRef->selfRef = [skin luaUnref:refTable ref:theRef->selfRef] ;
    }

    lua_pushvalue(L, 1);
    return 1;
}

/// hs.network.reachability:start() -> reachabilityObject
/// Method
/// Starts watching the reachability object for changes and invokes the callback function (if any) when a change occurs.
///
/// Parameters:
///  * None
///
/// Returns:
///  * the reachability object
///
/// Notes:
///  * The callback function should be specified with [hs.network.reachability:setCallback](#setCallback).
static int reachabilityStartWatcher(lua_State *L) {
    LuaSkin *skin = [LuaSkin sharedWithState:L];
    [skin checkArgs:LS_TUSERDATA, USERDATA_TAG, LS_TBREAK];
    reachability_t* theRef = get_structFromUserdata(reachability_t, L, 1) ;
    if (!theRef->watcherEnabled) {
        SCNetworkReachabilityContext    context = { 0, NULL, NULL, NULL, NULL };
        context.info = (void *)theRef;
        if(SCNetworkReachabilitySetCallback(theRef->reachabilityObj, doReachabilityCallback, &context)) {
            if (SCNetworkReachabilitySetDispatchQueue(theRef->reachabilityObj, reachabilityQueue)) {
                theRef->watcherEnabled = YES ;
            } else {
                SCNetworkReachabilitySetCallback(theRef->reachabilityObj, NULL, NULL);
                return luaL_error(L, "unable to set watcher dispatch queue:%s", SCErrorString(SCError())) ;
            }
        } else {
            return luaL_error(L, "unable to set watcher callback:%s", SCErrorString(SCError())) ;
        }
    }
    lua_pushvalue(L, 1);
    return 1;
}

/// hs.network.reachability:stop() -> reachabilityObject
/// Method
/// Stops watching the reachability object for changes.
///
/// Parameters:
///  * None
///
/// Returns:
///  * the reachability object
static int reachabilityStopWatcher(lua_State *L) {
    LuaSkin *skin = [LuaSkin sharedWithState:L];
    [skin checkArgs:LS_TUSERDATA, USERDATA_TAG, LS_TBREAK];
    reachability_t* theRef = get_structFromUserdata(reachability_t, L, 1) ;
    SCNetworkReachabilitySetCallback(theRef->reachabilityObj, NULL, NULL);
    SCNetworkReachabilitySetDispatchQueue(theRef->reachabilityObj, NULL);
    theRef->watcherEnabled = NO ;
    lua_pushvalue(L, 1);
    return 1;
}

#pragma mark - Module Constants

/// hs.network.reachability.flags[]
/// Constant
/// A table containing the numeric value for the possible flags returned by the [hs.network.reachability:status](#status) method or in the `flags` parameter of the callback function.
///
/// * transientConnection  - indicates if the destination is reachable through a transient connection
/// * reachable            - indicates if the destination is reachable
/// * connectionRequired   - indicates that a connection of some sort is required for the destination to be reachable
/// * connectionOnTraffic  - indicates if the destination requires a connection which will be initiated when traffic to the destination is present
/// * interventionRequired - indicates if the destination requires a connection which will require user activity to initiate
/// * connectionOnDemand   - indicates if the destination requires a connection which will be initiated on demand through the CFSocketStream interface
/// * isLocalAddress       - indicates if the destination is actually a local address
/// * isDirect             - indicates if the destination is directly connected
static int pushReachabilityFlags(lua_State *L) {
    lua_newtable(L) ;
    lua_pushinteger(L, kSCNetworkReachabilityFlagsTransientConnection) ;  lua_setfield(L, -2, "transientConnection") ;
    lua_pushinteger(L, kSCNetworkReachabilityFlagsReachable) ;            lua_setfield(L, -2, "reachable") ;
    lua_pushinteger(L, kSCNetworkReachabilityFlagsConnectionRequired) ;   lua_setfield(L, -2, "connectionRequired") ;
    lua_pushinteger(L, kSCNetworkReachabilityFlagsConnectionOnTraffic) ;  lua_setfield(L, -2, "connectionOnTraffic") ;
    lua_pushinteger(L, kSCNetworkReachabilityFlagsInterventionRequired) ; lua_setfield(L, -2, "interventionRequired") ;
    lua_pushinteger(L, kSCNetworkReachabilityFlagsConnectionOnDemand) ;   lua_setfield(L, -2, "connectionOnDemand") ;
    lua_pushinteger(L, kSCNetworkReachabilityFlagsIsLocalAddress) ;       lua_setfield(L, -2, "isLocalAddress") ;
    lua_pushinteger(L, kSCNetworkReachabilityFlagsIsDirect) ;             lua_setfield(L, -2, "isDirect") ;
    return 1 ;
}

#pragma mark - Hammerspoon/Lua Infrastructure

static int userdata_tostring(lua_State* L) {
    LuaSkin *skin = [LuaSkin sharedWithState:L] ;
    SCNetworkReachabilityRef theRef = get_structFromUserdata(reachability_t, L, 1)->reachabilityObj ;
    SCNetworkReachabilityFlags flags ; // = 0 ;
    Boolean valid = SCNetworkReachabilityGetFlags(theRef, &flags);
    NSString *flagString = @"** unable to get reachability flags*" ;
    if (valid)  flagString = statusString(flags) ;
    [skin pushNSObject:[NSString stringWithFormat:@"%s: %@ (%p)", USERDATA_TAG, flagString, lua_topointer(L, 1)]] ;
    return 1 ;
}

static int userdata_eq(lua_State* L) {
// can't get here if at least one of us isn't a userdata type, and we only care if both types are ours,
// so use luaL_testudata before the macro causes a lua error
    if (luaL_testudata(L, 1, USERDATA_TAG) && luaL_testudata(L, 2, USERDATA_TAG)) {
        SCNetworkReachabilityRef theRef1 = get_structFromUserdata(reachability_t, L, 1)->reachabilityObj ;
        SCNetworkReachabilityRef theRef2 = get_structFromUserdata(reachability_t, L, 2)->reachabilityObj ;
        lua_pushboolean(L, CFEqual(theRef1, theRef2)) ;
    } else {
        lua_pushboolean(L, NO) ;
    }
    return 1 ;
}

static int userdata_gc(lua_State* L) {
    LuaSkin *skin = [LuaSkin sharedWithState:L] ;
//     [skin logVerbose:@"Reachability GC"] ;
    reachability_t* theRef = get_structFromUserdata(reachability_t, L, 1) ;
    if (theRef->callbackRef != LUA_NOREF) {
        theRef->callbackRef = [skin luaUnref:refTable ref:theRef->callbackRef] ;
        SCNetworkReachabilitySetCallback(theRef->reachabilityObj, NULL, NULL);
        SCNetworkReachabilitySetDispatchQueue(theRef->reachabilityObj, NULL);
    }
    theRef->selfRef = [skin luaUnref:refTable ref:theRef->selfRef] ;

    CFRelease(theRef->reachabilityObj) ;
    lua_pushnil(L) ;
    lua_setmetatable(L, 1) ;
    return 0 ;
}

static int meta_gc(lua_State* __unused L) {
    reachabilityQueue = nil ;
    return 0 ;
}

// Metatable for userdata objects
static const luaL_Reg userdata_metaLib[] = {
    {"status",       reachabilityStatus},
    {"statusString", reachabilityStatusString},
    {"setCallback",  reachabilityCallback},
    {"start",        reachabilityStartWatcher},
    {"stop",         reachabilityStopWatcher},

    {"__tostring",   userdata_tostring},
    {"__eq",         userdata_eq},
    {"__gc",         userdata_gc},
    {NULL,           NULL}
};

// Functions for returned object when module loads
static luaL_Reg moduleLib[] = {
    {"forAddressPair", reachabilityForAddressPair},
    {"forAddress",     reachabilityForAddress},
    {"forHostName",    reachabilityForHostName},
    {NULL,             NULL}
};

// Metatable for module, if needed
static const luaL_Reg module_metaLib[] = {
    {"__gc", meta_gc},
    {NULL,   NULL}
};

int luaopen_hs_network_reachabilityinternal(lua_State* L) {
    LuaSkin *skin = [LuaSkin sharedWithState:L] ;
    refTable = [skin registerLibraryWithObject:USERDATA_TAG
                                     functions:moduleLib
                                 metaFunctions:module_metaLib
                               objectFunctions:userdata_metaLib];

    // unlike dispatch_get_main_queue, this is concurrent... make sure to invoke lua part of callback
    // on main queue, though...
    reachabilityQueue = dispatch_get_global_queue(QOS_CLASS_UTILITY, 0);
    pushReachabilityFlags(L) ; lua_setfield(L, -2, "flags") ;

    return 1;
}<|MERGE_RESOLUTION|>--- conflicted
+++ resolved
@@ -7,11 +7,7 @@
 @import Darwin.POSIX.netdb ;
 
 #define USERDATA_TAG    "hs.network.reachability"
-<<<<<<< HEAD
-static LSRefTable       refTable          = LUA_NOREF;
-=======
 static LSRefTable       refTable;
->>>>>>> dc031fbb
 static dispatch_queue_t reachabilityQueue = nil ;
 
 #define get_structFromUserdata(objType, L, idx) ((objType *)luaL_checkudata(L, idx, USERDATA_TAG))
