PODS:
  - ASCIImage (1.0.0)
  - CocoaAsyncSocket (7.6.4)
  - CocoaHTTPServer (2.3):
    - CocoaAsyncSocket
    - CocoaLumberjack
  - CocoaLumberjack (3.5.3):
    - CocoaLumberjack/Core (= 3.5.3)
  - CocoaLumberjack/Core (3.5.3)
<<<<<<< HEAD
  - MIKMIDI (1.7.1)
=======
  - MIKMIDI (1.7.0)
  - ORSSerialPort (2.1)
>>>>>>> bfa66a6b
  - PocketSocket/Client (1.0.1):
    - PocketSocket/Core
  - PocketSocket/Core (1.0.1)
  - Sentry (5.2.0):
    - Sentry/Core (= 5.2.0)
  - Sentry/Core (5.2.0)
  - SocketRocket (0.5.1)
  - Sparkle (1.23.0)

DEPENDENCIES:
  - ASCIImage (= 1.0.0)
  - CocoaAsyncSocket (= 7.6.4)
  - CocoaHTTPServer (= 2.3)
  - CocoaLumberjack (= 3.5.3)
<<<<<<< HEAD
  - MIKMIDI (= 1.7.1)
=======
  - MIKMIDI (= 1.7.0)
  - ORSSerialPort (= 2.1.0)
>>>>>>> bfa66a6b
  - PocketSocket/Client (= 1.0.1)
  - Sentry (from `https://github.com/getsentry/sentry-cocoa.git`, tag `5.2.0`)
  - SocketRocket
  - Sparkle (= 1.23.0)

SPEC REPOS:
  https://github.com/CocoaPods/Specs.git:
    - ASCIImage
    - CocoaAsyncSocket
    - CocoaHTTPServer
    - CocoaLumberjack
    - MIKMIDI
    - ORSSerialPort
    - PocketSocket
    - SocketRocket
    - Sparkle

EXTERNAL SOURCES:
  Sentry:
    :git: https://github.com/getsentry/sentry-cocoa.git
    :tag: 5.2.0

CHECKOUT OPTIONS:
  Sentry:
    :git: https://github.com/getsentry/sentry-cocoa.git
    :tag: 5.2.0

SPEC CHECKSUMS:
  ASCIImage: bcff9650deae86e0e0ac310145cc628948201ab8
  CocoaAsyncSocket: 694058e7c0ed05a9e217d1b3c7ded962f4180845
  CocoaHTTPServer: 5624681fc3473d43b18202f635f9b3abb013b530
  CocoaLumberjack: 2f44e60eb91c176d471fdba43b9e3eae6a721947
<<<<<<< HEAD
  MIKMIDI: f53dca2f372e71183ecdd2b35c984c1c2cd11cbc
=======
  MIKMIDI: a9192db16687fcf1d2c82b98492b999fa8ede7c6
  ORSSerialPort: d2d5d131797453430c557ba8dc7dcbcae20ff2e5
>>>>>>> bfa66a6b
  PocketSocket: 9c6867d66fb4f962af96b9b07f4b45bb561b2c2a
  Sentry: 6e04bc3e11bf771ca79140a112de64dcfbc7d8cb
  SocketRocket: d57c7159b83c3c6655745cd15302aa24b6bae531
  Sparkle: 55b1a87ba69d56913375a281546b7c82dec95bb0

<<<<<<< HEAD
PODFILE CHECKSUM: 8d1ca0c58fe9187ce89092836542918d8a0d8768
=======
PODFILE CHECKSUM: fa2440d85281659ed97ba90b2f83efec41c421ad
>>>>>>> bfa66a6b

COCOAPODS: 1.9.3<|MERGE_RESOLUTION|>--- conflicted
+++ resolved
@@ -7,12 +7,8 @@
   - CocoaLumberjack (3.5.3):
     - CocoaLumberjack/Core (= 3.5.3)
   - CocoaLumberjack/Core (3.5.3)
-<<<<<<< HEAD
   - MIKMIDI (1.7.1)
-=======
-  - MIKMIDI (1.7.0)
   - ORSSerialPort (2.1)
->>>>>>> bfa66a6b
   - PocketSocket/Client (1.0.1):
     - PocketSocket/Core
   - PocketSocket/Core (1.0.1)
@@ -27,12 +23,8 @@
   - CocoaAsyncSocket (= 7.6.4)
   - CocoaHTTPServer (= 2.3)
   - CocoaLumberjack (= 3.5.3)
-<<<<<<< HEAD
   - MIKMIDI (= 1.7.1)
-=======
-  - MIKMIDI (= 1.7.0)
   - ORSSerialPort (= 2.1.0)
->>>>>>> bfa66a6b
   - PocketSocket/Client (= 1.0.1)
   - Sentry (from `https://github.com/getsentry/sentry-cocoa.git`, tag `5.2.0`)
   - SocketRocket
@@ -65,21 +57,13 @@
   CocoaAsyncSocket: 694058e7c0ed05a9e217d1b3c7ded962f4180845
   CocoaHTTPServer: 5624681fc3473d43b18202f635f9b3abb013b530
   CocoaLumberjack: 2f44e60eb91c176d471fdba43b9e3eae6a721947
-<<<<<<< HEAD
   MIKMIDI: f53dca2f372e71183ecdd2b35c984c1c2cd11cbc
-=======
-  MIKMIDI: a9192db16687fcf1d2c82b98492b999fa8ede7c6
   ORSSerialPort: d2d5d131797453430c557ba8dc7dcbcae20ff2e5
->>>>>>> bfa66a6b
   PocketSocket: 9c6867d66fb4f962af96b9b07f4b45bb561b2c2a
   Sentry: 6e04bc3e11bf771ca79140a112de64dcfbc7d8cb
   SocketRocket: d57c7159b83c3c6655745cd15302aa24b6bae531
   Sparkle: 55b1a87ba69d56913375a281546b7c82dec95bb0
 
-<<<<<<< HEAD
-PODFILE CHECKSUM: 8d1ca0c58fe9187ce89092836542918d8a0d8768
-=======
-PODFILE CHECKSUM: fa2440d85281659ed97ba90b2f83efec41c421ad
->>>>>>> bfa66a6b
+PODFILE CHECKSUM: ed94ea1558ab31909ce5368f66de7a34643038b4
 
 COCOAPODS: 1.9.3