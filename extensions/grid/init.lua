--- conflicted
+++ resolved
@@ -173,7 +173,7 @@
         error(sformat('invalid grid frame %s defined for "%s" (screen %s has frame %s)',gridframe.string,tostring(k),screenObject:name(),screenFrame.string),2)
       end
       return f
-    end end
+     end end
   end
   return screenObject:frame()
 end
@@ -229,12 +229,7 @@
 ---  * None
 
 local function getCellSize(theScreen)
-<<<<<<< HEAD
   getGrid(theScreen)
-=======
-  -- TODO: `grid` doesn't actually look like it's used?
-  --local grid=getGrid(theScreen)
->>>>>>> 160d4664
   local screenframe=getGridFrame(theScreen)
   return geom.size(screenframe.w/grid.w,screenframe.h/grid.h)
 end
