--- conflicted
+++ resolved
@@ -149,14 +149,9 @@
             continue;
         }
 
-<<<<<<< HEAD
         NSAttributedString *aTitle = [skin luaObjectAtIndex:-1 toClass:"NSAttributedString"] ;
         NSString           *title  = [aTitle string] ;
 
-=======
-        // We have found the title of a menu bar item. Turn it into an NSString and pop it off the stack
-        NSString *title = [skin toNSObjectAtIndex:-1];
->>>>>>> 80038f62
         lua_pop(L, 1);
 
         if ([title isEqualToString:@"-"]) {
@@ -415,7 +410,7 @@
     if (lua_isnoneornil(L, 2)) {
         titleText = nil;
     } else {
-        titleText = [skin toNSObjectAtIndex:2];
+        titleText = lua_to_nsstring(L, 2);
     }
 
     [(__bridge NSStatusItem*)menuBarItem->menuBarItemObject setTitle:titleText];
