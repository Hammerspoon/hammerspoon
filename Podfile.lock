PODS:
  - ASCIImage (1.0.0)
  - CocoaAsyncSocket (7.6.5)
  - CocoaHTTPServer (2.3):
    - CocoaAsyncSocket
    - CocoaLumberjack
  - CocoaLumberjack (3.7.0):
    - CocoaLumberjack/Core (= 3.7.0)
  - CocoaLumberjack/Core (3.7.0)
  - MIKMIDI (1.7.1)
  - ORSSerialPort (2.1)
  - PocketSocket/Client (1.0.1):
    - PocketSocket/Core
  - PocketSocket/Core (1.0.1)
  - Sentry (6.1.4):
    - Sentry/Core (= 6.1.4)
  - Sentry/Core (6.1.4)
  - SocketRocket (0.5.1)
  - Sparkle (1.24.0)

DEPENDENCIES:
  - ASCIImage
  - CocoaAsyncSocket
  - CocoaHTTPServer (from `https://github.com/CommandPost/CocoaHTTPServer.git`)
  - CocoaLumberjack
  - MIKMIDI
  - ORSSerialPort
  - PocketSocket/Client
  - Sentry (from `https://github.com/getsentry/sentry-cocoa.git`)
  - SocketRocket
  - Sparkle

SPEC REPOS:
  https://github.com/CocoaPods/Specs.git:
    - ASCIImage
    - CocoaAsyncSocket
    - CocoaLumberjack
    - MIKMIDI
    - ORSSerialPort
    - PocketSocket
    - SocketRocket
    - Sparkle

EXTERNAL SOURCES:
  CocoaHTTPServer:
    :git: https://github.com/CommandPost/CocoaHTTPServer.git
  Sentry:
    :git: https://github.com/getsentry/sentry-cocoa.git

CHECKOUT OPTIONS:
  CocoaHTTPServer:
    :commit: 5b63f170649ce15f820b64f63ce076c172ce15ff
    :git: https://github.com/CommandPost/CocoaHTTPServer.git
  Sentry:
    :commit: 88e893eed4ba7e51e0d82834f18b7bec5b56905c
    :git: https://github.com/getsentry/sentry-cocoa.git

SPEC CHECKSUMS:
  ASCIImage: bcff9650deae86e0e0ac310145cc628948201ab8
  CocoaAsyncSocket: 065fd1e645c7abab64f7a6a2007a48038fdc6a99
  CocoaHTTPServer: 5624681fc3473d43b18202f635f9b3abb013b530
  CocoaLumberjack: e8955b9d337ac307103b0a34fd141c32f27e53c5
  MIKMIDI: f53dca2f372e71183ecdd2b35c984c1c2cd11cbc
  ORSSerialPort: d2d5d131797453430c557ba8dc7dcbcae20ff2e5
  PocketSocket: 9c6867d66fb4f962af96b9b07f4b45bb561b2c2a
  Sentry: 9d055e2de30a77685e86b219acf02e59b82091fc
  SocketRocket: d57c7159b83c3c6655745cd15302aa24b6bae531
  Sparkle: 270cd27377bf04e9c128af06e3a22d0f572d6ee3

<<<<<<< HEAD
PODFILE CHECKSUM: 87fab8cec69baf2e0e53b69b12e5220aa5ddbb62
=======
PODFILE CHECKSUM: 462e1d5f64036f05b27efcb5c1bc1a939379992c
>>>>>>> ad6688c1

COCOAPODS: 1.10.1<|MERGE_RESOLUTION|>--- conflicted
+++ resolved
@@ -12,9 +12,9 @@
   - PocketSocket/Client (1.0.1):
     - PocketSocket/Core
   - PocketSocket/Core (1.0.1)
-  - Sentry (6.1.4):
-    - Sentry/Core (= 6.1.4)
-  - Sentry/Core (6.1.4)
+  - Sentry (6.2.0):
+    - Sentry/Core (= 6.2.0)
+  - Sentry/Core (6.2.0)
   - SocketRocket (0.5.1)
   - Sparkle (1.24.0)
 
@@ -52,7 +52,7 @@
     :commit: 5b63f170649ce15f820b64f63ce076c172ce15ff
     :git: https://github.com/CommandPost/CocoaHTTPServer.git
   Sentry:
-    :commit: 88e893eed4ba7e51e0d82834f18b7bec5b56905c
+    :commit: f0cf27040c6c8d8f7d38e7eddbd19641fd336c8b
     :git: https://github.com/getsentry/sentry-cocoa.git
 
 SPEC CHECKSUMS:
@@ -63,14 +63,10 @@
   MIKMIDI: f53dca2f372e71183ecdd2b35c984c1c2cd11cbc
   ORSSerialPort: d2d5d131797453430c557ba8dc7dcbcae20ff2e5
   PocketSocket: 9c6867d66fb4f962af96b9b07f4b45bb561b2c2a
-  Sentry: 9d055e2de30a77685e86b219acf02e59b82091fc
+  Sentry: 972bd51ddb2aa3430f2c81fadb975fe27f47c2f4
   SocketRocket: d57c7159b83c3c6655745cd15302aa24b6bae531
   Sparkle: 270cd27377bf04e9c128af06e3a22d0f572d6ee3
 
-<<<<<<< HEAD
-PODFILE CHECKSUM: 87fab8cec69baf2e0e53b69b12e5220aa5ddbb62
-=======
-PODFILE CHECKSUM: 462e1d5f64036f05b27efcb5c1bc1a939379992c
->>>>>>> ad6688c1
+PODFILE CHECKSUM: 3321f60e8d7bbaa9822d64e49d81db8ac9c02846
 
-COCOAPODS: 1.10.1+COCOAPODS: 1.10.0