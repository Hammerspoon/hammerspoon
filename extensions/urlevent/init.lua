--- === hs.urlevent ===
---
--- Allows CommandPost to respond to URLs
--- CommandPost is configured to react to URLs that start with `commandpost://` when they are opened by OS X.
--- This extension allows you to register callbacks for these URL events and their parameters, offering a flexible way to receive events from other applications.
---
--- You can also choose to make CommandPost the default for `http://` and `https://` URLs, which lets you route the URLs in your Lua code
---
--- Given a URL such as `commandpost://someEventToHandle?someParam=things&otherParam=stuff`, in the literal, RFC1808 sense of the URL, `someEventToHandle` is the hostname (or net_loc) of the URL, but given that these are not network resources, we consider `someEventToHandle` to be the name of the event. No path should be specified in the URL - it should consist purely of a hostname and, optionally, query parameters.
---
--- See also `hs.ipc` for a command line IPC mechanism that is likely more appropriate for shell scripts or command line use. Unlike `hs.ipc`, `hs.urlevent` is not able to return any data to its caller.
---
--- NOTE: If CommandPost is not running when a `commandpost://` URL is opened, CommandPost will be launched, but it will not react to the URL event. Nor will it react to any events until this extension is loaded and event callbacks have been bound.
--- NOTE: Any event which is received, for which no callback has been bound, will be logged to the CommandPost Console
--- NOTE: When you trigger a URL from another application, it is usually best to have the URL open in the background, if that option is available. Otherwise, OS X will activate CommandPost (i.e. give it focus), which makes URL events difficult to use for things like window management.

local log = require'hs.logger'.new('urlevent')
local urlevent = require "hs.urlevent.internal"
local callbacks = {}

--- hs.urlevent.httpCallback
--- Variable
--- A function that should handle http:// and https:// URL events
---
--- Notes:
---  * The function should handle four arguments:
---   * scheme - A string containing the URL scheme (i.e. "http")
---   * host - A string containing the host requested (e.g. "www.commandpost.org")
---   * params - A table containing the key/value pairs of all the URL parameters
---   * fullURL - A string containing the full, original URL
urlevent.httpCallback = nil

-- Set up our top-level callback and register it with the Objective C part of the extension
local function urlEventCallback(scheme, event, params, fullURL)
	local bundleID = hs.processInfo["bundleID"]
	local hsScheme = string.lower(string.sub(bundleID, (string.find(bundleID, "%.[^%.]*$")) + 1))
    if (scheme == "http" or scheme == "https" or scheme == "file") then
        if not urlevent.httpCallback then
<<<<<<< HEAD
            hs.showError("CommandPost is configured for http(s):// URLs, but no http callback has been set")
=======
            log.ef("Hammerspoon is configured for http(s):// URLs, but no http callback has been set")
>>>>>>> 50936b96
        else
            local ok, err = xpcall(function() return urlevent.httpCallback(scheme, event, params, fullURL) end, debug.traceback)
            if not ok then
                hs.showError(err)
            end
        end
<<<<<<< HEAD
    elseif (scheme == "commandpost") then
        if not event then
            print("Something called a commandpost:// URL without an action")
=======
    elseif (scheme == hsScheme) then
        if not event then
            log.wf("Something called a " .. hsScheme .. ":// URL without an action")
>>>>>>> 50936b96
            return
        end
        if not callbacks[event] then
            log.wf("Received hs.urlevent event with no registered callback:"..event)
        else
            local ok, err = xpcall(function() return callbacks[event](event, params) end, debug.traceback)
            if not ok then
                hs.showError(err)
            end
        end
    else
<<<<<<< HEAD
        hs.showError(string.format("ERROR: CommandPost has been passed a %s URL, but does not know how to handle it", scheme))
=======
        log.ef("Hammerspoon has been passed a %s URL, but does not know how to handle it", scheme)
>>>>>>> 50936b96
    end
end
urlevent.setCallback(urlEventCallback)

--- hs.urlevent.bind(eventName, callback)
--- Function
--- Registers a callback for a commandpost:// URL event
---
--- Parameters:
---  * eventName - A string containing the name of an event
---  * callback - A function that will be called when the specified event is received, or nil to remove an existing callback
---
--- Returns:
---  * None
---
--- Notes:
---  * The callback function should accept two parameters:
---   * eventName - A string containing the name of the event
---   * params - A table containing key/value string pairs containing any URL parameters that were specified in the URL
---  * Given the URL `commandpost://doThingA?value=1` The event name is `doThingA` and the callback's `params` argument will be a table containing `{["value"] = "1"}`
function urlevent.bind(eventName, callback)
    callbacks[eventName] = callback
end

return urlevent<|MERGE_RESOLUTION|>--- conflicted
+++ resolved
@@ -36,26 +36,16 @@
 	local hsScheme = string.lower(string.sub(bundleID, (string.find(bundleID, "%.[^%.]*$")) + 1))
     if (scheme == "http" or scheme == "https" or scheme == "file") then
         if not urlevent.httpCallback then
-<<<<<<< HEAD
-            hs.showError("CommandPost is configured for http(s):// URLs, but no http callback has been set")
-=======
-            log.ef("Hammerspoon is configured for http(s):// URLs, but no http callback has been set")
->>>>>>> 50936b96
+            log.ef("CommandPost is configured for http(s):// URLs, but no http callback has been set")
         else
             local ok, err = xpcall(function() return urlevent.httpCallback(scheme, event, params, fullURL) end, debug.traceback)
             if not ok then
                 hs.showError(err)
             end
         end
-<<<<<<< HEAD
-    elseif (scheme == "commandpost") then
-        if not event then
-            print("Something called a commandpost:// URL without an action")
-=======
     elseif (scheme == hsScheme) then
         if not event then
             log.wf("Something called a " .. hsScheme .. ":// URL without an action")
->>>>>>> 50936b96
             return
         end
         if not callbacks[event] then
@@ -67,11 +57,7 @@
             end
         end
     else
-<<<<<<< HEAD
-        hs.showError(string.format("ERROR: CommandPost has been passed a %s URL, but does not know how to handle it", scheme))
-=======
-        log.ef("Hammerspoon has been passed a %s URL, but does not know how to handle it", scheme)
->>>>>>> 50936b96
+        log.ef("CommandPost has been passed a %s URL, but does not know how to handle it", scheme)
     end
 end
 urlevent.setCallback(urlEventCallback)
