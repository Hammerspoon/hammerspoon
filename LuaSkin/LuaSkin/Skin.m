//
//  Skin.m
//  LuaSkin
//
//  Created by Chris Jones on 11/06/2015.
//  Copyright (c) 2015 Hammerspoon Project Authors. All rights reserved.
//

#import "Skin.h"

const char * const LuaSkin_UD_TAG = "luaskin.objectWrapper" ;

typedef struct pushNSHelpers {
    const char            *name;
    pushNSHelperFunction  func;
} pushNSHelpers;

typedef struct luaObjectHelpers {
    const char          *name ;
    luaObjectHelperFunction func ;
} luaObjectHelpers ;

#pragma mark - C-Support Functions

static int pushUserdataType(lua_State *L) {
    // safer than just checking in LuaSkin because we can call this function via pcall
    // so a userdata without an __index metafield won't cause a Lua error
    if (lua_getfield(L, 1, "__type") != LUA_TSTRING) {
        lua_pop(L, 1) ;
        lua_pushnil(L) ; // only a string is allowed to return, everything else is nil
    }
    return 1;
}

NSString *specMaskToString(int spec) {
    NSMutableArray *parts = [NSMutableArray array];

    if (spec & LS_TNIL) {
        [parts addObject:@"nil"];
    }
    if (spec & LS_TANY) {
        [parts addObject:@"anything"];
    }
    if (spec & LS_TTABLE) {
        [parts addObject:@"table"];
    }
    if (spec & LS_TNUMBER) {
        [parts addObject:@"number"];
    }
    if (spec & LS_TINTEGER) {
        [parts addObject:@"integer"];
    }
    if (spec & LS_TFUNCTION) {
        [parts addObject:@"function"];
    }
    if (spec & LS_TSTRING) {
        [parts addObject:@"string"];
    }
    if (spec & LS_TUSERDATA) {
        [parts addObject:@"userdata"];
    }
    if (spec & LS_TBOOLEAN) {
        [parts addObject:@"boolean"];
    }
    if (spec & LS_TWRAPPEDOBJECT) {
        [parts addObject:@"wrappedObject"] ;
    }

    return [parts componentsJoinedByString:@" or "];
}

static NSString *getCallerFileName(void) {
    NSString *executablePath  = [[NSBundle mainBundle] executablePath] ;
    Dl_info  libraryInfo ;
    NSArray  *csa = [NSThread callStackReturnAddresses] ;
    NSString *fname, *prevFname ;
    for (NSNumber *entry in csa) {
        prevFname = fname ;
        fname = nil ;
        uintptr_t add = entry.unsignedLongValue ;
        if (dladdr((const void *)add, &libraryInfo) != 0) {
            fname = [NSString stringWithUTF8String:libraryInfo.dli_fname] ;
            if ([fname isEqualToString:executablePath]) {
                fname = prevFname ;
                break ;
            }
            if (![fname containsString:@"LuaSkin"]) break ;
        }
    }
    return fname ;
}

// Extension to LuaSkin class to allow private modification of the lua_State property
@interface LuaSkin ()

@property (class, readwrite, assign, atomic) lua_State *mainLuaState ;
@property (class, readonly, atomic) LuaSkin *sharedLuaSkin ;

@property (class, readonly, atomic) NSMutableSet *sharedWarnings ;

@property (readwrite, assign, atomic) lua_State *L;
@property (readonly, atomic)  NSMutableDictionary *registeredNSHelperFunctions ;
@property (readonly, atomic)  NSMutableDictionary *registeredNSHelperLocations ;
@property (readonly, atomic)  NSMutableDictionary *registeredLuaObjectHelperFunctions ;
@property (readonly, atomic)  NSMutableDictionary *registeredLuaObjectHelperLocations ;
@property (readonly, atomic)  NSMutableDictionary *registeredLuaObjectHelperUserdataMappings;
@property (readonly, atomic)  NSMutableDictionary *registeredLuaObjectHelperTableMappings;
@property (readonly, atomic)  NSMutableDictionary *retainedObjectsRefTableMappings ;

@property (readwrite, assign, atomic) int debugLibraryRef ;
@end

// Extension to LuaSkin class for conversion support
@interface LuaSkin (conversionSupport)

// internal methods for pushNSObject
- (int)pushNSObject:(id)obj     withOptions:(NSUInteger)options alreadySeenObjects:(NSMutableDictionary *)alreadySeen ;
- (int)pushNSNumber:(id)obj     withOptions:(NSUInteger)options ;
- (int)pushNSArray:(id)obj      withOptions:(NSUInteger)options alreadySeenObjects:(NSMutableDictionary *)alreadySeen ;
- (int)pushNSSet:(id)obj        withOptions:(NSUInteger)options alreadySeenObjects:(NSMutableDictionary *)alreadySeen ;
- (int)pushNSDictionary:(id)obj withOptions:(NSUInteger)options alreadySeenObjects:(NSMutableDictionary *)alreadySeen ;
- (int)pushNSValue:(id)obj      withOptions:(NSUInteger)options ;

// internal methods for toNSObjectAtIndex
- (id)toNSObjectAtIndex:(int)idx withOptions:(NSUInteger)options alreadySeenObjects:(NSMutableDictionary *)alreadySeen ;
- (id)tableAtIndex:(int)idx      withOptions:(NSUInteger)options alreadySeenObjects:(NSMutableDictionary *)alreadySeen;
- (id)tableAtIndex:(int)idx      withLabel:(const char *)tableTag withOptions:(NSUInteger)options ;

@end

@implementation LuaSkin

// class properties do not get synthesized by the compiler...
static lua_State *_mainLuaState ;

+ (lua_State *)mainLuaState {
    return _mainLuaState ;
}

+ (void)setMainLuaState:(lua_State *)newL {
    _mainLuaState = newL ;
}

static LuaSkin *_sharedLuaSkin ;

+ (LuaSkin *)sharedLuaSkin {
    return _sharedLuaSkin ;
}

#pragma mark - Class lifecycle

static NSMutableSet *_sharedWarnings ;

+ (NSMutableSet *)sharedWarnings { return _sharedWarnings ; }

+ (id)shared {
    static dispatch_once_t onceToken;
    dispatch_once(&onceToken, ^{
        _sharedWarnings = [NSMutableSet set] ;
    });

    // self in a class method == the class itself
    LuaSkin *skin = [self sharedWithState:NULL] ;

    NSString  *fname = getCallerFileName() ;

    if (fname) {
        if (![_sharedWarnings containsObject:fname]) {
            [LuaSkin logWarn:[NSString stringWithFormat:@"Deprecated LuaSkin method [LuaSkin shared] invoked by `%@`. Please notify developer of module to upgrade as this method is unsafe for use with coroutines and may disappear in a future Hammerspoon release.", fname]] ;
            [_sharedWarnings addObject:fname] ;
        }
    } else {
        [LuaSkin logWarn:@"Deprecated LuaSkin method [LuaSkin shared] invoked but unable to determine source library. Notify Hammerspoon developers and include the following stack trace:"] ;
        [LuaSkin logWarn:[[NSThread callStackSymbols] componentsJoinedByString:@"\r"]] ;
    }

    return skin ;
}

+ (id)sharedWithState:(lua_State *)L {
    // self in a class method == the class itself
    LuaSkin *skin = [self sharedWithDelegate:nil] ;
    if (L) {
        if (lua_status(L) != LUA_OK) {
            NSLog(@"GRAVE BUG: LUASKIN ATTEMPTING TO USE SUSPENDED OR DEAD LUATHREAD");
            for (NSString *stackSymbol in [NSThread callStackSymbols]) {
                NSLog(@"Previous stack symbol: %@", stackSymbol);
            }
            NSException* myException = [NSException
                                        exceptionWithName:@"LuaThreadNotOk"
                                        reason:@"LuaSkin can only function on an active lua thread"
                                        userInfo:nil];
            @throw myException;
        } else {
            skin.L = L ;
        }
    } else {
        skin.L = _mainLuaState ;
    }
    return skin ;
}

+ (id)sharedWithDelegate:(id)delegate {
//     static LuaSkin *sharedLuaSkin = nil;
    static dispatch_once_t onceToken;
    dispatch_once(&onceToken, ^{
        _sharedLuaSkin = [[self alloc] initWithDelegate:delegate];
    });
    if (![NSThread isMainThread]) {
        NSLog(@"GRAVE BUG: LUA EXECUTION ON NON_MAIN THREAD");
        for (NSString *stackSymbol in [NSThread callStackSymbols]) {
            NSLog(@"Previous stack symbol: %@", stackSymbol);
        }
        NSException* myException = [NSException
                                    exceptionWithName:@"LuaOnNonMainThread"
                                    reason:@"Lua execution is happening on a non-main thread"
                                    userInfo:nil];
        @throw myException;
    }
#if 0
    NSLog(@"LuaSkin:shared stack size: %d", lua_gettop(_sharedLuaSkin.L));
#endif

    _sharedLuaSkin.L = _mainLuaState ;
    return _sharedLuaSkin;
}

- (id)init {
    return [self initWithDelegate:nil];
}

- (id)initWithDelegate:(id)delegate {
    self = [super init];
    if (self) {
        _L = NULL;
        _registeredNSHelperFunctions               = [[NSMutableDictionary alloc] init] ;
        _registeredNSHelperLocations               = [[NSMutableDictionary alloc] init] ;
        _registeredLuaObjectHelperFunctions        = [[NSMutableDictionary alloc] init] ;
        _registeredLuaObjectHelperLocations        = [[NSMutableDictionary alloc] init] ;
        _registeredLuaObjectHelperUserdataMappings = [[NSMutableDictionary alloc] init];
        _registeredLuaObjectHelperTableMappings    = [[NSMutableDictionary alloc] init];
        _retainedObjectsRefTableMappings           = [[NSMutableDictionary alloc] init];

        // Set the delegate before even instantiating Lua so we capture all logging attempts.
        if (delegate) {
            self.delegate = delegate;
        }

        [self createLuaState];
    }
    return self;
}

#pragma mark - lua_State lifecycle

- (void)createLuaState {
    NSLog(@"createLuaState");
    NSAssert((LuaSkin.mainLuaState == NULL), @"createLuaState called on a live Lua environment", nil);
    LuaSkin.mainLuaState = luaL_newstate();
    luaL_openlibs(LuaSkin.mainLuaState);

    lua_getglobal(LuaSkin.mainLuaState, "debug") ;
    self.debugLibraryRef = luaL_ref(LuaSkin.mainLuaState, LUA_REGISTRYINDEX) ;

    NSString *luaSkinLua = [[NSBundle bundleForClass:[self class]] pathForResource:@"luaskin" ofType:@"lua"];
    NSAssert((luaSkinLua != nil), @"createLuaState was unable to find luaskin.lua. Your installation may be damaged");

    luaopen_luaskin_internal(LuaSkin.mainLuaState) ; // load objectWrapper userdata methods and create _G["ls"]

    int loadresult = luaL_loadfile(LuaSkin.mainLuaState, luaSkinLua.fileSystemRepresentation); // extend _G["ls"]
    if (loadresult != 0) {
        NSLog(@"createLuaState was unable to load luaskin.lua. Your installation may be damaged.");
        exit(1);
    }

    int luaresult = lua_pcall(LuaSkin.mainLuaState, 0, 0, 0);
    if (luaresult != LUA_OK) {
        NSLog(@"createLuaState was unable to evaluate luaskin.lua. Your installation may be damaged.");
        exit(1);
    }
}

- (void)destroyLuaState {
    NSLog(@"destroyLuaState");
    NSAssert((LuaSkin.mainLuaState != NULL), @"destroyLuaState called with no Lua environment", nil);
    if (LuaSkin.mainLuaState) {
        [self.retainedObjectsRefTableMappings enumerateKeysAndObjectsUsingBlock:^(NSNumber *refTableN, NSMutableDictionary *objectMappings, __unused BOOL *stop) {
            if ([refTableN isKindOfClass:[NSNumber class]] && [objectMappings isKindOfClass:[NSDictionary class]]) {
                int tmpRefTable = refTableN.intValue ;
                for (id object in objectMappings.allValues) [self luaRelease:tmpRefTable forNSObject:object] ;

            } else {
                NSLog(@"destroyLuaState - invalid retainedObject reference table entry:%@ = %@", refTableN, objectMappings) ;
            }
        }] ;
        [self.retainedObjectsRefTableMappings           removeAllObjects] ;

        luaL_unref(LuaSkin.mainLuaState, LUA_REGISTRYINDEX, self.debugLibraryRef) ;
        self.debugLibraryRef = LUA_REFNIL ;

        lua_close(LuaSkin.mainLuaState);
        [self.registeredNSHelperFunctions               removeAllObjects] ;
        [self.registeredNSHelperLocations               removeAllObjects] ;
        [self.registeredLuaObjectHelperFunctions        removeAllObjects] ;
        [self.registeredLuaObjectHelperLocations        removeAllObjects] ;
        [self.registeredLuaObjectHelperUserdataMappings removeAllObjects];
        [self.registeredLuaObjectHelperTableMappings    removeAllObjects];
    }
    if (self.L) {
        self.L = NULL;
    }
    LuaSkin.mainLuaState = NULL;
}

- (void)resetLuaState {
    NSLog(@"resetLuaState");
    NSAssert((LuaSkin.mainLuaState != NULL), @"resetLuaState called with no Lua environment", nil);
    [self destroyLuaState];
    [self createLuaState];
}

#pragma mark - Methods for calling into Lua from C

- (BOOL)protectedCallAndTraceback:(int)nargs nresults:(int)nresults {
    // At this point we are being called with nargs+1 items on the stack, but we need to shove our traceback handler below that

    // Get debug.traceback() onto the top of the stack
    lua_rawgeti(self.L, LUA_REGISTRYINDEX, self.debugLibraryRef);
    lua_getfield(self.L, -1, "traceback");
    lua_remove(self.L, -2);

    // Move debug.traceback() to the bottom of the stack.
    // The stack currently looks like this, for nargs == 3:
    //  -1 debug.traceback()
    //  -2 argN
    //  -3 argN - 1
    //  -4 argN - 2
    //  -5 function
    //
    // The stack should look like this, for nargs == 3:
    //  -1 argN
    //  -2 argN - 1
    //  -3 argN - 2
    //  -4 function
    //  -5 debug.traceback()
    //
    // Or, for nargs == 0:
    //  -1 function
    //  -2 debug.traceback()
    int tracebackPosition = -nargs - 2;
    lua_insert(self.L, tracebackPosition);

    // if we call something that resumed a coroutine, we can't be positive what self.L points to
    lua_State *backup = self.L ;
    int status = lua_pcall(self.L, nargs, nresults, tracebackPosition) ;
    self.L = backup ;

    if (status != LUA_OK) {
        lua_remove(self.L, -2) ; // remove the message handler
        // At this point the error message from lua_pcall() is on the stack. Our caller is required to deal with this.
        return NO;
    }

    lua_remove(self.L, -nresults - 1) ; // remove the message handler
    return YES;
}

- (BOOL)protectedCallAndError:(NSString*)message nargs:(int)nargs nresults:(int)nresults {
    BOOL result = [self protectedCallAndTraceback:nargs nresults:nresults];
    if (result == NO) {
        [self logError:[NSString stringWithFormat:@"%@: %s", message, lua_tostring(self.L, -1)]];
        lua_pop(self.L, 1);
    }
    return result;
}

#pragma mark - Methods for registering libraries with Lua

<<<<<<< HEAD
- (LSRefTable)registerLibrary:(const luaL_Reg *)functions metaFunctions:(const luaL_Reg *)metaFunctions {
=======
- (int)registerLibrary:(const char * _Nonnull)libraryName functions:(const luaL_Reg *)functions metaFunctions:(const luaL_Reg *)metaFunctions {

    NSAssert(libraryName != NULL, @"libraryName can not be NULL", nil);
>>>>>>> 0507b91c
    // Ensure we're not given a null function table
    NSAssert(functions != NULL, @"functions can not be NULL", nil);

    // Ensure that none of the functions we've been given are null
    const luaL_Reg *l = functions;
    for (; l->name != NULL; l++) {
        NSAssert(l->func != NULL, @"registerLibrary given a null function pointer for %s", l->name);
    }

    // Ensure our Lua stack is large enough for the number of items being pushed
    [self growStack:3 withMessage:"registerLibrary"];

#pragma GCC diagnostic push
#pragma GCC diagnostic ignored "-Wconstant-conversion"
#pragma GCC diagnostic ignored "-Wunknown-warning-option"
#pragma GCC diagnostic ignored "-Wsizeof-pointer-div"
    luaL_newlib(self.L, functions);
    if (metaFunctions != nil) {
        luaL_newlib(self.L, metaFunctions);
#pragma GCC diagnostic pop
        lua_setmetatable(self.L, -2);
    }
    lua_newtable(self.L);

    NSString *fname = getCallerFileName() ;

    // FIXME: Can this all be replaced just by using the libraryName argument?
    if (fname) {
        NSRange range = [fname rangeOfString:@"/hs/"] ;
        if (range.location == NSNotFound) range = [fname rangeOfString:@"/LuaSkin"] ;
        if (range.location != NSNotFound) {
            NSUInteger startAt = range.location + 1 ;
            if (startAt < fname.length) {
                fname = [fname substringFromIndex:startAt] ;
            }
            if ([fname hasSuffix:@".so"]) fname = [fname substringToIndex:(fname.length - 3)] ;
            fname = [fname stringByReplacingOccurrencesOfString:@"/" withString:@"."] ;
        }
        lua_pushstring(self.L, fname.UTF8String) ;
    } else {
        lua_pushstring(self.L, "** unable to determine source file **" ) ;
    }
    lua_setfield(self.L, -2, "__type") ;

    int tmpRefTable = luaL_ref(self.L, LUA_REGISTRYINDEX);
    NSAssert(tmpRefTable != LUA_REFNIL, @"Unexpected LUA_REFNIL registering library: %@", fname);

    lua_pushinteger(self.L, tmpRefTable) ;
    lua_setfield(self.L, -2, "__refTable") ;
    return tmpRefTable;
}

- (LSRefTable)registerLibraryWithObject:(const char *)libraryName functions:(const luaL_Reg *)functions metaFunctions:(const luaL_Reg *)metaFunctions objectFunctions:(const luaL_Reg *)objectFunctions {

    NSAssert(libraryName != NULL, @"libraryName can not be NULL", nil);
    NSAssert(functions != NULL, @"functions can not be NULL (%s)", libraryName);
    NSAssert(objectFunctions != NULL, @"objectFunctions can not be NULL (%s)", libraryName);

    [self registerObject:libraryName objectFunctions:objectFunctions];

<<<<<<< HEAD
    return [self registerLibrary:functions metaFunctions:metaFunctions];
=======
    return [self registerLibrary:libraryName functions:functions metaFunctions:metaFunctions];
>>>>>>> 0507b91c
}

- (void)registerObject:(const char *)objectName objectFunctions:(const luaL_Reg *)objectFunctions {
    NSAssert(objectName != NULL, @"objectName can not be NULL", nil);
    NSAssert(objectFunctions != NULL, @"objectFunctions can not be NULL (%s)", objectName);

    // Ensure that none of the functions we've been given are null
    const luaL_Reg *l = objectFunctions;
    for (; l->name != NULL; l++) {
        NSAssert(l->func != NULL, @"registerObject given a null function pointer for %s:%s", objectName, l->name);
    }

    // Ensure our Lua stack is large enough for the number of items being pushed
    [self growStack:2 withMessage:"registerObject"];

#pragma GCC diagnostic push
#pragma GCC diagnostic ignored "-Wconstant-conversion"
#pragma GCC diagnostic ignored "-Wunknown-warning-option"
#pragma GCC diagnostic ignored "-Wsizeof-pointer-div"
    luaL_newlib(self.L, objectFunctions);
#pragma GCC diagnostic pop
    lua_pushvalue(self.L, -1);
    lua_setfield(self.L, -2, "__index");
    lua_pushstring(self.L, objectName);
    lua_setfield(self.L, -2, "__type");
    // used by some error functions in Lua
    lua_pushstring(self.L, objectName);
    lua_setfield(self.L, -2, "__name");
    lua_setfield(self.L, LUA_REGISTRYINDEX, objectName);
}

- (int)luaRef:(int)refTable {
    NSAssert((refTable != LUA_NOREF && refTable != LUA_REFNIL), @"ERROR: LuaSkin::luaRef was passed a NOREF/REFNIL refTable", nil);

    if (lua_isnil(self.L, -1)) {
        return LUA_REFNIL;
    }

    int ref = LUA_NOREF;

    if (refTable == LUA_REGISTRYINDEX) {
        // Directly store the value in the global registry
        ref = luaL_ref(self.L, LUA_REGISTRYINDEX);
        return ref;
    }

    // Ensure our Lua stack is large enough for the number of items being pushed
    [self growStack:1 withMessage:"luaRef:"];

    // Push refTable onto the stack
    lua_rawgeti(self.L, LUA_REGISTRYINDEX, refTable);

    // Move refTable to second on the stack, underneath the object to reference
    lua_insert(self.L, -2);

    // Reference the object at the top of the stack (pops it off)
    ref = luaL_ref(self.L, -2);

    // Remove refTable from the stack
    lua_remove(self.L, -1);

    return ref;
}

- (int)luaRef:(int)refTable atIndex:(int)idx {
    // Ensure our Lua stack is large enough for the number of items being pushed
    [self growStack:1 withMessage:"luaRef:atIndex"];
    lua_pushvalue(self.L, idx);
    return [self luaRef:refTable];
}

- (int)luaUnref:(int)refTable ref:(int)ref {
    NSAssert((refTable != LUA_NOREF && refTable != LUA_REFNIL), @"ERROR: LuaSkin::luaUnref was passed a NOREF/REFNIL refTable", nil);

    if (refTable == LUA_REGISTRYINDEX && ref != LUA_NOREF && ref != LUA_REFNIL) {
        luaL_unref(self.L, LUA_REGISTRYINDEX, ref);
        return LUA_NOREF;
    }

    // Ensure our Lua stack is large enough for the number of items being pushed
    [self growStack:1 withMessage:"luaUnref"];

    if (ref != LUA_NOREF && ref != LUA_REFNIL) {
        // Push refTable onto the stack
        lua_rawgeti(self.L, LUA_REGISTRYINDEX, refTable);

        // Dereference the supplied ref, from refTable
        luaL_unref(self.L, -1, ref);

        // Remove refTable from the stack
        lua_remove(self.L, -1);
    }
    return LUA_NOREF;
}

- (int)pushLuaRef:(int)refTable ref:(int)ref {
    NSAssert((refTable != LUA_NOREF && refTable != LUA_REFNIL), @"ERROR: LuaSkin::pushLuaRef was passed a NOREF/REFNIL refTable", nil);
    NSAssert((ref != LUA_NOREF && ref != LUA_REFNIL), @"ERROR: LuaSkin::pushLuaRef was passed a NOREF/REFNIL ref", nil);

    int type = LUA_TNONE;

    if (refTable == LUA_REGISTRYINDEX) {
        type = lua_rawgeti(self.L, LUA_REGISTRYINDEX, ref);
        return type;
    }

    // Ensure our Lua stack is large enough for the number of items being pushed
    [self growStack:2 withMessage:"pushLuaRef"];

    // Push refTable onto the stack
    lua_rawgeti(self.L, LUA_REGISTRYINDEX, refTable);

    // Push ref onto the stack
    type = lua_rawgeti(self.L, -1, ref);

    // Remove refTable from the stack
    lua_remove(self.L, -2);

    return type;
}

- (BOOL)checkRefs:(int)firstRef, ... {
    BOOL result = YES;
    int ref = firstRef;

    va_list args;
    va_start(args, firstRef);

    while (true) {
        if (ref == LS_RBREAK) {
            break;
        }
        if (ref == LUA_REFNIL || ref == LUA_NOREF) {
            result = NO;
            break;
        }
        ref = va_arg(args, int);
    }

    return result;
}

- (void)checkArgs:(int)firstArg, ... {
    int idx = 1;
    int numArgs = lua_gettop(self.L);
    int spec = firstArg;
    int lsType = -1;

    va_list args;
    va_start(args, firstArg);

    // Ensure our Lua stack is large enough for the number of items being pushed
    [self growStack:2 withMessage:"checkArgs"];

    while (true) {
        if (spec & LS_TBREAK) {
            idx--;
            break;
        }

        int luaType = lua_type(self.L, idx);
        char *userdataTag;

        // If LS_TANY is set, we don't care what the type is, just that there was a type.
        if (spec & LS_TANY && luaType != LUA_TNONE)
            goto nextarg;

        switch (luaType) {
            case LUA_TNONE:
                if (spec & LS_TOPTIONAL) {
                    idx--;
                    goto nextarg;
                }
//                 lsType = LS_TNONE;
//                // FIXME: should there be a break here? If not, document why not
//
// I think the reason is this:
//
// if it was none because of an optional argument, we've already jumped out of this.  Otherwise,
// this really should generate a missing argument error; since Lua's error routines indicate nil
// when an expected argument isn't specified, fall through to LUA_TNIL...
            case LUA_TNIL:
                lsType = LS_TNIL;
                break;
            case LUA_TBOOLEAN:
                lsType = LS_TBOOLEAN;
                break;
            case LUA_TNUMBER:
                lsType = LS_TNUMBER;

                if ((spec & lsType) && (spec & LS_TINTEGER)) {
                    int isInteger ;
                    lua_tointegerx(self.L, idx, &isInteger) ;
                    if (!isInteger) {
                        luaL_error(self.L, "ERROR: number must be an integer for argument %d", idx) ;
                    }
                }

                break;
            case LUA_TSTRING:
                lsType = LS_TSTRING;
                break;
            case LUA_TFUNCTION:
                lsType = LS_TFUNCTION;
                break;
            case LUA_TTABLE:
                if (spec & LS_TTYPEDTABLE) {
                    lsType = LS_TTYPEDTABLE;
                    char *expectedTableTag = va_arg(args, char*);
                    if (!expectedTableTag) {
                        luaL_error(self.L, "ERROR: unable to get expected LuaSkin table type for argument %d", idx) ;
                        return; // This is useless since luaL_error() never returns, but this makes clang's analyser happier
                    }

                    const char *actualTableTag   = NULL ;
                    if (lua_getfield(self.L, idx, "__luaSkinType") == LUA_TSTRING) {
                        actualTableTag = lua_tostring(self.L, -1) ;
                    }
                    lua_pop(self.L, 1) ;
                    if (!actualTableTag || !(strcmp(actualTableTag, expectedTableTag) == 0)) {
                        luaL_error(self.L, "ERROR: incorrect LuaSkin typed table for argument %d (expected %s)", idx, expectedTableTag) ;
                    }
                } else if (spec & LS_TFUNCTION) {
                // they want a function, so let's see if this table can mimic a function
                    if (luaL_getmetafield(self.L, idx, "__call") != LUA_TNIL) {
                        lua_pop(self.L, 1) ;
                        lsType = LS_TFUNCTION ;
                    } else {
                // no, so allow normal error handling to catch this
                        lsType = LS_TTABLE ;
                    }
                } else {
                    lsType = LS_TTABLE;
                }
                break;
            case LUA_TUSERDATA:
                lsType = LS_TUSERDATA;

                if (spec & LS_TWRAPPEDOBJECT) {
                    if (!luaL_testudata(self.L, idx, LuaSkin_UD_TAG)) {
                        luaL_error(self.L, "ERROR: incorrect userdata type for argument %d (expected %s)", idx, LuaSkin_UD_TAG);
                    }
                } else {
                    // We have to duplicate this check here, because if the user wasn't supposed to pass userdata, we won't have a valid userdataTag value available
                    if (!(spec & lsType)) {
                        luaL_error(self.L, "ERROR:  incorrect type '%s' for argument %d (expected %s)", luaL_typename(self.L, idx), idx, specMaskToString(spec).UTF8String);
                    }

                    userdataTag = va_arg(args, char*);
                    if (!userdataTag || strlen(userdataTag) == 0 || !luaL_testudata(self.L, idx, userdataTag)) {
                        luaL_error(self.L, "ERROR: incorrect userdata type for argument %d (expected %s)", idx, userdataTag);
                    }
                }
                break;

            default:
                luaL_error(self.L, "ERROR: unknown type '%s' for argument %d", luaL_typename(self.L, idx), idx);
                break;
        }

        if (!(spec & LS_TANY) && !(spec & lsType) && !(spec & LS_TWRAPPEDOBJECT)) {
            luaL_error(self.L, "ERROR: incorrect type '%s' for argument %d (expected %s)", luaL_typename(self.L, idx), idx, specMaskToString(spec).UTF8String);
        }
nextarg:
        spec = va_arg(args, int);
        idx++;
    }
    va_end(args);

    if (!(spec & LS_TVARARG)) {
        if (idx != numArgs) {
            luaL_error(self.L, "ERROR: incorrect number of arguments. Expected %d, got %d", idx, numArgs);
        }
    }
}

- (int)luaTypeAtIndex:(int)idx {
    // Ensure our Lua stack is large enough for the number of items being pushed
    [self growStack:1 withMessage:"luaTypeAtIndex"];

    int foundType = lua_type(self.L, idx) ;
    if (foundType == LUA_TTABLE) {
        if (luaL_getmetafield(self.L, idx, "__call") != LUA_TNIL) {
            lua_pop(self.L, 1) ;
            foundType = LUA_TFUNCTION ;
        }
    }
    return foundType ;
}

- (BOOL)luaRetain:(int)refTable forNSObject:(id)object {
    if (![self canPushNSObject:object]) return NO ;
    if (!self.retainedObjectsRefTableMappings[@(refTable)])
            self.retainedObjectsRefTableMappings[@(refTable)] = [[NSMutableDictionary alloc] init] ;
    NSMutableDictionary *holding = self.retainedObjectsRefTableMappings[@(refTable)] ;
    [self pushNSObject:object] ;
    int newRef = [self luaRef:refTable] ;
    holding[@(newRef)] = object ;
    return YES ;
}

- (void)luaRelease:(int)refTable forNSObject:(id)object {
    if (![self canPushNSObject:object]) return ;
    if (!self.retainedObjectsRefTableMappings[@(refTable)]) return ;
    NSMutableDictionary *holding = self.retainedObjectsRefTableMappings[@(refTable)] ;
    NSArray             *refs    = [holding allKeysForObject:object] ;
    if (refs.count > 0) {
        NSNumber *refN = refs.firstObject ;
        [self luaUnref:refTable ref:refN.intValue] ;
        holding[refN] = nil ;
    }
}

- (int)luaRef:(int)refTable forNSObject:(id)object {
    if (![self canPushNSObject:object]) return LUA_NOREF ;
    [self pushNSObject:object] ;
    return [self luaRef:refTable] ;
}

#pragma mark - Conversion from NSObjects into Lua objects

- (int)pushNSObject:(id)obj { return [self pushNSObject:obj withOptions:LS_NSNone] ; }

- (int)pushNSObject:(id)obj withOptions:(NSUInteger)options {
    NSMutableDictionary *alreadySeen = [[NSMutableDictionary alloc] init] ;

    int results = [self pushNSObject:obj withOptions:options alreadySeenObjects:alreadySeen];

    for (id entry in alreadySeen) {
        luaL_unref(self.L, LUA_REGISTRYINDEX, [alreadySeen[entry] intValue]) ;
    }
    return results ;
}

- (BOOL)registerPushNSHelper:(pushNSHelperFunction)helperFN forClass:(const char *)cClassName {
    BOOL allGood = NO ;

    NSString *className = nil;
    @try {
        className = @(cClassName);
    } @catch (NSException __unused *exception) {
        className = nil;
    }

    if (className && helperFN) {
        if (self.registeredNSHelperFunctions[className]) {
            [self logAtLevel:LS_LOG_WARN
                 withMessage:[NSString stringWithFormat:@"registerPushNSHelper:forClass:%s already defined at %@",
                                                        cClassName,
                                                        self.registeredNSHelperLocations[className]]] ;
        } else {
            NSString *locationString = getCallerFileName() ;
            if (locationString) {
                self.registeredNSHelperLocations[className] = locationString;
            } else {
                self.registeredNSHelperLocations[className] = @"** unable to determine source file **" ;
            }
            self.registeredNSHelperFunctions[className] = [NSValue valueWithPointer:(void *)helperFN];
            allGood = YES ;
        }
    } else {
        [self logAtLevel:LS_LOG_WARN
             withMessage:@"registerPushNSHelper:forClass: requires both helperFN and className"] ;
    }
    return allGood ;
}

- (int)pushNSRect:(NSRect)theRect {
    // Ensure our Lua stack is large enough for the number of items being pushed
    [self growStack:2 withMessage:"pushNSRect"];

    lua_newtable(self.L) ;
    lua_pushnumber(self.L, theRect.origin.x) ; lua_setfield(self.L, -2, "x") ;
    lua_pushnumber(self.L, theRect.origin.y) ; lua_setfield(self.L, -2, "y") ;
    lua_pushnumber(self.L, theRect.size.width) ; lua_setfield(self.L, -2, "w") ;
    lua_pushnumber(self.L, theRect.size.height) ; lua_setfield(self.L, -2, "h") ;
    lua_pushstring(self.L, "NSRect") ; lua_setfield(self.L, -2, "__luaSkinType") ;
    return 1;
}

- (int)pushNSPoint:(NSPoint)thePoint {
    // Ensure our Lua stack is large enough for the number of items being pushed
    [self growStack:2 withMessage:"pushNSPoint"];

    lua_newtable(self.L) ;
    lua_pushnumber(self.L, thePoint.x) ; lua_setfield(self.L, -2, "x") ;
    lua_pushnumber(self.L, thePoint.y) ; lua_setfield(self.L, -2, "y") ;
    lua_pushstring(self.L, "NSPoint") ; lua_setfield(self.L, -2, "__luaSkinType") ;
    return 1;
}

- (int)pushNSSize:(NSSize)theSize {
    // Ensure our Lua stack is large enough for the number of items being pushed
    [self growStack:2 withMessage:"pushNSSize"];

    lua_newtable(self.L) ;
    lua_pushnumber(self.L, theSize.width) ; lua_setfield(self.L, -2, "w") ;
    lua_pushnumber(self.L, theSize.height) ; lua_setfield(self.L, -2, "h") ;
    lua_pushstring(self.L, "NSSize") ; lua_setfield(self.L, -2, "__luaSkinType") ;
    return 1;
}

- (BOOL)canPushNSObject:(id)obj {
    if (obj) {
        for (id key in self.registeredNSHelperFunctions) {
            if ([obj isKindOfClass: NSClassFromString(key)]) return YES ;
        }
    }
    return NO ;
}

#pragma mark - Conversion from lua objects into NSObjects

- (id)toNSObjectAtIndex:(int)idx { return [self toNSObjectAtIndex:idx withOptions:LS_NSNone] ; }

- (id)toNSObjectAtIndex:(int)idx withOptions:(NSUInteger)options {
    NSMutableDictionary *alreadySeen = [[NSMutableDictionary alloc] init] ;

    // We don't need to deref the already seen objects, like we do for pushNSObject because these are
    // all NSObjectes and not referenced in the LUA_REGISTRY... ARC will take care of this for us.

    return [self toNSObjectAtIndex:idx withOptions:options alreadySeenObjects:alreadySeen] ;
}

- (id)luaObjectAtIndex:(int)idx toClass:(const char *)className {
    NSString *theClass = @(className) ;
    idx = lua_absindex(self.L, idx) ;

    for (id key in self.registeredLuaObjectHelperFunctions) {
        if ([theClass isEqualToString:key]) {
            luaObjectHelperFunction theFunc = (luaObjectHelperFunction)[self.registeredLuaObjectHelperFunctions[key] pointerValue] ;
            return theFunc(self.L, idx) ;
        }
    }
    return nil ;
}

- (BOOL)registerLuaObjectHelper:(luaObjectHelperFunction)helperFN forClass:(const char *)cClassName {
    BOOL allGood = NO ;

    NSString *className = nil;
    @try {
        className = @(cClassName);
    } @catch (NSException __unused *exception) {
        className = nil;
    }

    if (className && helperFN) {
        if (self.registeredLuaObjectHelperFunctions[className]) {
            [self logAtLevel:LS_LOG_WARN
                 withMessage:[NSString stringWithFormat:@"registerLuaObjectHelper:forClass:%s already defined at %@",
                                                        cClassName,
                                                        self.registeredLuaObjectHelperFunctions[className]]] ;
        } else {
            NSString *locationString = getCallerFileName() ;
            if (locationString) {
                self.registeredLuaObjectHelperLocations[className] = locationString;
            } else {
                self.registeredLuaObjectHelperLocations[className] = @"** unable to determine source file **" ;
            }
            self.registeredLuaObjectHelperFunctions[className] = [NSValue valueWithPointer:(void *)helperFN];
            allGood = YES ;
        }
    } else {
        [self logAtLevel:LS_LOG_WARN
             withMessage:@"registerLuaObjectHelper:forClass: requires both helperFN and className"] ;
    }
    return allGood ;
}

- (BOOL)registerLuaObjectHelper:(luaObjectHelperFunction)helperFN forClass:(const char *)className withUserdataMapping:(const char *)cUserdataTag {
    BOOL allGood = [self registerLuaObjectHelper:helperFN forClass:className];
    NSString *userdataTag = @(cUserdataTag);

    if (allGood)
        self.registeredLuaObjectHelperUserdataMappings[userdataTag] = @(className);
    return allGood ;
}

- (BOOL)registerLuaObjectHelper:(luaObjectHelperFunction)helperFN forClass:(const char *)className withUserdataMapping:(const char *)cUserdataTag andTableMapping:(const char *)cTableTag {
    BOOL allGood = [self registerLuaObjectHelper:helperFN forClass:className];
    NSString *userdataTag = @(cUserdataTag);
    NSString *tableTag = @(cTableTag);

    if (allGood) {
        self.registeredLuaObjectHelperUserdataMappings[userdataTag] = @(className);
        self.registeredLuaObjectHelperTableMappings[tableTag] = @(className);
    }
    return allGood ;
}

- (BOOL)registerLuaObjectHelper:(luaObjectHelperFunction)helperFN forClass:(const char *)className withTableMapping:(const char *)cTableTag {
    BOOL allGood = [self registerLuaObjectHelper:helperFN forClass:className];
    NSString *tableTag = @(cTableTag);

    if (allGood)
        self.registeredLuaObjectHelperTableMappings[tableTag] = @(className);
    return allGood ;
}

- (NSRect)tableToRectAtIndex:(int)idx {
    // Ensure our Lua stack is large enough for the number of items being pushed
    [self growStack:4 withMessage:"tableToRectAtIndex"];

    idx = lua_absindex(self.L, idx) ;
    if (lua_type(self.L, idx) == LUA_TTABLE) {
        CGFloat x = (lua_getfield(self.L, idx, "x") == LUA_TNUMBER) ? lua_tonumber(self.L, -1) : 0.0 ;
        CGFloat y = (lua_getfield(self.L, idx, "y") == LUA_TNUMBER) ? lua_tonumber(self.L, -1) : 0.0 ;
        CGFloat w = (lua_getfield(self.L, idx, "w") == LUA_TNUMBER) ? lua_tonumber(self.L, -1) : 0.0 ;
        CGFloat h = (lua_getfield(self.L, idx, "h") == LUA_TNUMBER) ? lua_tonumber(self.L, -1) : 0.0 ;
        lua_pop(self.L, 4);
        return  NSMakeRect(x, y, w, h) ;
    } else {
        [self logAtLevel:LS_LOG_WARN
             withMessage:[NSString stringWithFormat:@"returning NSZeroRect: can't make NSRect from %s.", lua_typename(self.L, lua_type(self.L, idx))]] ;
        return NSZeroRect ;
    }
}

- (NSPoint)tableToPointAtIndex:(int)idx {
    // Ensure our Lua stack is large enough for the number of items being pushed
    [self growStack:2 withMessage:"tableToPointAtIndex"];

    idx = lua_absindex(self.L, idx) ;
    if (lua_type(self.L, idx) == LUA_TTABLE) {
        CGFloat x = (lua_getfield(self.L, idx, "x") == LUA_TNUMBER) ? lua_tonumber(self.L, -1) : 0.0 ;
        CGFloat y = (lua_getfield(self.L, idx, "y") == LUA_TNUMBER) ? lua_tonumber(self.L, -1) : 0.0 ;
        lua_pop(self.L, 2);
        return NSMakePoint(x, y);
    } else {
        [self logAtLevel:LS_LOG_WARN
             withMessage:[NSString stringWithFormat:@"returning NSZeroPoint: can't make NSPoint from %s.", lua_typename(self.L, lua_type(self.L, idx))]] ;
        return NSZeroPoint ;
    }
}

- (NSSize)tableToSizeAtIndex:(int)idx {
    // Ensure our Lua stack is large enough for the number of items being pushed
    [self growStack:2 withMessage:"tableToSizeAtIndex"];

    idx = lua_absindex(self.L, idx) ;
    if (lua_type(self.L, idx) == LUA_TTABLE) {
        CGFloat w = (lua_getfield(self.L, idx, "w") == LUA_TNUMBER) ? lua_tonumber(self.L, -1) : 0.0 ;
        CGFloat h = (lua_getfield(self.L, idx, "h") == LUA_TNUMBER) ? lua_tonumber(self.L, -1) : 0.0 ;
        lua_pop(self.L, 2);
        return NSMakeSize(w, h);
    } else {
        [self logAtLevel:LS_LOG_WARN
             withMessage:[NSString stringWithFormat:@"returning NSZeroSize: can't make NSSize from %s.", lua_typename(self.L, lua_type(self.L, idx))]] ;
        return NSZeroSize ;
    }
}

#pragma mark - Support Functions

// maxn   returns the largest integer key in the table
- (lua_Integer)maxNatIndex:(int)idx {
    // Ensure our Lua stack is large enough for the number of items being pushed
    [self growStack:3 withMessage:"maxNatIndex"];

    idx = lua_absindex(self.L, idx) ;
    lua_Integer max = 0;
    if (lua_type(self.L, idx) == LUA_TTABLE) {
        lua_pushnil(self.L);  /* first key */
        while (lua_next(self.L, idx)) {
            lua_pop(self.L, 1);  /* remove value */
            if (lua_type(self.L, -1) == LUA_TNUMBER && lua_isinteger(self.L, -1)) {
                lua_Integer v = lua_tointeger(self.L, -1);
                if (v > max) max = v;
            }
        }
    } else {
        [self logAtLevel:LS_LOG_ERROR
             withMessage:[NSString stringWithFormat:@"table expected (found %s)", lua_typename(self.L, lua_type(self.L, idx))]] ;
    }
    return max ;
}

// countn returns the number of items of any key type in the table
- (lua_Integer)countNatIndex:(int)idx {
    // Ensure our Lua stack is large enough for the number of items being pushed
    [self growStack:3 withMessage:"countNatIndex"];

    idx = lua_absindex(self.L, idx) ;
    lua_Integer max = 0;
    if (lua_type(self.L, idx) == LUA_TTABLE) {
        lua_pushnil(self.L);  /* first key */
        while (lua_next(self.L, idx)) {
          lua_pop(self.L, 1);  /* remove value */
          max++ ;
        }
    } else {
        [self logAtLevel:LS_LOG_ERROR
             withMessage:[NSString stringWithFormat:@"table expected (found %s)", lua_typename(self.L, lua_type(self.L, idx))]] ;
    }
    return max ;
}

- (BOOL)isValidUTF8AtIndex:(int)idx {
    idx = lua_absindex(self.L, idx) ;
    if (lua_type(self.L, idx) != LUA_TSTRING && lua_type(self.L, idx) != LUA_TNUMBER) return NO ;

    size_t len ;
    unsigned char *str = (unsigned char *)lua_tolstring(self.L, idx, &len) ;

    size_t i = 0;

    while (i < len) {
        if (str[i] <= 0x7F) { /* 00..7F */
            i += 1;
        } else if (str[i] >= 0xC2 && str[i] <= 0xDF) { /* C2..DF 80..BF */
            if (i + 1 < len) { /* Expect a 2nd byte */
                if (str[i + 1] < 0x80 || str[i + 1] > 0xBF) return NO;
            } else
                return NO;
            i += 2;
        } else if (str[i] == 0xE0) { /* E0 A0..BF 80..BF */
            if (i + 2 < len) { /* Expect a 2nd and 3rd byte */
                if (str[i + 1] < 0xA0 || str[i + 1] > 0xBF) return NO;
                if (str[i + 2] < 0x80 || str[i + 2] > 0xBF) return NO;
            } else
                return NO;
            i += 3;
        } else if (str[i] >= 0xE1 && str[i] <= 0xEC) { /* E1..EC 80..BF 80..BF */
            if (i + 2 < len) { /* Expect a 2nd and 3rd byte */
                if (str[i + 1] < 0x80 || str[i + 1] > 0xBF) return NO;
                if (str[i + 2] < 0x80 || str[i + 2] > 0xBF) return NO;
            } else
                return NO;
            i += 3;
        } else if (str[i] == 0xED) { /* ED 80..9F 80..BF */
            if (i + 2 < len) { /* Expect a 2nd and 3rd byte */
                if (str[i + 1] < 0x80 || str[i + 1] > 0x9F) return NO;
                if (str[i + 2] < 0x80 || str[i + 2] > 0xBF) return NO;
            } else
                return NO;
            i += 3;
        } else if (str[i] >= 0xEE && str[i] <= 0xEF) { /* EE..EF 80..BF 80..BF */
            if (i + 2 < len) { /* Expect a 2nd and 3rd byte */
                if (str[i + 1] < 0x80 || str[i + 1] > 0xBF) return NO;
                if (str[i + 2] < 0x80 || str[i + 2] > 0xBF) return NO;
            } else
                return NO;
            i += 3;
        } else if (str[i] == 0xF0) { /* F0 90..BF 80..BF 80..BF */
            if (i + 3 < len) { /* Expect a 2nd, 3rd 3th byte */
                if (str[i + 1] < 0x90 || str[i + 1] > 0xBF) return NO;
                if (str[i + 2] < 0x80 || str[i + 2] > 0xBF) return NO;
                if (str[i + 3] < 0x80 || str[i + 3] > 0xBF) return NO;
            } else
                return NO;
            i += 4;
        } else if (str[i] >= 0xF1 && str[i] <= 0xF3) { /* F1..F3 80..BF 80..BF 80..BF */
            if (i + 3 < len) { /* Expect a 2nd, 3rd 3th byte */
                if (str[i + 1] < 0x80 || str[i + 1] > 0xBF) return NO;
                if (str[i + 2] < 0x80 || str[i + 2] > 0xBF) return NO;
                if (str[i + 3] < 0x80 || str[i + 3] > 0xBF) return NO;
            } else
                return NO;
            i += 4;
        } else if (str[i] == 0xF4) { /* F4 80..8F 80..BF 80..BF */
            if (i + 3 < len) { /* Expect a 2nd, 3rd 3th byte */
                if (str[i + 1] < 0x80 || str[i + 1] > 0x8F) return NO;
                if (str[i + 2] < 0x80 || str[i + 2] > 0xBF) return NO;
                if (str[i + 3] < 0x80 || str[i + 3] > 0xBF) return NO;
            } else
                return NO;
            i += 4;
        } else
            return NO;
    }
    return YES;
}

- (NSString *)getValidUTF8AtIndex:(int)idx {
    idx = lua_absindex(self.L, idx) ;
    size_t sourceLength ;
    unsigned char *src  = (unsigned char *)luaL_tolstring(self.L, idx, &sourceLength) ;
    NSMutableData *dest = [[NSMutableData alloc] init] ;

    unsigned char nullChar[]    = { 0xE2, 0x88, 0x85 } ;
    unsigned char invalidChar[] = { 0xEF, 0xBF, 0xBD } ;

    size_t pos = 0 ;
    while (pos < sourceLength) {
        if (src[pos] > 0 && src[pos] <= 127) {
            [dest appendBytes:(void *)(src + pos) length:1] ; pos++ ;
        } else if ((src[pos] >= 194 && src[pos] <= 223) && (src[pos+1] >= 128 && src[pos+1] <= 191)) {
            [dest appendBytes:(void *)(src + pos) length:2] ; pos = pos + 2 ;
        } else if ((src[pos] == 224 && (src[pos+1] >= 160 && src[pos+1] <= 191) && (src[pos+2] >= 128 && src[pos+2] <= 191)) ||
                   ((src[pos] >= 225 && src[pos] <= 236) && (src[pos+1] >= 128 && src[pos+1] <= 191) && (src[pos+2] >= 128 && src[pos+2] <= 191)) ||
                   (src[pos] == 237 && (src[pos+1] >= 128 && src[pos+1] <= 159) && (src[pos+2] >= 128 && src[pos+2] <= 191)) ||
                   ((src[pos] >= 238 && src[pos] <= 239) && (src[pos+1] >= 128 && src[pos+1] <= 191) && (src[pos+2] >= 128 && src[pos+2] <= 191))) {
            [dest appendBytes:(void *)(src + pos) length:3] ; pos = pos + 3 ;
        } else if ((src[pos] == 240 && (src[pos+1] >= 144 && src[pos+1] <= 191) && (src[pos+2] >= 128 && src[pos+2] <= 191) && (src[pos+3] >= 128 && src[pos+3] <= 191)) ||
                   ((src[pos] >= 241 && src[pos] <= 243) && (src[pos+1] >= 128 && src[pos+1] <= 191) && (src[pos+2] >= 128 && src[pos+2] <= 191) && (src[pos+3] >= 128 && src[pos+3] <= 191)) ||
                   (src[pos] == 244 && (src[pos+1] >= 128 && src[pos+1] <= 143) && (src[pos+2] >= 128 && src[pos+2] <= 191) && (src[pos+3] >= 128 && src[pos+3] <= 191))) {
            [dest appendBytes:(void *)(src + pos) length:4] ; pos = pos + 4 ;
        } else {
            if (src[pos] == 0)
                [dest appendBytes:(void *)nullChar length:3] ;
            else
                [dest appendBytes:(void *)invalidChar length:3] ;
            pos = pos + 1 ;
        }
    }

    // we're done with src, so its safe to pop the stack of luaL_tolstring's value
    lua_pop(self.L, 1) ;

    return [[NSString alloc] initWithData:dest encoding:NSUTF8StringEncoding] ;
}

- (BOOL)requireModule:(const char *)moduleName {
    // Ensure our Lua stack is large enough for the number of items being pushed
    [self growStack:2 withMessage:"requireModule"];

    lua_getglobal(self.L, "require"); lua_pushstring(self.L, moduleName) ;
    return [self protectedCallAndTraceback:1 nresults:1] ;
}

- (void)growStack:(int)slots withMessage:(const char *)message {
#if 0
    NSLog(@"growStack: %03d:%s", slots, message);
#endif
    luaL_checkstack(self.L, slots, message);
}

#pragma mark - conversionSupport extensions to LuaSkin class

- (int)pushNSObject:(id)obj withOptions:(NSUInteger)options alreadySeenObjects:(NSMutableDictionary *)alreadySeen {
    // Ensure our Lua stack is large enough for the number of items being pushed
    [self growStack:2 withMessage:"pushNSObject"];

    if (obj) {
// NOTE: We catch self-referential loops, do we also need a recursive depth?  Will crash at depth of 512...
        if (alreadySeen[obj]) {
            lua_rawgeti(self.L, LUA_REGISTRYINDEX, [alreadySeen[obj] intValue]) ;
            return 1 ;
        }

        // check for registered helpers

        for (id key in self.registeredNSHelperFunctions) {
            if ([obj isKindOfClass: NSClassFromString(key)]) {
                pushNSHelperFunction theFunc = (pushNSHelperFunction)[self.registeredNSHelperFunctions[key] pointerValue] ;
                int resultAnswer = theFunc(self.L, obj) ;
                if (resultAnswer > -1) return resultAnswer ;
            }
        }

        // Check for built-in classes

        if ([obj isKindOfClass:[NSNull class]]) {
            lua_pushnil(self.L) ;
        } else if ([obj isKindOfClass:[NSNumber class]]) {
            [self pushNSNumber:obj withOptions:options] ;
// Note, the NSValue check must come *after* the NSNumber check, as NSNumber is a sub-class of NSValue
        } else if ([obj isKindOfClass:[NSValue class]]) {
            [self pushNSValue:obj withOptions:options] ;
        } else if ([obj isKindOfClass:[NSString class]]) {
                size_t size = [(NSString *)obj lengthOfBytesUsingEncoding:NSUTF8StringEncoding] ;
                lua_pushlstring(self.L, [(NSString *)obj UTF8String], size) ;
        } else if ([obj isKindOfClass:[NSData class]]) {
            lua_pushlstring(self.L, [(NSData *)obj bytes], [(NSData *)obj length]) ;
        } else if ([obj isKindOfClass:[NSDate class]]) {
            lua_pushinteger(self.L, lround([(NSDate *)obj timeIntervalSince1970])) ;
        } else if ([obj isKindOfClass:[NSArray class]]) {
            [self pushNSArray:obj withOptions:options alreadySeenObjects:alreadySeen] ;
        } else if ([obj isKindOfClass:[NSOrderedSet class]]) {
            [self pushNSArray:[obj array] withOptions:options alreadySeenObjects:alreadySeen] ;
        } else if ([obj isKindOfClass:[NSSet class]]) {
            [self pushNSSet:obj withOptions:options alreadySeenObjects:alreadySeen] ;
        } else if ([obj isKindOfClass:[NSDictionary class]]) {
            [self pushNSDictionary:obj withOptions:options alreadySeenObjects:alreadySeen] ;
        } else if ([obj isKindOfClass:[NSURL class]]) {
// normally I'd make a class a helper registered as part of a module; however, NSURL is common enough
// and 99% of the time we just want it stringified... by putting it in here, if someone needs it to do
// more later, they can register a helper to catch the object before it reaches here.
            lua_pushstring(self.L, [[obj absoluteString] UTF8String]) ;
        } else {
            if ((options & LS_NSDescribeUnknownTypes) == LS_NSDescribeUnknownTypes) {
                [self logVerbose:[NSString stringWithFormat:@"unrecognized type %@; converting to '%@'", NSStringFromClass([obj class]), [obj debugDescription]]] ;
                lua_pushstring(self.L, [[NSString stringWithFormat:@"%@", [obj debugDescription]] UTF8String]) ;
            } else if ((options & LS_NSIgnoreUnknownTypes) == LS_NSIgnoreUnknownTypes) {
                [self logVerbose:[NSString stringWithFormat:@"unrecognized type %@; ignoring", NSStringFromClass([obj class])]] ;
                return 0 ;
            } else {
                [self logDebug:[NSString stringWithFormat:@"unrecognized type %@; returning nil", NSStringFromClass([obj class])]] ;
                lua_pushnil(self.L) ;
            }
        }
    } else {
        lua_pushnil(self.L) ;
    }
    return 1 ;
}

- (int)pushNSNumber:(id)obj withOptions:(NSUInteger)options {
    NSNumber    *number = obj ;

    // Ensure our Lua stack is large enough for the number of items being pushed
    [self growStack:2 withMessage:"pushNSNumber"];

    if (number == (id)kCFBooleanTrue)
        lua_pushboolean(self.L, YES);
    else if (number == (id)kCFBooleanFalse)
        lua_pushboolean(self.L, NO);
    else {
        switch([number objCType][0]) {
            case 'c': lua_pushinteger(self.L, [number charValue]) ; break ;
            case 'C': lua_pushinteger(self.L, [number unsignedCharValue]) ; break ;

            case 'i': lua_pushinteger(self.L, [number intValue]) ; break ;
            case 'I': lua_pushinteger(self.L, [number unsignedIntValue]) ; break ;

            case 's': lua_pushinteger(self.L, [number shortValue]) ; break ;
            case 'S': lua_pushinteger(self.L, [number unsignedShortValue]) ; break ;

            case 'l': lua_pushinteger(self.L, [number longValue]) ; break ;
            case 'L': lua_pushinteger(self.L, (long long)[number unsignedLongValue]) ; break ;

            case 'q': lua_pushinteger(self.L, [number longLongValue]) ; break ;

            // Lua only does signed long long, not unsigned, so we have two options
            case 'Q': if ((options & LS_NSUnsignedLongLongPreserveBits) == LS_NSUnsignedLongLongPreserveBits) {
                          lua_pushinteger(self.L, (long long)[number unsignedLongLongValue]) ;
                      } else {
                          if ([number unsignedLongLongValue] < 0x8000000000000000)
                              lua_pushinteger(self.L, (long long)[number unsignedLongLongValue]) ;
                          else
                              lua_pushnumber(self.L, [number unsignedLongLongValue]) ;
                      }
                      break ;

            case 'f': lua_pushnumber(self.L,  (lua_Number)[number floatValue]) ; break ;
            case 'd': lua_pushnumber(self.L,  [number doubleValue]) ; break ;

            default:
                [self logDebug:[NSString stringWithFormat:@"unrecognized numerical type '%s' for '%@'", [number objCType], number]] ;
                lua_pushnumber(self.L, [number doubleValue]) ;
                break ;
        }
    }
    return 1 ;
}

// Note, options is currently unused in this category method, but it's included here in case a
// reason for an NSValue related option comes up
- (int)pushNSValue:(id)obj withOptions:(__unused NSUInteger)options {
    NSValue    *value    = obj;
    const char *objCType = [value objCType];

    // @encode is a compiler directive that can give different results depending upon the
    // architecture, so lets compare apples to apples:
    static dispatch_once_t onceToken;
    static const char *pointEncoding ;
    static const char *sizeEncoding ;
    static const char *rectEncoding ;
    static const char *rangeEncoding ;
    dispatch_once(&onceToken, ^{
        pointEncoding = [[NSValue valueWithPoint:NSZeroPoint] objCType] ;
        sizeEncoding  = [[NSValue valueWithSize:NSZeroSize] objCType] ;
        rectEncoding  = [[NSValue valueWithRect:NSZeroRect] objCType] ;
        rangeEncoding = [[NSValue valueWithRange:NSMakeRange(0,1)] objCType] ;
    });

    // Ensure our Lua stack is large enough for the number of items being pushed
    [self growStack:3 withMessage:"pushNSValue"];

    if (strcmp(objCType, pointEncoding)==0) {
        [self pushNSPoint:[value pointValue]] ;
    } else if (strcmp(objCType, sizeEncoding)==0) {
        [self  pushNSSize:[value sizeValue]] ;
    } else if (strcmp(objCType, rectEncoding)==0) {
        [self  pushNSRect:[value rectValue]] ;
    } else if (strcmp(objCType, rangeEncoding)==0) {
        NSRange holder = [value rangeValue] ;
        lua_newtable(self.L) ;
        lua_pushinteger(self.L, (lua_Integer)holder.location) ; lua_setfield(self.L, -2, "location") ;
        lua_pushinteger(self.L, (lua_Integer)holder.length) ;   lua_setfield(self.L, -2, "length") ;
        lua_pushstring(self.L, "NSRange") ; lua_setfield(self.L, -2, "__luaSkinType") ;
    } else {
        NSUInteger actualSize, alignedSize ;
        NSGetSizeAndAlignment(objCType, &actualSize, &alignedSize) ;

        lua_newtable(self.L) ;
        lua_pushstring(self.L, "NSValue") ; lua_setfield(self.L, -2, "__luaSkinType") ;
        lua_pushstring(self.L, objCType) ;                  lua_setfield(self.L, -2, "objCType") ;
        lua_pushinteger(self.L, (lua_Integer)actualSize) ;  lua_setfield(self.L, -2, "actualSize") ;
        lua_pushinteger(self.L, (lua_Integer)alignedSize) ; lua_setfield(self.L, -2, "alignedSize") ;

        void* ptr = malloc(actualSize) ;
        [value getValue:ptr] ;
        [self pushNSObject:[NSData dataWithBytes:ptr length:actualSize]] ;
        lua_setfield(self.L, -2, "data") ;
        free(ptr) ;
    }
    return 1;
}

- (int)pushNSArray:(id)obj withOptions:(NSUInteger)options alreadySeenObjects:(NSMutableDictionary *)alreadySeen {
    if ((options & LS_WithObjectWrapper) == LS_WithObjectWrapper) {
        void** valuePtr = lua_newuserdata(self.L, sizeof(NSObject *)) ;
        *valuePtr = (__bridge_retained void *)obj ;
        luaL_getmetatable(self.L, LuaSkin_UD_TAG) ;
        lua_setmetatable(self.L, -2) ;

        lua_newtable(self.L) ;
        lua_pushboolean(self.L, ((options & LS_OW_ReadWrite) == LS_OW_ReadWrite)) ;
        lua_setfield(self.L, -2, "mutable") ;
        lua_pushboolean(self.L, ((options & LS_OW_WithArrayConversion) == LS_OW_WithArrayConversion)) ;
        lua_setfield(self.L, -2, "arrayAutoConversion") ;
        lua_setuservalue(self.L, -2) ;
        lua_pushvalue(self.L, -1) ;
        alreadySeen[obj] = @(luaL_ref(self.L, LUA_REGISTRYINDEX)) ;
    } else {
        NSArray* list = obj;

        // Ensure our Lua stack is large enough for the number of items being pushed
        [self growStack:2 withMessage:"pushNSArray"];

        lua_newtable(self.L);
        alreadySeen[obj] = @(luaL_ref(self.L, LUA_REGISTRYINDEX)) ;
        lua_rawgeti(self.L, LUA_REGISTRYINDEX, [alreadySeen[obj] intValue]) ; // put it back on the stack
        for (id item in list) {
            int results = [self pushNSObject:item withOptions:options alreadySeenObjects:alreadySeen];
    // NOTE: This isn't a true representation of the intent of LS_NSIgnoreUnknownTypes as it will actually put `nil`
    // in the indexed positions... is that a problem?  Keeps the numbering indexing simple, though
            if (results == 0) lua_pushnil(self.L) ;
            lua_rawseti(self.L, -2, luaL_len(self.L, -2) + 1) ;
        }
    }
    return 1 ;
}

- (int)pushNSSet:(id)obj withOptions:(NSUInteger)options alreadySeenObjects:(NSMutableDictionary *)alreadySeen {
    NSSet* list = obj;

    // Ensure our Lua stack is large enough for the number of items being pushed
    [self growStack:2 withMessage:"pushNSSet"];

    lua_newtable(self.L);
    alreadySeen[obj] = @(luaL_ref(self.L, LUA_REGISTRYINDEX)) ;
    lua_rawgeti(self.L, LUA_REGISTRYINDEX, [alreadySeen[obj] intValue]) ; // put it back on the stack
    for (id item in list) {
        int results = [self pushNSObject:item withOptions:options alreadySeenObjects:alreadySeen];
// NOTE: Since an NSSet is unordered anyways, we're opting for simply disregarding ignored items
        if (results > 0)
            lua_rawseti(self.L, -2, luaL_len(self.L, -2) + 1) ;
    }
    return 1 ;
}

- (int)pushNSDictionary:(id)obj withOptions:(NSUInteger)options alreadySeenObjects:(NSMutableDictionary *)alreadySeen {
    if ((options & LS_WithObjectWrapper) == LS_WithObjectWrapper) {
        void** valuePtr = lua_newuserdata(self.L, sizeof(NSObject *)) ;
        *valuePtr = (__bridge_retained void *)obj ;
        luaL_getmetatable(self.L, LuaSkin_UD_TAG) ;
        lua_setmetatable(self.L, -2) ;

        lua_newtable(self.L) ;
        lua_pushboolean(self.L, ((options & LS_OW_ReadWrite) == LS_OW_ReadWrite)) ;
        lua_setfield(self.L, -2, "mutable") ;
        lua_pushboolean(self.L, ((options & LS_OW_WithArrayConversion) == LS_OW_WithArrayConversion)) ;
        lua_setfield(self.L, -2, "arrayAutoConversion") ;
        lua_setuservalue(self.L, -2) ;
        lua_pushvalue(self.L, -1) ;
        alreadySeen[obj] = @(luaL_ref(self.L, LUA_REGISTRYINDEX)) ;
    } else {
        NSArray *keys   = [obj allKeys];
        NSArray *values = [obj allValues];

        // Ensure our Lua stack is large enough for the number of items being pushed
        [self growStack:2 withMessage:"pushNSDictionary"];

        lua_newtable(self.L);
        alreadySeen[obj] = @(luaL_ref(self.L, LUA_REGISTRYINDEX)) ;
        lua_rawgeti(self.L, LUA_REGISTRYINDEX, [alreadySeen[obj] intValue]) ; // put it back on the stack
        for (unsigned long i = 0; i < [keys count]; i++) {
            int result = [self pushNSObject:keys[i] withOptions:options alreadySeenObjects:alreadySeen];
            if (result > 0) {
                int result2 = [self pushNSObject:values[i] withOptions:options alreadySeenObjects:alreadySeen];
                if (result2 > 0) {
                    lua_settable(self.L, -3);
                } else {
                    lua_pop(self.L, 1) ; // pop the key since we won't be using it
                }
            } // else nothing was pushed on the stack, so we don't need to pop anything
        }
    }
    return 1 ;
}

- (id)toNSObjectAtIndex:(int)idx withOptions:(NSUInteger)options alreadySeenObjects:(NSMutableDictionary *)alreadySeen {
    const char *cUserdataTag = nil;
    NSString *userdataTag = nil;

    // Ensure our Lua stack is large enough for the number of items being pushed
    [self growStack:2 withMessage:"toNSObjectAtIndex"];

    idx = lua_absindex(self.L, idx) ;
    NSMutableArray *seenObject = alreadySeen[[NSValue valueWithPointer:lua_topointer(self.L, idx)]] ;
    if (seenObject) {
        if ([[seenObject lastObject] isEqualToNumber:@(NO)] && ((options & LS_NSAllowsSelfReference) != LS_NSAllowsSelfReference)) {
            [self logAtLevel:LS_LOG_WARN
                 withMessage:@"lua table cannot contain self-references"] ;
//             return [NSNull null] ;
            return nil ;
        } else {
            return [seenObject firstObject] ;
        }
    }
    switch (lua_type(self.L, idx)) {
        case LUA_TNUMBER:
            if (lua_isinteger(self.L, idx)) {
                return @(lua_tointeger(self.L, idx)) ;
            } else {
                return @(lua_tonumber(self.L, idx));
            }
        case LUA_TSTRING: {
                LS_NSConversionOptions stringOptions = options & ( LS_NSPreserveLuaStringExactly | LS_NSLuaStringAsDataOnly ) ;
                if (stringOptions == LS_NSLuaStringAsDataOnly) {
                    size_t size ;
                    unsigned char *junk = (unsigned char *)lua_tolstring(self.L, idx, &size) ;
                    return [NSData dataWithBytes:(void *)junk length:size] ;
                } else if (stringOptions == LS_NSPreserveLuaStringExactly) {
                    if ([self isValidUTF8AtIndex:idx]) {
                        size_t size ;
                        unsigned char *string = (unsigned char *)lua_tolstring(self.L, idx, &size) ;
                        return [[NSString alloc] initWithData:[NSData dataWithBytes:(void *)string length:size] encoding: NSUTF8StringEncoding] ;
                    } else {
                        size_t size ;
                        unsigned char *junk = (unsigned char *)lua_tolstring(self.L, idx, &size) ;
                        return [NSData dataWithBytes:(void *)junk length:size] ;
                    }
                } else {
                    if (stringOptions != LS_NSNone) {
                        [self logAtLevel:LS_LOG_DEBUG
                             withMessage:@"only one of LS_NSPreserveLuaStringExactly or LS_NSLuaStringAsDataOnly can be specified: using default behavior"] ;
                    }
                    return [self getValidUTF8AtIndex:idx] ;
                }
            }
        case LUA_TNIL:
            return ([alreadySeen count] > 0) ? [NSNull null] : nil ;
        case LUA_TBOOLEAN:
            return lua_toboolean(self.L, idx) ? (id)kCFBooleanTrue : (id)kCFBooleanFalse;
        case LUA_TTABLE:
            return [self tableAtIndex:idx withOptions:options alreadySeenObjects:alreadySeen] ;
        case LUA_TUSERDATA: // Note: This is specifically last, so it can fall through to the default case, for objects we can't handle automatically
//             //FIXME: This seems very unsafe to happen outside a protected call
//             if (lua_getfield(self.L, idx, "__type") == LUA_TSTRING) {
//                 userdataTag = (char *)lua_tostring(self.L, -1);
//             }
//             lua_pop(self.L, 1);

            if (luaL_testudata(self.L, idx, LuaSkin_UD_TAG)) {
                return (__bridge NSObject *)*((void**)luaL_checkudata(self.L, idx, LuaSkin_UD_TAG)) ;
            }

            lua_pushcfunction(self.L, pushUserdataType) ;
            lua_pushvalue(self.L, idx) ;
            if ((lua_pcall(self.L, 1, 1, 0) == LUA_OK) && (lua_type(self.L, -1) == LUA_TSTRING)) {
               cUserdataTag = lua_tostring(self.L, -1);
            }
            // if the call errors b/c of missing __init in userdata, the error is on the stack, otherwise our result is.
            // In either case clean up after ourself.
            lua_pop(self.L, 1) ;

            userdataTag = @(cUserdataTag);
            if (cUserdataTag) {
                NSString *classMapping = self.registeredLuaObjectHelperUserdataMappings[userdataTag];
                if (classMapping) {
                    return [self luaObjectAtIndex:idx toClass:(const char *)[classMapping UTF8String]];
                } else {
                    [self logBreadcrumb:[NSString stringWithFormat:@"unrecognized userdata type %s", cUserdataTag]] ;
                }
            }
            // we didn't handle the userdata, so fall through
        default:
            if ((options & LS_NSDescribeUnknownTypes) == LS_NSDescribeUnknownTypes) {
                NSString *answer = @(luaL_tolstring(self.L, idx, NULL));
                [self logVerbose:[NSString stringWithFormat:@"unrecognized type %s; converting to '%@'", lua_typename(self.L, lua_type(self.L, idx)), answer]] ;
                lua_pop(self.L, 1) ;
                return answer ;
            } else if ((options & LS_NSIgnoreUnknownTypes) == LS_NSIgnoreUnknownTypes) {
                [self logVerbose:[NSString stringWithFormat:@"unrecognized type %s; ignoring with %s", lua_typename(self.L, lua_type(self.L, idx)), (([alreadySeen count] > 0) ? "placeholder [NSNull null]" : "nil")]] ;
                return ([alreadySeen count] > 0) ? [NSNull null] : nil ;
            } else {
                [self logDebug:[NSString stringWithFormat:@"unrecognized type %s; returning nil", lua_typename(self.L, lua_type(self.L, idx))]] ;
                return nil ;
            }
    }
}

// Note, options is currently unused in this category method, but it's included here in case a
// reason for an NSValue related option comes up
- (id)tableAtIndex:(int)idx withLabel:(const char *)cTableTag withOptions:(__unused NSUInteger)options {
    id result ;
    NSString *tableTag = @(cTableTag);

    // Ensure our Lua stack is large enough for the number of items being pushed
    [self growStack:2 withMessage:"tableAtIndex"];

    idx = lua_absindex(self.L, idx) ;
    NSString *classMapping = self.registeredLuaObjectHelperTableMappings[tableTag];
    if ((classMapping) && self.registeredLuaObjectHelperFunctions[classMapping]) {
        luaObjectHelperFunction theFunc = (luaObjectHelperFunction)[self.registeredLuaObjectHelperFunctions[classMapping] pointerValue] ;
        result = theFunc(self.L, idx) ;
    } else { // check builtins (NSValue)
        if (strcmp(cTableTag, "NSPoint")==0) {
            result = [NSValue valueWithPoint:[self tableToPointAtIndex:idx]] ;
        } else if (strcmp(cTableTag, "NSSize")==0) {
            result = [NSValue valueWithSize:[self tableToSizeAtIndex:idx]] ;
        } else if (strcmp(cTableTag, "NSRect")==0) {
            result = [NSValue valueWithRect:[self tableToRectAtIndex:idx]] ;
        } else if (strcmp(cTableTag, "NSRange")==0) {
            NSRange holder ;
            holder.location = (lua_getfield(self.L, idx, "location") == LUA_TNUMBER) ? (NSUInteger)lua_tointeger(self.L, -1) : 0 ;
            holder.length   = (lua_getfield(self.L, idx, "length")   == LUA_TNUMBER) ? (NSUInteger)lua_tointeger(self.L, -1) : 0 ;
            lua_pop(self.L, 2) ;
            result = [NSValue valueWithRange:holder] ;
        } else if (strcmp(cTableTag, "NSValue")==0) {
            NSData   *rawData ;
            NSString *objCType ;
            if (lua_getfield(self.L, idx, "data") == LUA_TSTRING) {
                rawData = [self toNSObjectAtIndex:-1 withOptions:LS_NSLuaStringAsDataOnly] ;
            }
            if (lua_getfield(self.L, idx, "objCType") == LUA_TSTRING) {
                objCType = [self toNSObjectAtIndex:-1] ;
            }
            if (rawData && objCType) {
                NSUInteger actualSize ;
                const char *asConstChar = [objCType UTF8String] ;
                NSGetSizeAndAlignment(asConstChar, &actualSize, NULL) ;
                if (actualSize == [rawData length]) {
                    result = [NSValue value:[rawData bytes] withObjCType:asConstChar] ;
                } else {
                    [self logError:[NSString stringWithFormat:@"data size of %lu does not match objCType requirements of %lu for %s", [rawData length], actualSize, asConstChar]] ;
                }
            } else {
                [self logError:@"arbitrary NSValue object from table requires data and objCType fields"] ;
            }
            lua_pop(self.L, 2) ;
        }
    }
    return result ;
}

- (id)tableAtIndex:(int)idx withOptions:(NSUInteger)options alreadySeenObjects:(NSMutableDictionary *)alreadySeen {
    id result ;

    // Ensure our Lua stack is large enough for the number of items being pushed
    [self growStack:3 withMessage:"tableAtIndex"];

    idx = lua_absindex(self.L, idx) ;

    if ((lua_getfield(self.L, idx, "__luaSkinType") == LUA_TSTRING) && ((options & LS_NSRawTables) != LS_NSRawTables)) {
        result = [self tableAtIndex:idx withLabel:lua_tostring(self.L, -1) withOptions:options] ;
        if (!result) [self logWarn:[NSString stringWithFormat:@"Unable to create object for __luaSkinType = %s",
                                                              lua_tostring(self.L, -1)]] ;
        lua_pop(self.L, 1) ;
    } else {
        lua_pop(self.L, 1) ;
        if ([self maxNatIndex:idx] == [self countNatIndex:idx]) {
            result = (NSMutableArray *) [[NSMutableArray alloc] init] ;
        } else {
            result = (NSMutableDictionary *) [[NSMutableDictionary alloc] init] ;
        }
        alreadySeen[[NSValue valueWithPointer:lua_topointer(self.L, idx)]] = @[result, @(NO)] ;

        if ([result isKindOfClass: [NSArray class]]) {
            lua_Integer tableLength = [self countNatIndex:idx] ;
            // Ensure our Lua stack is large enough for the number of items being pushed
            [self growStack:(int)tableLength withMessage:"tableAtIndex->NSArray"];
            for (lua_Integer i = 0; i < tableLength ; i++) {
                lua_geti(self.L, idx, i + 1) ;
                id val = [self toNSObjectAtIndex:-1 withOptions:options alreadySeenObjects:alreadySeen] ;
                if (val) {
                    [result addObject:val] ;
                    lua_pop(self.L, 1) ;
                } else {
                    [self logAtLevel:LS_LOG_ERROR
                         withMessage:[NSString stringWithFormat:@"array element (%s) cannot be converted into a proper NSObject",
                                                                 luaL_tolstring(self.L, -1, NULL)]] ;
                    result = nil ;
                    lua_pop(self.L, 2) ; // luaL_tolstring result and lua_geti result
                    return nil ;
                }
            }
        } else {
            lua_pushnil(self.L);
            while (lua_next(self.L, idx) != 0) {
                id key = [self toNSObjectAtIndex:-2             withOptions:options alreadySeenObjects:alreadySeen] ;
                id val = [self toNSObjectAtIndex:lua_gettop(self.L) withOptions:options alreadySeenObjects:alreadySeen] ;
                if (key && val) {
                    [result setValue:val forKey:key];
                    lua_pop(self.L, 1);
                } else {
                    [self logAtLevel:LS_LOG_ERROR
                         withMessage:[NSString stringWithFormat:@"dictionary %@ (%s) cannot be converted into a proper NSObject",
                                                                 (key) ? @"key" : @"value",
                                                                 luaL_tolstring(self.L, (key) ? -2 : lua_gettop(self.L), NULL)]] ;
                    result = nil ;
                    lua_pop(self.L, 3) ; // luaL_tolstring result, lua_next value, and lua_next key
                    return nil ;
                }
            }
        }
    }

    if (result) alreadySeen[[NSValue valueWithPointer:lua_topointer(self.L, idx)]] = @[result, @(YES)] ;
    return result ;
}

#pragma mark - LuaSkin Log Support

- (void) logAtLevel:(int)level withMessage:(NSString *)theMessage {
    // Capture a strong reference to the weak delegate, so it remains reliable during this method
    id theDelegate = self.delegate;

    if (theDelegate &&  [theDelegate respondsToSelector:@selector(logForLuaSkinAtLevel:withMessage:)]) {
        [theDelegate logForLuaSkinAtLevel:level withMessage:theMessage] ;
    } else {
        NSLog(@"(missing delegate):log level %d: %@", level, theMessage) ;
    }
}

// shorthand
- (void)logVerbose:(NSString *)theMessage    { [self logAtLevel:LS_LOG_VERBOSE withMessage:theMessage] ; }
- (void)logDebug:(NSString *)theMessage      { [self logAtLevel:LS_LOG_DEBUG withMessage:theMessage] ; }
- (void)logInfo:(NSString *)theMessage       { [self logAtLevel:LS_LOG_INFO withMessage:theMessage] ; }
- (void)logWarn:(NSString *)theMessage       { [self logAtLevel:LS_LOG_WARN withMessage:theMessage] ; }
- (void)logError:(NSString *)theMessage      { [self logAtLevel:LS_LOG_ERROR withMessage:theMessage] ; }
- (void)logBreadcrumb:(NSString *)theMessage { [self logAtLevel:LS_LOG_BREADCRUMB withMessage:theMessage] ; }

+ (void)classLogAtLevel:(int)level withMessage:(NSString *)theMessage {
    if ([NSThread isMainThread]) {
        // the class logging methods *do* use the shared instance, so backup the state/thread in case
        // coroutines involved
        lua_State *backup = _sharedLuaSkin.L ;
        [[[self class] sharedWithState:NULL] logAtLevel:level withMessage:theMessage] ;
        _sharedLuaSkin.L = backup ;
    } else {
        dispatch_async(dispatch_get_main_queue(), ^{
            // the class logging methods *do* use the shared instance, so backup the state/thread in case
            // coroutines involved
            lua_State *backup = _sharedLuaSkin.L ;
            [[[self class] sharedWithState:NULL] logAtLevel:level
                             withMessage:[@"(secondary thread): " stringByAppendingString:theMessage]] ;
            _sharedLuaSkin.L = backup ;
        }) ;
    }
}

+ (void)logVerbose:(NSString *)theMessage    { [[self class] classLogAtLevel:LS_LOG_VERBOSE withMessage:theMessage]; }
+ (void)logDebug:(NSString *)theMessage      { [[self class] classLogAtLevel:LS_LOG_DEBUG withMessage:theMessage]; }
+ (void)logInfo:(NSString *)theMessage       { [[self class] classLogAtLevel:LS_LOG_INFO withMessage:theMessage]; }
+ (void)logWarn:(NSString *)theMessage       { [[self class] classLogAtLevel:LS_LOG_WARN withMessage:theMessage]; }
+ (void)logError:(NSString *)theMessage      { [[self class] classLogAtLevel:LS_LOG_ERROR withMessage:theMessage]; }
+ (void)logBreadcrumb:(NSString *)theMessage { [[self class] classLogAtLevel:LS_LOG_BREADCRUMB withMessage:theMessage]; }

- (NSString *)tracebackWithTag:(NSString *)theTag fromStackPos:(int)level{
    int topIndex         = lua_gettop(self.L) ;
    int absoluteIndex    = lua_absindex(self.L, topIndex) ;

    luaL_traceback(self.L, self.L, [theTag UTF8String], level) ;
    NSString *result = [NSString stringWithFormat:@"LuaSkin Debug Traceback: top index:%d, absolute:%d\n%s",
                                                  topIndex, absoluteIndex, luaL_tolstring(self.L, -1, NULL)] ;
    lua_pop(self.L, 1) ;
    return result ;
}

@end<|MERGE_RESOLUTION|>--- conflicted
+++ resolved
@@ -376,13 +376,9 @@
 
 #pragma mark - Methods for registering libraries with Lua
 
-<<<<<<< HEAD
-- (LSRefTable)registerLibrary:(const luaL_Reg *)functions metaFunctions:(const luaL_Reg *)metaFunctions {
-=======
-- (int)registerLibrary:(const char * _Nonnull)libraryName functions:(const luaL_Reg *)functions metaFunctions:(const luaL_Reg *)metaFunctions {
+- (LSRefTable)registerLibrary:(const char * _Nonnull)libraryName functions:(const luaL_Reg *)functions metaFunctions:(const luaL_Reg *)metaFunctions {
 
     NSAssert(libraryName != NULL, @"libraryName can not be NULL", nil);
->>>>>>> 0507b91c
     // Ensure we're not given a null function table
     NSAssert(functions != NULL, @"functions can not be NULL", nil);
 
@@ -443,11 +439,7 @@
 
     [self registerObject:libraryName objectFunctions:objectFunctions];
 
-<<<<<<< HEAD
-    return [self registerLibrary:functions metaFunctions:metaFunctions];
-=======
     return [self registerLibrary:libraryName functions:functions metaFunctions:metaFunctions];
->>>>>>> 0507b91c
 }
 
 - (void)registerObject:(const char *)objectName objectFunctions:(const luaL_Reg *)objectFunctions {
