--- conflicted
+++ resolved
@@ -15,15 +15,9 @@
 $(APPFILE): build $(shell find Hammerspoon -type f)
 	echo "Building CommandPost in $(CONFIGURATION) configuration"
 	rm -rf $@
-<<<<<<< HEAD
-	xcodebuild -workspace Hammerspoon.xcworkspace -scheme $(SCHEME) -configuration $(CONFIGURATION) clean build > build/$(CONFIGURATION)-build.log
+	xcodebuild -workspace Hammerspoon.xcworkspace -scheme $(SCHEME) -configuration $(CONFIGURATION) clean build | tee build/$(CONFIGURATION)-build.log | xcpretty -f `xcpretty-actions-formatter`
 	cp -R ${PRODUCT_DIR}/CommandPost.app $@
 	cp -R ${PRODUCT_DIR}/CommandPost.app.dSYM build/
-=======
-	xcodebuild -workspace Hammerspoon.xcworkspace -scheme $(SCHEME) -configuration $(CONFIGURATION) clean build | tee build/$(CONFIGURATION)-build.log | xcpretty -f `xcpretty-actions-formatter`
-	cp -R ${PRODUCT_DIR}/Hammerspoon.app $@
-	cp -R ${PRODUCT_DIR}/Hammerspoon.app.dSYM build/
->>>>>>> cb677ad4
 	cp -R ${PRODUCT_DIR}/LuaSkin.framework.dSYM build/
 
 docs: build/Hammerspoon.docset
