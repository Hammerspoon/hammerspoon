#!/usr/bin/env -S -P/usr/bin:${PATH} python3
# -*- coding: utf-8 -*-
"""Hammerspoon API Documentation Builder"""


import argparse
import json
import os
import pprint
import sqlite3
import sys
import re

DEBUG = False
FAIL_ON_WARN = True
HAS_WARNED = False

LINT_MODE = False
LINTS = []

CHUNK_FILE = 0
CHUNK_LINE = 1
CHUNK_SIGN = 2
CHUNK_TYPE = 3
CHUNK_DESC = 4
TYPE_NAMES = ["Deprecated", "Command", "Constant", "Variable", "Function",
              "Constructor", "Field", "Method"]
SECTION_NAMES = ["Parameters", "Returns", "Notes", "Examples"]
TYPE_DESC = {
    "Constant": "Useful values which cannot be changed",
    "Variable": "Configurable values",
    "Function": "API calls offered directly by the extension",
    "Method": "API calls which can only be made on an object returned by a constructor",
    "Constructor": "API calls which return an object, typically one that offers API methods",
    "Command": "External shell commands",
    "Field": "Variables which can only be accessed from an object returned by a constructor",
    "Deprecated": "API features which will be removed in an future release"
}
LINKS = [
    {"name": "Website", "url": "https://www.hammerspoon.org/"},
    {"name": "GitHub page",
     "url": "https://github.com/Hammerspoon/hammerspoon"},
    {"name": "Getting Started Guide",
     "url": "https://www.hammerspoon.org/go/"},
    {"name": "Spoon Plugin Documentation",
     "url": "https://github.com/Hammerspoon/hammerspoon/blob/master/SPOONS.md"},
    {"name": "Official Spoon repository",
     "url": "https://www.hammerspoon.org/Spoons"},
    {"name": "IRC channel",
     "url": "irc://irc.libera.chat/#hammerspoon"},
    {"name": "Mailing list",
     "url": "https://groups.google.com/forum/#!forum/hammerspoon/"},
    {"name": "LuaSkin API docs",
     "url": "https://www.hammerspoon.org/docs/LuaSkin/"}
]

ARGUMENTS = None


def dbg(msg):
    """Print a debug message"""
    if DEBUG:
        print("DEBUG: %s" % msg)


def warn(msg):
    """Print a warning message"""
    global HAS_WARNED
    print("WARN: %s" % msg)
    HAS_WARNED = True


def err(msg):
    """Print an error message"""
    print("ERROR: %s" % msg)
    sys.exit(1)


def find_code_files(path):
    """Find all of the code files under a path"""
    code_files = []
    for dirpath, _, files in os.walk(path):
        dbg("Entering: %s" % dirpath)
        for filename in files:
            if filename.endswith(".m") or filename.endswith(".lua"):
                dbg("  Found file: %s/%s" % (dirpath, filename))
                code_files.append("%s/%s" % (dirpath, filename))
    return code_files


def extract_docstrings(filename):
    """Find all of the docstrings in a file"""
    docstrings = []
    is_in_chunk = False
    chunk = None
    i = 0
    with open(filename, "r") as filedata:
        for raw_line in filedata.readlines():
            i += 1
            line = raw_line.strip('\n')
            if line.startswith("----") or line.startswith("////"):
                dbg("Skipping %s:%d - too many comment chars" % (filename, i))
                continue
            if line.startswith("---") or line.startswith("///"):
                # We're in a chunk of docstrings
                if not is_in_chunk:
                    # This is a new chunk
                    is_in_chunk = True
                    chunk = []
                    # Store the file and line number
                    chunk.append(filename)
                    chunk.append("%d" % i)
                # Append the line to the current chunk
                line = line.strip("/-")
                if len(line) > 0 and line[0] == ' ':
                    line = line[1:]
                chunk.append(line)
            else:
                # We hit a line that isn't a docstring. If we were previously
                #  processing docstrings, we just exited a chunk of docs, so
                #  store it and reset for the next chunk.
                if is_in_chunk and chunk:
                    docstrings.append(chunk)
                    is_in_chunk = False
                    chunk = None

    return docstrings


def find_module_for_item(modules, item):
    """Find the matching module for a given item"""
    dbg("find_module_for_item: Searching for: %s" % item)
    module = None

    # We need a shortcut here for root level items
    if not ARGUMENTS.standalone and item.count('.') == 1:
        dbg("find_module_for_item: Using root-level shortcut")
        module = "hs"

    # Methods are very easy to shortcut
    if item.count(':') == 1:
        dbg("find_module_for_item: Using method shortcut")
        module = item.split(':')[0]

    if not module:
        matches = []
        for mod in modules:
            if item.startswith(mod):
                matches.append(mod)

        matches.sort()
        dbg("find_module_for_item: Found options: %s" % matches)
        try:
            module = matches[-1]
        except IndexError:
            err("Unable to find module for: %s" % item)

    dbg("find_module_for_item: Found: %s" % module)
    return module


def find_itemname_from_signature(signature):
    """Find the name of an item, from a full signature"""
    return ''.join(re.split(r"[\(\[\s]", signature)[0])


def remove_method_from_itemname(itemname):
    """Return an itemname without any method name in it"""
    return itemname.split(':')[0]


def find_basename_from_itemname(itemname):
    """Find the base name of an item, from its full name"""
    # (where "base name" means the function/method/variable/etc name
    splitchar = '.'
    if ':' in itemname:
        splitchar = ':'
    return itemname.split(splitchar)[-1].split(' ')[0]


def get_section_from_chunk(chunk, sectionname, item):
    """Extract a named section of a chunk"""
    section = []
    in_section = False
    is_done = False
    i = -1

#    print("Looking for: "+sectionname)
    for line in chunk:
        if is_done:
            # Something in the previous iteration decided we should stop processing this chunk
            break
        i += 1
        if line == sectionname:
            # We found the section we're looking for
            in_section = True
            continue
        if in_section:
            for check_section_name in SECTION_NAMES:
                # Check to see if we've hit another section
                if line == check_section_name+":":
                    # We've hit another section, signal the outer loop to stop
                    is_done = True
                    break
            if not is_done:
                # We're still in our section, so store the line
                section.append(line)
<<<<<<< HEAD
                section.append("\n")
=======
    if section[-1] == "":
        # Sections usually end with a blank line, but we don't want it, so remove it
        section.pop()
    if "" in section and sectionname not in ["Notes:", "Examples:"]:
        # Having removed any final blank lines, there should be no further blank lines, but we found one
        message = "%s has a blank line in %s" % (item["signature"], sectionname)
        warn(message)
        LINTS.append({
            "file": item["file"],
            "line": int(item["lineno"]) + 3,
            "title": "Blank lines should not occur within sections",
            "message": message,
            "annotation_level": "failure"

        })

>>>>>>> 52da26aa
    return section


def strip_sections_from_chunk(chunk):
    """Remove the Parameters/Returns/Notes/Examples sections from a chunk"""
    stripped_chunk = []
    in_section = False
    for line in chunk:
        if line[:-1] in SECTION_NAMES:
            # We hit a section
            in_section = True
            continue
        elif line == "":
            # We hit the end of a section
            in_section = False
            continue
        else:
            if not in_section:
                stripped_chunk.append(line)

    return stripped_chunk


def process_docstrings(docstrings):
    """Process the docstrings into a proper structure"""
    docs = {}

    # First we'll find all of the modules and prepare the docs structure
    for chunk in docstrings:
        if chunk[2].startswith("==="):
            # This is a module definition
            modulename = chunk[CHUNK_SIGN].strip("= ")
            dbg("process_docstrings: Module: %s at %s:%s" % (
                modulename,
                chunk[CHUNK_FILE],
                chunk[CHUNK_LINE]))
            docs[modulename] = {}
            docs[modulename]["header"] = chunk
            docs[modulename]["items"] = {}

    # Now we'll get all of the item definitions
    for chunk in docstrings:
        if not chunk[2].startswith("==="):
            # This is an item definition
            itemname = find_itemname_from_signature(chunk[CHUNK_SIGN])
            dbg("process_docstrings: Found item: %s at %s:%s" % (
                itemname,
                chunk[CHUNK_FILE],
                chunk[CHUNK_LINE]))
            modulename = find_module_for_item(list(docs.keys()), itemname)
            dbg("process_docstrings:   Assigning item to module: %s" %
                modulename)
            if modulename not in docs and os.environ.get("GITHUB_ACTIONS", default=None):
                print("::error file=%s,line=%s,title='Unknown module'::Found a reference to module '%s', but that module has no definition anywhere" % (CHUNK_FILE, CHUNK_LINE, modulename))
            docs[modulename]["items"][itemname] = chunk

    return docs


def process_module(modulename, raw_module):
    """Process the docstrings for a module"""
    dbg("Processing module: %s" % modulename)
    dbg("Header: %s" % raw_module["header"][CHUNK_DESC])
    module = {}
    module["name"] = modulename
    module["type"] = "Module"
    module["desc"] = raw_module["header"][CHUNK_DESC]
    module["doc"] = '\n'.join(raw_module["header"][CHUNK_DESC:])
    module["stripped_doc"] = '\n'.join(raw_module["header"][CHUNK_DESC + 1:])
    module["submodules"] = []
    module["items"] = []  # Deprecated
    module["Function"] = []
    module["Method"] = []
    module["Constructor"] = []
    module["Constant"] = []
    module["Variable"] = []
    module["Command"] = []
    module["Field"] = []
    # NOTE: I don't like having the deprecated type, I think we should revist
    #       this later and find another way to annotate deprecations
    module["Deprecated"] = []
    for itemname in raw_module["items"]:
        dbg("  Processing item: %s" % itemname)
        chunk = raw_module["items"][itemname]
        if chunk[CHUNK_TYPE] not in TYPE_NAMES:
            err("UNKNOWN TYPE: %s (%s)" % (chunk[CHUNK_TYPE],
                                           pprint.pformat(chunk)))
        basename = find_basename_from_itemname(itemname)

        item = {}
        item["name"] = basename
        item["signature"] = chunk[CHUNK_SIGN]
        item["def"] = chunk[CHUNK_SIGN]  # Deprecated
        item["type"] = chunk[CHUNK_TYPE]
        item["desc"] = chunk[CHUNK_DESC]
        item["doc"] = '\n'.join(chunk[CHUNK_DESC:])
        item["file"] = chunk[CHUNK_FILE]
        item["lineno"] = chunk[CHUNK_LINE]

        for section in ["Parameters", "Returns", "Notes", "Examples"]:
            if section + ':' in chunk:
                item[section.lower()] = get_section_from_chunk(chunk,
                                                               section + ':',
                                                               item)

        item["stripped_doc"] = '\n'.join(strip_sections_from_chunk(chunk[CHUNK_DESC + 1:]))
        module[item["type"]].append(item)
        module["items"].append(item)  # Deprecated

        dbg("    %s" % pprint.pformat(item).replace('\n', "\n            "))

        # The rest of this code is only for functions/constructors/methods
        if item["type"] not in ["Function", "Constructor", "Method"]:
            continue

        def is_actual_parameter(some_text):
            return some_text.startswith(" * ")

        try:
            if item['desc'].startswith("Alias for [`"):
                item["parameters"] = []
                item["returns"] = []
                item["notes"] = []
                pass
            else:
                sig_without_return = item["signature"].split("->")[0]
                sig_params = re.sub(r".*\((.*)\).*", r"\1", sig_without_return)
                sig_param_arr = re.split(r',|\|', sig_params)
                sig_arg_count = len(sig_param_arr)

                # Check if there are more than a single line of description at the top of the function
                params_index = chunk[CHUNK_DESC:].index("Parameters:")
                desc_section = [x for x in chunk[CHUNK_DESC:][0:params_index] if x != '']
                if len(desc_section) > 1:
                    message = "Function/Method/Constructor description for %s should be a single line. Other content may belong in the Notes: section." % sig_without_return
                    warn(message)
                    LINTS.append({
                        "file": item["file"],
                        "line": int(item["lineno"]) + 3,
                        "title": "Docstring function/method/constructor description should not be multiline",
                        "message": message,
                        "annotation_level": "failure"

                    })

                # Clean up Parameters
                clean_params = []
                numlines = len(item["parameters"])
                try:
                    for i in range(0, numlines):
                        line = item["parameters"][i]

                        if line.startswith(" * "):
                            # This is the start of a new parameter, add it to clean_params
                            clean_params.append(line.rstrip())
                        elif line.startswith("  * ") or line.startswith("   * "):
                            if line.startswith("  * "):
                                # Sub-lists should start with two spaces in GitHub Flavoured Markdown, so add in the missing space in this item
                                line = " " + line
                            # This is a sub-parameter of the previous parameter, add it to that string in clean_params
                            prev_clean_line = clean_params[-1]
                            prev_clean_line += '\n' + line.rstrip()
                            clean_params[-1] = prev_clean_line
                        else:
                            # This should have been on the line before
                            prev_clean_line = clean_params[-1]
                            prev_clean_line += ' ' + line.strip()
                            clean_params[-1] = prev_clean_line
                except:
                    message = "PARAMETERS FORMAT ISSUE: Unable to parse Parameters for: %s" % sig_without_return
                    warn(message)
                    LINTS.append({
                        "file": item["file"],
                        "line": int(item["lineno"]),
                        "title": "Docstring function/method/constructor parameter parsing error",
                        "message": message,
                        "annotation_level": "failure"
                    })
                item["parameters"] = clean_params

                # Check the number of parameters in the signature matches the number in Parameters
                parameter_count = len(item["parameters"])
                if parameter_count != sig_arg_count:
                    message = "SIGNATURE/PARAMETER COUNT MISMATCH: '%s' says %d parameters ('%s'), but Parameters section has %d entries:\n%s\n" % (sig_without_return, sig_arg_count, ','.join(sig_param_arr), parameter_count, '\n'.join(item["parameters"]))
                    warn(message)
                    LINTS.append({
                        "file": item["file"],
                        "line": int(item["lineno"]),
                        "title": "Docstring signature/parameter mismatch",
                        "message": message,
                        "annotation_level": "failure"
                    })

                # Check if we have zero items for Returns.
                # This is a lint error in Hammerspoon, but in Standalone (ie Spoons) we'll let it slide and assume they meant to have no returns
                if "returns" not in item:
                    item["returns"] = []
                if len(item["returns"]) == 0 and not ARGUMENTS.standalone:
                    message = "RETURN COUNT ERROR: '%s' does not specify a return value" % (sig_without_return)
                    warn(message)
                    LINTS.append({
                        "file": item["file"],
                        "line": int(item["lineno"]),
                        "title": "Docstring missing return value",
                        "message": message,
                        "annotation_level": "failure"
                    })

                # Having validated the Returns, we will now remove any "None" ones
                if len(item["returns"]) == 1 and item["returns"][0] == "* None":
                    item["returns"] = []

                # Check if we have zero items for Notes
                if "notes" not in item:
                    item["notes"] = []

                # Check if we have zero items for Examples
                if "examples" not in item:
                    item["examples"] = []

        except:
            message = "Unable to parse parameters for %s\n%s\n" % (item["signature"], sys.exc_info()[1])
            warn(message)
            LINTS.append({
                "file": item["file"],
                "line": int(item["lineno"]),
                "title": "Docstring Parameters parse failure",
                "message": message,
                "annotation_level": "failure"
            })
            if FAIL_ON_WARN:
                sys.exit(1)
    return module


def strip_paragraph(text):
    """Strip <p> from the start of a string, and </p>\n from the end"""
    text = text.replace("<p>", "")
    text = text.replace("</p>\n", "")
    return text


def process_markdown(data):
    """Pre-render GitHub-flavoured Markdown, and syntax-highlight code"""
    import mistune
    from pygments import highlight
    from pygments.lexers import get_lexer_by_name
    from pygments.formatters import html

    class HighlightRenderer(mistune.HTMLRenderer):
        def block_code(self, code, lang=None):
            if not lang:
                return '\n<pre><code>%s</code></pre>\n' % \
                    mistune.escape(code)
            #print("BLOCK_CODE:\nCODE:%s\nLANG: %s\n======" % (code, lang))
            lexer = get_lexer_by_name(lang, stripall=True)
            formatter = html.HtmlFormatter()
            return highlight(code, lexer, formatter)

    md = mistune.Markdown(renderer=HighlightRenderer())

    for i in range(0, len(data)):
        module = data[i]
        module["desc_gfm"] = md(module["desc"])
        module["doc_gfm"] = md(module["doc"])
        for item_type in TYPE_NAMES:
            items = module[item_type]
            for j in range(0, len(items)):
                item = items[j]
                dbg("Preparing template data for: %s" % item["def"])
                item["def_gfm"] = strip_paragraph(md(item["def"]))
                item["doc_gfm"] = md(item["doc"])
                if "notes" in item:
                    item["notes_gfm"] = md('\n'.join(item["notes"]))
                if item_type in ["Function", "Constructor", "Method"]:
                    item["parameters_gfm"] = md('\n'.join(item["parameters"]))
                    item["returns_gfm"] = md('\n'.join(item["returns"]))
                items[j] = item
        # Now do the same for the deprecated 'items' list
        for j in range(0, len(module["items"])):
            item = module["items"][j]
            item["def_gfm"] = strip_paragraph(md(item["def"]))
            item["doc_gfm"] = md(item["doc"])
            module["items"][j] = item
        data[i] = module
    return data


def do_processing(directories):
    """Run all processing steps for one or more directories"""
    raw_docstrings = []
    codefiles = []
    processed_docstrings = []
    module_tree = {}

    for directory in directories:
        codefiles += find_code_files(directory)
    if len(codefiles) == 0:
        err("No .m/.lua files found")

    for filename in codefiles:
        raw_docstrings += extract_docstrings(filename)
    if len(raw_docstrings) == 0:
        err("No docstrings found")

    docs = process_docstrings(raw_docstrings)

    if len(docs) == 0:
        err("No modules found")

    for module in docs:
        dbg("Processing: %s" % module)
        module_docs = process_module(module, docs[module])
        module_docs["items"].sort(key=lambda item: item["name"].lower())
        for item_type in TYPE_NAMES:
            module_docs[item_type].sort(key=lambda item: item["name"].lower())
        processed_docstrings.append(module_docs)

        # Add this module to our module tree
        module_parts = module.split('.')
        cursor = module_tree
        for part in module_parts:
            if part not in cursor:
                cursor[part] = {}
            cursor = cursor[part]

    # Iterate over the modules, consulting the module tree, to find their
    # submodules
    # (Note that this is done as a separate step after the above loop, to
    #  ensure that we know about all possible modules by this point)
    i = 0
    for module in processed_docstrings:
        dbg("Finding submodules for: %s" % module["name"])
        module_parts = module["name"].split('.')
        cursor = module_tree
        for part in module_parts:
            cursor = cursor[part]
        # cursor now points at this module, so now we can check for subs
        for sub in list(cursor.keys()):
            processed_docstrings[i]["submodules"].append(sub)
        processed_docstrings[i]["submodules"].sort()
        i += 1

    processed_docstrings.sort(key=lambda module: module["name"].lower())
    return processed_docstrings


def write_annotations(filepath, data):
    """Write out a JSON file with our linter errors"""
    with open(filepath, "wb") as jsonfile:
        jsonfile.write(json.dumps(data, indent=2,
                                  separators=(',', ': '),
                                  ensure_ascii=False).encode('utf-8'))


def emit_lints(lints):
    """Print GitHub Actions messages to stderr for each of our docstrings lint errors"""
    for lint in lints:
        print("::error file=%s,line=%s,title=%s::%s" % (lint["file"], lint["line"], lint["title"], lint["message"]), file=sys.stderr)

    if len(lints) > 0:
        sys.exit(1)

def write_json(filepath, data):
    """Write out a JSON version of the docs"""
    with open(filepath, "wb") as jsonfile:
        jsonfile.write(json.dumps(data, sort_keys=True, indent=2,
                                  separators=(',', ': '),
                                  ensure_ascii=False).encode('utf-8'))


def write_json_index(filepath, data):
    """Write out a JSON index of the docs"""
    index = []
    for item in data:
        entry = {}
        entry["name"] = item["name"]
        entry["desc"] = item["desc"]
        entry["type"] = item["type"]
        index.append(entry)
        for subtype in TYPE_NAMES:
            for subitem in item[subtype]:
                entry = {}
                entry["name"] = subitem["name"]
                entry["module"] = item["name"]
                entry["desc"] = subitem["desc"]
                entry["type"] = subitem["type"]
                index.append(entry)
    with open(filepath, "wb") as jsonfile:
        jsonfile.write(json.dumps(index, sort_keys=True, indent=2,
                                  separators=(',', ': '),
                                  ensure_ascii=False).encode('utf-8'))


def write_sql(filepath, data):
    """Write out an SQLite DB of docs metadata, for Dash"""
    db = sqlite3.connect(filepath)
    cur = db.cursor()

    try:
        cur.execute("DROP TABLE searchIndex;")
    except sqlite3.OperationalError:
        # This table won't have existed in a blank database
        pass
    cur.execute("CREATE TABLE searchIndex(id INTEGER PRIMARY KEY, name TEXT, "
                "type TEXT, path TEXT);")
    cur.execute("CREATE UNIQUE INDEX anchor ON searchIndex (name, type, "
                "path);")

    for module in data:
        cur.execute("INSERT INTO searchIndex VALUES(NULL, '%(modname)s', "
                    "'Module', '%(modname)s.html');" %
                    {"modname": module["name"]})
        for item in module["items"]:
            try:
                cur.execute("INSERT INTO searchIndex VALUES(NULL, "
                            "'%(modname)s.%(itemname)s', "
                            "'%(itemtype)s', '%(modname)s.html#%(itemname)s');" %
                            {"modname": module["name"], "itemname": item["name"],
                             "itemtype": item["type"]})
            except:
                err("DB Insert failed on %s:%s(%s)" % (module["name"], item["name"], item["type"]))

    db.commit()
    cur.execute("VACUUM;")


def write_templated_output(output_dir, template_dir, title, source_url_base, data, extension):
    """Write out a templated version of the docs"""
    from jinja2 import Environment

    jinja = Environment(trim_blocks=True, lstrip_blocks=True)

	########################################################
	## ADDED BY CHRIS FOR COMMANDPOST:
	########################################################
    import jinja2
    import markdown

    md = markdown.Markdown(extensions=['meta'])

    jinja = jinja2.Environment()
    jinja.filters['markdown'] = lambda text: jinja2.Markup(md.convert(text))
    jinja.trim_blocks = True
    jinja.lstrip_blocks = True
	########################################################

    # Make sure we have a valid output_dir
    if not os.path.isdir(output_dir):
        try:
            os.makedirs(output_dir)
        except Exception as error:
            err("Output directory is not a directory, "
                "and/or can't be created: %s" % error)

    # Prepare for writing index.<extensions>
    try:
        outfile = open(output_dir + "/index." + extension, "wb")
    except Exception as error:
        err("Unable to create %s: %s" % (output_dir + "/index." + extension,
            error))

    # Prepare for reading index.j2.<extension>
    try:
        tmplfile = open(template_dir + "/index.j2." + extension, "r")
    except Exception as error:
        err("Unable to open index.j2.%s: %s" % (extension, error))

    if extension == "html":
        # Re-process the doc data to convert Markdown to HTML
        data = process_markdown(data)
        # Write out the data as a file, for later debugging
        write_json(output_dir + "/templated_docs.json", data)

    # Render and write index.<extension>
    template = jinja.from_string(tmplfile.read())
    render = template.render(data=data, links=LINKS, title=title)
    outfile.write(render.encode("utf-8"))
    outfile.close()
    tmplfile.close()
    dbg("Wrote index." + extension)

    # Render and write module docs
    try:
        tmplfile = open(template_dir + "/module.j2." + extension, "r")
        template = jinja.from_string(tmplfile.read())
    except Exception as error:
        err("Unable to open module.j2.%s: %s" % (extension, error))

    for module in data:
        with open("%s/%s.%s" % (output_dir,
                                module["name"],
                                extension), "wb") as docfile:
            render = template.render(module=module,
                                     type_order=TYPE_NAMES,
                                     type_desc=TYPE_DESC,
                                     source_url_base=source_url_base)
            docfile.write(render.encode("utf-8"))
            dbg("Wrote %s.%s" % (module["name"], extension))

    tmplfile.close()


def write_html(output_dir, template_dir, title, source_url_base, data):
    """Write out an HTML version of the docs"""
    write_templated_output(output_dir, template_dir, title, source_url_base, data, "html")


def write_markdown(output_dir, template_dir, source_url_base, title, data):
    """Write out a Markdown version of the docs"""
    write_templated_output(output_dir, template_dir, title, source_url_base, data, "md")


def main():
    """Main entrypoint"""
    global DEBUG
    global ARGUMENTS

    parser = argparse.ArgumentParser()
    commands = parser.add_argument_group("Commands")
    commands.add_argument("-v", "--validate", action="store_true",
                          dest="validate", default=False,
                          help="Ensure all docstrings are valid")
    commands.add_argument("-j", "--json", action="store_true",
                          dest="json", default=False,
                          help="Output docs.json")
    commands.add_argument("-s", "--sql", action="store_true",
                          dest="sql", default=False,
                          help="Output docs.sqlite")
    commands.add_argument("-t", "--html", action="store_true",
                          dest="html", default=False,
                          help="Output HTML docs")
    commands.add_argument("-m", "--markdown", action="store_true",
                          dest="markdown", default=False,
                          help="Output Markdown docs")
    parser.add_argument("-n", "--standalone",
                        help="Process a single module only",
                        action="store_true", default=False,
                        dest="standalone")
    parser.add_argument("-d", "--debug", help="Enable debugging output",
                        action="store_true", default=False,
                        dest="debug")
    parser.add_argument("-e", "--templates", action="store",
                        help="Directory of HTML templates",
                        dest="template_dir", default="scripts/docs/templates")
    parser.add_argument("-o", "--output_dir", action="store",
                        dest="output_dir", default="build/",
                        help="Directory to write outputs to")
    parser.add_argument("-i", "--title", action="store",
                        dest="title", default="Hammerspoon",
                        help="Title for the index page")
    parser.add_argument("-l", "--lint", action="store_true",
                        dest="lint_mode", default=False,
                        help="Run in Lint mode. No docs will be built")
    parser.add_argument("-u", "--source_url_base", action="store",
                        dest="source_url_base", default = "https://github.com/Hammerspoon/hammerspoon/blob/master/")
    parser.add_argument("DIRS", nargs=argparse.REMAINDER,
                        help="Directories to search")
    arguments, leftovers = parser.parse_known_args()

    if arguments.debug:
        DEBUG = True
    dbg("Arguments: %s" % arguments)

    if not arguments.validate and \
       not arguments.json and \
       not arguments.sql and \
       not arguments.html and \
       not arguments.markdown and \
       not arguments.lint_mode:
        parser.print_help()
        err("At least one of validate/json/sql/html/markdown is required.")

    if len(arguments.DIRS) == 0:
        parser.print_help()
        err("At least one directory is required. See DIRS")

    # Store global copy of our arguments
    ARGUMENTS = arguments

    if arguments.lint_mode:
        global LINT_MODE
        global FAIL_ON_WARN
        LINT_MODE = True
        FAIL_ON_WARN = False

    results = do_processing(arguments.DIRS)

    if arguments.validate:
        # If we got this far, we already processed the docs, and validated them
        pass
    if arguments.lint_mode:
        write_annotations(arguments.output_dir + "/annotations.json", LINTS)
        emit_lints(LINTS)
    if arguments.json:
        write_json(arguments.output_dir + "/docs.json", results)
        write_json_index(arguments.output_dir + "/docs_index.json", results)
    if arguments.sql:
        write_sql(arguments.output_dir + "/docs.sqlite", results)
    if arguments.html:
        write_html(arguments.output_dir + "/html/",
                   arguments.template_dir,
                   arguments.title, arguments.source_url_base, results)
    if arguments.markdown:
        write_markdown(arguments.output_dir + "/markdown/",
                       arguments.template_dir,
                       arguments.title, arguments.source_url_base, results)


if __name__ == "__main__":
    main()
    if FAIL_ON_WARN and HAS_WARNED:
        sys.exit(1)<|MERGE_RESOLUTION|>--- conflicted
+++ resolved
@@ -205,9 +205,6 @@
             if not is_done:
                 # We're still in our section, so store the line
                 section.append(line)
-<<<<<<< HEAD
-                section.append("\n")
-=======
     if section[-1] == "":
         # Sections usually end with a blank line, but we don't want it, so remove it
         section.pop()
@@ -224,7 +221,6 @@
 
         })
 
->>>>>>> 52da26aa
     return section
 
 
