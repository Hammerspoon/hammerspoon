--- conflicted
+++ resolved
@@ -4,11 +4,7 @@
 // #define DEBUGGING
 
 #define USERDATA_TAG    "hs.notify"
-<<<<<<< HEAD
-static LSRefTable refTable = LUA_NOREF ;
-=======
 static LSRefTable refTable ;
->>>>>>> dc031fbb
 
 // NOTE: Hammerspoon's internal notification delegate (from MJUserNotificationManager.h and MJUserNotificationUser.m)
 
