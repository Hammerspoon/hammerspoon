--- conflicted
+++ resolved
@@ -14,12 +14,9 @@
 #import "Crashlytics.h"
 #import "HSLogger.h" // This should come after Crashlytics
 #import <AVFoundation/AVFoundation.h>
-<<<<<<< HEAD
 #import <AppKit/AppKit.h>
 #import <libproc.h>
-=======
 #import <dlfcn.h>
->>>>>>> 48c7a3ab
 
 @interface MJPreferencesWindowController ()
 - (void) reflectDefaults ;
