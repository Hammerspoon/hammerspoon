--- conflicted
+++ resolved
@@ -15,11 +15,7 @@
 #include "plaintext.h"
 #include "houdini.h"
 
-<<<<<<< HEAD
-static LSRefTable refTable = LUA_NOREF;
-=======
 static LSRefTable refTable;
->>>>>>> dc031fbb
 
 typedef enum {
     GFM,
