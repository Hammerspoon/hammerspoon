--- conflicted
+++ resolved
@@ -3,11 +3,7 @@
 
 static const char * const USERDATA_TAG = "hs.doc" ; // we're using it as a module tag for console messages
 
-<<<<<<< HEAD
-static LSRefTable refTable = LUA_NOREF;
-=======
 static LSRefTable refTable;
->>>>>>> dc031fbb
 static int refTriggerFn = LUA_NOREF ;
 
 static NSMutableDictionary *registeredFiles ;
