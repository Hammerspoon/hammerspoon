#import <Foundation/Foundation.h>
#import "TouchEvents.h"
#import "eventtap_event.h"
#import "HSuicore.h"
#include "IOHIDEventTypes.h"
@import IOKit.hidsystem ;

#define FLAGS_TAG "hs.eventtap.event.flags"

static CGEventSourceRef eventSource = NULL;

static int eventtap_event_gc(lua_State* L) {
    CGEventRef event = *(CGEventRef*)luaL_checkudata(L, 1, EVENT_USERDATA_TAG);
    if (event)
      CFRelease(event);
    // Remove the Metatable so future use of the variable in Lua won't think its valid
    lua_pushnil(L) ;
    lua_setmetatable(L, 1) ;
    return 0;
}

/// hs.eventtap.event:copy() -> event
/// Constructor
/// Duplicates an `hs.eventtap.event` event for further modification or injection
///
/// Parameters:
///  * None
///
/// Returns:
///  * A new `hs.eventtap.event` object
static int eventtap_event_copy(lua_State* L) {
    CGEventRef event = *(CGEventRef*)luaL_checkudata(L, 1, EVENT_USERDATA_TAG);

    CGEventRef copy = CGEventCreateCopy(event);
    new_eventtap_event(L, copy);
    CFRelease(copy);

    return 1;
}

/// hs.eventtap.event.newEvent() -> event
/// Constructor
/// Creates a blank event.  You will need to set its type with [hs.eventtap.event:setType](#setType)
///
/// Parameters:
///  * None
///
/// Returns:
///  * a new `hs.eventtap.event` object
///
/// Notes:
///  * this is an empty event that you should set a type for and whatever other properties may be appropriate before posting.
static int eventtap_event_newEvent(lua_State* L) {
    CGEventRef event = CGEventCreate(eventSource);
    new_eventtap_event(L, event);
    CFRelease(event);
    return 1;
}

/// hs.eventtap.event.newEventFromData(data) -> event
/// Constructor
/// Creates an event from the data encoded in the string provided.
///
/// Parameters:
///  * data - a string containing binary data provided by [hs.eventtap.event:asData](#asData) representing an event.
///
/// Returns:
///  * a new `hs.eventtap.event` object or nil if the string did not represent a valid event
static int eventtap_event_newEventFromData(lua_State* L) {
    LuaSkin *skin = [LuaSkin sharedWithState:L] ;
    [skin checkArgs:LS_TSTRING, LS_TBREAK] ;
    NSData *data = [skin toNSObjectAtIndex:1 withOptions:LS_NSLuaStringAsDataOnly] ;

    CGEventRef event = CGEventCreateFromData(NULL, (__bridge CFDataRef)data);
    if (event) {
        new_eventtap_event(L, event);
        CFRelease(event);
    } else {
        lua_pushnil(L) ;
    }
    return 1;
}

/// hs.eventtap.event.newGesture(gestureType[, gestureValue]) -> event
/// Constructor
/// Creates an gesture event.
///
/// Parameters:
///  * gestureType - the type of gesture you want to create as a string (see notes below).
///  * [gestureValue] - an optional value for the specific gesture (i.e. magnification amount or rotation in degrees).
///
/// Returns:
///  * a new `hs.eventtap.event` object or `nil` if the `gestureType` is not valid.
///
/// Notes:
///  * Valid gestureType values are:
///   * `beginMagnify` - Starts a magnification event with an optional magnification value as a number (defaults to 0). The exact unit of measurement is unknown.
///   * `endMagnify` - Starts a magnification event with an optional magnification value as a number (defaults to 0.1). The exact unit of measurement is unknown.
///   * `beginRotate` - Starts a rotation event with an rotation value in degrees (i.e. a value of 45 turns it 45 degrees left - defaults to 0).
///   * `endRotate` - Starts a rotation event with an rotation value in degrees (i.e. a value of 45 turns it 45 degrees left - defaults to 45).
///   * `beginSwipeLeft` - Begin a swipe left.
///   * `endSwipeLeft` - End a swipe left.
///   * `beginSwipeRight` - Begin a swipe right.
///   * `endSwipeRight` - End a swipe right.
///   * `beginSwipeUp` - Begin a swipe up.
///   * `endSwipeUp` - End a swipe up.
///   * `beginSwipeDown` - Begin a swipe down.
///   * `endSwipeDown` - End a swipe down.
///
///  * Example Usage:
///   ```lua
///   hs.hotkey.bind({"cmd", "alt", "ctrl"}, "1", function()
///       print("Magnify slightly")
///       a = require("hs.eventtap.event").newGesture("beginMagnify", 0)
///       b = require("hs.eventtap.event").newGesture("endMagnify", 0.1)
///       a:post()
///       b:post()
///   end)
///   hs.hotkey.bind({"cmd", "alt", "ctrl"}, "2", function()
///       print("Swipe down")
///       a = require("hs.eventtap.event").newGesture("beginSwipeDown")
///       b = require("hs.eventtap.event").newGesture("endSwipeDown")
///       a:post()
///       b:post()
///   end)
///   hs.hotkey.bind({"cmd", "alt", "ctrl"}, "3", function()
///       print("Rotate 45 degrees left")
///       a = require("hs.eventtap.event").newGesture("beginRotate", 0)
///       b = require("hs.eventtap.event").newGesture("endRotate", 45)
///       a:post()
///       b:post()
///   end)
///   hs.hotkey.bind({"cmd", "alt", "ctrl"}, "4", function()
///       print("Rotate 45 degrees right")
///       a = require("hs.eventtap.event").newGesture("beginRotate", 0)
///       b = require("hs.eventtap.event").newGesture("endRotate", -45)
///       a:post()
///       b:post()
///   end)
///   ```
static int eventtap_event_newGesture(lua_State* L) {
    LuaSkin *skin = [LuaSkin sharedWithState:L] ;
    [skin checkArgs:LS_TSTRING, LS_TNUMBER | LS_TOPTIONAL, LS_TBREAK] ;
    
    NSString *gesture = [skin toNSObjectAtIndex:1];
    NSDictionary* gestureDict;
    
    if ([gesture isEqualToString:@"beginSwipeLeft"]) {
        gestureDict = [NSDictionary dictionaryWithObjectsAndKeys:
                       @(kTLInfoSubtypeSwipe), kTLInfoKeyGestureSubtype,
                       @(kIOHIDEventPhaseBegan), kTLInfoKeyGesturePhase,
                       nil];
    }
    else if ([gesture isEqualToString:@"endSwipeLeft"]) {
        gestureDict = [NSDictionary dictionaryWithObjectsAndKeys:
                       @(kTLInfoSubtypeSwipe), kTLInfoKeyGestureSubtype,
                       @(kTLInfoSwipeLeft), kTLInfoKeySwipeDirection,
                       @(kIOHIDEventPhaseEnded), kTLInfoKeyGesturePhase,
                       nil];
    }
    else if ([gesture isEqualToString:@"beginSwipeRight"]) {
        gestureDict = [NSDictionary dictionaryWithObjectsAndKeys:
                       @(kTLInfoSubtypeSwipe), kTLInfoKeyGestureSubtype,
                       @(kIOHIDEventPhaseBegan), kTLInfoKeyGesturePhase,
                       nil];
    }
    else if ([gesture isEqualToString:@"endSwipeRight"]) {
        gestureDict = [NSDictionary dictionaryWithObjectsAndKeys:
                       @(kTLInfoSubtypeSwipe), kTLInfoKeyGestureSubtype,
                       @(kTLInfoSwipeRight), kTLInfoKeySwipeDirection,
                       @(kIOHIDEventPhaseEnded), kTLInfoKeyGesturePhase,
                       nil];
    }
    else if ([gesture isEqualToString:@"beginSwipeUp"]) {
        gestureDict = [NSDictionary dictionaryWithObjectsAndKeys:
                       @(kTLInfoSubtypeSwipe), kTLInfoKeyGestureSubtype,
                       @(kIOHIDEventPhaseBegan), kTLInfoKeyGesturePhase,
                       nil];
    }
    else if ([gesture isEqualToString:@"endSwipeUp"]) {
        gestureDict = [NSDictionary dictionaryWithObjectsAndKeys:
                       @(kTLInfoSubtypeSwipe), kTLInfoKeyGestureSubtype,
                       @(kTLInfoSwipeUp), kTLInfoKeySwipeDirection,
                       @(kIOHIDEventPhaseEnded), kTLInfoKeyGesturePhase,
                       nil];
    }
    else if ([gesture isEqualToString:@"beginSwipeDown"]) {
        gestureDict = [NSDictionary dictionaryWithObjectsAndKeys:
                       @(kTLInfoSubtypeSwipe), kTLInfoKeyGestureSubtype,
                       @(kIOHIDEventPhaseBegan), kTLInfoKeyGesturePhase,
                       nil];
    }
    else if ([gesture isEqualToString:@"endSwipeDown"]) {
        gestureDict = [NSDictionary dictionaryWithObjectsAndKeys:
                       @(kTLInfoSubtypeSwipe), kTLInfoKeyGestureSubtype,
                       @(kTLInfoSwipeDown), kTLInfoKeySwipeDirection,
                       @(kIOHIDEventPhaseEnded), kTLInfoKeyGesturePhase,
                       nil];
    }
    else if ([gesture isEqualToString:@"beginMagnify"]) {
        NSNumber *magnificationValue = [skin toNSObjectAtIndex:2];
        double magnification = 0.0;
        if (magnificationValue) {
            magnification = [magnificationValue floatValue];
        }
        gestureDict = [NSDictionary dictionaryWithObjectsAndKeys:
                       @(kTLInfoSubtypeMagnify), kTLInfoKeyGestureSubtype,
                       @(kIOHIDEventPhaseBegan), kTLInfoKeyGesturePhase,
                       @(magnification), kTLInfoKeyMagnification,
                       nil];
    }
    else if ([gesture isEqualToString:@"endMagnify"]) {
        NSNumber *magnificationValue = [skin toNSObjectAtIndex:2];
        double magnification = 0.1;
        if (magnificationValue) {
            magnification = [magnificationValue floatValue];
        }
        gestureDict = [NSDictionary dictionaryWithObjectsAndKeys:
                       @(kTLInfoSubtypeMagnify), kTLInfoKeyGestureSubtype,
                       @(kIOHIDEventPhaseEnded), kTLInfoKeyGesturePhase,
                       @(magnification), kTLInfoKeyMagnification,
                       nil];
    }
    else if ([gesture isEqualToString:@"beginRotate"]) {
        NSNumber *rotatationValue = [skin toNSObjectAtIndex:2];
        double rotatation = 0.0;
        if (rotatationValue) {
            rotatation = [rotatationValue floatValue];
        }
        gestureDict = [NSDictionary dictionaryWithObjectsAndKeys:
                       @(kTLInfoSubtypeRotate), kTLInfoKeyGestureSubtype,
                       @(kIOHIDEventPhaseBegan), kTLInfoKeyGesturePhase,
                       @(rotatation), kTLInfoKeyRotation,
                       nil];
    }
    else if ([gesture isEqualToString:@"endRotate"]) {
        NSNumber *rotatationValue = [skin toNSObjectAtIndex:2];
        double rotatation = 45;
        if (rotatationValue) {
            rotatation = [rotatationValue floatValue];
        }
        gestureDict = [NSDictionary dictionaryWithObjectsAndKeys:
                       @(kTLInfoSubtypeRotate), kTLInfoKeyGestureSubtype,
                       @(kIOHIDEventPhaseEnded), kTLInfoKeyGesturePhase,
                       @(rotatation), kTLInfoKeyRotation,
                       nil];
    }
    else
    {
        [LuaSkin logError:@"hs.eventtap.event.newGesture() - Invalid gesture identifier supplied."];
        lua_pushnil(L) ;
        return 1;
    }
    
    CGEventRef event = tl_CGEventCreateFromGesture((__bridge CFDictionaryRef)(gestureDict), (__bridge CFArrayRef)@[]);
    if (event) {
        new_eventtap_event(L, event);
        CFRelease(event);
    } else {
        lua_pushnil(L) ;
    }
    return 1;
}

/// hs.eventtap.event:asData() -> string
/// Method
/// Returns a string containing binary data representing the event.  This can be used to record events for later use.
///
/// Parameters:
///  * None
///
/// Returns:
///  * a string representing the event or nil if the event cannot be represented as a string
///
/// Notes:
///  * You can recreate the event for later posting with [hs.eventtap.event.newEventFromData](#newEventFromData)
static int eventtap_event_asData(lua_State* L) {
    CGEventRef event = *(CGEventRef*)luaL_checkudata(L, 1, EVENT_USERDATA_TAG);
    CFDataRef data = CGEventCreateData(NULL, event) ;
    if (data) {
        LuaSkin *skin = [LuaSkin sharedWithState:L] ;
        [skin pushNSObject:(__bridge_transfer NSData *)data] ;
    } else {
        lua_pushnil(L) ;
    }
    return 1 ;
}

/// hs.eventtap.event:location([pointTable]) -> event | table
/// Method
/// Get or set the current mouse pointer location as defined for the event.
///
/// Parameters:
///  * pointTable - an optional point table specifying the x and y coordinates of the mouse pointer location for the event
///
/// Returns:
///  * if pointTable is provided, returns the `hs.eventtap.event` object; otherwise returns a point table containing x and y key-value pairs specifying the mouse pointer location as specified for this event.
///
/// Notes:
///  * the use or effect of this method is undefined if the event is not a mouse type event.
static int eventtap_event_location(lua_State* L) {
    LuaSkin *skin = [LuaSkin sharedWithState:L] ;
    [skin checkArgs:LS_TUSERDATA, EVENT_USERDATA_TAG, LS_TTABLE | LS_TOPTIONAL, LS_TBREAK] ;
    CGEventRef event = *(CGEventRef*)luaL_checkudata(L, 1, EVENT_USERDATA_TAG);
    if (lua_gettop(L) == 1) {
        [skin pushNSPoint:NSPointFromCGPoint(CGEventGetLocation(event))] ;
    } else {
        NSPoint theLocation = [skin tableToPointAtIndex:2] ;
        CGEventSetLocation(event, NSPointToCGPoint(theLocation)) ;
        lua_pushvalue(L, 1) ;
    }
    return 1 ;
}

/// hs.eventtap.event:timestamp([absolutetime]) -> event | integer
/// Method
/// Get or set the timestamp of the event.
///
/// Parameters:
///  * absolutetime - an optional integer specifying the timestamp for the event.
///
/// Returns:
///  * if absolutetime is provided, returns the `hs.eventtap.event` object; otherwise returns the current timestamp for the event.
///
/// Notes:
///  * Synthesized events have a timestamp of 0 by default.
///  * The timestamp, if specified, is expressed as an integer representing the number of nanoseconds since the system was last booted.  See `hs.timer.absoluteTime`.
///  * This field appears to be informational only and is not required when crafting your own events with this module.
static int eventtap_event_timestamp(lua_State* L) {
    LuaSkin *skin = [LuaSkin sharedWithState:L] ;
    [skin checkArgs:LS_TUSERDATA, EVENT_USERDATA_TAG, LS_TNUMBER | LS_TINTEGER | LS_TOPTIONAL, LS_TBREAK] ;
    CGEventRef event = *(CGEventRef*)luaL_checkudata(L, 1, EVENT_USERDATA_TAG);
    if (lua_gettop(L) == 1) {
        lua_pushinteger(L, (lua_Integer)CGEventGetTimestamp(event)) ;
    } else {
        CGEventSetTimestamp(event, (CGEventTimestamp)lua_tointeger(L, 2)) ;
        lua_pushvalue(L, 1) ;
    }
    return 1 ;
}

/// hs.eventtap.event:setType(type) -> event
/// Method
/// Set the type for this event.
///
/// Parameters:
///  * type - an integer matching one of the event types described in [hs.eventtap.event.types](#types)
///
/// Returns:
///  * the `hs.eventtap.event` object
static int eventtap_event_setType(lua_State* L) {
    LuaSkin *skin = [LuaSkin sharedWithState:L] ;
    [skin checkArgs:LS_TUSERDATA, EVENT_USERDATA_TAG, LS_TNUMBER | LS_TINTEGER, LS_TBREAK] ;
    CGEventRef event = *(CGEventRef*)luaL_checkudata(L, 1, EVENT_USERDATA_TAG);
    CGEventSetType(event, (CGEventType)(lua_tointeger(L, 2))) ;
    lua_pushvalue(L, 1) ;
    return 1 ;
}

/// hs.eventtap.event:rawFlags([flags]) -> event | integer
/// Method
/// Experimental method to get or set the modifier flags for an event directly.
///
/// Parameters:
///  * flags - an optional integer, made by logically combining values from [hs.eventtap.event.rawFlagMasks](#rawFlagMasks) specifying the modifier keys which should be set for this event
///
/// Returns:
///  * if flags is provided, returns the `hs.eventtap.event` object; otherwise returns the current flags set as an integer
///
/// Notes:
///  * This method is experimental and may undergo changes or even removal in the future
///  * See [hs.eventtap.event.rawFlagMasks](#rawFlagMasks) for more information
static int eventtap_event_rawFlags(lua_State *L) {
    LuaSkin *skin = [LuaSkin sharedWithState:L] ;
    [skin checkArgs:LS_TUSERDATA, EVENT_USERDATA_TAG, LS_TNUMBER | LS_TINTEGER | LS_TOPTIONAL, LS_TBREAK] ;
    CGEventRef event = *(CGEventRef*)luaL_checkudata(L, 1, EVENT_USERDATA_TAG);
    if (lua_gettop(L) == 1) {
        lua_pushinteger(L, (lua_Integer)(CGEventGetFlags(event))) ;
    } else {
        CGEventSetFlags(event, (CGEventFlags)(lua_tointeger(L, 2))) ;
        lua_pushvalue(L, 1) ;
    }
    return 1 ;
}

/// hs.eventtap.event:getFlags() -> table
/// Method
/// Gets the keyboard modifiers of an event
///
/// Parameters:
///  * None
///
/// Returns:
///  * A table containing the keyboard modifiers that present in the event - i.e. zero or more of the following keys, each with a value of `true`:
///   * cmd
///   * alt
///   * shift
///   * ctrl
///   * fn
///  * The table responds to the following methods:
///   * contain(mods) -> boolean
///    * Returns true if the modifiers contain all of given modifiers
///   * containExactly(mods) -> boolean
///    * Returns true if the modifiers contain all of given modifiers exactly and nothing else
///  * Parameter mods is a table containing zero or more of the following:
///   * cmd or ⌘
///   * alt or ⌥
///   * shift or ⇧
///   * ctrl or ⌃
///   * fn
static int eventtap_event_getFlags(lua_State* L) {
    CGEventRef event = *(CGEventRef*)luaL_checkudata(L, 1, EVENT_USERDATA_TAG);

    lua_newtable(L);
    CGEventFlags curAltkey = CGEventGetFlags(event);
    if (curAltkey & kCGEventFlagMaskAlternate) { lua_pushboolean(L, YES); lua_setfield(L, -2, "alt"); }
    if (curAltkey & kCGEventFlagMaskShift) { lua_pushboolean(L, YES); lua_setfield(L, -2, "shift"); }
    if (curAltkey & kCGEventFlagMaskControl) { lua_pushboolean(L, YES); lua_setfield(L, -2, "ctrl"); }
    if (curAltkey & kCGEventFlagMaskCommand) { lua_pushboolean(L, YES); lua_setfield(L, -2, "cmd"); }
    if (curAltkey & kCGEventFlagMaskSecondaryFn) { lua_pushboolean(L, YES); lua_setfield(L, -2, "fn"); }

    luaL_getmetatable(L, FLAGS_TAG);
    lua_setmetatable(L, -2);
    return 1;
}

/// hs.eventtap.event:setFlags(table) -> event
/// Method
/// Sets the keyboard modifiers of an event
///
/// Parameters:
///  * A table containing the keyboard modifiers to be sent with the event - i.e. zero or more of the following keys, each with a value of `true`:
///   * cmd
///   * alt
///   * shift
///   * ctrl
///   * fn
///
/// Returns:
///  * The `hs.eventap.event` object.
static int eventtap_event_setFlags(lua_State* L) {
    CGEventRef event = *(CGEventRef*)luaL_checkudata(L, 1, EVENT_USERDATA_TAG);
    luaL_checktype(L, 2, LUA_TTABLE);

    CGEventFlags flags = (CGEventFlags)0;

    if ((void)lua_getfield(L, 2, "cmd"), lua_toboolean(L, -1)) flags |= kCGEventFlagMaskCommand;
    if ((void)lua_getfield(L, 2, "alt"), lua_toboolean(L, -1)) flags |= kCGEventFlagMaskAlternate;
    if ((void)lua_getfield(L, 2, "ctrl"), lua_toboolean(L, -1)) flags |= kCGEventFlagMaskControl;
    if ((void)lua_getfield(L, 2, "shift"), lua_toboolean(L, -1)) flags |= kCGEventFlagMaskShift;
    if ((void)lua_getfield(L, 2, "fn"), lua_toboolean(L, -1)) flags |= kCGEventFlagMaskSecondaryFn;

    CGEventSetFlags(event, flags);

    lua_settop(L,1) ;
    return 1;
}

/// hs.eventtap.event:getRawEventData() -> table
/// Method
/// Returns raw data about the event
///
/// Parameters:
///  * None
///
/// Returns:
///  * A table with two keys:
///    * CGEventData -- a table with keys containing CGEvent data about the event.
///    * NSEventData -- a table with keys containing NSEvent data about the event.
///
/// Notes:
///  * Most of the data in `CGEventData` is already available through other methods, but is presented here without any cleanup or parsing.
///  * This method is expected to be used mostly for testing and expanding the range of possibilities available with the hs.eventtap module.  If you find that you are regularly using specific data from this method for common or re-usable purposes, consider submitting a request for adding a more targeted method to hs.eventtap or hs.eventtap.event -- it will likely be more efficient and faster for common tasks, something eventtaps need to be to minimize affecting system responsiveness.
static int eventtap_event_getRawEventData(lua_State* L) {
    CGEventRef  event    = *(CGEventRef*)luaL_checkudata(L, 1, EVENT_USERDATA_TAG);
    CGEventType cgType   = CGEventGetType(event) ;

    lua_newtable(L) ;
        lua_newtable(L) ;
            lua_pushinteger(L, CGEventGetIntegerValueField(event, kCGKeyboardEventKeycode));  lua_setfield(L, -2, "keycode") ;
            lua_pushinteger(L, (lua_Integer)(CGEventGetFlags(event)));                        lua_setfield(L, -2, "flags") ;
            lua_pushinteger(L, cgType);                                                       lua_setfield(L, -2, "type") ;
        lua_setfield(L, -2, "CGEventData") ;

        lua_newtable(L) ;
        if ((cgType != kCGEventTapDisabledByTimeout) && (cgType != kCGEventTapDisabledByUserInput)) {
            NSEvent*    sysEvent = [NSEvent eventWithCGEvent:event];
            NSEventType type     = [sysEvent type] ;
            lua_pushinteger(L, (lua_Integer)([sysEvent modifierFlags]));                      lua_setfield(L, -2, "modifierFlags") ;
            lua_pushinteger(L, (lua_Integer)type);                                            lua_setfield(L, -2, "type") ;
            lua_pushinteger(L, [sysEvent windowNumber]);                                      lua_setfield(L, -2, "windowNumber") ;
            if ((type == NSEventTypeKeyDown) || (type == NSEventTypeKeyUp)) {
                lua_pushstring(L, [[sysEvent characters] UTF8String]) ;                       lua_setfield(L, -2, "characters") ;
                lua_pushstring(L, [[sysEvent charactersIgnoringModifiers] UTF8String]) ;      lua_setfield(L, -2, "charactersIgnoringModifiers") ;
                lua_pushinteger(L, [sysEvent keyCode]) ;                                      lua_setfield(L, -2, "keyCode") ;
            }
            if ((type == NSEventTypeLeftMouseDown) || (type == NSEventTypeLeftMouseUp) || (type == NSEventTypeRightMouseDown) || (type == NSEventTypeRightMouseUp) || (type == NSEventTypeOtherMouseDown) || (type == NSEventTypeOtherMouseUp)) {
                lua_pushinteger(L, [sysEvent buttonNumber]) ;                                 lua_setfield(L, -2, "buttonNumber") ;
                lua_pushinteger(L, [sysEvent clickCount]) ;                                   lua_setfield(L, -2, "clickCount") ;
                lua_pushnumber(L, (lua_Number)[sysEvent pressure]) ;                          lua_setfield(L, -2, "pressure") ;
            }
            if ((type == NSEventTypeAppKitDefined) || (type == NSEventTypeSystemDefined) || (type == NSEventTypeApplicationDefined) || (type == NSEventTypePeriodic)) {
                lua_pushinteger(L, [sysEvent data1]) ;                                        lua_setfield(L, -2, "data1") ;
                lua_pushinteger(L, [sysEvent data2]) ;                                        lua_setfield(L, -2, "data2") ;
                lua_pushinteger(L, [sysEvent subtype]) ;                                      lua_setfield(L, -2, "subtype") ;
            }
        }
        lua_setfield(L, -2, "NSEventData") ;
    return 1;
}

/// hs.eventtap.event:getCharacters([clean]) -> string or nil
/// Method
/// Returns the Unicode character, if any, represented by a keyDown or keyUp event.
///
/// Parameters:
///  * clean -- an optional parameter, default `false`, which indicates if key modifiers, other than Shift, should be stripped from the keypress before converting to Unicode.
///
/// Returns:
///  * A string containing the Unicode character represented by the keyDown or keyUp event, or nil if the event is not a keyUp or keyDown.
///
/// Notes:
///  * This method should only be used on keyboard events
///  * If `clean` is true, all modifiers except for Shift are stripped from the character before converting to the Unicode character represented by the keypress.
///  * If the keypress does not correspond to a valid Unicode character, an empty string is returned (e.g. if `clean` is false, then Opt-E will return an empty string, while Opt-Shift-E will return an accent mark).
static int eventtap_event_getCharacters(lua_State* L) {
    CGEventRef  event    = *(CGEventRef*)luaL_checkudata(L, 1, EVENT_USERDATA_TAG);
    BOOL        clean    = lua_isnone(L, 2) ? NO : (BOOL)(lua_toboolean(L, 2)) ;
    CGEventType cgType   = CGEventGetType(event) ;

    if ((cgType == kCGEventKeyDown) || (cgType == kCGEventKeyUp)) {
        if (clean)
            lua_pushstring(L, [[[NSEvent eventWithCGEvent:event] charactersIgnoringModifiers] UTF8String]) ;
        else
            lua_pushstring(L, [[[NSEvent eventWithCGEvent:event] characters] UTF8String]) ;
    } else {
        lua_pushnil(L) ;
    }
    return 1;
}

/// hs.eventtap.event:getKeyCode() -> keycode
/// Method
/// Gets the raw keycode for the event
///
/// Parameters:
///  * None
///
/// Returns:
///  * A number containing the raw keycode, taken from `hs.keycodes.map`
///
/// Notes:
///  * This method should only be used on keyboard events
static int eventtap_event_getKeyCode(lua_State* L) {
    CGEventRef event = *(CGEventRef*)luaL_checkudata(L, 1, EVENT_USERDATA_TAG);
    lua_pushinteger(L, CGEventGetIntegerValueField(event, kCGKeyboardEventKeycode));
    return 1;
}

/// hs.eventtap.event:setKeyCode(keycode)
/// Method
/// Sets the raw keycode for the event
///
/// Parameters:
///  * keycode - A number containing a raw keycode, taken from `hs.keycodes.map`
///
/// Returns:
///  * The `hs.eventtap.event` object
///
/// Notes:
///  * This method should only be used on keyboard events
static int eventtap_event_setKeyCode(lua_State* L) {
    CGEventRef event = *(CGEventRef*)luaL_checkudata(L, 1, EVENT_USERDATA_TAG);
    CGKeyCode keycode = (CGKeyCode)luaL_checkinteger(L, 2);
    CGEventSetIntegerValueField(event, kCGKeyboardEventKeycode, (int64_t)keycode);

    lua_settop(L,1) ;
    return 1;
}

/// hs.eventtap.event:getUnicodeString()
/// Method
/// Gets the single unicode character of an event
///
/// Parameters:
///  * None
///
/// Returns:
///  * A string containing the unicode character
static int eventtap_event_getUnicodeString(lua_State *L) {
    LuaSkin *skin = [LuaSkin sharedWithState:L];
    [skin checkArgs:LS_TUSERDATA, EVENT_USERDATA_TAG, LS_TBREAK];

    CGEventRef event = *(CGEventRef*)luaL_checkudata(L, 1, EVENT_USERDATA_TAG);
    UniChar *buffer;
    UniCharCount actual = 0;
    // Get the length of the string
    CGEventKeyboardGetUnicodeString(event, 0, &actual, NULL);
    buffer = malloc(actual * sizeof(UniChar));
    CGEventKeyboardGetUnicodeString(event, actual, &actual, buffer);

    // Convert buffer -> NSString
    NSString *theString = [NSString stringWithCharacters:buffer length:actual];
    free(buffer);
    [skin pushNSObject:theString];

    return 1;
}

/// hs.eventtap.event:setUnicodeString(string)
/// Method
/// Sets a unicode string as the output of the event
///
/// Parameters:
///  * string - A string containing unicode characters, which will be applied to the event
///
/// Returns:
///  * The `hs.eventtap.event` object
///
/// Notes:
///  * Calling this method will reset any flags previously set on the event (because they don't make any sense, and you should not try to set flags again)
///  * This is likely to only work with short unicode strings that resolve to a single character
static int eventtap_event_setUnicodeString(lua_State *L) {
    LuaSkin *skin = [LuaSkin sharedWithState:L];
    [skin checkArgs:LS_TUSERDATA, EVENT_USERDATA_TAG, LS_TSTRING, LS_TBREAK];

    CGEventRef event = *(CGEventRef*)luaL_checkudata(L, 1, EVENT_USERDATA_TAG);
    NSString *theString = [skin toNSObjectAtIndex:2];
    NSUInteger stringLen = [theString lengthOfBytesUsingEncoding:NSUnicodeStringEncoding];
    NSUInteger usedLen = 0;

    UniChar *buffer = malloc(stringLen);
    BOOL result = [theString getBytes:(void*)buffer
                            maxLength:stringLen
                           usedLength:&usedLen
                             encoding:NSUnicodeStringEncoding
                              options:NSStringEncodingConversionAllowLossy
                                range:NSMakeRange(0, theString.length)
                       remainingRange:NULL];
    if (!result) {
        [skin logWarn:[NSString stringWithFormat:@"hs.eventtap.event:setUnicodeString() failed to convert: %@", theString]];
    }

    CGEventSetFlags(event, (CGEventFlags)0);
    CGEventKeyboardSetUnicodeString(event, theString.length, buffer);

    free(buffer);

    lua_settop(L, 1);
    return 1;
}

/// hs.eventtap.event:post([app])
/// Method
/// Posts the event to the OS - i.e. emits the keyboard/mouse input defined by the event
///
/// Parameters:
///  * app - An optional `hs.application` object. If specified, the event will only be sent to that application
///
/// Returns:
///  * The `hs.eventtap.event` object
static int eventtap_event_post(lua_State* L) {
    LuaSkin *skin = [LuaSkin sharedWithState:L];
    [skin checkArgs:LS_TUSERDATA, EVENT_USERDATA_TAG, LS_TANY | LS_TOPTIONAL, LS_TBREAK];

    CGEventRef event = *(CGEventRef*)luaL_checkudata(L, 1, EVENT_USERDATA_TAG);

    if (luaL_testudata(L, 2, APPLICATION_USERDATA_TAG)) {
        HSapplication *appObj = [skin toNSObjectAtIndex:2] ;
        pid_t pid = appObj.pid;

        ProcessSerialNumber psn;
#pragma clang diagnostic push
#pragma clang diagnostic ignored "-Wdeprecated-declarations"
        OSStatus err = GetProcessForPID(pid, &psn);
#pragma clang diagnostic pop
        if (err != noErr) {
            NSLog(@"ERROR: Unable to get PSN for PID: %d", pid);
        } else {
            CGEventPostToPSN(&psn, event);
        }
    }
    else {
        // NOTE: @latenitefilms has tried to use `kCGHIDEventTap` as discussed in #2104
        //       however, it doesn't seem to be any different than `kCGSessionEventTap`
        CGEventPost(kCGSessionEventTap, event);
    }

    usleep(1000);

    lua_settop(L, 1) ;
    return 1 ;
}

/// hs.eventtap.event:getType([nsSpecificType]) -> number
/// Method
/// Gets the type of the event
///
/// Parameters:
///  * `nsSpecificType` - an optional boolean, default false, specifying whether or not a more specific Cocoa NSEvent type should be returned, if available.
///
/// Returns:
///  * A number containing the type of the event, taken from `hs.eventtap.event.types`
///
/// Notes:
///  * some newer events are grouped into a more generic event for watching purposes and the specific event type is determined by examining the event through the Cocoa API. The primary example of this is for gestures on a trackpad or touches of the touchbar, as all of these are grouped under the `hs.eventtap.event.types.gesture` event. For example:
///
///      ```lua
///      myTap = hs.eventtap.new( { hs.eventtap.event.types.gesture }, function(e)
///          local gestureType = e:getType(true)
///          if gestureType == hs.eventtap.types.directTouch then
///              -- they touched the touch bar
///          elseif gestureType == hs.eventtap.types.gesture then
///              -- they are touching the trackpad, but it's not for a gesture
///          elseif gestureType == hs.eventtap.types.magnify then
///              -- they're preforming a magnify gesture
///          -- etc -- see hs.eventtap.event.types for more
///          endif
///      end
///      ```
static int eventtap_event_getType(lua_State* L) {
    LuaSkin *skin = [LuaSkin sharedWithState:L] ;
    [skin checkArgs:LS_TUSERDATA, EVENT_USERDATA_TAG, LS_TBOOLEAN | LS_TOPTIONAL, LS_TBREAK] ;
    CGEventRef event   = *(CGEventRef*)luaL_checkudata(L, 1, EVENT_USERDATA_TAG);
    BOOL       nsEvent = (lua_gettop(L) > 1) ? (BOOL)(lua_toboolean(L, 2)) : NO ;

    if (nsEvent) {
        NSEvent *cocoaEvent = [NSEvent eventWithCGEvent:event] ;
        NSUInteger eventType = [cocoaEvent type] ;
        lua_pushinteger(L, (lua_Integer)(eventType)) ;
    } else {
        lua_pushinteger(L, CGEventGetType(event));
    }
    return 1;
}

/// hs.eventtap.event:getProperty(prop) -> number
/// Method
/// Gets a property of the event
///
/// Parameters:
///  * prop - A value taken from `hs.eventtap.event.properties`
///
/// Returns:
///  * A number containing the value of the requested property
///
/// Notes:
///  * The properties are `CGEventField` values, as documented at https://developer.apple.com/library/mac/documentation/Carbon/Reference/QuartzEventServicesRef/index.html#//apple_ref/c/tdef/CGEventField
static int eventtap_event_getProperty(lua_State* L) {
    CGEventRef   event = *(CGEventRef*)luaL_checkudata(L, 1, EVENT_USERDATA_TAG);
    CGEventField field = (CGEventField)(luaL_checkinteger(L, 2));

    if ((field == kCGMouseEventPressure)                ||   // These fields use a double (floating point number)
        (field == kCGScrollWheelEventFixedPtDeltaAxis1) ||
        (field == kCGScrollWheelEventFixedPtDeltaAxis2) ||
        (field == kCGScrollWheelEventFixedPtDeltaAxis3) ||
        (field == kCGTabletEventPointPressure)          ||
        (field == kCGTabletEventTiltX)                  ||
        (field == kCGTabletEventTiltY)                  ||
        (field == kCGTabletEventRotation)               ||
        (field == kCGTabletEventTangentialPressure)) {
        lua_pushnumber(L, CGEventGetDoubleValueField(event, field));
    } else {
        lua_pushinteger(L, CGEventGetIntegerValueField(event, field));
    }
    return 1;
}

/// hs.eventtap.event:getButtonState(button) -> bool
/// Method
/// Gets the state of a mouse button in the event
///
/// Parameters:
///  * button - A number between 0 and 31. The left mouse button is 0, the right mouse button is 1 and the middle mouse button is 2. The meaning of the remaining buttons varies by hardware, and their functionality varies by application (typically they are not present on a mouse and have no effect in an application)
///
/// Returns:
///  * A boolean, true if the specified mouse button is to be clicked by the event
///
/// Notes:
///  * This method should only be called on mouse events
static int eventtap_event_getButtonState(lua_State* L) {
    CGEventRef event = *(CGEventRef*)luaL_checkudata(L, 1, EVENT_USERDATA_TAG);
    CGMouseButton whichButton = (CGMouseButton)(luaL_checkinteger(L, 2));

    if (CGEventSourceButtonState((CGEventSourceStateID)(CGEventGetIntegerValueField(event, kCGEventSourceStateID)), whichButton))
        lua_pushboolean(L, YES) ;
    else
        lua_pushboolean(L, NO) ;
    return 1;
}

/// hs.eventtap.event:setProperty(prop, value)
/// Method
/// Sets a property of the event
///
/// Parameters:
///  * prop - A value from `hs.eventtap.event.properties`
///  * value - A number containing the value of the specified property
///
/// Returns:
///  * The `hs.eventtap.event` object.
///
/// Notes:
///  * The properties are `CGEventField` values, as documented at https://developer.apple.com/library/mac/documentation/Carbon/Reference/QuartzEventServicesRef/index.html#//apple_ref/c/tdef/CGEventField
static int eventtap_event_setProperty(lua_State* L) {
    CGEventRef event = *(CGEventRef*)luaL_checkudata(L, 1, EVENT_USERDATA_TAG);
    CGEventField field = (CGEventField)(luaL_checkinteger(L, 2));
    if ((field == kCGMouseEventPressure)                ||   // These fields use a double (floating point number)
        (field == kCGScrollWheelEventFixedPtDeltaAxis1) ||
        (field == kCGScrollWheelEventFixedPtDeltaAxis2) ||
        (field == kCGScrollWheelEventFixedPtDeltaAxis3) ||
        (field == kCGTabletEventPointPressure)          ||
        (field == kCGTabletEventTiltX)                  ||
        (field == kCGTabletEventTiltY)                  ||
        (field == kCGTabletEventRotation)               ||
        (field == kCGTabletEventTangentialPressure)) {
        double value = luaL_checknumber(L, 3) ;
        CGEventSetDoubleValueField(event, field, value);
    } else {
        int64_t value = (int64_t)luaL_checkinteger(L, 3);
        CGEventSetIntegerValueField(event, field, value);
    }

    lua_settop(L,1) ;
    return 1;
}

/// hs.eventtap.event.newKeyEvent([mods], key, isdown) -> event
/// Constructor
/// Creates a keyboard event
///
/// Parameters:
///  * mods - An optional table containing zero or more of the following:
///   * cmd
///   * alt
///   * shift
///   * ctrl
///   * fn
///  * key - A string containing the name of a key (see `hs.hotkey` for more information) or an integer specifying the virtual keycode for the key.
///  * isdown - A boolean, true if the event should be a key-down, false if it should be a key-up
///
/// Returns:
///  * An `hs.eventtap.event` object
///
/// Notes:
///  * The original version of this constructor utilized a shortcut which merged `flagsChanged` and `keyUp`/`keyDown` events into one.  This approach is still supported for backwards compatibility and because it *does* work in most cases.
///  * According to Apple Documentation, the proper way to perform a keypress with modifiers is through multiple key events; for example to generate 'Å', you should do the following:
/// ~~~lua
///     hs.eventtap.event.newKeyEvent(hs.keycodes.map.shift, true):post()
///     hs.eventtap.event.newKeyEvent(hs.keycodes.map.alt, true):post()
///     hs.eventtap.event.newKeyEvent("a", true):post()
///     hs.eventtap.event.newKeyEvent("a", false):post()
///     hs.eventtap.event.newKeyEvent(hs.keycodes.map.alt, false):post()
///     hs.eventtap.event.newKeyEvent(hs.keycodes.map.shift, false):post()
/// ~~~
///  * The shortcut method is still supported, though if you run into odd behavior or need to generate `flagsChanged` events without a corresponding `keyUp` or `keyDown`, please check out the syntax demonstrated above.
/// ~~~lua
///     hs.eventtap.event.newKeyEvent({"shift", "alt"}, "a", true):post()
///     hs.eventtap.event.newKeyEvent({"shift", "alt"}, "a", false):post()
/// ~~~
///
/// * The shortcut approach is still limited to generating only the left version of modifiers.
static int eventtap_event_newKeyEvent(lua_State* L) {
    LuaSkin      *skin = [LuaSkin sharedWithState:L];
    BOOL         hasModTable = NO ;
    int          keyCodePos = 2 ;
    CGEventFlags flags = (CGEventFlags)0;

    if (lua_type(L, 1) == LUA_TTABLE) {
        [skin checkArgs:LS_TTABLE, LS_TNUMBER | LS_TINTEGER, LS_TBOOLEAN | LS_TOPTIONAL, LS_TBREAK] ;
        const char *modifier;

        lua_pushnil(L);
        while (lua_next(L, 1) != 0) {
            modifier = lua_tostring(L, -1);
            if (!modifier) {
                [skin logBreadcrumb:[NSString stringWithFormat:@"hs.eventtap.event.newKeyEvent() unexpected entry in modifiers table: %d", lua_type(L, -1)]];
                lua_pop(L, 1);
                continue;
            }

            if (strcmp(modifier, "cmd") == 0 || strcmp(modifier, "⌘") == 0) flags |= kCGEventFlagMaskCommand;
            else if (strcmp(modifier, "ctrl") == 0 || strcmp(modifier, "⌃") == 0) flags |= kCGEventFlagMaskControl;
            else if (strcmp(modifier, "alt") == 0 || strcmp(modifier, "⌥") == 0) flags |= kCGEventFlagMaskAlternate;
            else if (strcmp(modifier, "shift") == 0 || strcmp(modifier, "⇧") == 0) flags |= kCGEventFlagMaskShift;
            else if (strcmp(modifier, "fn") == 0) flags |= kCGEventFlagMaskSecondaryFn;
            lua_pop(L, 1);
        }
        hasModTable = YES ;
    } else if (lua_type(L, 1) == LUA_TNIL) {
        [skin checkArgs:LS_TNIL, LS_TNUMBER | LS_TINTEGER, LS_TBOOLEAN | LS_TOPTIONAL, LS_TBREAK] ;
    } else {
        [skin checkArgs:LS_TNUMBER | LS_TINTEGER, LS_TBOOLEAN | LS_TOPTIONAL, LS_TBREAK] ;
        keyCodePos  = 1 ;
    }
    BOOL         isDown  = (BOOL)(lua_toboolean(L, keyCodePos + 1)) ;
    CGKeyCode    keyCode = (CGKeyCode)lua_tointeger(L, keyCodePos) ;

    CGEventRef keyevent = CGEventCreateKeyboardEvent(eventSource, keyCode, isDown);
    if (hasModTable) CGEventSetFlags(keyevent, flags);
    new_eventtap_event(L, keyevent);
    CFRelease(keyevent);

    return 1;
}

/// hs.eventtap.event.newSystemKeyEvent(key, isdown) -> event
/// Constructor
/// Creates a keyboard event for special keys (e.g. media playback)
///
/// Parameters:
///  * key - A string containing the name of a special key. The possible names are:
///   * SOUND_UP
///   * SOUND_DOWN
///   * MUTE
///   * BRIGHTNESS_UP
///   * BRIGHTNESS_DOWN
///   * CONTRAST_UP
///   * CONTRAST_DOWN
///   * POWER
///   * LAUNCH_PANEL
///   * VIDMIRROR
///   * PLAY
///   * EJECT
///   * NEXT
///   * PREVIOUS
///   * FAST
///   * REWIND
///   * ILLUMINATION_UP
///   * ILLUMINATION_DOWN
///   * ILLUMINATION_TOGGLE
///   * CAPS_LOCK
///   * HELP
///   * NUM_LOCK
///  * isdown - A boolean, true if the event should be a key-down, false if it should be a key-up
///
/// Returns:
///  * An `hs.eventtap.event` object
///
/// Notes:
///  * To set modifiers on a system key event (e.g. cmd/ctrl/etc), see the `hs.eventtap.event:setFlags()` method
///  * The event names are case sensitive
static int eventtap_event_newSystemKeyEvent(lua_State* L) {
    LuaSkin *skin = [LuaSkin sharedWithState:L];
    [skin checkArgs:LS_TSTRING, LS_TBOOLEAN, LS_TBREAK];

    NSString *keyName = [skin toNSObjectAtIndex:1];
    BOOL isDown = (BOOL)(lua_toboolean(L, 2));
    int keyVal = -1;

    if ([keyName isEqualToString:@"SOUND_UP"]) {
        keyVal = NX_KEYTYPE_SOUND_UP;
    } else if ([keyName isEqualToString:@"SOUND_DOWN"]) {
        keyVal = NX_KEYTYPE_SOUND_DOWN;
    } else if ([keyName isEqualToString:@"POWER"]) {
        keyVal = NX_POWER_KEY;
    } else if ([keyName isEqualToString:@"MUTE"]) {
        keyVal = NX_KEYTYPE_MUTE;
    } else if ([keyName isEqualToString:@"BRIGHTNESS_UP"]) {
        keyVal = NX_KEYTYPE_BRIGHTNESS_UP;
    } else if ([keyName isEqualToString:@"BRIGHTNESS_DOWN"]) {
        keyVal = NX_KEYTYPE_BRIGHTNESS_DOWN;
    } else if ([keyName isEqualToString:@"CONTRAST_UP"]) {
        keyVal = NX_KEYTYPE_CONTRAST_UP;
    } else if ([keyName isEqualToString:@"CONTRAST_DOWN"]) {
        keyVal = NX_KEYTYPE_CONTRAST_DOWN;
    } else if ([keyName isEqualToString:@"LAUNCH_PANEL"]) {
        keyVal = NX_KEYTYPE_LAUNCH_PANEL;
    } else if ([keyName isEqualToString:@"EJECT"]) {
        keyVal = NX_KEYTYPE_EJECT;
    } else if ([keyName isEqualToString:@"VIDMIRROR"]) {
        keyVal = NX_KEYTYPE_VIDMIRROR;
    } else if ([keyName isEqualToString:@"PLAY"]) {
        keyVal = NX_KEYTYPE_PLAY;
    } else if ([keyName isEqualToString:@"NEXT"]) {
        keyVal = NX_KEYTYPE_NEXT;
    } else if ([keyName isEqualToString:@"PREVIOUS"]) {
        keyVal = NX_KEYTYPE_PREVIOUS;
    } else if ([keyName isEqualToString:@"FAST"]) {
        keyVal = NX_KEYTYPE_FAST;
    } else if ([keyName isEqualToString:@"REWIND"]) {
        keyVal = NX_KEYTYPE_REWIND;
    } else if ([keyName isEqualToString:@"ILLUMINATION_UP"]) {
        keyVal = NX_KEYTYPE_ILLUMINATION_UP;
    } else if ([keyName isEqualToString:@"ILLUMINATION_DOWN"]) {
        keyVal = NX_KEYTYPE_ILLUMINATION_DOWN;
    } else if ([keyName isEqualToString:@"ILLUMINATION_TOGGLE"]) {
        keyVal = NX_KEYTYPE_ILLUMINATION_TOGGLE;
    } else if ([keyName isEqualToString:@"CAPS_LOCK"]) {
        keyVal = NX_KEYTYPE_CAPS_LOCK;
    } else if ([keyName isEqualToString:@"HELP"]) {
        keyVal = NX_KEYTYPE_HELP;
    } else if ([keyName isEqualToString:@"NUM_LOCK"]) {
        keyVal = NX_KEYTYPE_NUM_LOCK;
    } else {
        [skin logError:[NSString stringWithFormat:@"Unknown system key for hs.eventtap.event.newSystemKeyEvent(): %@", keyName]];
        lua_pushnil(L);
        return 1;
    }

    NSEvent *keyEvent = [NSEvent otherEventWithType:NSEventTypeSystemDefined location:NSMakePoint(0, 0) modifierFlags:(isDown ? NX_KEYDOWN : NX_KEYUP) timestamp:0 windowNumber:0 context:0 subtype:NX_SUBTYPE_AUX_CONTROL_BUTTONS data1:(keyVal << 16 | (isDown ? NX_KEYDOWN : NX_KEYUP) << 8) data2:-1];
    new_eventtap_event(L, keyEvent.CGEvent);

    return 1;
}

/// hs.eventtap.event.newScrollEvent(offsets, mods, unit) -> event
/// Constructor
/// Creates a scroll wheel event
///
/// Parameters:
///  * offsets - A table containing the {horizontal, vertical} amount to scroll. Positive values scroll up or left, negative values scroll down or right.
///  * mods - A table containing zero or more of the following:
///   * cmd
///   * alt
///   * shift
///   * ctrl
///   * fn
///  * unit - An optional string containing the name of the unit for scrolling. Either "line" (the default) or "pixel"
///
/// Returns:
///  * An `hs.eventtap.event` object
static int eventtap_event_newScrollWheelEvent(lua_State* L) {
    LuaSkin *skin = [LuaSkin sharedWithState:L];
    luaL_checktype(L, 1, LUA_TTABLE);
    lua_pushnumber(L, 1); lua_gettable(L, 1); int32_t offset_y = (int32_t)lua_tointeger(L, -1) ; lua_pop(L, 1);
    lua_pushnumber(L, 2); lua_gettable(L, 1); int32_t offset_x = (int32_t)lua_tointeger(L, -1) ; lua_pop(L, 1);

    const char *modifier;
    const char *unit;
    CGEventFlags flags = (CGEventFlags)0;
    CGScrollEventUnit type;

    luaL_checktype(L, 2, LUA_TTABLE);
    lua_pushnil(L);
    while (lua_next(L, 2) != 0) {
        modifier = lua_tostring(L, -1);
        if (!modifier) {
            [skin logBreadcrumb:[NSString stringWithFormat:@"hs.eventtap.event.newScrollEvent() unexpected entry in modifiers table: %d", lua_type(L, -1)]];
            lua_pop(L, 1);
            continue;
        }

        if (strcmp(modifier, "cmd") == 0 || strcmp(modifier, "⌘") == 0) flags |= kCGEventFlagMaskCommand;
        else if (strcmp(modifier, "ctrl") == 0 || strcmp(modifier, "⌃") == 0) flags |= kCGEventFlagMaskControl;
        else if (strcmp(modifier, "alt") == 0 || strcmp(modifier, "⌥") == 0) flags |= kCGEventFlagMaskAlternate;
        else if (strcmp(modifier, "shift") == 0 || strcmp(modifier, "⇧") == 0) flags |= kCGEventFlagMaskShift;
        else if (strcmp(modifier, "fn") == 0) flags |= kCGEventFlagMaskSecondaryFn;
        lua_pop(L, 1);
    }
    unit = lua_tostring(L, 3);
    if (unit && strcmp(unit, "pixel") == 0) type = kCGScrollEventUnitPixel; else type = kCGScrollEventUnitLine;

    CGEventRef scrollEvent = CGEventCreateScrollWheelEvent(eventSource, type, 2, offset_x, offset_y);
    CGEventSetFlags(scrollEvent, flags);
    new_eventtap_event(L, scrollEvent);
    CFRelease(scrollEvent);

    return 1;
}

static int eventtap_event_newMouseEvent(lua_State* L) {
    LuaSkin *skin = [LuaSkin sharedWithState:L];
    CGEventType type = (CGEventType)(luaL_checkinteger(L, 1));
    CGPoint point = hs_topoint(L, 2);
    const char* buttonString = luaL_checkstring(L, 3);

    CGEventFlags flags = (CGEventFlags)0;
    const char *modifier;

    CGMouseButton button = kCGMouseButtonLeft;

    if (strcmp(buttonString, "right") == 0)
        button = kCGMouseButtonRight;
    else if (strcmp(buttonString, "other") == 0)
        button = kCGMouseButtonCenter;
    else if (strcmp(buttonString, "none") == 0)
        button = 0;

    if (!lua_isnoneornil(L, 4) && (lua_type(L, 4) == LUA_TTABLE)) {
        lua_pushnil(L);
        while (lua_next(L, 4) != 0) {
            modifier = lua_tostring(L, -1);
            if (!modifier) {
                [skin logBreadcrumb:[NSString stringWithFormat:@"hs.eventtap.event.newMouseEvent() unexpected entry in modifiers table: %d", lua_type(L, -1)]];
                lua_pop(L, 1);
                continue;
            }
            if (strcmp(modifier, "cmd") == 0 || strcmp(modifier, "⌘") == 0) flags |= kCGEventFlagMaskCommand;
            else if (strcmp(modifier, "ctrl") == 0 || strcmp(modifier, "⌃") == 0) flags |= kCGEventFlagMaskControl;
            else if (strcmp(modifier, "alt") == 0 || strcmp(modifier, "⌥") == 0) flags |= kCGEventFlagMaskAlternate;
            else if (strcmp(modifier, "shift") == 0 || strcmp(modifier, "⇧") == 0) flags |= kCGEventFlagMaskShift;
            else if (strcmp(modifier, "fn") == 0) flags |= kCGEventFlagMaskSecondaryFn;
            lua_pop(L, 1);
        }
    }

    CGEventRef event = CGEventCreateMouseEvent(eventSource, type, point, button);
    CGEventSetFlags(event, flags);
    new_eventtap_event(L, event);
    CFRelease(event);

    return 1;
}

/// hs.eventtap.event:systemKey() -> table
/// Method
/// Returns the special key and its state if the event is a NSSystemDefined event of subtype AUX_CONTROL_BUTTONS (special-key pressed)
///
/// Parameters:
///  * None
///
/// Returns:
///  * If the event is a NSSystemDefined event of subtype AUX_CONTROL_BUTTONS, a table with the following keys defined:
///    * key    -- a string containing one of the following labels indicating the key involved:
///      * SOUND_UP
///      * SOUND_DOWN
///      * MUTE
///      * BRIGHTNESS_UP
///      * BRIGHTNESS_DOWN
///      * CONTRAST_UP
///      * CONTRAST_DOWN
///      * POWER
///      * LAUNCH_PANEL
///      * VIDMIRROR
///      * PLAY
///      * EJECT
///      * NEXT
///      * PREVIOUS
///      * FAST
///      * REWIND
///      * ILLUMINATION_UP
///      * ILLUMINATION_DOWN
///      * ILLUMINATION_TOGGLE
///      * CAPS_LOCK
///      * HELP
///      * NUM_LOCK
///      or "undefined" if the key detected is unrecognized.
///    * keyCode -- the numeric keyCode corresponding to the key specified in `key`.
///    * down   -- a boolean value indicating if the key is pressed down (true) or just released (false)
///    * repeat -- a boolean indicating if this event is because the keydown is repeating.  This will always be false for a key release.
///  * If the event does not correspond to a NSSystemDefined event of subtype AUX_CONTROL_BUTTONS, then an empty table is returned.
///
/// Notes:
/// * CAPS_LOCK seems to sometimes generate 0 or 2 key release events (down == false), especially on builtin laptop keyboards, so it is probably safest (more reliable) to look for cases where down == true only.
/// * If the key field contains "undefined", you can use the number in keyCode to look it up in `/System/Library/Frameworks/IOKit.framework/Headers/hidsystem/ev_keymap.h`.  If you believe the numeric value is part of a new system update or was otherwise mistakenly left out, please submit the label (it will defined in the header file as `NX_KEYTYPE_something`) and number to the Hammerspoon maintainers at https://github.com/Hammerspoon/hammerspoon with a request for inclusion in the next Hammerspoon update.
static int eventtap_event_systemKey(lua_State* L) {
    CGEventRef event = *(CGEventRef*)luaL_checkudata(L, 1, EVENT_USERDATA_TAG);
    NSEvent*    sysEvent = [NSEvent eventWithCGEvent:event];
    NSEventType type     = [sysEvent type] ;

    lua_newtable(L) ;
    if ((type == NSEventTypeAppKitDefined) || (type == NSEventTypeSystemDefined) || (type == NSEventTypeApplicationDefined) || (type == NSEventTypePeriodic)) {
        NSInteger data1      = [sysEvent data1] ;
        if ([sysEvent subtype] == NX_SUBTYPE_AUX_CONTROL_BUTTONS) {
            int keyCode      = (data1 & 0xFFFF0000) >> 16;
            int keyFlags     = (data1 &     0xFFFF);
            switch(keyCode) {
//
// This list is based on the definition of NX_SPECIALKEY_POST_MASK found in
// /System/Library/Frameworks/IOKit.framework/Headers/hidsystem/ev_keymap.h
//
                case NX_KEYTYPE_SOUND_UP:            lua_pushstring(L, "SOUND_UP");            break ;
                case NX_KEYTYPE_SOUND_DOWN:          lua_pushstring(L, "SOUND_DOWN");          break ;
                case NX_POWER_KEY:                   lua_pushstring(L, "POWER");               break ;
                case NX_KEYTYPE_MUTE:                lua_pushstring(L, "MUTE");                break ;
                case NX_KEYTYPE_BRIGHTNESS_UP:       lua_pushstring(L, "BRIGHTNESS_UP");       break ;
                case NX_KEYTYPE_BRIGHTNESS_DOWN:     lua_pushstring(L, "BRIGHTNESS_DOWN");     break ;
                case NX_KEYTYPE_CONTRAST_UP:         lua_pushstring(L, "CONTRAST_UP");         break ;
                case NX_KEYTYPE_CONTRAST_DOWN:       lua_pushstring(L, "CONTRAST_DOWN");       break ;
                case NX_KEYTYPE_LAUNCH_PANEL:        lua_pushstring(L, "LAUNCH_PANEL");        break ;
                case NX_KEYTYPE_EJECT:               lua_pushstring(L, "EJECT");               break ;
                case NX_KEYTYPE_VIDMIRROR:           lua_pushstring(L, "VIDMIRROR");           break ;
                case NX_KEYTYPE_PLAY:                lua_pushstring(L, "PLAY");                break ;
                case NX_KEYTYPE_NEXT:                lua_pushstring(L, "NEXT");                break ;
                case NX_KEYTYPE_PREVIOUS:            lua_pushstring(L, "PREVIOUS");            break ;
                case NX_KEYTYPE_FAST:                lua_pushstring(L, "FAST");                break ;
                case NX_KEYTYPE_REWIND:              lua_pushstring(L, "REWIND");              break ;
                case NX_KEYTYPE_ILLUMINATION_UP:     lua_pushstring(L, "ILLUMINATION_UP");     break ;
                case NX_KEYTYPE_ILLUMINATION_DOWN:   lua_pushstring(L, "ILLUMINATION_DOWN");   break ;
                case NX_KEYTYPE_ILLUMINATION_TOGGLE: lua_pushstring(L, "ILLUMINATION_TOGGLE"); break ;
//
// The following also seem to trigger NSSystemDefined events, but are not listed in NX_SPECIALKEY_POST_MASK
//
                case NX_KEYTYPE_CAPS_LOCK:           lua_pushstring(L, "CAPS_LOCK");           break ;
                case NX_KEYTYPE_HELP:                lua_pushstring(L, "HELP");                break ;
                case NX_KEYTYPE_NUM_LOCK:            lua_pushstring(L, "NUM_LOCK");            break ;

                default:                             lua_pushstring(L, "undefined") ;          break ;
            }
            lua_setfield(L, -2, "key") ;
            lua_pushinteger(L, keyCode) ; lua_setfield(L, -2, "keyCode") ;
            lua_pushboolean(L, ((keyFlags & 0xFF00) >> 8) == 0x0a ) ; lua_setfield(L, -2, "down") ;
            lua_pushboolean(L, (keyFlags & 0x1) > 0) ; lua_setfield(L, -2, "repeat") ;
        }
    }
    return 1;
}

/// hs.eventtap.event:getTouches() -> table | nil
/// Method
/// Returns a table of details containing information about touches on the trackpad associated with this event if the event is of the type `hs.eventtap.event.types.gesture`.
///
/// Parameters:
///  * None
///
/// Returns:
///  * if the event is of the type gesture, returns a table; otherwise returns nil.
///
/// Notes:
///  * if the event is of the type gesture, the table will contain one or more tables in an array. Each member table of the array will have the following key-value pairs:
///    * `device`                     - a string containing a unique identifier for the device on which the touch occurred. At present we do not have a way to match the identifier to a specific touch device, but if multiple such devices are attached to the computer, this value will differ between them.
///    * `deviceSize`                 - a size table containing keys `h` and `w` for the height and width of the touch device in points (72 PPI resolution).
///    * `force`                      - a number representing a measure of the force of the touch when the device is a forcetouch trackpad. This will be 0.0 for non-forcetouch trackpads and the touchbar.
///    * `identity`                   - a string specifying a unique identifier for the touch guaranteed to be unique for the life of the touch. This identifier may be used to track the movement of a specific touch (e.g. finger) as it moves through successive callbacks.
///    * `phase`                      - a string specifying the current phase the touch is considered to be in. The possible values are: "began", "moved", "stationary", "ended", or "cancelled".
///    * `resting`                    - Resting touches occur when a user simply rests their thumb on the trackpad device. Requires that the foreground window has views accepting resting touches.
///    * `timestamp`                  - a number representing the time the touch was detected. This number corresponds to seconds since the last system boot, not including time the computer has been asleep. Comparable to `hs.timer.absoluteTime() / 1000000000`.
///    * `touching`                   - a boolean specifying whether or not the touch phase is "began", "moved", or "stationary" (i.e. is *not* "ended" or "cancelled").
///    * `type`                       - a string specifying the type of touch. A "direct" touch will indicate a touchbar, while a trackpad will report "indirect".
///
///    * The following fields will be present when the touch is from a touchpad (`type` == "indirect")`
///      * `normalizedPosition`         - a point table specifying the `x` and `y` coordinates of the touch, each normalized to be a value between 0.0 and 1.0. `{ x = 0, y = 0 }` is the lower left corner of the touch device.
///      * `previousNormalizedPosition` - a point table specifying the `x` and `y` coordinates of the previous position for this specific touch (as linked by `identity`) normalezed to values between 0.0 and 1.0.
///
///    * The following fields will be present when the touch is from the touchbar (`type` == "direct")`
///      * `location`                   - a point table specifying the `x` and `y` coordinates of the touch location within the touchbar.
///      * `previousLocation`           - a point table specifying the `x` and `y` coordinates of the previous location for this specific touch (as linked by `identity`) within the touchbar.
static int eventtap_event_getTouches(lua_State *L) {
    LuaSkin *skin = [LuaSkin sharedWithState:L] ;
    [skin checkArgs:LS_TUSERDATA, EVENT_USERDATA_TAG, LS_TBREAK] ;
    CGEventRef  event      = *(CGEventRef*)luaL_checkudata(L, 1, EVENT_USERDATA_TAG) ;
    NSEvent     *asNSEvent = [NSEvent eventWithCGEvent:event] ;

    if (CGEventGetType(event) == NSEventTypeGesture) {
        NSSet *touches = asNSEvent.allTouches ;
        [skin pushNSObject:touches] ;
    } else {
        lua_pushnil(L) ;
    }
    return 1 ;
}

/// hs.eventtap.event:getTouchDetails() -> table | nil
/// Method
/// Returns a table contining more information about some touch related events.
///
/// Parameters:
///  * None
///
/// Returns:
///  * if the event is a touch event (i.e. is an event of type `hs.eventtap.event.types.gesture`), then this method returns a table with zero or more of the following key-value pairs:
///    * if the gesture is for a pressure event:
///      * `pressure`         - a number between 0.0 and 1.0 inclusive indicating the relative amount of pressure applied by the touch; trackpads which are not pressure sensitive will only report the discrete values of 0.0 and 1.0.
///      * `stage`            - an integer between 0 and 2 specifying the stage. 0 represents a touch transitioning to a state too light to be considered a touch, usually at the end of a click; 1 represents a touch with enough pressure to be considered a mouseDown event; 2 represents additional pressure, usually what would trigger a "deep" or "force" touch.
///      * `stageTransition`  - a number between 0.0 and 1.0. As the pressure increases and transition between stages begins, this will rise from 0.0 to 1.0; as the pressure decreases and a transition between stages begins, this will fall from 0.0 to -1.0. When the pressure is solidly within a specific stage, this will remain 0.0.
///      * `pressureBehavior` - a string specifying the effect or purpose of the pressure. Note that the exact meaning (in terms of haptic feedback or action being performed) of each label is target application or ui element specific. Valid values for this key are:
///        * "unknown", "default", "click", "generic", "accelerator", "deepClick", "deepDrag"
///    * if the gesture is for a magnification event:
///      * `magnification` - a number specifying the change in magnification that should be added to the current scaling of an item to achieve the new scale factor.
///    * if the gesture is for a rotation event:
///      * `rotation` - a number specifying in degrees the change in rotation that should be added as specified by this event. Clockwise rotation is indicated by a negative number while counter-clockwise rotation will be positive.
static int eventtap_event_getTouchDetails(lua_State *L) {
    LuaSkin *skin = [LuaSkin sharedWithState:L] ;
    [skin checkArgs:LS_TUSERDATA, EVENT_USERDATA_TAG, LS_TBREAK] ;
    CGEventRef  event      = *(CGEventRef*)luaL_checkudata(L, 1, EVENT_USERDATA_TAG) ;
    NSEvent     *asNSEvent = [NSEvent eventWithCGEvent:event] ;
    NSEventType type       = asNSEvent.type ;

    if (CGEventGetType(event) == NSEventTypeGesture) {
        lua_newtable(L) ;

        if (type == NSEventTypePressure) {
            lua_pushnumber(L, (lua_Number)asNSEvent.pressure) ; lua_setfield(L, -2, "pressure") ;
            lua_pushinteger(L, asNSEvent.stage) ;               lua_setfield(L, -2, "stage") ;
            lua_pushnumber(L, asNSEvent.stageTransition) ;      lua_setfield(L, -2, "stageTransition") ;
            NSPressureBehavior pressureBehavior = asNSEvent.pressureBehavior ;
            switch(pressureBehavior) {
                case NSPressureBehaviorUnknown:            lua_pushstring(L, "unknown") ; break ;
                case NSPressureBehaviorPrimaryDefault:     lua_pushstring(L, "default") ; break ;
                case NSPressureBehaviorPrimaryClick:       lua_pushstring(L, "click") ; break ;
                case NSPressureBehaviorPrimaryGeneric:     lua_pushstring(L, "generic") ; break ;
                case NSPressureBehaviorPrimaryAccelerator: lua_pushstring(L, "accelerator") ; break ;
                case NSPressureBehaviorPrimaryDeepClick:   lua_pushstring(L, "deepClick") ; break ;
                case NSPressureBehaviorPrimaryDeepDrag:    lua_pushstring(L, "deepDrag") ; break ;
                default:
                    lua_pushfstring(L, "** unrecognized pressureBehavior: %d", pressureBehavior) ;
            }
            lua_setfield(L, -2, "pressureBehavior") ;
        }

        if (type == NSEventTypeMagnify) {
            lua_pushnumber(L, asNSEvent.magnification) ;        lua_setfield(L, -2, "magnification") ;
        }

        if (type == NSEventTypeRotate) {
            lua_pushnumber(L, (lua_Number)asNSEvent.rotation) ; lua_setfield(L, -2, "rotation") ;
        }

    } else {
        lua_pushnil(L) ;
    }
    return 1 ;
}

/// hs.eventtap.event.types -> table
/// Constant
/// A table containing event types to be used with `hs.eventtap.new(...)` and returned by `hs.eventtap.event:type()`.  The table supports forward (label to number) and reverse (number to label) lookups to increase its flexibility.
///
/// The constants defined in this table are as follows:
///
///   * nullEvent         --  Specifies a null event. (thus far unobserved; please submit an issue if you can provide more information)
///   * leftMouseDown     --  Specifies a mouse down event with the left button.
///   * leftMouseUp       --  Specifies a mouse up event with the left button.
///   * rightMouseDown    --  Specifies a mouse down event with the right button.
///   * rightMouseUp      --  Specifies a mouse up event with the right button.
///   * mouseMoved        --  Specifies a mouse moved event.
///   * leftMouseDragged  --  Specifies a mouse drag event with the left button down.
///   * rightMouseDragged --  Specifies a mouse drag event with the right button down.
///   * keyDown           --  Specifies a key down event.
///   * keyUp             --  Specifies a key up event.
///   * flagsChanged      --  Specifies a key changed event for a modifier or status key.
///   * scrollWheel       --  Specifies a scroll wheel moved event.
///   * tabletPointer     --  Specifies a tablet pointer event.
///   * tabletProximity   --  Specifies a tablet proximity event.
///   * otherMouseDown    --  Specifies a mouse down event with one of buttons 2-31.
///   * otherMouseUp      --  Specifies a mouse up event with one of buttons 2-31.
///   * otherMouseDragged --  Specifies a mouse drag event with one of buttons 2-31 down.
///
///  The following events, also included in the lookup table, are provided through NSEvent and currently may require the use of `hs.eventtap.event:getRawEventData()` to retrieve supporting information.  Target specific methods may be added as the usability of these events is explored.
///
///   * gesture               --  An event that represents a touch event on a touch sensitive trackpad or touchbar. See below.
///   * systemDefined         --  An event indicating some system event has occurred. For us, it is primarily used to detect special system keys (Volume Up/Down, etc.). See [hs.eventtap.event:systemKey](#systemKey) and [hs.eventtap.event.newSystemKeyEvent](#newSystemKeyEvent).
///
///   * appKitDefined         --  (thus far unobserved; please submit an issue if you can provide more information)
///   * applicationDefined    --  (thus far unobserved; please submit an issue if you can provide more information)
///   * cursorUpdate          --  (thus far unobserved; please submit an issue if you can provide more information)
///   * mouseEntered          --  (thus far unobserved; please submit an issue if you can provide more information)
///   * mouseExited           --  (thus far unobserved; please submit an issue if you can provide more information)
///   * periodic              --  (thus far unobserved; please submit an issue if you can provide more information)
///   * quickLook             --  (thus far unobserved; please submit an issue if you can provide more information)
///
///  To detect the following events, setup your eventtap to capture the `hs.eventtap.event.type.gesture` type and examine the value of [hs.eventtap.event:getType(true)](#getType).
///   * gesture      --  The user touched a portion of a touchpad
///   * directTouch  --  The user touched a portion of the touch bar.
///   * changeMode   --  A double-tap on the side of an Apple Pencil paired with an iPad that is being used as an external monitor via Sidecar.
///   * magnify      --  The user performed a pinch open or pinch close gesture.
///   * pressure     --  The pressure on a forcetouch trackpad has changed..
///   * rotate       --  The user performed a rotation gesture.
///   * smartMagnify --  The user performed a smart zoom gesture (2-finger double tap on trackpads).
///   * swipe        --  The user performed a swipe gesture. (thus far unobserved; please submit an issue if you can provide more information)

static void pushtypestable(lua_State* L) {
    lua_newtable(L);
    lua_pushinteger(L, kCGEventNull);                  lua_setfield(L, -2, "nullEvent");
    lua_pushinteger(L, kCGEventLeftMouseDown);         lua_setfield(L, -2, "leftMouseDown");
    lua_pushinteger(L, kCGEventLeftMouseUp);           lua_setfield(L, -2, "leftMouseUp");
    lua_pushinteger(L, kCGEventLeftMouseDragged);      lua_setfield(L, -2, "leftMouseDragged");
    lua_pushinteger(L, kCGEventRightMouseDown);        lua_setfield(L, -2, "rightMouseDown");
    lua_pushinteger(L, kCGEventRightMouseUp);          lua_setfield(L, -2, "rightMouseUp");
    lua_pushinteger(L, kCGEventRightMouseDragged);     lua_setfield(L, -2, "rightMouseDragged");
    lua_pushinteger(L, kCGEventOtherMouseDown);        lua_setfield(L, -2, "otherMouseDown");
    lua_pushinteger(L, kCGEventOtherMouseUp);          lua_setfield(L, -2, "otherMouseUp");
    lua_pushinteger(L, kCGEventOtherMouseDragged);     lua_setfield(L, -2, "otherMouseDragged");
    lua_pushinteger(L, kCGEventMouseMoved);            lua_setfield(L, -2, "mouseMoved");
    lua_pushinteger(L, kCGEventKeyDown);               lua_setfield(L, -2, "keyDown");
    lua_pushinteger(L, kCGEventKeyUp);                 lua_setfield(L, -2, "keyUp");
    lua_pushinteger(L, kCGEventFlagsChanged);          lua_setfield(L, -2, "flagsChanged");
    lua_pushinteger(L, kCGEventScrollWheel);           lua_setfield(L, -2, "scrollWheel");
    lua_pushinteger(L, kCGEventTabletPointer);         lua_setfield(L, -2, "tabletPointer");
    lua_pushinteger(L, kCGEventTabletProximity);       lua_setfield(L, -2, "tabletProximity");

// // The middleMouse* mappings here are for backwards compatibility (likely for nearly zero users)
//     lua_pushinteger(L, kCGEventOtherMouseDown);        lua_setfield(L, -2, "middleMouseDown");
//     lua_pushinteger(L, kCGEventOtherMouseUp);          lua_setfield(L, -2, "middleMouseUp");
//     lua_pushinteger(L, kCGEventOtherMouseDragged);     lua_setfield(L, -2, "middleMouseDragged");


    lua_pushinteger(L, NSEventTypeMouseEntered);       lua_setfield(L, -2, "mouseEntered");
    lua_pushinteger(L, NSEventTypeMouseExited);        lua_setfield(L, -2, "mouseExited");
    lua_pushinteger(L, NSEventTypeCursorUpdate);       lua_setfield(L, -2, "cursorUpdate");

    lua_pushinteger(L, NSEventTypePeriodic);           lua_setfield(L, -2, "periodic");

    lua_pushinteger(L, NSEventTypeAppKitDefined);      lua_setfield(L, -2, "appKitDefined");
    lua_pushinteger(L, NSEventTypeSystemDefined);      lua_setfield(L, -2, "systemDefined");
    lua_pushinteger(L, NSEventTypeApplicationDefined); lua_setfield(L, -2, "applicationDefined");
    lua_pushinteger(L, NSEventTypeQuickLook);          lua_setfield(L, -2, "quickLook");

    lua_pushinteger(L, NSEventTypeGesture);            lua_setfield(L, -2, "gesture");
    lua_pushinteger(L, NSEventTypeMagnify);            lua_setfield(L, -2, "magnify");
    lua_pushinteger(L, NSEventTypeSwipe);              lua_setfield(L, -2, "swipe");
    lua_pushinteger(L, NSEventTypeRotate);             lua_setfield(L, -2, "rotate");
    lua_pushinteger(L, NSEventTypeSmartMagnify);       lua_setfield(L, -2, "smartMagnify");
    lua_pushinteger(L, NSEventTypePressure);           lua_setfield(L, -2, "pressure");
    lua_pushinteger(L, NSEventTypeDirectTouch);        lua_setfield(L, -2, "directTouch");
    if (@available(macOS 10.15, *)) {
        lua_pushinteger(L, NSEventTypeChangeMode);         lua_setfield(L, -2, "changeMode");
    }

// // no longer generated as of 10.11+
//     lua_pushinteger(L, NSEventTypeBeginGesture);       lua_setfield(L, -2, "beginGesture");
//     lua_pushinteger(L, NSEventTypeEndGesture);         lua_setfield(L, -2, "endGesture");

}

/// hs.eventtap.event.properties -> table
/// Constant
/// A table containing property types for use with `hs.eventtap.event:getProperty()` and `hs.eventtap.event:setProperty()`.  The table supports forward (label to number) and reverse (number to label) lookups to increase its flexibility.
///
/// The constants defined in this table are as follows:
///    (I) in the description indicates that this property is returned or set as an integer
///    (N) in the description indicates that this property is returned or set as a number (floating point)
///
///   * eventSourceGroupID                                      -- (I) The event source Unix effective GID.
///   * eventSourceStateID                                      -- (I) The event source state ID used to create this event.
///   * eventSourceUnixProcessID                                -- (I) The event source Unix process ID.
///   * eventSourceUserData                                     -- (I) Event source user-supplied data, up to 64 bits.
///   * eventSourceUserID                                       -- (I) The event source Unix effective UID.
///   * eventTargetProcessSerialNumber                          -- (I) The event target process serial number. The value is a 64-bit long word.
///   * eventTargetUnixProcessID                                -- (I) The event target Unix process ID.
///   * eventUnacceleratedPointerMovementX                      -- Undocumented, assumed Integer
///   * eventUnacceleratedPointerMovementY                      -- Undocumented, assumed Integer
///   * keyboardEventAutorepeat                                 -- (I) Non-zero when this is an autorepeat of a key-down, and zero otherwise.
///   * keyboardEventKeyboardType                               -- (I) The keyboard type identifier.
///   * keyboardEventKeycode                                    -- (I) The virtual keycode of the key-down or key-up event.
///   * mouseEventButtonNumber                                  -- (I) The mouse button number. For information about the possible values, see Mouse Buttons.
///   * mouseEventClickState                                    -- (I) The mouse button click state. A click state of 1 represents a single click. A click state of 2 represents a double-click. A click state of 3 represents a triple-click.
///   * mouseEventDeltaX                                        -- (I) The horizontal mouse delta since the last mouse movement event.
///   * mouseEventDeltaY                                        -- (I) The vertical mouse delta since the last mouse movement event.
///   * mouseEventInstantMouser                                 -- (I) The value is non-zero if the event should be ignored by the Inkwell subsystem.
///   * mouseEventNumber                                        -- (I) The mouse button event number. Matching mouse-down and mouse-up events will have the same event number.
///   * mouseEventPressure                                      -- (N) The mouse button pressure. The pressure value may range from 0 to 1, with 0 representing the mouse being up. This value is commonly set by tablet pens mimicking a mouse.
///   * mouseEventSubtype                                       -- (I) Encoding of the mouse event subtype. 0 = mouse, 1 = tablet point, 2 = tablet proximity, 3 = touch
///   * mouseEventWindowUnderMousePointer                       -- (I) Window ID of window underneath mouse pointer (this corresponds to `hs.window:id()`)
///   * mouseEventWindowUnderMousePointerThatCanHandleThisEvent -- (I) Window ID of window underneath mouse pointer that can handle this event (this corresponds to `hs.window:id()`)
///   * scrollWheelEventDeltaAxis1                              -- (I) Scrolling data. This field typically contains the change in vertical position since the last scrolling event from a Mighty Mouse scroller or a single-wheel mouse scroller.
///   * scrollWheelEventDeltaAxis2                              -- (I) Scrolling data. This field typically contains the change in horizontal position since the last scrolling event from a Mighty Mouse scroller.
///   * scrollWheelEventDeltaAxis3                              -- (I) This field is not used.
///   * scrollWheelEventFixedPtDeltaAxis1                       -- (N) Contains scrolling data which represents a line-based or pixel-based change in vertical position since the last scrolling event from a Mighty Mouse scroller or a single-wheel mouse scroller.
///   * scrollWheelEventFixedPtDeltaAxis2                       -- (N) Contains scrolling data which represents a line-based or pixel-based change in horizontal position since the last scrolling event from a Mighty Mouse scroller.
///   * scrollWheelEventFixedPtDeltaAxis3                       -- (N) This field is not used.
///   * scrollWheelEventInstantMouser                           -- (I) Indicates whether the event should be ignored by the Inkwell subsystem. If the value is non-zero, the event should be ignored.
///   * scrollWheelEventIsContinuous                            -- (I) Indicates whether a scrolling event contains continuous, pixel-based scrolling data. The value is non-zero when the scrolling data is pixel-based and zero when the scrolling data is line-based (note that this is the opposite of what constants in CGEventTypes.h suggest, so test before relying on and let us know what you discover!).
///   * scrollWheelEventMomentumPhase                           -- (I) Indicates scroll momentum phase: 0 = none, 1 = begin, 2 = continue, 3 = end
///   * scrollWheelEventPointDeltaAxis1                         -- (I) Pixel-based scrolling data. The scrolling data represents the change in vertical position since the last scrolling event from a Mighty Mouse scroller or a single-wheel mouse scroller.
///   * scrollWheelEventPointDeltaAxis2                         -- (I) Pixel-based scrolling data. The scrolling data represents the change in horizontal position since the last scrolling event from a Mighty Mouse scroller.
///   * scrollWheelEventPointDeltaAxis3                         -- (I) This field is not used.
///   * scrollWheelEventScrollCount                             -- (I) The number of scroll gestures that have begun before the momentum phase of the initial gesture has ended (unverified, this is inferred from web comments).
///   * scrollWheelEventScrollPhase                             -- (I) Indicates scroll phase: 1 = began, 2 = changed, 4 = ended, 8 = cancelled, 128 = may begin.
///   * tabletEventDeviceID                                     -- (I) The system-assigned unique device ID.
///   * tabletEventPointButtons                                 -- (I) The tablet button state. Bit 0 is the first button, and a set bit represents a closed or pressed button. Up to 16 buttons are supported.
///   * tabletEventPointPressure                                -- (N) The tablet pen pressure. A value of 0.0 represents no pressure, and 1.0 represents maximum pressure.
///   * tabletEventPointX                                       -- (I) The absolute X coordinate in tablet space at full tablet resolution.
///   * tabletEventPointY                                       -- (I) The absolute Y coordinate in tablet space at full tablet resolution.
///   * tabletEventPointZ                                       -- (I) The absolute Z coordinate in tablet space at full tablet resolution.
///   * tabletEventRotation                                     -- (N) The tablet pen rotation.
///   * tabletEventTangentialPressure                           -- (N) The tangential pressure on the device. A value of 0.0 represents no pressure, and 1.0 represents maximum pressure.
///   * tabletEventTiltX                                        -- (N) The horizontal tablet pen tilt. A value of 0.0 represents no tilt, and 1.0 represents maximum tilt.
///   * tabletEventTiltY                                        -- (N) The vertical tablet pen tilt. A value of 0.0 represents no tilt, and 1.0 represents maximum tilt.
///   * tabletEventVendor1                                      -- (I) A vendor-specified value.
///   * tabletEventVendor2                                      -- (I) A vendor-specified value.
///   * tabletEventVendor3                                      -- (I) A vendor-specified value.
///   * tabletProximityEventCapabilityMask                      -- (I) The device capabilities mask.
///   * tabletProximityEventDeviceID                            -- (I) The system-assigned device ID.
///   * tabletProximityEventEnterProximity                      -- (I) Indicates whether the pen is in proximity to the tablet. The value is non-zero if the pen is in proximity to the tablet and zero when leaving the tablet.
///   * tabletProximityEventPointerID                           -- (I) The vendor-defined ID of the pointing device.
///   * tabletProximityEventPointerType                         -- (I) The pointer type.
///   * tabletProximityEventSystemTabletID                      -- (I) The system-assigned unique tablet ID.
///   * tabletProximityEventTabletID                            -- (I) The vendor-defined tablet ID, typically the USB product ID.
///   * tabletProximityEventVendorID                            -- (I) The vendor-defined ID, typically the USB vendor ID.
///   * tabletProximityEventVendorPointerSerialNumber           -- (I) The vendor-defined pointer serial number.
///   * tabletProximityEventVendorPointerType                   -- (I) The vendor-assigned pointer type.
///   * tabletProximityEventVendorUniqueID                      -- (I) The vendor-defined unique ID.
static void pushpropertiestable(lua_State* L) {
    lua_newtable(L);
    lua_pushinteger(L, kCGMouseEventNumber);                                         lua_setfield(L, -2, "mouseEventNumber");
    lua_pushinteger(L, kCGMouseEventClickState);                                     lua_setfield(L, -2, "mouseEventClickState");
    lua_pushinteger(L, kCGMouseEventPressure);                                       lua_setfield(L, -2, "mouseEventPressure");
    lua_pushinteger(L, kCGMouseEventButtonNumber);                                   lua_setfield(L, -2, "mouseEventButtonNumber");
    lua_pushinteger(L, kCGMouseEventDeltaX);                                         lua_setfield(L, -2, "mouseEventDeltaX");
    lua_pushinteger(L, kCGMouseEventDeltaY);                                         lua_setfield(L, -2, "mouseEventDeltaY");
    lua_pushinteger(L, kCGMouseEventInstantMouser);                                  lua_setfield(L, -2, "mouseEventInstantMouser");
    lua_pushinteger(L, kCGMouseEventSubtype);                                        lua_setfield(L, -2, "mouseEventSubtype");
    lua_pushinteger(L, kCGKeyboardEventAutorepeat);                                  lua_setfield(L, -2, "keyboardEventAutorepeat");
    lua_pushinteger(L, kCGKeyboardEventKeycode);                                     lua_setfield(L, -2, "keyboardEventKeycode");
    lua_pushinteger(L, kCGKeyboardEventKeyboardType);                                lua_setfield(L, -2, "keyboardEventKeyboardType");
    lua_pushinteger(L, kCGScrollWheelEventDeltaAxis1);                               lua_setfield(L, -2, "scrollWheelEventDeltaAxis1");
    lua_pushinteger(L, kCGScrollWheelEventDeltaAxis2);                               lua_setfield(L, -2, "scrollWheelEventDeltaAxis2");
    lua_pushinteger(L, kCGScrollWheelEventDeltaAxis3);                               lua_setfield(L, -2, "scrollWheelEventDeltaAxis3");
    lua_pushinteger(L, kCGScrollWheelEventFixedPtDeltaAxis1);                        lua_setfield(L, -2, "scrollWheelEventFixedPtDeltaAxis1");
    lua_pushinteger(L, kCGScrollWheelEventFixedPtDeltaAxis2);                        lua_setfield(L, -2, "scrollWheelEventFixedPtDeltaAxis2");
    lua_pushinteger(L, kCGScrollWheelEventFixedPtDeltaAxis3);                        lua_setfield(L, -2, "scrollWheelEventFixedPtDeltaAxis3");
    lua_pushinteger(L, kCGScrollWheelEventPointDeltaAxis1);                          lua_setfield(L, -2, "scrollWheelEventPointDeltaAxis1");
    lua_pushinteger(L, kCGScrollWheelEventPointDeltaAxis2);                          lua_setfield(L, -2, "scrollWheelEventPointDeltaAxis2");
    lua_pushinteger(L, kCGScrollWheelEventPointDeltaAxis3);                          lua_setfield(L, -2, "scrollWheelEventPointDeltaAxis3");
    lua_pushinteger(L, kCGScrollWheelEventInstantMouser);                            lua_setfield(L, -2, "scrollWheelEventInstantMouser");
    lua_pushinteger(L, kCGTabletEventPointX);                                        lua_setfield(L, -2, "tabletEventPointX");
    lua_pushinteger(L, kCGTabletEventPointY);                                        lua_setfield(L, -2, "tabletEventPointY");
    lua_pushinteger(L, kCGTabletEventPointZ);                                        lua_setfield(L, -2, "tabletEventPointZ");
    lua_pushinteger(L, kCGTabletEventPointButtons);                                  lua_setfield(L, -2, "tabletEventPointButtons");
    lua_pushinteger(L, kCGTabletEventPointPressure);                                 lua_setfield(L, -2, "tabletEventPointPressure");
    lua_pushinteger(L, kCGTabletEventTiltX);                                         lua_setfield(L, -2, "tabletEventTiltX");
    lua_pushinteger(L, kCGTabletEventTiltY);                                         lua_setfield(L, -2, "tabletEventTiltY");
    lua_pushinteger(L, kCGTabletEventRotation);                                      lua_setfield(L, -2, "tabletEventRotation");
    lua_pushinteger(L, kCGTabletEventTangentialPressure);                            lua_setfield(L, -2, "tabletEventTangentialPressure");
    lua_pushinteger(L, kCGTabletEventDeviceID);                                      lua_setfield(L, -2, "tabletEventDeviceID");
    lua_pushinteger(L, kCGTabletEventVendor1);                                       lua_setfield(L, -2, "tabletEventVendor1");
    lua_pushinteger(L, kCGTabletEventVendor2);                                       lua_setfield(L, -2, "tabletEventVendor2");
    lua_pushinteger(L, kCGTabletEventVendor3);                                       lua_setfield(L, -2, "tabletEventVendor3");
    lua_pushinteger(L, kCGTabletProximityEventVendorID);                             lua_setfield(L, -2, "tabletProximityEventVendorID");
    lua_pushinteger(L, kCGTabletProximityEventTabletID);                             lua_setfield(L, -2, "tabletProximityEventTabletID");
    lua_pushinteger(L, kCGTabletProximityEventPointerID);                            lua_setfield(L, -2, "tabletProximityEventPointerID");
    lua_pushinteger(L, kCGTabletProximityEventDeviceID);                             lua_setfield(L, -2, "tabletProximityEventDeviceID");
    lua_pushinteger(L, kCGTabletProximityEventSystemTabletID);                       lua_setfield(L, -2, "tabletProximityEventSystemTabletID");
    lua_pushinteger(L, kCGTabletProximityEventVendorPointerType);                    lua_setfield(L, -2, "tabletProximityEventVendorPointerType");
    lua_pushinteger(L, kCGTabletProximityEventVendorPointerSerialNumber);            lua_setfield(L, -2, "tabletProximityEventVendorPointerSerialNumber");
    lua_pushinteger(L, kCGTabletProximityEventVendorUniqueID);                       lua_setfield(L, -2, "tabletProximityEventVendorUniqueID");
    lua_pushinteger(L, kCGTabletProximityEventCapabilityMask);                       lua_setfield(L, -2, "tabletProximityEventCapabilityMask");
    lua_pushinteger(L, kCGTabletProximityEventPointerType);                          lua_setfield(L, -2, "tabletProximityEventPointerType");
    lua_pushinteger(L, kCGTabletProximityEventEnterProximity);                       lua_setfield(L, -2, "tabletProximityEventEnterProximity");
    lua_pushinteger(L, kCGEventTargetProcessSerialNumber);                           lua_setfield(L, -2, "eventTargetProcessSerialNumber");
    lua_pushinteger(L, kCGEventTargetUnixProcessID);                                 lua_setfield(L, -2, "eventTargetUnixProcessID");
    lua_pushinteger(L, kCGEventSourceUnixProcessID);                                 lua_setfield(L, -2, "eventSourceUnixProcessID");
    lua_pushinteger(L, kCGEventSourceUserData);                                      lua_setfield(L, -2, "eventSourceUserData");
    lua_pushinteger(L, kCGEventSourceUserID);                                        lua_setfield(L, -2, "eventSourceUserID");
    lua_pushinteger(L, kCGEventSourceGroupID);                                       lua_setfield(L, -2, "eventSourceGroupID");
    lua_pushinteger(L, kCGEventSourceStateID);                                       lua_setfield(L, -2, "eventSourceStateID");
    lua_pushinteger(L, kCGScrollWheelEventIsContinuous);                             lua_setfield(L, -2, "scrollWheelEventIsContinuous");

    lua_pushinteger(L, kCGScrollWheelEventScrollPhase) ;                             lua_setfield(L, -2, "scrollWheelEventScrollPhase") ;
    lua_pushinteger(L, kCGScrollWheelEventScrollCount) ;                             lua_setfield(L, -2, "scrollWheelEventScrollCount") ;
    lua_pushinteger(L, kCGScrollWheelEventMomentumPhase) ;                           lua_setfield(L, -2, "scrollWheelEventMomentumPhase") ;
    lua_pushinteger(L, kCGMouseEventWindowUnderMousePointer) ;                       lua_setfield(L, -2, "mouseEventWindowUnderMousePointer") ;
    lua_pushinteger(L, kCGMouseEventWindowUnderMousePointerThatCanHandleThisEvent) ; lua_setfield(L, -2, "mouseEventWindowUnderMousePointerThatCanHandleThisEvent") ;
    lua_pushinteger(L, kCGEventUnacceleratedPointerMovementX) ;                      lua_setfield(L, -2, "eventUnacceleratedPointerMovementX") ;
    lua_pushinteger(L, kCGEventUnacceleratedPointerMovementY) ;                      lua_setfield(L, -2, "eventUnacceleratedPointerMovementY") ;
}

/// hs.eventtap.event.rawFlagMasks[]
/// Constant
/// A table containing key-value pairs describing the raw modifier flags which can be manipulated with [hs.eventtap.event:rawFlags](#rawFlags).
///
/// This table and [hs.eventtap.event:rawFlags](#rawFlags) are both considered experimental as the full meanings behind some of these flags and what combinations are likely to be observed is still being determined.  It is possible that some of these key names may change in the future.
///
/// At present, what is known about the flags is presented here:
///  * alternate                 - Corresponds to the left (or only) alt key on the keyboard
///  * command                   - Corresponds to the left (or only) cmd key on the keyboard
///  * control                   - Corresponds to the left (or only) ctrl key on the keyboard
///  * shift                     - Corresponds to the left (or only) shift key on the keyboard
///  * numericPad                - Indicates that the key corresponds to one defined as belonging to the numeric keypad, if present
///  * secondaryFn               - Indicates the fn key found on most modern Macintosh laptops.  May also be observed with function and other special keys (arrows, page-up/down, etc.)
///  * deviceRightAlternate      - Corresponds to the right alt key on the keyboard (if present)
///  * deviceRightCommand        - Corresponds to the right cmd key on the keyboard (if present)
///  * deviceRightControl        - Corresponds to the right ctrl key on the keyboard (if present)
///  * deviceRightShift          - Corresponds to the right alt key on the keyboard (if present)
///  * nonCoalesced              - Indicates that multiple mouse movements are not being coalesced into one event if delivery of the event has been delayed
///
/// The following are also defined in IOLLEvent.h, but the description is a guess since I have not observed them myself
///  * alphaShift                - related to the caps-lock in some way?
///  * alphaShiftStateless       - related to the caps-lock in some way?
///  * deviceAlphaShiftStateless - related to the caps-lock in some way?
///  * deviceLeftAlternate       - Corresponds to the left alt key on the keyboard (if present)
///  * deviceLeftCommand         - Corresponds to the left cmd key on the keyboard (if present)
///  * deviceLeftControl         - Corresponds to the left ctrl key on the keyboard (if present)
///  * deviceLeftShift           - Corresponds to the left shift key on the keyboard (if present)
///  * help                      - related to a modifier found on old NeXT keyboards but not on modern keyboards?
///
/// It has also been observed that synthetic events that have been posted also have the bit represented by 0x20000000 set.  This constant does not appear in IOLLEvent.h or CGEventTypes.h, which defines most of the constants used in this module, so it is not included within this table at present, but may be added in the future if any corroborating information can be found.
///
/// For what it may be worth, I have found it most useful to filter out `nonCoalesced` and 0x20000000 before examining the flags in my own code, like this: `hs.eventtap.event:rawFlags() & 0xdffffeff` where 0xdffffeff = ~(0x20000000 | 0x100) (limited to the 32 bits since that is what is returned by `rawFlags`).
///
/// Any documentation or references that can be found which can further expand on the information here is welcome -- Please submit any information you may have through the Hammerspoon GitHub site or Google group.
static int push_flagMasks(lua_State *L) {
    lua_newtable(L) ;
    lua_pushinteger(L, NX_ALPHASHIFTMASK) ;                   lua_setfield(L, -2, "alphaShift") ;
    lua_pushinteger(L, NX_SHIFTMASK) ;                        lua_setfield(L, -2, "shift") ;
    lua_pushinteger(L, NX_CONTROLMASK) ;                      lua_setfield(L, -2, "control") ;
    lua_pushinteger(L, NX_ALTERNATEMASK) ;                    lua_setfield(L, -2, "alternate") ;
    lua_pushinteger(L, NX_COMMANDMASK) ;                      lua_setfield(L, -2, "command") ;
    lua_pushinteger(L, NX_NUMERICPADMASK) ;                   lua_setfield(L, -2, "numericPad") ;
    lua_pushinteger(L, NX_HELPMASK) ;                         lua_setfield(L, -2, "help") ;
    lua_pushinteger(L, NX_SECONDARYFNMASK) ;                  lua_setfield(L, -2, "secondaryFn") ;
    lua_pushinteger(L, NX_DEVICELCTLKEYMASK) ;                lua_setfield(L, -2, "deviceLeftControl") ;
    lua_pushinteger(L, NX_DEVICERCTLKEYMASK) ;                lua_setfield(L, -2, "deviceRightControl") ;
    lua_pushinteger(L, NX_DEVICELSHIFTKEYMASK) ;              lua_setfield(L, -2, "deviceLeftShift") ;
    lua_pushinteger(L, NX_DEVICERSHIFTKEYMASK) ;              lua_setfield(L, -2, "deviceRightShift") ;
    lua_pushinteger(L, NX_DEVICELCMDKEYMASK) ;                lua_setfield(L, -2, "deviceLeftCommand") ;
    lua_pushinteger(L, NX_DEVICERCMDKEYMASK) ;                lua_setfield(L, -2, "deviceRightCommand") ;
    lua_pushinteger(L, NX_DEVICELALTKEYMASK) ;                lua_setfield(L, -2, "deviceLeftAlternate") ;
    lua_pushinteger(L, NX_DEVICERALTKEYMASK) ;                lua_setfield(L, -2, "deviceRightAlternate") ;
    lua_pushinteger(L, NX_ALPHASHIFT_STATELESS_MASK) ;        lua_setfield(L, -2, "alphaShiftStateless") ;
    lua_pushinteger(L, NX_DEVICE_ALPHASHIFT_STATELESS_MASK) ; lua_setfield(L, -2, "deviceAlphaShiftStateless") ;
    lua_pushinteger(L, NX_NONCOALSESCEDMASK) ;                lua_setfield(L, -2, "nonCoalesced") ;
    return 1 ;
}

static int userdata_tostring(lua_State* L) {
    CGEventRef event = *(CGEventRef*)luaL_checkudata(L, 1, EVENT_USERDATA_TAG);
    CGEventType eventType = CGEventGetType(event) ;

    lua_pushstring(L, [[NSString stringWithFormat:@"%s: Event type: %d (%p)", EVENT_USERDATA_TAG, eventType, lua_topointer(L, 1)] UTF8String]) ;
    return 1 ;
}

static int meta_gc(lua_State* __unused L) {
    if (eventSource) {
        CFRelease(eventSource);
        eventSource = NULL;
    }
    return 0;
}

// Metatable for created objects when _new invoked
static const luaL_Reg eventtapevent_metalib[] = {
    {"asData",          eventtap_event_asData},
    {"location",        eventtap_event_location},
    {"rawFlags",        eventtap_event_rawFlags},
    {"timestamp",       eventtap_event_timestamp},
    {"setType",         eventtap_event_setType},
    {"copy",            eventtap_event_copy},
    {"getFlags",        eventtap_event_getFlags},
    {"setFlags",        eventtap_event_setFlags},
    {"getKeyCode",      eventtap_event_getKeyCode},
    {"setKeyCode",      eventtap_event_setKeyCode},
    {"getUnicodeString", eventtap_event_getUnicodeString},
    {"setUnicodeString", eventtap_event_setUnicodeString},
    {"getType",         eventtap_event_getType},
    {"getTouches",      eventtap_event_getTouches},
    {"getTouchDetails", eventtap_event_getTouchDetails},
    {"post",            eventtap_event_post},
    {"getProperty",     eventtap_event_getProperty},
    {"setProperty",     eventtap_event_setProperty},
    {"getButtonState",  eventtap_event_getButtonState},
    {"getRawEventData", eventtap_event_getRawEventData},
    {"getCharacters",   eventtap_event_getCharacters},
    {"systemKey",       eventtap_event_systemKey},
    {"__tostring",      userdata_tostring},
    {"__gc",            eventtap_event_gc},
    {NULL,              NULL}
};

// Functions for returned object when module loads
static luaL_Reg eventtapeventlib[] = {
    {"newGesture",        eventtap_event_newGesture},
    {"newEvent",          eventtap_event_newEvent},
    {"newEventFromData",  eventtap_event_newEventFromData},
    {"newKeyEvent",       eventtap_event_newKeyEvent},
    {"newSystemKeyEvent", eventtap_event_newSystemKeyEvent},
    {"_newMouseEvent",    eventtap_event_newMouseEvent},
    {"newScrollEvent",    eventtap_event_newScrollWheelEvent},
    {NULL,                NULL}
};

// Metatable for returned object when module loads
static const luaL_Reg meta_gcLib[] = {
    {"__gc",    meta_gc},
    {NULL,      NULL}
};

static CGEventFlags flagsFromTable(lua_State* L, int arg) {
    luaL_checktype(L, arg, LUA_TTABLE);

    CGEventFlags flags = 0;

    lua_getfield(L, arg, "cmd");
    if (lua_toboolean(L, -1)) {
        flags |= kCGEventFlagMaskCommand;
    }

    lua_getfield(L, arg, "alt");
    if (lua_toboolean(L, -1)) {
        flags |= kCGEventFlagMaskAlternate;
    }

    lua_getfield(L, arg, "ctrl");
    if (lua_toboolean(L, -1)) {
        flags |= kCGEventFlagMaskControl;
    }

    lua_getfield(L, arg, "shift");
    if (lua_toboolean(L, -1)) {
        flags |= kCGEventFlagMaskShift;
    }

    lua_getfield(L, arg, "fn");
    if (lua_toboolean(L, -1)) {
        flags |= kCGEventFlagMaskSecondaryFn;
    }

    return flags;
}

static CGEventFlags flagsFromArray(lua_State* L, int arg) {
    luaL_checktype(L, arg, LUA_TTABLE);

    CGEventFlags flags = 0;
    const char *modifier;
    lua_pushnil(L);
    while (lua_next(L, arg) != 0) {
        modifier = lua_tostring(L, -1);
        if (!modifier) {
            LuaSkin *skin = [LuaSkin sharedWithState:L];
            [skin logBreadcrumb:[NSString stringWithFormat:@"hs.eventtap.event.flags: unexpected entry in modifiers table: %d", lua_type(L, -1)]];
            lua_pop(L, 1);
            continue;
        }

        if (strcmp(modifier, "cmd") == 0 || strcmp(modifier, "⌘") == 0) flags |= kCGEventFlagMaskCommand;
        else if (strcmp(modifier, "ctrl") == 0 || strcmp(modifier, "⌃") == 0) flags |= kCGEventFlagMaskControl;
        else if (strcmp(modifier, "alt") == 0 || strcmp(modifier, "⌥") == 0) flags |= kCGEventFlagMaskAlternate;
        else if (strcmp(modifier, "shift") == 0 || strcmp(modifier, "⇧") == 0) flags |= kCGEventFlagMaskShift;
        else if (strcmp(modifier, "fn") == 0) flags |= kCGEventFlagMaskSecondaryFn;
        lua_pop(L, 1);
    }

    return flags;
}

static int flags_contain(lua_State* L) {
    CGEventFlags eventFlags = flagsFromTable(L, 1);
    CGEventFlags flags = flagsFromArray(L, 2);

    lua_pushboolean(L, (eventFlags & flags) == flags);

    return 1;
}

static int flags_containExactly(lua_State* L) {
    CGEventFlags eventFlags = flagsFromTable(L, 1);
    CGEventFlags flags = flagsFromArray(L, 2);

    lua_pushboolean(L, eventFlags == flags);

    return 1;
}

static int NSTouch_toLua(lua_State *L, id obj) {
    LuaSkin *skin  = [LuaSkin sharedWithState:L];
    NSTouch *touch = obj;

    lua_newtable(L);

    NSTouchType type = touch.type ;
    switch(type) {
        case NSTouchTypeDirect:   lua_pushstring(L, "direct") ; break ;
        case NSTouchTypeIndirect: lua_pushstring(L, "indirect") ; break ;
        default:
            lua_pushfstring(L, "** unrecognized type: %d", type) ;
    }
    lua_setfield(L, -2, "type") ;

    lua_pushfstring(L, "%p", touch.identity) ;    lua_setfield(L, -2, "identity") ;

    NSTouchPhase phase = touch.phase ;
    switch(phase) {
        case NSTouchPhaseBegan:      lua_pushstring(L, "began") ; break ;
        case NSTouchPhaseMoved:      lua_pushstring(L, "moved") ; break ;
        case NSTouchPhaseStationary: lua_pushstring(L, "stationary") ; break ;
        case NSTouchPhaseEnded:      lua_pushstring(L, "ended") ; break ;
        case NSTouchPhaseCancelled:  lua_pushstring(L, "cancelled") ; break ;

        case NSTouchPhaseTouching:
        case NSTouchPhaseAny:        lua_pushnil(L) ; break ;

        default:
            lua_pushfstring(L, "** unrecognized phase: %d", phase) ;
    }
    lua_setfield(L, -2, "phase") ;

    lua_pushboolean(L, ((phase & NSTouchPhaseTouching) > 0)) ; lua_setfield(L, -2, "touching") ;

    if (touch.type == NSTouchTypeIndirect) {
        [skin pushNSPoint:touch.normalizedPosition] ;         lua_setfield(L, -2, "normalizedPosition") ;
        [skin pushNSPoint:touch.previousNormalizedPosition] ; lua_setfield(L, -2, "previousNormalizedPosition") ;
    } else {
        [skin pushNSPoint:[touch locationInView:nil]] ;         lua_setfield(L, -2, "location") ;
        [skin pushNSPoint:[touch previousLocationInView:nil]] ; lua_setfield(L, -2, "previousLocation") ;
    }

    lua_pushnumber(L, touch.timestamp) ; lua_setfield(L, -2, "timestamp") ;

    double force = [touch _force] ;
    lua_pushnumber(L, force) ; lua_setfield(L, -2, "force") ;

    lua_pushboolean(L, touch.resting) ; lua_setfield(L, -2, "resting") ;

    lua_pushfstring(L, "%p", touch.device) ;    lua_setfield(L, -2, "device") ;

    [skin pushNSSize:touch.deviceSize] ; lua_setfield(L, -2, "deviceSize") ;

    return 1;
}


int luaopen_hs_eventtap_event(lua_State* L) {
    LuaSkin *skin = [LuaSkin sharedWithState:L];
    [skin registerLibraryWithObject:EVENT_USERDATA_TAG functions:eventtapeventlib metaFunctions:meta_gcLib objectFunctions:eventtapevent_metalib];

    pushtypestable(L);
    lua_setfield(L, -2, "types");

    pushpropertiestable(L);
    lua_setfield(L, -2, "properties");

    push_flagMasks(L) ; lua_setfield(L, -2, "rawFlagMasks") ;

    eventSource = nil;

    luaL_newmetatable(L, FLAGS_TAG);

    lua_newtable(L);
    lua_pushcfunction(L, flags_contain);
    lua_setfield(L, -2, "contain");
    lua_pushcfunction(L, flags_containExactly);
    lua_setfield(L, -2, "containExactly");

    lua_setfield(L, -2, "__index");
    lua_pop(L, 1);

    // NOTE: @latenitefilms has tried to use `kCGEventSourceStateCombinedSessionState`
    //       and `kCGEventSourceStateHIDSystemState` as discussed in #2104
    //       however, it doesn't seem to be any different than `kCGEventSourceStatePrivate`
    eventSource = CGEventSourceCreate(kCGEventSourceStatePrivate);
<<<<<<< HEAD
//     eventSource = CGEventSourceCreate(kCGEventSourceStateCombinedSessionState);

    [skin registerPushNSHelper:NSTouch_toLua forClass:"NSTouch"];

=======
    
>>>>>>> 8aa38c39
    return 1;
}<|MERGE_RESOLUTION|>--- conflicted
+++ resolved
@@ -1822,13 +1822,9 @@
     //       and `kCGEventSourceStateHIDSystemState` as discussed in #2104
     //       however, it doesn't seem to be any different than `kCGEventSourceStatePrivate`
     eventSource = CGEventSourceCreate(kCGEventSourceStatePrivate);
-<<<<<<< HEAD
 //     eventSource = CGEventSourceCreate(kCGEventSourceStateCombinedSessionState);
 
     [skin registerPushNSHelper:NSTouch_toLua forClass:"NSTouch"];
 
-=======
-    
->>>>>>> 8aa38c39
     return 1;
 }