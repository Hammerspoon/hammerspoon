--- conflicted
+++ resolved
@@ -239,9 +239,9 @@
                     if ([device name]) {
                         [deviceNames addObject:[device name]];
                     }
-<<<<<<< HEAD
+
                 }
-              
+
                 //
                 // Virtual Sources:
                 //
@@ -253,23 +253,7 @@
                         [virtualDeviceNames addObject:[device name]];
                     }
                 }
-                
-=======
-                }
-
-                //
-                // Virtual Sources:
-                //
-                NSArray *virtualSources = [[MIKMIDIDeviceManager sharedDeviceManager] virtualSources];
-                NSMutableArray *virtualDeviceNames = [[NSMutableArray alloc]init];
-                for (MIKMIDIDevice * device in virtualSources)
-                {
-                    if ([device name]) {
-                        [virtualDeviceNames addObject:[device name]];
-                    }
-                }
-
->>>>>>> a344e824
+
                 [skin pushNSObject:deviceNames];
                 [skin pushNSObject:virtualDeviceNames];
 
@@ -672,12 +656,12 @@
                     //
                     NSString *deviceName;
                     deviceName = [device name];
-                    
+
                     //
                     // Get Virtual Status:
                     //
                     BOOL isVirtual = [device isVirtual];
-                    
+
                     //
                     // Get Virtual Status:
                     //
@@ -1197,11 +1181,7 @@
     //
     HSMIDIDeviceManager *wrapper = [skin toNSObjectAtIndex:1] ;
     MIKMIDIDestinationEndpoint *destinationEndpoint;
-<<<<<<< HEAD
-    
-=======
-
->>>>>>> a344e824
+
     //
     // Setup Destination Endpoint:
     //
@@ -1237,11 +1217,7 @@
         }
         destinationEndpoint = [destinations objectAtIndex:0];
     }
-<<<<<<< HEAD
-    
-=======
-
->>>>>>> a344e824
+
     //
     // Send Commands:
     //
