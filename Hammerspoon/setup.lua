local modpath, frameworkspath, prettypath, fullpath, configdir, docstringspath, hasinitfile, autoload_extensions = ...

local userruntime = "~/.local/share/hammerspoon/site"

local paths = {
  configdir .. "/?.lua",
  configdir .. "/?/init.lua",
  configdir .. "/Spoons/?.spoon/init.lua",
  package.path,
  modpath .. "/?.lua",
  modpath .. "/?/init.lua",
  userruntime .. "/?.lua",
  userruntime .. "/?/init.lua",
  userruntime .. "/Spoons/?.spoon/init.lua",
}

<<<<<<< HEAD
package.preload['hs.application.watcher']   = function() return require("hs.libapplicationwatcher") end
package.preload['hs.audiodevice.watcher']   = function() return require("hs.libaudiodevicewatcher") end
package.preload['hs.battery.watcher']       = function() return require("hs.libbatterywatcher") end
package.preload['hs.bonjour.service']       = function() return require("hs.libbonjourservice") end
package.preload['hs.caffeinate.watcher']    = function() return require("hs.libcaffeinatewatcher") end
package.preload['hs.canvas.matrix']         = function() return require("hs.canvas_maxtrix") end
package.preload['hs.drawing.color']         = function() return require("hs.drawing_color") end
package.preload['hs.doc.hsdocs']            = function() return require("hs.hsdocs") end
package.preload['hs.doc.markdown']          = function() return require("hs.libmarkdown") end
package.preload['hs.doc.builder']           = function() return require("hs.doc_builder") end
package.preload['hs.fs.volume']             = function() return require("hs.libfsvolume") end
package.preload['hs.fs.xattr']              = function() return require("hs.libfsxattr") end
package.preload['hs.host.locale']           = function() return require("hs.host_locale") end
package.preload['hs.httpserver.hsminweb']   = function() return require("hs.httpserver_hsminweb") end
package.preload['hs.location.geocoder']     = function() return require("hs.location_geocoder") end
package.preload['hs.network.configuration'] = function() return require("hs.network_configuration") end
package.preload['hs.network.host']          = function() return require("hs.network_host") end
package.preload['hs.network.ping']          = function() return require("hs.network_ping") end
package.preload['hs.pasteboard.watcher']    = function() return require("hs.libpasteboardwatcher") end
package.preload['hs.screen.watcher']        = function() return require("hs.libscreenwatcher") end
package.preload['hs.socket.udp']            = function() return require("hs.libsocketudp") end
package.preload['hs.spaces.watcher']        = function() return require("hs.libspaces_watcher") end
package.preload['hs.uielement.watcher']     = function() return require("hs.libuielementwatcher") end
package.preload['hs.usb.watcher']           = function() return require("hs.libusbwatcher") end
package.preload['hs.webview.datastore']     = function() return require("hs.libwebviewdatastore") end
package.preload['hs.webview.usercontent']   = function() return require("hs.libwebviewusercontent") end
package.preload['hs.webview.toolbar']       = function() return require("hs.webview_toolbar") end
package.preload['hs.wifi.watcher']          = function() return require("hs.libwifiwatcher") end
package.preload['hs.window.filter']         = function() return require("hs.window_filter") end
package.preload['hs.window.highlight']      = function() return require("hs.window_highlight") end
package.preload['hs.window.layout']         = function() return require("hs.window_layout") end
package.preload['hs.window.switcher']       = function() return require("hs.window_switcher") end
package.preload['hs.window.tiling']         = function() return require("hs.window_tiling") end
=======
local cpaths = {
  configdir .. "/?.dylib",
  configdir .. "/?.so",
  package.cpath,
  frameworkspath .. "/?.dylib",
  userruntime .. "/lib/?.dylib",
  userruntime .. "/lib/?.so",
}

package.path = table.concat(paths, ";")
package.cpath = table.concat(cpaths, ";")

print("-- package.path: " .. package.path)
print("-- package.cpath: " .. package.cpath)

local preload = function(m) return function() return require(m) end end
package.preload['hs.application.watcher']   = preload 'hs.libapplicationwatcher'
package.preload['hs.audiodevice.watcher']   = preload 'hs.libaudiodevicewatcher'
package.preload['hs.battery.watcher']       = preload 'hs.libbatterywatcher'
package.preload['hs.bonjour.service']       = preload 'hs.libbonjourservice'
package.preload['hs.caffeinate.watcher']    = preload 'hs.libcaffeinatewatcher'
package.preload['hs.canvas.matrix']         = preload 'hs.canvas_matrix'
package.preload['hs.drawing.color']         = preload 'hs.drawing_color'
package.preload['hs.doc.hsdocs']            = preload 'hs.hsdocs'
package.preload['hs.doc.markdown']          = preload 'hs.libmarkdown'
package.preload['hs.doc.builder']           = preload 'hs.doc_builder'
package.preload['hs.fs.volume']             = preload 'hs.libfsvolume'
package.preload['hs.fs.xattr']              = preload 'hs.libfsxattr'
package.preload['hs.host.locale']           = preload 'hs.host_locale'
package.preload['hs.httpserver.hsminweb']   = preload 'hs.httpserver_hsminweb'
package.preload['hs.location.geocoder']     = preload 'hs.location_geocoder'
package.preload['hs.network.configuration'] = preload 'hs.network_configuration'
package.preload['hs.network.host']          = preload 'hs.network_host'
package.preload['hs.network.ping']          = preload 'hs.network_ping'
package.preload['hs.pasteboard.watcher']    = preload 'hs.libpasteboardwatcher'
package.preload['hs.screen.watcher']        = preload 'hs.libscreenwatcher'
package.preload['hs.socket.udp']            = preload 'hs.libsocketudp'
package.preload['hs.spaces.watcher']        = preload 'hs.libspaceswatcher'
package.preload['hs.uielement.watcher']     = preload 'hs.libuielementwatcher'
package.preload['hs.usb.watcher']           = preload 'hs.libusbwatcher'
package.preload['hs.webview.datastore']     = preload 'hs.libwebviewdatastore'
package.preload['hs.webview.usercontent']   = preload 'hs.libwebviewusercontent'
package.preload['hs.webview.toolbar']       = preload 'hs.webview_toolbar'
package.preload['hs.wifi.watcher']          = preload 'hs.libwifiwatcher'
package.preload['hs.window.filter']         = preload 'hs.window_filter'
package.preload['hs.window.highlight']      = preload 'hs.window_highlight'
package.preload['hs.window.layout']         = preload 'hs.window_layout'
package.preload['hs.window.switcher']       = preload 'hs.window_switcher'
package.preload['hs.window.tiling']         = preload 'hs.window_tiling'
>>>>>>> d24de366

return require'hs._coresetup'.setup(...)<|MERGE_RESOLUTION|>--- conflicted
+++ resolved
@@ -14,41 +14,6 @@
   userruntime .. "/Spoons/?.spoon/init.lua",
 }
 
-<<<<<<< HEAD
-package.preload['hs.application.watcher']   = function() return require("hs.libapplicationwatcher") end
-package.preload['hs.audiodevice.watcher']   = function() return require("hs.libaudiodevicewatcher") end
-package.preload['hs.battery.watcher']       = function() return require("hs.libbatterywatcher") end
-package.preload['hs.bonjour.service']       = function() return require("hs.libbonjourservice") end
-package.preload['hs.caffeinate.watcher']    = function() return require("hs.libcaffeinatewatcher") end
-package.preload['hs.canvas.matrix']         = function() return require("hs.canvas_maxtrix") end
-package.preload['hs.drawing.color']         = function() return require("hs.drawing_color") end
-package.preload['hs.doc.hsdocs']            = function() return require("hs.hsdocs") end
-package.preload['hs.doc.markdown']          = function() return require("hs.libmarkdown") end
-package.preload['hs.doc.builder']           = function() return require("hs.doc_builder") end
-package.preload['hs.fs.volume']             = function() return require("hs.libfsvolume") end
-package.preload['hs.fs.xattr']              = function() return require("hs.libfsxattr") end
-package.preload['hs.host.locale']           = function() return require("hs.host_locale") end
-package.preload['hs.httpserver.hsminweb']   = function() return require("hs.httpserver_hsminweb") end
-package.preload['hs.location.geocoder']     = function() return require("hs.location_geocoder") end
-package.preload['hs.network.configuration'] = function() return require("hs.network_configuration") end
-package.preload['hs.network.host']          = function() return require("hs.network_host") end
-package.preload['hs.network.ping']          = function() return require("hs.network_ping") end
-package.preload['hs.pasteboard.watcher']    = function() return require("hs.libpasteboardwatcher") end
-package.preload['hs.screen.watcher']        = function() return require("hs.libscreenwatcher") end
-package.preload['hs.socket.udp']            = function() return require("hs.libsocketudp") end
-package.preload['hs.spaces.watcher']        = function() return require("hs.libspaces_watcher") end
-package.preload['hs.uielement.watcher']     = function() return require("hs.libuielementwatcher") end
-package.preload['hs.usb.watcher']           = function() return require("hs.libusbwatcher") end
-package.preload['hs.webview.datastore']     = function() return require("hs.libwebviewdatastore") end
-package.preload['hs.webview.usercontent']   = function() return require("hs.libwebviewusercontent") end
-package.preload['hs.webview.toolbar']       = function() return require("hs.webview_toolbar") end
-package.preload['hs.wifi.watcher']          = function() return require("hs.libwifiwatcher") end
-package.preload['hs.window.filter']         = function() return require("hs.window_filter") end
-package.preload['hs.window.highlight']      = function() return require("hs.window_highlight") end
-package.preload['hs.window.layout']         = function() return require("hs.window_layout") end
-package.preload['hs.window.switcher']       = function() return require("hs.window_switcher") end
-package.preload['hs.window.tiling']         = function() return require("hs.window_tiling") end
-=======
 local cpaths = {
   configdir .. "/?.dylib",
   configdir .. "/?.so",
@@ -98,6 +63,5 @@
 package.preload['hs.window.layout']         = preload 'hs.window_layout'
 package.preload['hs.window.switcher']       = preload 'hs.window_switcher'
 package.preload['hs.window.tiling']         = preload 'hs.window_tiling'
->>>>>>> d24de366
 
 return require'hs._coresetup'.setup(...)