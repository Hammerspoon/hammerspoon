/// === hs.axuielement.axtextmarker ===
///
/// This submodule allows hs.axuielement to support using AXTextMarker and AXTextMarkerRange objects as parameters for parameterized Accessibility attributes with applications that support them.
///
/// Most Accessibility object values correspond to the common data types found in most programming languages -- strings, numbers, tables (arrays and dictionaries), etc. AXTextMarker and AXTextMarkerRange types are application specific and do not have a direct mapping to a simple data type. The description I've found most apt comes from comments within the Chromium source for the Mac version of their browser:
///
/// > // A serialization of a position as POD. Not for sharing on disk or sharing
/// > // across thread or process boundaries, just for passing a position to an
/// > // API that works with positions as opaque objects.
///
/// This submodule allows Lua to represent these as userdata which can be passed in to parameterized attributes for the appliction from which they were retrieved. Examples are expected to be added to the Hammerspoon wiki soon.
///
/// As this submodule utilizes private and undocumented functions in the HIServices framework, if you receive an error using any of these functions or methods indicating an undefined CF function (the function or method will return nil and a string of the format "CF function AX... undefined"), please make sure to include the output of the following in any issue you submit to the Hammerspoon github page (enter these into the Hammerspoon console):
///
///     hs.inspect(hs.axuielement.axtextmarker._functionCheck())
///     hs.inspect(hs.processInfo)
///     hs.host.operatingSystemVersionString()

#import "common.h"

<<<<<<< HEAD
static LSRefTable refTable = LUA_NOREF ;
=======
static LSRefTable refTable ;
>>>>>>> dc031fbb

#pragma mark - Support Functions

int pushAXTextMarker(lua_State *L, AXTextMarkerRef theElement) {
    AXTextMarkerRef* thePtr = lua_newuserdata(L, sizeof(AXTextMarkerRef)) ;
    *thePtr = CFRetain(theElement) ;
    luaL_getmetatable(L, AXTEXTMARKER_TAG) ;
    lua_setmetatable(L, -2) ;
    return 1 ;
}

int pushAXTextMarkerRange(lua_State *L, AXTextMarkerRangeRef theElement) {
    AXTextMarkerRangeRef* thePtr = lua_newuserdata(L, sizeof(AXTextMarkerRangeRef)) ;
    *thePtr = CFRetain(theElement) ;
    luaL_getmetatable(L, AXTEXTMRKRNG_TAG) ;
    lua_setmetatable(L, -2) ;
    return 1 ;
}

#pragma mark - Module Functions

/// hs.axuielement.axtextmarker.newMarker(string) -> axTextMarkerObject | nil, errorString
/// Constructor
/// Creates a new AXTextMarker object from the string of binary data provided
///
/// Parameters:
///  * `string` - a string containing 1 or more bytes of data for the AXTextMarker object
///
/// Returns:
///  * a new axTextMarkerObject or nil and a string description if there was an error
///
/// Notes:
///  * This function is included primarily for testing and debugging purposes -- in general you will probably never use this constructor; AXTextMarker objects appear to be mostly application dependant and have no meaning external to the application from which it was created.
static int axtextmarker_newMarker(lua_State *L) {
    LuaSkin *skin = [LuaSkin sharedWithState:L] ;
    [skin checkArgs:LS_TSTRING, LS_TBREAK] ;

    if (AXTextMarkerCreate != NULL) {
        NSData *bytesAsData = [skin toNSObjectAtIndex:1 withOptions:LS_NSLuaStringAsDataOnly] ;
        AXTextMarkerRef marker = AXTextMarkerCreate(kCFAllocatorDefault, bytesAsData.bytes, (CFIndex)bytesAsData.length) ;
        if (marker) {
            pushAXTextMarker(L, marker) ;
            CFRelease(marker) ;
        } else {
            lua_pushnil(L) ;
            lua_pushstring(L, "unable to create marker with specified data string") ;
            return 2 ;
        }
    } else {
        lua_pushnil(L) ;
        lua_pushstring(L, "CF function AXTextMarkerCreate undefined") ;
        return 2 ;
    }
    return 1 ;
}

/// hs.axuielement.axtextmarker.newRange(startMarker, endMarker) -> axTextMarkerRangeObject | nil, errorString
/// Constructor
/// Creates a new AXTextMarkerRange object from the start and end markers provided
///
/// Parameters:
///  * `startMarker` - an axTextMarkerObject representing the start of the range to be created
///  * `endMarker`   - an axTextMarkerObject representing the end of the range to be created
///
/// Returns:
///  * a new axTextMarkerRangeObject or nil and a string description if there was an error
///
/// Notes:
///  * this constructor can be used to create a range from axTextMarkerObjects obtained from an application to specify a new range for a paramterized attribute. As a simple example (it is hoped that more will be added to the Hammerspoon wiki shortly):
///
///     ```
///     s = hs.axuielement.applicationElement(hs.application("Safari"))
///     -- for a window displaying the DuckDuckGo main search page, this gets the
///     -- primary display area. Other pages may vary and you should build your
///     -- object as necessary for your target.
///     c = s("AXMainWindow")("AXSections")[1].SectionObject[1][1]
///     start = c("AXStartTextMarker") -- get the text marker for the start of this element
///     ending = c("AXNextLineEndTextMarkerForTextMarker", start) -- get the next end of line marker
///     print(c("AXStringForTextMarkerRange", hs.axuielement.axtextmarker.newRange(start, ending)))
///     -- outputs "Privacy, simplified." to the Hammerspoon console
///     ```
///
///  * The specific attributes and parameterized attributes supported by a given application differ and can be discovered with the `hs.axuielement:getAttributeNames` and `hs.axuielement:getParameterizedAttributeNames` methods.
static int axtextmarker_newRange(lua_State *L) {
    LuaSkin *skin = [LuaSkin sharedWithState:L] ;
    [skin checkArgs:LS_TUSERDATA, AXTEXTMARKER_TAG, LS_TUSERDATA, AXTEXTMARKER_TAG, LS_TBREAK] ;
    AXTextMarkerRef startMarker = get_axtextmarkerref(L, 1, AXTEXTMARKER_TAG) ;
    AXTextMarkerRef endMarker   = get_axtextmarkerref(L, 2, AXTEXTMARKER_TAG) ;

    if (AXTextMarkerRangeCreate != NULL) {
        AXTextMarkerRangeRef range = AXTextMarkerRangeCreate(kCFAllocatorDefault, startMarker, endMarker) ;
        if (range) {
            pushAXTextMarkerRange(L, range) ;
            CFRelease(range) ;
        } else {
            lua_pushnil(L) ;
            lua_pushstring(L, "invalid start or end marker for range") ;
            return 2 ;
        }
    } else {
        lua_pushnil(L) ;
        lua_pushstring(L, "CF function AXTextMarkerRangeCreate undefined") ;
        return 2 ;
    }
    return 1 ;
}

// hs.axuielement.axtextmarker._markerID() -> integer | nil, errorString
// Function
// Returns the CFTypeID for the AXTextMarkerRef type
//
// This is for debugging purposes and is not publicaly documented
static int axtextmarker_AXTextMarkerGetTypeID(lua_State *L) {
    LuaSkin *skin = [LuaSkin sharedWithState:L] ;
    [skin checkArgs:LS_TBREAK] ;

    if (AXTextMarkerGetTypeID != NULL) {
        lua_pushinteger(L, (lua_Integer)AXTextMarkerGetTypeID()) ;
    } else {
        lua_pushnil(L) ;
        lua_pushstring(L, "CF function AXTextMarkerGetTypeID undefined") ;
        return 2 ;
    }
    return 1 ;
}

// hs.axuielement.axtextmarker._rangeID() -> integer | nil, errorString
// Function
// Returns the CFTypeID for the AXTextMarkerRangeRef type
//
// This is for debugging purposes and is not publicaly documented
static int axtextmarker_AXTextMarkerRangeGetTypeID(lua_State *L) {
    LuaSkin *skin = [LuaSkin sharedWithState:L] ;
    [skin checkArgs:LS_TBREAK] ;

    if (AXTextMarkerRangeGetTypeID != NULL) {
        lua_pushinteger(L, (lua_Integer)AXTextMarkerRangeGetTypeID()) ;
    } else {
        lua_pushnil(L) ;
        lua_pushstring(L, "CF function AXTextMarkerRangeGetTypeID undefined") ;
        return 2 ;
    }
    return 1 ;
}

/// hs.axuielement.axtextmarker._functionCheck() -> table
/// Function
/// Returns a table of the AXTextMarker and AXTextMarkerRange functions that have been discovered and are used within this module.
///
/// Paramters:
///  * None
///
/// Returns:
///  * a table with key-value pairs where the keys correspond to the undocumented Core Foundation functions required by this module to support AXTextMarker and AXTextMarkerRange and the value will be a boolean indicating whether the function exists in the currently loaded frameworks.
///
/// Notes:
///  * the functions are defined within the HIServices framework which is part of the ApplicationServices framework, so it is expected that the necessary functions will always be available; however, if you ever receive an error message from a function or method within this submodule of the form "CF function AX... undefined", please see the submodule heading documentation for a description of the information, including that which this function provides, that should be included in any error report you submit.
///
/// * This is for debugging purposes and is not expected to be used often.
static int axtextmarker_availabilityCheck(lua_State *L) {
    LuaSkin *skin = [LuaSkin sharedWithState:L] ;
    [skin checkArgs:LS_TBREAK] ;

    lua_newtable(L) ;
    lua_pushboolean(L, (AXTextMarkerGetTypeID != NULL)) ;            lua_setfield(L, -2, "AXTextMarkerGetTypeID") ;
    lua_pushboolean(L, (AXTextMarkerCreate != NULL)) ;               lua_setfield(L, -2, "AXTextMarkerCreate") ;
    lua_pushboolean(L, (AXTextMarkerGetLength != NULL)) ;            lua_setfield(L, -2, "AXTextMarkerGetLength") ;
    lua_pushboolean(L, (AXTextMarkerGetBytePtr != NULL)) ;           lua_setfield(L, -2, "AXTextMarkerGetBytePtr") ;
    lua_pushboolean(L, (AXTextMarkerRangeGetTypeID != NULL)) ;       lua_setfield(L, -2, "AXTextMarkerRangeGetTypeID") ;
    lua_pushboolean(L, (AXTextMarkerRangeCreate != NULL)) ;          lua_setfield(L, -2, "AXTextMarkerRangeCreate") ;
    lua_pushboolean(L, (AXTextMarkerRangeCopyStartMarker != NULL)) ; lua_setfield(L, -2, "AXTextMarkerRangeCopyStartMarker") ;
    lua_pushboolean(L, (AXTextMarkerRangeCopyEndMarker != NULL)) ;   lua_setfield(L, -2, "AXTextMarkerRangeCopyEndMarker") ;
    return 1 ;
}

#pragma mark - Module Methods

/// hs.axuielement.axtextmarker:bytes() -> string | nil, errorString
/// Function
/// Returns a string containing the opaque binary data contained within the axTextMarkerObject
///
/// Paramters:
///  * None
///
/// Returns:
///  *  a string containing the opaque binary data contained within the axTextMarkerObject
///
/// Notes:
///  * the string will likely contain invalid UTF8 code sequences or unprintable ascii values; to see the data in decimal or hexidecimal form you can use:
///
///     string.byte(hs.axuielement.axtextmarker:bytes(), 1, hs.axuielement.axtextmarker:length())
///     -- or
///     hs.utf8.hexDump(hs.axuielement.axtextmarker:bytes())
///
///  * As the data is application specific, it is unlikely that you will use this method often; it is included primarily for testing and debugging purposes.
static int axtextmarker_markerBytes(lua_State *L) {
    LuaSkin *skin = [LuaSkin sharedWithState:L] ;
    [skin checkArgs:LS_TUSERDATA, AXTEXTMARKER_TAG, LS_TBREAK] ;
    AXTextMarkerRef marker = get_axtextmarkerref(L, 1, AXTEXTMARKER_TAG) ;

    if (AXTextMarkerGetLength != NULL && AXTextMarkerGetBytePtr != NULL) {
        CFIndex length = AXTextMarkerGetLength(marker) ;
        lua_pushlstring(L, AXTextMarkerGetBytePtr(marker), (size_t)length) ;
    } else {
        lua_pushnil(L) ;
        lua_pushstring(L, "CF function AXTextMarkerGetLength and/or AXTextMarkerGetBytePtr undefined") ;
        return 2 ;
    }
    return 1 ;
}

/// hs.axuielement.axtextmarker:length() -> integer | nil, errorString
/// Function
/// Returns an integer specifying the number of bytes in the data portion of the axTextMarkerObject.
///
/// Paramters:
///  * None
///
/// Returns:
///  *  an integer specifying the number of bytes in the data portion of the axTextMarkerObject
///
/// Notes:
///  * As the data is application specific, it is unlikely that you will use this method often; it is included primarily for testing and debugging purposes.
static int axtextmarker_markerLength(lua_State *L) {
    LuaSkin *skin = [LuaSkin sharedWithState:L] ;
    [skin checkArgs:LS_TUSERDATA, AXTEXTMARKER_TAG, LS_TBREAK] ;
    AXTextMarkerRef marker = get_axtextmarkerref(L, 1, AXTEXTMARKER_TAG) ;

    if (AXTextMarkerGetLength != NULL) {
        lua_pushinteger(L, (lua_Integer)AXTextMarkerGetLength(marker)) ;
    } else {
        lua_pushnil(L) ;
        lua_pushstring(L, "CF function AXTextMarkerGetLength undefined") ;
        return 2 ;
    }
    return 1 ;
}

/// hs.axuielement.axtextmarker:startMarker() -> axTextMarkerObject | nil, errorString
/// Function
/// Returns the starting marker for an axTextMarkerRangeObject
///
/// Paramters:
///  * None
///
/// Returns:
///  *  the starting marker for an axTextMarkerRangeObject
static int axtextmarker_rangeStartMarker(lua_State *L) {
    LuaSkin *skin = [LuaSkin sharedWithState:L] ;
    [skin checkArgs:LS_TUSERDATA, AXTEXTMRKRNG_TAG, LS_TBREAK] ;
    AXTextMarkerRangeRef range = get_axtextmarkerrangeref(L, 1, AXTEXTMRKRNG_TAG) ;

    if (AXTextMarkerRangeCopyStartMarker != NULL) {
        AXTextMarkerRef marker = AXTextMarkerRangeCopyStartMarker(range) ;
        if (marker) {
            pushAXTextMarker(L, marker) ;
            CFRelease(marker) ;
        } else {
            lua_pushnil(L) ;
            lua_pushstring(L, "startMarker NULL for range") ;
            return 2 ;
        }
    } else {
        lua_pushnil(L) ;
        lua_pushstring(L, "CF function AXTextMarkerRangeCopyStartMarker undefined") ;
        return 2 ;
    }
    return 1 ;
}

/// hs.axuielement.axtextmarker:endMarker() -> axTextMarkerObject | nil, errorString
/// Function
/// Returns the ending marker for an axTextMarkerRangeObject
///
/// Paramters:
///  * None
///
/// Returns:
///  *  the ending marker for an axTextMarkerRangeObject
static int axtextmarker_rangeEndMarker(lua_State *L) {
    LuaSkin *skin = [LuaSkin sharedWithState:L] ;
    [skin checkArgs:LS_TUSERDATA, AXTEXTMRKRNG_TAG, LS_TBREAK] ;
    AXTextMarkerRangeRef range = get_axtextmarkerrangeref(L, 1, AXTEXTMRKRNG_TAG) ;

    if (AXTextMarkerRangeCopyEndMarker != NULL) {
        AXTextMarkerRef marker = AXTextMarkerRangeCopyEndMarker(range) ;
        if (marker) {
            pushAXTextMarker(L, marker) ;
            CFRelease(marker) ;
        } else {
            lua_pushnil(L) ;
            lua_pushstring(L, "endMarker NULL for range") ;
            return 2 ;
        }
    } else {
        lua_pushnil(L) ;
        lua_pushstring(L, "CF function AXTextMarkerRangeCopyEndMarker undefined") ;
        return 2 ;
    }
    return 1 ;
}

#pragma mark - Hammerspoon/Lua Infrastructure

static int userdata_tostring(lua_State* L) {
    LuaSkin *skin = [LuaSkin sharedWithState:L] ;

    [skin pushNSObject:[NSString stringWithFormat:@"%s: (%p)",
        (luaL_testudata(L, 1, AXTEXTMARKER_TAG) ? AXTEXTMARKER_TAG : AXTEXTMRKRNG_TAG),
        lua_topointer(L, 1)
    ]] ;
    return 1 ;
}

static int userdata_eq(lua_State* L) {
    if ((luaL_testudata(L, 1, AXTEXTMARKER_TAG) && luaL_testudata(L, 2, AXTEXTMARKER_TAG)) ||
        (luaL_testudata(L, 1, AXTEXTMRKRNG_TAG) && luaL_testudata(L, 2, AXTEXTMRKRNG_TAG))) {
        CFTypeRef theRef1 = *((CFTypeRef*)lua_touserdata(L, 1)) ;
        CFTypeRef theRef2 = *((CFTypeRef*)lua_touserdata(L, 2)) ;
        lua_pushboolean(L, CFEqual(theRef1, theRef2)) ;
    } else {
        lua_pushboolean(L, NO) ;
    }
    return 1 ;
}

static int userdata_gc(lua_State* L) {
    CFTypeRef theRef = *((CFTypeRef*)lua_touserdata(L, 1)) ;
    CFRelease(theRef) ;
    lua_pushnil(L) ;
    lua_setmetatable(L, 1) ;
    return 0 ;
}

// static int meta_gc(lua_State* L) {
//     return 0 ;
// }

// Metatable for userdata objects
static const luaL_Reg marker_userdata_metaLib[] = {
    {"bytes",      axtextmarker_markerBytes},
    {"length",     axtextmarker_markerLength},

    {"__tostring", userdata_tostring},
    {"__eq",       userdata_eq},
    {"__gc",       userdata_gc},
    {NULL,         NULL}
} ;

static const luaL_Reg range_userdata_metaLib[] = {
    {"startMarker", axtextmarker_rangeStartMarker},
    {"endMarker",   axtextmarker_rangeEndMarker},

    {"__tostring",  userdata_tostring},
    {"__eq",        userdata_eq},
    {"__gc",        userdata_gc},
    {NULL,          NULL}
} ;

// Functions for returned object when module loads
static luaL_Reg moduleLib[] = {
    {"newMarker",      axtextmarker_newMarker},
    {"newRange",       axtextmarker_newRange},

    {"_markerID",      axtextmarker_AXTextMarkerGetTypeID},
    {"_rangeID",       axtextmarker_AXTextMarkerRangeGetTypeID},
    {"_functionCheck", axtextmarker_availabilityCheck},

    {NULL,             NULL}
} ;

// // Metatable for module, if needed
// static const luaL_Reg module_metaLib[] = {
//     {"__gc", meta_gc},
//     {NULL,   NULL}
// } ;

int luaopen_hs_axuielement_axtextmarker(lua_State* L) {
    LuaSkin *skin = [LuaSkin sharedWithState:L] ;
    refTable = [skin registerLibraryWithObject:AXTEXTMARKER_TAG
                                     functions:moduleLib
                                 metaFunctions:nil
                               objectFunctions:marker_userdata_metaLib] ;

    [skin registerObject:AXTEXTMRKRNG_TAG objectFunctions:range_userdata_metaLib] ;

    return 1 ;
}<|MERGE_RESOLUTION|>--- conflicted
+++ resolved
@@ -18,11 +18,7 @@
 
 #import "common.h"
 
-<<<<<<< HEAD
-static LSRefTable refTable = LUA_NOREF ;
-=======
 static LSRefTable refTable ;
->>>>>>> dc031fbb
 
 #pragma mark - Support Functions
 
