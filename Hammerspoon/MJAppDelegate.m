--- conflicted
+++ resolved
@@ -268,12 +268,8 @@
                          MJShowMenuIconKey: @NO,
                          HSAutoLoadExtensions: @YES,
                          HSUploadCrashDataKey: @YES,
-<<<<<<< HEAD
                          HSAppleScriptEnabledKey: @YES,
-=======
-                         HSAppleScriptEnabledKey: @NO,
                          HSOpenConsoleOnDockClickKey: @YES,
->>>>>>> c8c2af52
                          }];
 }
 
