--- conflicted
+++ resolved
@@ -27,11 +27,7 @@
   - ORSSerialPort (= 2.1.0)
   - PocketSocket/Client (= 1.0.1)
   - Sentry (from `https://github.com/getsentry/sentry-cocoa.git`, tag `5.2.2`)
-<<<<<<< HEAD
-  - SocketRocket
-=======
   - SocketRocket (= 0.5.1)
->>>>>>> ac35160b
   - Sparkle (= 1.23.0)
 
 SPEC REPOS:
@@ -68,10 +64,6 @@
   SocketRocket: d57c7159b83c3c6655745cd15302aa24b6bae531
   Sparkle: 55b1a87ba69d56913375a281546b7c82dec95bb0
 
-<<<<<<< HEAD
-PODFILE CHECKSUM: 93490252b523d0ddeb4eb57fb81e702b8ebd3437
-=======
-PODFILE CHECKSUM: 88725108b150d787f314d4fa27a76678b16f3ba3
->>>>>>> ac35160b
+PODFILE CHECKSUM: 46296f78347e016eeb5a34855bae306212bab3f8
 
 COCOAPODS: 1.9.3