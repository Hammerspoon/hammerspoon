--- conflicted
+++ resolved
@@ -12,11 +12,7 @@
 #define mainThreadDispatch(...) dispatch_async(dispatch_get_main_queue(), ^{ @autoreleasepool {__VA_ARGS__;} })
 
 // Helper for Lua callbacks
-<<<<<<< HEAD
-static LSRefTable refTable = LUA_NOREF;
-=======
 static LSRefTable refTable;
->>>>>>> dc031fbb
 
 // Userdata struct
 typedef struct _asyncSocketUserData {
