--- conflicted
+++ resolved
@@ -65,15 +65,6 @@
 
 /// hs.uploadCrashData([state]) -> bool
 /// Function
-<<<<<<< HEAD
-/// Set or display the "Upload Crash Data" status for Hammerspoon.
-///
-/// Parameters:
-///  * state - an optional boolean which will set whether or not Hammerspoon should be upload crash data via Crashlytics.
-///
-/// Returns:
-///  * True if Hammerspoon is currently (or has just been) set to upload crash data or False if Hammerspoon is not.
-=======
 /// Get or set the "Upload Crash Data" preference for Hammerspoon
 ///
 /// Parameters:
@@ -85,7 +76,6 @@
 /// Notes:
 ///  * If at all possible, please do allow Hammerspoon to upload crash reports to us, it helps a great deal in keeping Hammerspoon stable
 ///  * Our Privacy Policy can be found here: [http://www.hammerspoon.org/privacy.html](https://github.com/Hammerspoon/hammerspoon/pull/1286/files)
->>>>>>> c195522c
 static int core_uploadCrashData(lua_State* L) {
     if (lua_isboolean(L, -1)) { HSSetUploadCrashData(lua_toboolean(L, -1)); }
     lua_pushboolean(L, HSUploadCrashData()) ;
@@ -564,16 +554,16 @@
 
 // Accessibility State Callback:
 void callAccessibilityStateCallback(void) {
-    
+
     lua_State* L = MJLuaState.L;
-    
+
     lua_getglobal(L, "hs");
     lua_getfield(L, -1, "accessibilityStateCallback");
-    
+
     if (lua_type(L, -1) == LUA_TFUNCTION) {
         [MJLuaState protectedCallAndTraceback:0 nresults:0];
     }
-    
+
 }
 
 static int callShutdownCallback(lua_State *L) {
@@ -592,7 +582,7 @@
     LuaSkin *skin = MJLuaState;
 
     callShutdownCallback(skin.L);
-    
+
     if (MJLuaLogDelegate) {
         [MJLuaState setDelegate:nil] ;
         MJLuaLogDelegate = nil ;
