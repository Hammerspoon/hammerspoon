--- conflicted
+++ resolved
@@ -5,11 +5,7 @@
 @import Darwin.POSIX.netdb ;
 
 static const char * const USERDATA_TAG = "hs.bonjour.service" ;
-<<<<<<< HEAD
-static LSRefTable refTable = LUA_NOREF;
-=======
 static LSRefTable refTable;
->>>>>>> dc031fbb
 
 static NSMapTable *serviceUDRecords ;
 
