#import <Cocoa/Cocoa.h>
#import <Carbon/Carbon.h>
#import <LuaSkin/LuaSkin.h>
<<<<<<< HEAD
#import "application.h"
#import "../window/window.h"

#define get_app(L, idx) *((AXUIElementRef*)luaL_checkudata(L, idx, "hs.application"))
#define nsobject_for_app(L, idx) [NSRunningApplication runningApplicationWithProcessIdentifier: pid_for_app(L, idx)]

static NSMutableSet *backgroundCallbacks ;

static pid_t pid_for_app(lua_State* L, int idx) {
    get_app(L, idx); // type-checking
    lua_getuservalue(L, idx);
    lua_getfield(L, -1, "pid");
    pid_t p = (pid_t)lua_tointeger(L, -1);
    lua_pop(L, 2);
    return p;
}
=======
#import "HSuicore.h"

static const char *USERDATA_TAG = "hs.application";
static int refTable = LUA_NOREF;
#define get_objectFromUserdata(objType, L, idx, tag) (objType*)*((void**)luaL_checkudata(L, idx, tag))

static NSMutableSet *backgroundCallbacks ;
>>>>>>> 4095eb03

#pragma mark - Module functions
static int application_gc(lua_State* L) {
<<<<<<< HEAD
    AXUIElementRef app = get_app(L, 1);
    CFRelease(app);

=======
>>>>>>> 4095eb03
    [backgroundCallbacks enumerateObjectsUsingBlock:^(NSNumber *ref, __unused BOOL *stop) {
        luaL_unref(L, LUA_REGISTRYINDEX, ref.intValue) ;
    }] ;
    [backgroundCallbacks removeAllObjects] ;
    return 0;
}

/// hs.application.frontmostApplication() -> hs.application object
/// Function
/// Returns the application object for the frontmost (active) application.  This is the application which currently receives input events.
///
/// Parameters:
///  * None
///
/// Returns:
///  * An hs.application object
static int application_frontmostapplication(lua_State* L) {
    LuaSkin *skin = [LuaSkin sharedWithState:L];
    [skin checkArgs:LS_TBREAK];
    [skin pushNSObject:[HSapplication frontmostApplication]];
    return 1;
}

/// hs.application.runningApplications() -> list of hs.application objects
/// Function
/// Returns all running apps.
///
/// Parameters:
///  * None
///
/// Returns:
///  * A table containing zero or more hs.application objects currently running on the system
static int application_runningapplications(lua_State* L) {
    LuaSkin *skin = [LuaSkin sharedWithState:L];
    [skin checkArgs:LS_TBREAK];
    NSArray *apps = [HSapplication runningApplications];
    [skin pushNSObject:apps];
    return 1;
}

/// hs.application.applicationForPID(pid) -> hs.application object or nil
/// Function
/// Returns the running app for the given pid, if it exists.
///
/// Parameters:
///  * pid - a UNIX process id (i.e. a number)
///
/// Returns:
///  * An hs.application object if one can be found, otherwise nil
static int application_applicationforpid(lua_State* L) {
    LuaSkin *skin = [LuaSkin sharedWithState:L];
    [skin checkArgs:LS_TNUMBER, LS_TBREAK];
    pid_t pid = (pid_t)lua_tointeger(L, 1);
    [skin pushNSObject:[HSapplication applicationForPID:pid]];
    return 1;
}

/// hs.application.applicationsForBundleID(bundleID) -> list of hs.application objects
/// Function
/// Returns any running apps that have the given bundleID.
///
/// Parameters:
///  * bundleID - An OSX application bundle indentifier
///
/// Returns:
///  * A table of zero or more hs.application objects that match the given identifier
static int application_applicationsForBundleID(lua_State* L) {
    LuaSkin *skin = [LuaSkin sharedWithState:L];
    [skin checkArgs:LS_TSTRING, LS_TBREAK];
    [skin pushNSObject:[HSapplication applicationsForBundleID:[skin toNSObjectAtIndex:1]]];
    return 1;
}

/// hs.application.nameForBundleID(bundleID) -> string or nil
/// Function
/// Gets the name of an application from its bundle identifier
///
/// Parameters:
///  * bundleID - A string containing an application bundle identifier (e.g. "com.apple.Safari")
///
/// Returns:
///  * A string containing the application name, or nil if the bundle identifier could not be located
static int application_nameForBundleID(lua_State* L) {
    LuaSkin *skin = [LuaSkin sharedWithState:L];
    [skin checkArgs:LS_TSTRING, LS_TBREAK];
    [skin pushNSObject:[HSapplication nameForBundleID:[skin toNSObjectAtIndex:1]]];
    return 1;
}

/// hs.application.pathForBundleID(bundleID) -> string or nil
/// Function
/// Gets the filesystem path of an application from its bundle identifier
///
/// Parameters:
///  * bundleID - A string containing an application bundle identifier (e.g. "com.apple.Safari")
///
/// Returns:
///  * A string containing the app bundle's filesystem path, or nil if the bundle identifier could not be located
static int application_pathForBundleID(lua_State* L) {
    LuaSkin *skin = [LuaSkin sharedWithState:L];
    [skin checkArgs:LS_TSTRING, LS_TBREAK];
    [skin pushNSObject:[HSapplication pathForBundleID:[skin toNSObjectAtIndex:1]]];
    return 1;
}

/// hs.application.infoForBundleID(bundleID) -> table or nil
/// Function
/// Gets the metadata of an application from its bundle identifier
///
/// Parameters:
///  * bundleID - A string containing an application bundle identifier (e.g. "com.apple.Safari")
///
/// Returns:
///  * A table containing information about the application, or nil if the bundle identifier could not be located
static int application_infoForBundleID(lua_State* L) {
    LuaSkin *skin = [LuaSkin sharedWithState:L];
    [skin checkArgs:LS_TSTRING, LS_TBREAK];
    [skin pushNSObject:[HSapplication infoForBundleID:[skin toNSObjectAtIndex:1]]];
    return 1;
}

/// hs.application.infoForBundlePath(bundlePath) -> table or nil
/// Function
/// Gets the metadata of an application from its path on disk
///
/// Parameters:
///  * bundlePath - A string containing the path to an application bundle (e.g. "/Applications/Safari.app")
///
/// Returns:
///  * A table containing information about the application, or nil if the bundle could not be located
static int application_infoForBundlePath(lua_State* L) {
    LuaSkin *skin = [LuaSkin sharedWithState:L];
    [skin checkArgs:LS_TSTRING, LS_TBREAK];
    [skin pushNSObject:[HSapplication infoForBundlePath:[skin toNSObjectAtIndex:1]]];
    return 1;
}

/// hs.application.defaultAppForUTI(uti) -> string or nil
/// Function
/// Returns the bundle ID of the default application for a given UTI
///
/// Parameters:
///  * uti - A string containing a UTI
///
/// Returns:
///  * A string containing a bundle ID, or nil if none could be found
static int application_bundleForUTI(lua_State *L) {
    LuaSkin *skin = [LuaSkin sharedWithState:L];
    [skin checkArgs:LS_TSTRING, LS_TBREAK];

    NSString *uti = [skin toNSObjectAtIndex:1];

    CFStringRef cfhandler;
    if (( cfhandler = LSCopyDefaultRoleHandlerForContentType(
                                                             (__bridge CFStringRef)uti, kLSRolesAll )) == NULL ) {
        if (( cfhandler = LSCopyDefaultHandlerForURLScheme(
                                                           (__bridge CFStringRef)uti )) == NULL ) {
            lua_pushnil(L);
            return 1;
        }
    }

    [skin pushNSObject:(__bridge NSString *)cfhandler];
    if (cfhandler) CFRelease(cfhandler);

    return 1;
}

/// hs.application:allWindows() -> list of hs.window objects
/// Method
/// Returns all open windows owned by the given app.
///
/// Parameters:
///  * None
///
/// Returns:
///  * A table of zero or more hs.window objects owned by the application
///
/// Notes:
///  * This function can only return windows in the current Mission Control Space; if you need to address windows across
///    different Spaces you can use the `hs.window.filter` module
///    - if `Displays have separate Spaces` is *on* (in System Preferences>Mission Control) the current Space is defined
///      as the union of all currently visible Spaces
///    - minimized windows and hidden windows (i.e. belonging to hidden apps, e.g. via cmd-h) are always considered
///      to be in the current Space

static int application_allWindows(lua_State* L) {
    LuaSkin *skin = [LuaSkin sharedWithState:L];
    [skin checkArgs:LS_TUSERDATA, USERDATA_TAG, LS_TBREAK];
    HSapplication *app = [skin toNSObjectAtIndex:1];
    [skin pushNSObject:[app allWindows]];
    return 1;
}

/// hs.application:mainWindow() -> hs.window object or nil
/// Method
/// Returns the main window of the given app, or nil.
///
/// Parameters:
///  * None
///
/// Returns:
///  * An hs.window object representing the main window of the application, or nil if it has no windows
static int application_mainWindow(lua_State* L) {
    LuaSkin *skin = [LuaSkin sharedWithState:L];
    [skin checkArgs:LS_TUSERDATA, USERDATA_TAG, LS_TBREAK];
    HSapplication *app = [skin toNSObjectAtIndex:1];
    [skin pushNSObject:[app mainWindow]];
    return 1;
}

/// hs.application:focusedWindow() -> hs.window object or nil
/// Method
/// Returns the currently focused window of the application, or nil
///
/// Parameters:
///  * None
///
/// Returns:
///  * An hs.window object representing the window of the application that currently has focus, or nil if there are none
static int application_focusedWindow(lua_State* L) {
    LuaSkin *skin = [LuaSkin sharedWithState:L];
    [skin checkArgs:LS_TUSERDATA, USERDATA_TAG, LS_TBREAK];
    HSapplication *app = [skin toNSObjectAtIndex:1];
    [skin pushNSObject:[app focusedWindow]];
    return 1;
}

// a few private methods for app:activate(), defined in Lua

static int application__activate(lua_State* L) {
    LuaSkin *skin = [LuaSkin sharedWithState:L];
    [skin checkArgs:LS_TUSERDATA, USERDATA_TAG, LS_TBOOLEAN, LS_TBREAK];
    HSapplication *app = [skin toNSObjectAtIndex:1];
    lua_pushboolean(L, [app activate:lua_toboolean(L, 2)]);
    return 1;
}

static int application_isunresponsive(lua_State* L) {
    LuaSkin *skin = [LuaSkin sharedWithState:L];
    [skin checkArgs:LS_TUSERDATA, USERDATA_TAG, LS_TBREAK];
    HSapplication *app = [skin toNSObjectAtIndex:1];
    lua_pushboolean(L, ![app isResponsive]);
    return 1;
}

static int application__bringtofront(lua_State* L) {
    LuaSkin *skin = [LuaSkin sharedWithState:L];
    [skin checkArgs:LS_TUSERDATA, USERDATA_TAG, LS_TBOOLEAN, LS_TBREAK];
    HSapplication *app = [skin toNSObjectAtIndex:1];
    lua_pushboolean(L, [app setFrontmost:lua_toboolean(L, 2)]);
    return 1;
}

/// hs.application:title() -> string
/// Method
/// Returns the localized name of the app (in UTF8).
///
/// Parameters:
///  * None
///
/// Returns:
///  * A string containing the name of the application
static int application_title(lua_State* L) {
    LuaSkin *skin = [LuaSkin sharedWithState:L];
    [skin checkArgs:LS_TUSERDATA, USERDATA_TAG, LS_TBREAK];
    HSapplication *app = [skin toNSObjectAtIndex:1];
    [skin pushNSObject:[app title]];
    return 1;
}

/// hs.application:bundleID() -> string
/// Method
/// Returns the bundle identifier of the app.
///
/// Parameters:
///  * None
///
/// Returns:
///  * A string containing the bundle identifier of the application
static int application_bundleID(lua_State* L) {
    LuaSkin *skin = [LuaSkin sharedWithState:L];
    [skin checkArgs:LS_TUSERDATA, USERDATA_TAG, LS_TBREAK];
    HSapplication *app = [skin toNSObjectAtIndex:1];
    [skin pushNSObject:[app bundleID]];
    return 1;
}

/// hs.application:path() -> string
/// Method
/// Returns the filesystem path of the app.
///
/// Parameters:
///  * None
///
/// Returns:
///  * A string containing the filesystem path of the application or nil if the path could not be determined (e.g. if the application has terminated).
static int application_path(lua_State* L) {
<<<<<<< HEAD
    NSRunningApplication* app = nsobject_for_app(L, 1);
    NSURL *appURL = [app bundleURL] ;
    if (appURL) {
        NSString *appPath = [NSBundle bundleWithURL:appURL].bundlePath;
        [[LuaSkin sharedWithState:L] pushNSObject:appPath];
    } else {
        lua_pushnil(L) ;
    }
=======
    LuaSkin *skin = [LuaSkin sharedWithState:L];
    [skin checkArgs:LS_TUSERDATA, USERDATA_TAG, LS_TBREAK];
    HSapplication *app = [skin toNSObjectAtIndex:1];
    [skin pushNSObject:[app path]];
>>>>>>> 4095eb03
    return 1;
}

/// hs.application:isRunning() -> boolean
/// Method
/// Checks if the application is still running
///
/// Parameters:
///  * None
///
/// Returns:
///  * A boolean, true if the application is running, false if not
///
/// Notes:
///  * If an application is terminated and re-launched, this method will still return false, as `hs.application` objects are tied to a specific instance of an application (i.e. its PID)
static int application_isRunning(lua_State *L) {
    LuaSkin *skin = [LuaSkin sharedWithState:L];
    [skin checkArgs:LS_TUSERDATA, USERDATA_TAG, LS_TBREAK];
    HSapplication *app = [skin toNSObjectAtIndex:1];
    lua_pushboolean(L, [app isRunning]);
    return 1;
}

/// hs.application:unhide() -> boolean
/// Method
/// Unhides the app (and all its windows) if it's hidden.
///
/// Parameters:
///  * None
///
/// Returns:
///  * A boolean indicating whether the application was successfully unhidden
static int application_unhide(lua_State* L) {
    LuaSkin *skin = [LuaSkin sharedWithState:L];
    [skin checkArgs:LS_TUSERDATA, USERDATA_TAG, LS_TBREAK];
    HSapplication *app = [skin toNSObjectAtIndex:1];
    app.hidden = NO;
    lua_pushboolean(L, !app.isHidden);
    return 1;
}

/// hs.application:hide() -> boolean
/// Method
/// Hides the app (and all its windows).
///
/// Parameters:
///  * None
///
/// Returns:
///  * A boolean indicating whether the application was successfully hidden
static int application_hide(lua_State* L) {
    LuaSkin *skin = [LuaSkin sharedWithState:L];
    [skin checkArgs:LS_TUSERDATA, USERDATA_TAG, LS_TBREAK];
    HSapplication *app = [skin toNSObjectAtIndex:1];
    app.hidden = YES;
    lua_pushboolean(L, app.isHidden);
    return 1;
}

/// hs.application:kill()
/// Method
/// Tries to terminate the app gracefully.
///
/// Parameters:
///  * None
///
/// Returns:
///  * None
static int application_kill(lua_State* L) {
    LuaSkin *skin = [LuaSkin sharedWithState:L];
    [skin checkArgs:LS_TUSERDATA, USERDATA_TAG, LS_TBREAK];
    HSapplication *app = [skin toNSObjectAtIndex:1];
    [app kill];
    return 0;
}

/// hs.application:kill9()
/// Method
/// Tries to terminate the app forcefully.
///
/// Parameters:
///  * None
///
/// Returns:
///  * None
static int application_kill9(lua_State* L) {
    LuaSkin *skin = [LuaSkin sharedWithState:L];
    [skin checkArgs:LS_TUSERDATA, USERDATA_TAG, LS_TBREAK];
    HSapplication *app = [skin toNSObjectAtIndex:1];
    [app kill9];
    return 0;
}

/// hs.application:isHidden() -> boolean
/// Method
/// Returns whether the app is currently hidden.
///
/// Parameters:
///  * None
///
/// Returns:
///  * A boolean indicating whether the application is hidden or not
static int application_ishidden(lua_State* L) {
    LuaSkin *skin = [LuaSkin sharedWithState:L];
    [skin checkArgs:LS_TUSERDATA, USERDATA_TAG, LS_TBREAK];
    HSapplication *app = [skin toNSObjectAtIndex:1];
    lua_pushboolean(L, app.isHidden);
    return 1;
}

/// hs.application:isFrontmost() -> boolean
/// Method
/// Returns whether the app is the frontmost (i.e. is the currently active application)
///
/// Parameters:
///  * None
///
/// Returns:
///  * True if the application is the frontmost application, otherwise false
static int application_isfrontmost(lua_State* L) {
    LuaSkin *skin = [LuaSkin sharedWithState:L];
    [skin checkArgs:LS_TUSERDATA, USERDATA_TAG, LS_TBREAK];
    HSapplication *app = [skin toNSObjectAtIndex:1];
    lua_pushboolean(L, [app isFrontmost]);
    return 1;
}

/// hs.application:setFrontmost([allWindows]) -> boolean
/// Method
/// Sets the app to the frontmost (i.e. currently active) application
///
/// Parameters:
///  * allWindows - An optional boolean, true to bring all windows of the application to the front. Defaults to false
///
/// Returns:
///  * A boolean, true if the operation was successful, otherwise false
static int application_setfrontmost(lua_State *L) {
    BOOL allWindows = NO;
    LuaSkin *skin = [LuaSkin sharedWithState:L];
    [skin checkArgs:LS_TUSERDATA, USERDATA_TAG, LS_TBOOLEAN|LS_TOPTIONAL, LS_TBREAK];
    HSapplication *app = [skin toNSObjectAtIndex:1];

    if (lua_type(L, 2) == LUA_TBOOLEAN) {
        allWindows = lua_toboolean(L, 2);
    }

    lua_pushboolean(L, [app setFrontmost:allWindows]);
    return 1;
}

/// hs.application:pid() -> number
/// Method
/// Returns the app's process identifier.
///
/// Parameters:
///  * None
///
/// Returns:
///  * The UNIX process identifier of the application (i.e. a number)
static int application_pid(lua_State* L) {
    LuaSkin *skin = [LuaSkin sharedWithState:L];
    [skin checkArgs:LS_TUSERDATA, USERDATA_TAG, LS_TBREAK];
    HSapplication *app = [skin toNSObjectAtIndex:1];
    lua_pushinteger(L, app.pid);
    return 1;
}

/// hs.application:kind() -> number
/// Method
/// Identify the application's GUI state
///
/// Parameters:
///  * None
///
/// Returns:
///  * A number that is either 1 if the app is in the dock, 0 if it is not, or -1 if the application is prohibited from having GUI elements
static int application_kind(lua_State* L) {
    LuaSkin *skin = [LuaSkin sharedWithState:L];
    [skin checkArgs:LS_TUSERDATA, USERDATA_TAG, LS_TBREAK];
    HSapplication *app = [skin toNSObjectAtIndex:1];
    lua_pushinteger(L, [app kind]);
    return 1;
}

// Internal helper function to get an AXUIElementRef for a menu item in an app, by searching all menus
AXUIElementRef _findmenuitembyname(lua_State* L, AXUIElementRef app, NSString *name, BOOL nameIsRegex) {
    LuaSkin *skin = [LuaSkin sharedWithState:L];
    AXUIElementRef foundItem = nil;
    AXUIElementRef menuBar;
    AXError error = AXUIElementCopyAttributeValue(app, kAXMenuBarAttribute, (CFTypeRef *)&menuBar);
    if (error) {
        return nil;
    }

    CFIndex count = -1;
    error = AXUIElementGetAttributeValueCount(menuBar, kAXChildrenAttribute, &count);
    if (error) {
        CFRelease(menuBar);
        return nil;
    }

    CFArrayRef cf_children;
    error = AXUIElementCopyAttributeValues(menuBar, kAXChildrenAttribute, 0, count, &cf_children);
    if (error) {
        CFRelease(menuBar);
        return nil;
    }

    NSMutableArray *toCheck = [[NSMutableArray alloc] init];
    [toCheck addObjectsFromArray:(__bridge_transfer NSArray *)cf_children];

    int i = 5000; // This acts as a guard against this loop mysteriously running away
    while (i > 0) {
        i--;
        if ([toCheck count] == 0) {
            break;
        }

        // Get the first item in our queue and pop it out of the queue
        id firstObject = [toCheck firstObject];
        AXUIElementRef element = (__bridge AXUIElementRef)firstObject;
        [toCheck removeObjectIdenticalTo:firstObject];

        CFTypeRef cf_title;
        AXError error;

        AXUIElementCopyAttributeValue(element, kAXTitleAttribute, &cf_title);
        NSString *title = (__bridge_transfer NSString *)cf_title;

        // Check if this is a submenu, if so add its children to the toCheck array
        CFIndex childcount = -1;
        error = AXUIElementGetAttributeValueCount(element, kAXChildrenAttribute, &childcount);
        if (error) {
            [skin logBreadcrumb:[NSString stringWithFormat:@"Got an error (%d) checking child count, skipping", (int)error]];
            continue;
        }
        if (childcount > 0) {
            // This is a submenu. Collect its children into toCheck and continue iterating
            CFArrayRef cf_menuchildren;
            error = AXUIElementCopyAttributeValues(element, kAXChildrenAttribute, 0, childcount, &cf_menuchildren);
            if (error) {
                [skin logBreadcrumb:[NSString stringWithFormat:@"Got an error (%d) fetching menu children, skipping", (int)error]];
                continue;
            }
            [toCheck addObjectsFromArray:(__bridge NSArray *)cf_menuchildren];
        } else if (childcount == 0) {
            // This doesn't seem to be a submenu, so see if it's a match
            if (!nameIsRegex && [name isEqualToString:title]) {
                // It's a match. Store a reference to it and break out of the loop
                foundItem = element;
                break;
            } else {
                NSPredicate *matchTest = [NSPredicate predicateWithFormat:@"SELF MATCHES %@", name];
                if ([matchTest evaluateWithObject:title]) {
                    NSLog(@"win");
                    foundItem = element;
                    break;
                }
            }
        }
    }
    CFRelease(menuBar);

    if (i == 0) {
        [skin logWarn:@"_findmenuitembyname() overflowed 5000 iteration guard. This is either a Hammerspoon bug, or your menus are too deep"];
        return nil;
    }

    return foundItem;
}
//
// Internal helper function to get an AXUIElementRef for a menu item in an app, by following the menu path provided
AXUIElementRef _findmenuitembypath(lua_State* L, AXUIElementRef app, NSArray *_path) {
    LuaSkin *skin = [LuaSkin sharedWithState:L];
    AXUIElementRef foundItem = nil;
    AXUIElementRef menuBar;
    AXUIElementRef searchItem;
    NSString *nextMenuItem;
    NSMutableArray *path = [[NSMutableArray alloc] initWithCapacity:[_path count]];
    [path addObjectsFromArray:_path];

    AXError error = AXUIElementCopyAttributeValue(app, kAXMenuBarAttribute, (CFTypeRef *)&menuBar);
    if (error) {
        return nil;
    }

    // searchItem will be the generic variable we search in our loop
    searchItem = menuBar;

    CFArrayRef cf_children = NULL;
    // Loop over cf_children for first element in path, then descend down path
    int i = 5000; // Guard ourself against infinite loops
    while (!foundItem && i > 0) {
        i--;

        CFIndex count = -1;
        error = AXUIElementGetAttributeValueCount(searchItem, kAXChildrenAttribute, &count);
        if (error) {
            [skin logBreadcrumb:@"Failed to get child count"];
            break;
        }

        error = AXUIElementCopyAttributeValues(searchItem, kAXChildrenAttribute, 0, count, &cf_children);
        if (error) {
            [skin logBreadcrumb:@"Failed to get children"];
            break;
        }

        // Check if the first child is an AXMenu, if so, we don't care about it and want its child
        if (count > 0) {
            CFTypeRef cf_role;
            AXUIElementRef aSearchItem = (AXUIElementRef)CFArrayGetValueAtIndex(cf_children, 0);
            error = AXUIElementCopyAttributeValue(aSearchItem, kAXRoleAttribute, &cf_role);
            if (error) {
                [skin logBreadcrumb:@"Failed to get role"];
                break;
            }
            BOOL isMenuRole = CFStringCompare((CFStringRef)cf_role, kAXMenuRole, 0);
            CFRelease(cf_role);

            if(isMenuRole == kCFCompareEqualTo) {
                // It's an AXMenu
                CFIndex axMenuCount = -1;
                error = AXUIElementGetAttributeValueCount(aSearchItem, kAXChildrenAttribute, &axMenuCount);
                if (error) {
                    [skin logBreadcrumb:@"Failed to get AXMenu child count"];
                    CFRelease(cf_children);
                    break;
                }
                CFArrayRef axMenuChildren;
                error = AXUIElementCopyAttributeValues(aSearchItem, kAXChildrenAttribute, 0, axMenuCount, &axMenuChildren);
                if (error) {
                    CFRelease(cf_children);
                    [skin logBreadcrumb:@"Failed to get AXMenu children"];
                    break;
                }
                // Replace the existing children array with the new one we have retrieved
                CFRelease(cf_children);
                cf_children = axMenuChildren;
            }
        }

        // Get the NSString containing the name of the next submenu/menuitem we're looking for
        nextMenuItem = [path objectAtIndex:0];
        [path removeObjectAtIndex:0];

        // Search the available AXMenu children for the submenu/menuitem name we're looking for
        BOOL found = false;

        for (CFIndex j = 0; j < CFArrayGetCount(cf_children); j++) {
            CFTypeRef cf_title;
            AXUIElementRef testMenuItem = (AXUIElementRef)CFArrayGetValueAtIndex(cf_children, j);
            AXError error = AXUIElementCopyAttributeValue(testMenuItem, kAXTitleAttribute, &cf_title);
            if (error) {
                [skin logBreadcrumb:@"Unable to get menu item title"];
                continue;
            }
            if ([nextMenuItem isEqualToString:(__bridge NSString *)cf_title]) {
                found = true;
                searchItem = testMenuItem;
            }
            CFRelease(cf_title);
            if (found) {
                break;
            }
        }

        if (!found) {
            [skin logBreadcrumb:@"Unable to resolve complete search path"];
            break;
        }

        if ([path count] == 0) {
            // We're at the bottom of the path, so the object we just found is the one we're looking for, we can break out of the loop
            foundItem = searchItem;
            break;
        }
    }

    CFRelease(menuBar);

    return foundItem;
}

/// hs.application:findMenuItem(menuItem[, isRegex]) -> table or nil
/// Method
/// Searches the application for a menu item
///
/// Parameters:
///  * menuItem - This can either be a string containing the text of a menu item (e.g. `"Messages"`) or a table representing the hierarchical path of a menu item (e.g. `{"File", "Share", "Messages"}`). In the string case, all of the application's menus will be searched until a match is found (with no specified behaviour if multiple menu items exist with the same name). In the table case, the whole menu structure will not be searched, because a precise path has been specified.
///  * isRegex - An optional boolean, defaulting to false, which is only used if `menuItem` is a string. If set to true, `menuItem` will be treated as a regular expression rather than a strict string to match against
///
/// Returns:
///  * Returns nil if the menu item cannot be found. If it does exist, returns a table with two keys:
///   * enabled - whether the menu item can be selected/ticked. This will always be false if the application is not currently focussed
///   * ticked - whether the menu item is ticked or not (obviously this value is meaningless for menu items that can't be ticked)
///
/// Notes:
///  * This can only search for menu items that don't have children - i.e. you can't search for the name of a submenu
static int application_findmenuitem(lua_State* L) {
    LuaSkin *skin = [LuaSkin sharedWithState:L];
<<<<<<< HEAD
=======
    [skin checkArgs:LS_TUSERDATA, USERDATA_TAG, LS_TSTRING|LS_TTABLE, LS_TBOOLEAN|LS_TOPTIONAL, LS_TBREAK];
    HSapplication *app = [skin toNSObjectAtIndex:1];
>>>>>>> 4095eb03
    AXError error;
    AXUIElementRef foundItem;
    NSString *name;
    NSMutableArray *path;
    if (lua_isstring(L, 2)) {
        BOOL nameIsRegex = NO;
        if (lua_type(L, 3) == LUA_TBOOLEAN) {
            nameIsRegex = lua_toboolean(L, 3);
        }
        name = [NSString stringWithUTF8String: luaL_checkstring(L, 2)];
        foundItem = _findmenuitembyname(L, app.elementRef, name, nameIsRegex);
    } else if (lua_istable(L, 2)) {
        path = [[NSMutableArray alloc] init];
        lua_pushnil(L);
        while (lua_next(L, 2) != 0) {
            NSString *item = [NSString stringWithUTF8String:luaL_checkstring(L, -1)];
            [path addObject:item];
            lua_pop(L, 1);
        }
        foundItem = _findmenuitembypath(L, app.elementRef, path);
    } else {
        [skin logWarn:@"hs.application:findMenuItem() Unrecognised type for menuItem argument. Expecting string or table"];
        lua_pushnil(L);
        return 1;
    }

    if (!foundItem) {
        if (name) {
            [skin logBreadcrumb:[NSString stringWithFormat:@"Couldn't find menu item %@", name]];
        } else if (path) {
            [skin logBreadcrumb:@"Couldn't find menu item"];
        }
        lua_pushnil(L);
        return 1;
    }

    CFTypeRef enabled;
    error = AXUIElementCopyAttributeValue(foundItem, kAXEnabledAttribute, &enabled);
    if (error) {
        [skin logBreadcrumb:[NSString stringWithFormat:@"hs.application:findMenuItem: AXEnabled Error: %d", error]];
        lua_pushnil(L);
        return 1;
    }
    CFTypeRef markchar;
    error = AXUIElementCopyAttributeValue(foundItem, kAXMenuItemMarkCharAttribute, &markchar);
    if (error && error != kAXErrorNoValue) {
        [skin logBreadcrumb:[NSString stringWithFormat:@"hs.application:findMenuItem: AXMenuItemMarkChar: %d", error]];
        lua_pushnil(L);
        return 1;
    }
    BOOL marked;
    if (error == kAXErrorNoValue) {
        // There's no value, which mean MarkChar is (null) and the menu item is not ticked
        marked = false;
    } else {
        // We might want to explicitly check for ✓ here, but this seems to be reliable enough for now
        marked = true;
    }

    lua_newtable(L);

    lua_pushstring(L, "enabled");
    lua_pushboolean(L, [(__bridge NSNumber *)enabled boolValue]);
    lua_settable(L, -3);

    lua_pushstring(L, "ticked");
    lua_pushboolean(L, marked);
    lua_settable(L, -3);

    return 1;
}

/// hs.application:selectMenuItem(menuitem[, isRegex]) -> true or nil
/// Method
/// Selects a menu item (i.e. simulates clicking on the menu item)
///
/// Parameters:
///  * menuitem - The menu item to select, specified as either a string or a table. See the `menuitem` parameter of `hs.application:findMenuItem()` for more information.
///  * isRegex - An optional boolean, defaulting to false, which is only used if `menuItem` is a string. If set to true, `menuItem` will be treated as a regular expression rather than a strict string to match against
///
/// Returns:
///  * True if the menu item was found and selected, or nil if it wasn't (e.g. because the menu item couldn't be found)
///
/// Notes:
///  * Depending on the type of menu item involved, this will either activate or tick/untick the menu item
static int application_selectmenuitem(lua_State* L) {
    LuaSkin *skin = [LuaSkin sharedWithState:L];
<<<<<<< HEAD
    AXUIElementRef app = get_app(L, 1);
=======
    [skin checkArgs:LS_TUSERDATA, USERDATA_TAG, LS_TSTRING|LS_TTABLE, LS_TBOOLEAN|LS_TOPTIONAL, LS_TBREAK];
    HSapplication *app = [skin toNSObjectAtIndex:1];

>>>>>>> 4095eb03
    AXUIElementRef foundItem;
    NSString *name;
    NSMutableArray *path;

    if (lua_isstring(L, 2)) {
        BOOL nameIsRegex = NO;
        if (lua_type(L, 3) == LUA_TBOOLEAN) {
            nameIsRegex = lua_toboolean(L, 3);
        }
        name = [NSString stringWithUTF8String: luaL_checkstring(L, 2)];
        foundItem = _findmenuitembyname(L, app.elementRef, name, nameIsRegex);
    } else if (lua_istable(L, 2)) {
        path = [[NSMutableArray alloc] init];
        lua_pushnil(L);
        while (lua_next(L, 2) != 0) {
            NSString *item = [NSString stringWithUTF8String:luaL_checkstring(L, -1)];
            [path addObject:item];
            lua_pop(L, 1);
        }
        foundItem = _findmenuitembypath(L, app.elementRef, path);
    } else {
        [skin logWarn:@"hs.application:selectMenuItem(): Unrecognised type for menuItem argument, expecting string or table"];
        lua_pushnil(L);
        return 1;
    }

    if (!foundItem) {
        [skin logBreadcrumb:[NSString stringWithFormat:@"Couldn't find %@", name]];
        lua_pushnil(L);
        return 1;
    }

    AXError error = AXUIElementPerformAction(foundItem, kAXPressAction);
    if (error) {
        [skin logBreadcrumb:[NSString stringWithFormat:@"hs.application:selectMenuItem(): AXPress error: %d", (int)error]];
        lua_pushnil(L);
        return 1;
    }

    lua_pushboolean(L, 1);
    return 1;
}

id _getMenuStructure(AXUIElementRef menuItem) {
    id thisMenuItem = nil;

    NSMutableArray *attributeNames = [NSMutableArray arrayWithArray:@[(__bridge NSString *)kAXTitleAttribute,
                                                                      (__bridge NSString *)kAXRoleAttribute,
                                                                      //(__bridge NSString *)kAXSubroleAttribute,
                                                                      (__bridge NSString *)kAXMenuItemMarkCharAttribute,
                                                                      (__bridge NSString *)kAXMenuItemCmdCharAttribute,
                                                                      (__bridge NSString *)kAXMenuItemCmdModifiersAttribute,
                                                                      //(__bridge NSString *)kAXMenuItemCmdVirtualKeyAttribute,
                                                                      (__bridge NSString *)kAXEnabledAttribute,
                                                                      (__bridge NSString *)kAXMenuItemCmdGlyphAttribute]];
    CFArrayRef cfAttributeValues = NULL;
    AXError result;

    result = AXUIElementCopyMultipleAttributeValues(menuItem, (__bridge CFArrayRef)attributeNames, 0, &cfAttributeValues);

    if (result != kAXErrorSuccess) {
        [LuaSkin logBreadcrumb:@"Unable to fetch menu structure"];
    } else {
        // See if we're dealing with the "special" Apple menu, and ignore it
        CFTypeRef firstElement = CFArrayGetValueAtIndex(cfAttributeValues, 0);
        if (firstElement && CFGetTypeID(firstElement) == CFStringGetTypeID()) {
            if (CFStringCompare((CFStringRef)CFArrayGetValueAtIndex(cfAttributeValues, 0), (__bridge CFStringRef)@"Apple", 0) == kCFCompareEqualTo) {
                CFRelease(cfAttributeValues);
                cfAttributeValues = nil;
            }
        }
    }

    if (cfAttributeValues) {
        NSMutableArray *attributeValues = (__bridge_transfer NSMutableArray *)cfAttributeValues;
        NSMutableArray *children = nil;
        CFArrayRef cfChildren = 0;

        // Filter out the attributes that could not be found
        for (NSUInteger j = 0; j < [attributeValues count] ; j++) {
            AXValueRef attributeValue = (__bridge AXValueRef)[attributeValues objectAtIndex:j];
            if (AXValueGetType(attributeValue) == kAXValueAXErrorType) {
                [attributeValues replaceObjectAtIndex:j withObject:@""];
            }
        }

        // Convert the modifier keys into a format we can usefully hand over to Lua
        NSUInteger modifiersIndex = [attributeNames indexOfObjectIdenticalTo:(__bridge NSString *)kAXMenuItemCmdModifiersAttribute];
        id modsSrc = [attributeValues objectAtIndex:modifiersIndex];
        id modsDst = nil;
        if (![modsSrc isKindOfClass:[NSNumber class]]) {
            modsDst = [NSNull null];
        } else {
            int modsInt = [modsSrc intValue];
            NSMutableArray *modsArr = [[NSMutableArray alloc] init];
            modsDst = modsArr;

            if (!(modsInt & kAXMenuItemModifierNoCommand)) {
                // cmd is handled differently, it exists unless kAXMenuItemModifierNoCommand is found
                [modsArr addObject:@"cmd"];
            }

            if (modsInt & kAXMenuItemModifierShift) {
                [modsArr addObject:@"shift"];
            }
            if (modsInt & kAXMenuItemModifierOption) {
                [modsArr addObject:@"alt"];
            }
            if (modsInt & kAXMenuItemModifierControl) {
                [modsArr addObject:@"ctrl"];
            }
        }

        [attributeValues replaceObjectAtIndex:modifiersIndex withObject:modsDst];

        // Get the children of this item, if any
        if (AXUIElementCopyAttributeValues(menuItem, kAXChildrenAttribute, 0, MAX_INT, &cfChildren) == kAXErrorSuccess) {
            children = [[NSMutableArray alloc] init];
            CFIndex numChildren = CFArrayGetCount(cfChildren);

            for (CFIndex i = 0; i < numChildren; i++) {
                CFTypeRef child = CFArrayGetValueAtIndex(cfChildren, i);
                id childValues = _getMenuStructure((AXUIElementRef)child);

                if (![childValues isKindOfClass:[NSNull class]]) {
                    [children addObject:childValues];
                }
            }

            CFRelease(cfChildren);

            if ([children count] > 0) {
                [attributeNames  addObject:(__bridge NSString *)kAXChildrenAttribute];
                [attributeValues addObject:children];
            }
        }

        // If we're not a menuitem, we don't belong in the Lua representation of the menu, so we'll either return this object's dictionary, or its array of children
        if ([[attributeValues objectAtIndex:1] isEqualToString:@"AXMenuItem"] || [[attributeValues objectAtIndex:1] isEqualToString:@"AXMenuBarItem"]) {
            thisMenuItem = [NSMutableDictionary dictionaryWithObjects:attributeValues forKeys:attributeNames];
        } else {
            thisMenuItem = children;
        }
    }

    if (thisMenuItem && [thisMenuItem count] > 0) {
        return thisMenuItem;
    } else {
        return [NSNull null];
    }
}

/// hs.application:getMenuItems([fn]) -> table or nil | hs.application object
/// Method
/// Gets the menu structure of the application
///
/// Parameters:
///  * fn - an optional callback function.  If provided, the function will receive a single argument and return none.
///
/// Returns:
///  * If no argument is provided, returns a table containing the menu structure of the application, or nil if an error occurred. If a callback function is provided, the callback function will receive this table (or nil) and this method will return the application object this method was invoked on.
///
/// Notes:
///  * In some applications, this can take a little while to complete, because quite a large number of round trips are required to the source application, to get the information. When this method is invoked without a callback function, Hammerspoon will block while creating the menu structure table.  When invoked with a callback function, the menu structure is built in a background thread.
///
///  * The table is nested with the same structure as the menus of the application. Each item has several keys containing information about the menu item. Not all keys will appear for all items. The possible keys are:
///   * AXTitle - A string containing the text of the menu item (entries which have no title are menu separators)
///   * AXEnabled - A boolean, 1 if the menu item is clickable, 0 if not
///   * AXRole - A string containing the role of the menu item - this will be either AXMenuBarItem for a top level menu, or AXMenuItem for an item in a menu
///   * AXMenuItemMarkChar - A string containing the "mark" character for a menu item. This is for toggleable menu items and will usually be an empty string or a Unicode tick character (✓)
///   * AXMenuItemCmdModifiers - A table containing string representations of the keyboard modifiers for the menu item's keyboard shortcut, or nil if no modifiers are present
///   * AXMenuItemCmdChar - A string containing the key for the menu item's keyboard shortcut, or an empty string if no shortcut is present
///   * AXMenuItemCmdGlyph - An integer, corresponding to one of the defined glyphs in `hs.application.menuGlyphs` if the keyboard shortcut is a special character usually represented by a pictorial representation (think arrow keys, return, etc), or an empty string if no glyph is used in presenting the keyboard shortcut.
///  * Using `hs.inspect()` on these tables, while useful for exploration, can be extremely slow, taking several minutes to correctly render very complex menus
static int application_getMenus(lua_State* L) {
    LuaSkin *skin = [LuaSkin sharedWithState:L];
<<<<<<< HEAD
    [skin checkArgs:LS_TUSERDATA, "hs.application", LS_TFUNCTION | LS_TOPTIONAL, LS_TBREAK] ;
    AXUIElementRef app = get_app(L, 1);
    if (!app) {
        [skin logWarn:@"hs.application:getMenus() called on a nil app object"];
        lua_pushnil(L);
        return 1;
    }
=======
    [skin checkArgs:LS_TUSERDATA, USERDATA_TAG, LS_TFUNCTION|LS_TOPTIONAL, LS_TBREAK];
    HSapplication *app = [skin toNSObjectAtIndex:1];
    // FIXME: What if app.appRef is nil? Do we check that anywhere?
>>>>>>> 4095eb03
    if (lua_gettop(L) == 1) {
        NSMutableDictionary *menus = nil;
        AXUIElementRef menuBar;

        if (AXUIElementCopyAttributeValue(app.elementRef, kAXMenuBarAttribute, (CFTypeRef *)&menuBar) == kAXErrorSuccess) {
            menus = _getMenuStructure(menuBar);
            CFRelease(menuBar);
        }

        [skin pushNSObject:menus];
    } else {
        lua_pushvalue(L, 2) ;
        int fnRef = luaL_ref(L, LUA_REGISTRYINDEX) ;
        [backgroundCallbacks addObject:@(fnRef)] ;

        dispatch_async(dispatch_get_main_queue(), ^{
            if ([backgroundCallbacks containsObject:@(fnRef)]) {
                NSMutableDictionary *menus = nil;
                AXUIElementRef menuBar;
<<<<<<< HEAD

                if (AXUIElementCopyAttributeValue(app, kAXMenuBarAttribute, (CFTypeRef *)&menuBar) == kAXErrorSuccess) {
                    menus = _getMenuStructure(menuBar);
                    CFRelease(menuBar);
                }

=======

                AXError result = AXUIElementCopyAttributeValue(app.elementRef, kAXMenuBarAttribute, (CFTypeRef *)&menuBar);
                if (result == kAXErrorSuccess) {
                    menus = _getMenuStructure(menuBar);
                    CFRelease(menuBar);
                }

>>>>>>> 4095eb03
                LuaSkin *_skin = [LuaSkin sharedWithState:NULL];
                lua_rawgeti(_skin.L, LUA_REGISTRYINDEX, fnRef) ;
                [_skin pushNSObject:menus] ;
                [_skin protectedCallAndError:@"hs.application:getMenus()" nargs:1 nresults:0];
                luaL_unref(_skin.L, LUA_REGISTRYINDEX, fnRef) ;
                [backgroundCallbacks removeObject:@(fnRef)] ;
            }
        }) ;
        lua_pushvalue(L, 1) ;
    }

    return 1;
}

/// hs.application.launchOrFocus(name) -> boolean
/// Function
/// Launches the app with the given name, or activates it if it's already running
///
/// Parameters:
///  * name - A string containing the name of the application to either launch or focus. This can also be the full path to an application (including the `.app` suffix) if you need to uniquely distinguish between applications in different locations that share the same name
///
/// Returns:
///  * True if the application was either launched or focused, otherwise false (e.g. if the application doesn't exist)
///
/// Notes:
///  * The name parameter should match the name of the application on disk, e.g. "IntelliJ IDEA", rather than "IntelliJ"
static int application_launchorfocus(lua_State* L) {
    LuaSkin *skin = [LuaSkin sharedWithState:L];
    [skin checkArgs:LS_TSTRING, LS_TBREAK];
    lua_pushboolean(L, [HSapplication launchByName:[skin toNSObjectAtIndex:1]]);
    return 1;
}

/// hs.application.launchOrFocusByBundleID(bundleID) -> boolean
/// Function
/// Launches the app with the given bundle ID, or activates it if it's already running
///
/// Parameters:
///  * bundleID - A string containing the bundle ID of the application to either launch or focus.
///
/// Returns:
///  * True if the application was either launched or focused, otherwise false (e.g. if the application doesn't exist)
///
/// Notes:
///  * Bundle identifiers typically take the form of `com.company.ApplicationName`
static int application_launchorfocusbybundleID(lua_State* L) {
    LuaSkin *skin = [LuaSkin sharedWithState:L];
    [skin checkArgs:LS_TSTRING, LS_TBREAK];
    lua_pushboolean(L, [HSapplication launchByBundleID:[skin toNSObjectAtIndex:1]]);
    return 1;
}

#pragma mark - Lua<->NSObject Conversion Functions
// These must not throw a lua error to ensure LuaSkin can safely be used from Objective-C
// delegates and blocks.

static int pushHSapplication(lua_State *L, id obj) {
    HSapplication *value = obj;
    value.selfRefCount++;
    void** valuePtr = lua_newuserdata(L, sizeof(HSapplication *));
    *valuePtr = (__bridge_retained void *)value;
    luaL_getmetatable(L, USERDATA_TAG);
    lua_setmetatable(L, -2);
    return 1;
}

static id toHSapplicationFromLua(lua_State *L, int idx) {
    LuaSkin *skin = [LuaSkin sharedWithState:L];
    HSapplication *value;
    if (luaL_testudata(L, idx, USERDATA_TAG)) {
        value = get_objectFromUserdata(__bridge HSapplication, L, idx, USERDATA_TAG);
    } else {
        [skin logError:[NSString stringWithFormat:@"expected %s object, found %s", USERDATA_TAG,
                        lua_typename(L, lua_type(L, idx))]];
    }
    return value;
}

#pragma mark - Hammerspoon/Lua Infrastructure

static int userdata_tostring(lua_State *L) {
    LuaSkin *skin = [LuaSkin sharedWithState:L];
    [skin checkArgs:LS_TUSERDATA, USERDATA_TAG, LS_TBREAK];
    HSapplication *app = [skin toNSObjectAtIndex:1];
    lua_pushstring(L, [NSString stringWithFormat:@"%s: %@ (%p)", USERDATA_TAG, [app title], lua_topointer(L, 1)].UTF8String);
    return 1;
}

static int userdata_eq(lua_State *L) {
    BOOL isEqual = NO;
    if (luaL_testudata(L, 1, USERDATA_TAG) && luaL_testudata(L, 2, USERDATA_TAG)) {
        LuaSkin *skin = [LuaSkin sharedWithState:L];
        HSapplication *app1 = [skin toNSObjectAtIndex:1];
        HSapplication *app2 = [skin toNSObjectAtIndex:2];
        isEqual = CFEqual(app1.elementRef, app2.elementRef);
    }
    lua_pushboolean(L, isEqual);
    return 1;
}

static int userdata_gc(lua_State *L) {
    LuaSkin *skin = [LuaSkin sharedWithState:L];
    [skin checkArgs:LS_TUSERDATA, USERDATA_TAG, LS_TBREAK];
    HSapplication *app = get_objectFromUserdata(__bridge_transfer HSapplication, L, 1, USERDATA_TAG);
    if (app) {
        app.selfRefCount--;
        if (app.selfRefCount == 0) {
            app = nil;
        }
    }

    // Remove the Metatable so future use of the variable in Lua won't think it's valid
    lua_pushnil(L);
    lua_setmetatable(L, 1);
    return 0;
}

// Module functions
static const luaL_Reg moduleLib[] = {
    {"runningApplications", application_runningapplications},
    {"frontmostApplication", application_frontmostapplication},
    {"applicationForPID", application_applicationforpid},
    {"applicationsForBundleID", application_applicationsForBundleID},
    {"nameForBundleID", application_nameForBundleID},
    {"pathForBundleID", application_pathForBundleID},
    {"infoForBundleID", application_infoForBundleID},
    {"infoForBundlePath", application_infoForBundlePath},
    {"defaultAppForUTI", application_bundleForUTI},
    {"launchOrFocus", application_launchorfocus},
    {"launchOrFocusByBundleID", application_launchorfocusbybundleID},

    {NULL, NULL}
};

// Module metatable
static const luaL_Reg module_metaLib[] = {
    {"__gc", application_gc},

    {NULL, NULL}
};

// Metatable for userdata objects
static const luaL_Reg userdata_metaLib[] = {
    {"allWindows", application_allWindows},
    {"mainWindow", application_mainWindow},
    {"focusedWindow", application_focusedWindow},
    {"_activate", application__activate},
    {"_bringtofront", application__bringtofront},
    {"title", application_title},
    {"name", application_title},
    {"bundleID", application_bundleID},
    {"path", application_path},
    {"isRunning", application_isRunning},
    {"unhide", application_unhide},
    {"hide", application_hide},
    {"kill", application_kill},
    {"kill9", application_kill9},
    {"isHidden", application_ishidden},
    {"isFrontmost", application_isfrontmost},
    {"setFrontmost", application_setfrontmost},
    {"pid", application_pid},
    {"isUnresponsive", application_isunresponsive},
    {"kind", application_kind},
    {"findMenuItem", application_findmenuitem},
    {"selectMenuItem", application_selectmenuitem},
    {"getMenuItems", application_getMenus},

    {"__tostring", userdata_tostring},
    {"__eq", userdata_eq},
    {"__gc", userdata_gc},

    {NULL, NULL}
};

<<<<<<< HEAD
static int nsrunningapplication_tolua(lua_State *L, id obj) {
    NSRunningApplication *app = obj ;

    if (!new_application(L, [app processIdentifier])) {
        lua_pop(L, 1) ; // removed aborted userdata
        [[LuaSkin sharedWithState:L] logWarn:[NSString stringWithFormat:@"No Process ID for %@", obj]] ;
        lua_pushnil(L) ;
    }
    return 1 ;
}

static id lua_tonsrunningapplication(lua_State *L, int idx) {
    void *ptr = luaL_testudata(L, idx, "hs.application") ;
    if (ptr) {
        return nsobject_for_app(L, idx);
    } else {
        return nil ;
    }
}

int luaopen_hs_application_internal(lua_State* L) {
    LuaSkin *skin = [LuaSkin sharedWithState:L];

    luaL_newlib(L, applicationlib);

    // Inherit hs.uielement
    luaL_getmetatable(L, "hs.uielement");
    lua_setmetatable(L, -2);

    if (luaL_newmetatable(L, "hs.application")) {
        lua_pushvalue(L, -2); // 'application' table
        lua_setfield(L, -2, "__index");

        // Use hs.uilement's equality
        luaL_getmetatable(L, "hs.uielement");
        lua_getfield(L, -1, "__eq");
        lua_remove(L, -2);
        lua_setfield(L, -2, "__eq");

        lua_pushcfunction(L, userdata_tostring) ;
        lua_setfield(L, -2, "__tostring") ;

        lua_pushcfunction(L, application_gc);
        lua_setfield(L, -2, "__gc");

        lua_pushstring(L, "hs.application") ;
        lua_setfield(L, -2, "__type") ;
    }
    lua_pop(L, 1);
=======
int luaopen_hs_application_internal(lua_State* L) {
    backgroundCallbacks = [NSMutableSet set];
>>>>>>> 4095eb03

    LuaSkin *skin = [LuaSkin sharedWithState:L];
    refTable = [skin registerLibrary:moduleLib metaFunctions:module_metaLib];
    [skin registerObject:USERDATA_TAG objectFunctions:userdata_metaLib];

<<<<<<< HEAD
    backgroundCallbacks = [NSMutableSet set] ;

=======
    [skin registerPushNSHelper:pushHSapplication         forClass:"HSapplication"];
    [skin registerLuaObjectHelper:toHSapplicationFromLua forClass:"HSapplication"
                                              withUserdataMapping:USERDATA_TAG];
>>>>>>> 4095eb03
    return 1;
}<|MERGE_RESOLUTION|>--- conflicted
+++ resolved
@@ -1,24 +1,6 @@
 #import <Cocoa/Cocoa.h>
 #import <Carbon/Carbon.h>
 #import <LuaSkin/LuaSkin.h>
-<<<<<<< HEAD
-#import "application.h"
-#import "../window/window.h"
-
-#define get_app(L, idx) *((AXUIElementRef*)luaL_checkudata(L, idx, "hs.application"))
-#define nsobject_for_app(L, idx) [NSRunningApplication runningApplicationWithProcessIdentifier: pid_for_app(L, idx)]
-
-static NSMutableSet *backgroundCallbacks ;
-
-static pid_t pid_for_app(lua_State* L, int idx) {
-    get_app(L, idx); // type-checking
-    lua_getuservalue(L, idx);
-    lua_getfield(L, -1, "pid");
-    pid_t p = (pid_t)lua_tointeger(L, -1);
-    lua_pop(L, 2);
-    return p;
-}
-=======
 #import "HSuicore.h"
 
 static const char *USERDATA_TAG = "hs.application";
@@ -26,16 +8,9 @@
 #define get_objectFromUserdata(objType, L, idx, tag) (objType*)*((void**)luaL_checkudata(L, idx, tag))
 
 static NSMutableSet *backgroundCallbacks ;
->>>>>>> 4095eb03
 
 #pragma mark - Module functions
 static int application_gc(lua_State* L) {
-<<<<<<< HEAD
-    AXUIElementRef app = get_app(L, 1);
-    CFRelease(app);
-
-=======
->>>>>>> 4095eb03
     [backgroundCallbacks enumerateObjectsUsingBlock:^(NSNumber *ref, __unused BOOL *stop) {
         luaL_unref(L, LUA_REGISTRYINDEX, ref.intValue) ;
     }] ;
@@ -334,21 +309,10 @@
 /// Returns:
 ///  * A string containing the filesystem path of the application or nil if the path could not be determined (e.g. if the application has terminated).
 static int application_path(lua_State* L) {
-<<<<<<< HEAD
-    NSRunningApplication* app = nsobject_for_app(L, 1);
-    NSURL *appURL = [app bundleURL] ;
-    if (appURL) {
-        NSString *appPath = [NSBundle bundleWithURL:appURL].bundlePath;
-        [[LuaSkin sharedWithState:L] pushNSObject:appPath];
-    } else {
-        lua_pushnil(L) ;
-    }
-=======
     LuaSkin *skin = [LuaSkin sharedWithState:L];
     [skin checkArgs:LS_TUSERDATA, USERDATA_TAG, LS_TBREAK];
     HSapplication *app = [skin toNSObjectAtIndex:1];
     [skin pushNSObject:[app path]];
->>>>>>> 4095eb03
     return 1;
 }
 
@@ -750,11 +714,8 @@
 ///  * This can only search for menu items that don't have children - i.e. you can't search for the name of a submenu
 static int application_findmenuitem(lua_State* L) {
     LuaSkin *skin = [LuaSkin sharedWithState:L];
-<<<<<<< HEAD
-=======
     [skin checkArgs:LS_TUSERDATA, USERDATA_TAG, LS_TSTRING|LS_TTABLE, LS_TBOOLEAN|LS_TOPTIONAL, LS_TBREAK];
     HSapplication *app = [skin toNSObjectAtIndex:1];
->>>>>>> 4095eb03
     AXError error;
     AXUIElementRef foundItem;
     NSString *name;
@@ -842,13 +803,9 @@
 ///  * Depending on the type of menu item involved, this will either activate or tick/untick the menu item
 static int application_selectmenuitem(lua_State* L) {
     LuaSkin *skin = [LuaSkin sharedWithState:L];
-<<<<<<< HEAD
-    AXUIElementRef app = get_app(L, 1);
-=======
     [skin checkArgs:LS_TUSERDATA, USERDATA_TAG, LS_TSTRING|LS_TTABLE, LS_TBOOLEAN|LS_TOPTIONAL, LS_TBREAK];
     HSapplication *app = [skin toNSObjectAtIndex:1];
 
->>>>>>> 4095eb03
     AXUIElementRef foundItem;
     NSString *name;
     NSMutableArray *path;
@@ -1025,19 +982,9 @@
 ///  * Using `hs.inspect()` on these tables, while useful for exploration, can be extremely slow, taking several minutes to correctly render very complex menus
 static int application_getMenus(lua_State* L) {
     LuaSkin *skin = [LuaSkin sharedWithState:L];
-<<<<<<< HEAD
-    [skin checkArgs:LS_TUSERDATA, "hs.application", LS_TFUNCTION | LS_TOPTIONAL, LS_TBREAK] ;
-    AXUIElementRef app = get_app(L, 1);
-    if (!app) {
-        [skin logWarn:@"hs.application:getMenus() called on a nil app object"];
-        lua_pushnil(L);
-        return 1;
-    }
-=======
     [skin checkArgs:LS_TUSERDATA, USERDATA_TAG, LS_TFUNCTION|LS_TOPTIONAL, LS_TBREAK];
     HSapplication *app = [skin toNSObjectAtIndex:1];
     // FIXME: What if app.appRef is nil? Do we check that anywhere?
->>>>>>> 4095eb03
     if (lua_gettop(L) == 1) {
         NSMutableDictionary *menus = nil;
         AXUIElementRef menuBar;
@@ -1057,14 +1004,6 @@
             if ([backgroundCallbacks containsObject:@(fnRef)]) {
                 NSMutableDictionary *menus = nil;
                 AXUIElementRef menuBar;
-<<<<<<< HEAD
-
-                if (AXUIElementCopyAttributeValue(app, kAXMenuBarAttribute, (CFTypeRef *)&menuBar) == kAXErrorSuccess) {
-                    menus = _getMenuStructure(menuBar);
-                    CFRelease(menuBar);
-                }
-
-=======
 
                 AXError result = AXUIElementCopyAttributeValue(app.elementRef, kAXMenuBarAttribute, (CFTypeRef *)&menuBar);
                 if (result == kAXErrorSuccess) {
@@ -1072,7 +1011,6 @@
                     CFRelease(menuBar);
                 }
 
->>>>>>> 4095eb03
                 LuaSkin *_skin = [LuaSkin sharedWithState:NULL];
                 lua_rawgeti(_skin.L, LUA_REGISTRYINDEX, fnRef) ;
                 [_skin pushNSObject:menus] ;
@@ -1247,72 +1185,16 @@
     {NULL, NULL}
 };
 
-<<<<<<< HEAD
-static int nsrunningapplication_tolua(lua_State *L, id obj) {
-    NSRunningApplication *app = obj ;
-
-    if (!new_application(L, [app processIdentifier])) {
-        lua_pop(L, 1) ; // removed aborted userdata
-        [[LuaSkin sharedWithState:L] logWarn:[NSString stringWithFormat:@"No Process ID for %@", obj]] ;
-        lua_pushnil(L) ;
-    }
-    return 1 ;
-}
-
-static id lua_tonsrunningapplication(lua_State *L, int idx) {
-    void *ptr = luaL_testudata(L, idx, "hs.application") ;
-    if (ptr) {
-        return nsobject_for_app(L, idx);
-    } else {
-        return nil ;
-    }
-}
-
-int luaopen_hs_application_internal(lua_State* L) {
-    LuaSkin *skin = [LuaSkin sharedWithState:L];
-
-    luaL_newlib(L, applicationlib);
-
-    // Inherit hs.uielement
-    luaL_getmetatable(L, "hs.uielement");
-    lua_setmetatable(L, -2);
-
-    if (luaL_newmetatable(L, "hs.application")) {
-        lua_pushvalue(L, -2); // 'application' table
-        lua_setfield(L, -2, "__index");
-
-        // Use hs.uilement's equality
-        luaL_getmetatable(L, "hs.uielement");
-        lua_getfield(L, -1, "__eq");
-        lua_remove(L, -2);
-        lua_setfield(L, -2, "__eq");
-
-        lua_pushcfunction(L, userdata_tostring) ;
-        lua_setfield(L, -2, "__tostring") ;
-
-        lua_pushcfunction(L, application_gc);
-        lua_setfield(L, -2, "__gc");
-
-        lua_pushstring(L, "hs.application") ;
-        lua_setfield(L, -2, "__type") ;
-    }
-    lua_pop(L, 1);
-=======
+
 int luaopen_hs_application_internal(lua_State* L) {
     backgroundCallbacks = [NSMutableSet set];
->>>>>>> 4095eb03
 
     LuaSkin *skin = [LuaSkin sharedWithState:L];
     refTable = [skin registerLibrary:moduleLib metaFunctions:module_metaLib];
     [skin registerObject:USERDATA_TAG objectFunctions:userdata_metaLib];
 
-<<<<<<< HEAD
-    backgroundCallbacks = [NSMutableSet set] ;
-
-=======
     [skin registerPushNSHelper:pushHSapplication         forClass:"HSapplication"];
     [skin registerLuaObjectHelper:toHSapplicationFromLua forClass:"HSapplication"
                                               withUserdataMapping:USERDATA_TAG];
->>>>>>> 4095eb03
     return 1;
 }