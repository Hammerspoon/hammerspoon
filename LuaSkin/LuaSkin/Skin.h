//
//  Skin.h
//  LuaSkin
//
//  Created by Chris Jones on 11/06/2015
//  Copyright (c) 2015 Hammerspoon Project Authors. All rights reserved
//

/*!
     @header Skin.h
     An Objective-C framework that both wraps and abstracts Lua
     @copyright The Hammerspoon Authors
 */


#import <Foundation/Foundation.h>
#import "lobject.h"
#import "lapi.h"
#import "lauxlib.h"
#import "lualib.h"
#import "lua.h"

// Define some bits for masking operations in the argument checker
/*!
  @definedblock Bit masks for Lua type checking with LuaSkin:checkArgs:
  @hidesingletons
  */
/*! @define LS_TBREAK The final value in all @link //apple_ref/occ/instm/LuaSkin/checkArgs: checkArgs @/link calls, signals the end of the argument list */
#define LS_TBREAK         1 << 0
/*! @define LS_TOPTIONAL Can be OR'd with any argument to indicate that it does not have to be present */
#define LS_TOPTIONAL      1 << 1
/*! @define LS_TNIL maps to LUA_TNIL */
#define LS_TNIL           1 << 2
/*! @define LS_TBOOLEAN maps to LUA_TBOOLEAN */
#define LS_TBOOLEAN       1 << 3
/*! @define LS_TNUMBER maps to LUA_TNUMBER */
#define LS_TNUMBER        1 << 4
/*! @define LS_TSTRING maps to LUA_TSTRING */
#define LS_TSTRING        1 << 5
/*! @define LS_TTABLE maps to LUA_TTABLE */
#define LS_TTABLE         1 << 6
/*! @define LS_TFUNCTION maps to LUA_TFUNCTION */
#define LS_TFUNCTION      1 << 7
/*! @define LS_TUSERDATA maps to LUA_TUSERDATA */
#define LS_TUSERDATA      1 << 8
/*! @define LS_TNONE maps to LUA_TNONE */
#define LS_TNONE          1 << 9
/*! @define LS_TANY indicates that any Lua variable type is accepted */
#define LS_TANY           1 << 10

/*! @/definedblock Bit masks for Lua type checking */

/*!
 @abstract Conversion options for @link pushNSObject:withOptions: @/link and @link toNSObjectAtIndex:withOptions: @/link

   @constant LS_NSNone no options specified, use default beahvior
   @constant LS_NSUnsignedLongLongPreserveBits convert NSNumber that contains an unsigned long long to a lua_Integer (long long) rather than preserve the numerical magnitude with lua_Number (double).  Default is to preserve magnitude when the unsigned long long is greater than 0x7fffffffffffffff.
   @constant LS_NSDescribeUnknownTypes when a date type or sub-type is unrecognized and does not match any defined converter, return a string describing the data (from [NSObject debugDescription] or luaL_tolstring, whichever is appropriate for the initial data type) instead of the default behavior of returing nil for the entire conversion. Not compatible with LS_NSDescribeUnknownTypes.
   @constant LS_NSIgnoreUnknownTypes when a date type or sub-type is unrecognized and does not match any defined converter, return a nil placeholder (from [NSNull null] or lua_pushnil, whichever is appropriate for the initial data type) for the data or sub-component instead of the default behavior of returing nil for the entire conversion. Not compatible with LS_NSDescribeUnknownTypes.
   @constant LS_NSPreserveLuaStringExactly If a Lua string contains character byte sequences which cannot be converted to a proper UTF8 Unicode character, return the string as an NSData object instead of the default lossy behavior of converting invalid sequences into the Unicode Invalid Character code.  You should check your result to see if it is an NSString or an NSData object with the isKindOfClass: message if you select this option. Not compatible with LS_NSLuaStringAsDataOnly.
   @constant LS_NSLuaStringAsDataOnly A lua string is always returned as an NSData object instead of the default lossy behavior of converting invalid sequences into the Unicode Invalid Character code.  Not compatible with LS_NSPreserveLuaStringExactly.
   @constant LS_NSAllowsSelfReference If a lua table contains a self reference (a table value which equals one of tables in which it is nested), allow the same self reference in the NSArray or NSDictionary object being created instead of the defualt behavior of returning nil for the entire conversion.  Note that this option will create an object which likely cannot be fully collected by ARC without additional code due to strong internal references.
 */
typedef enum {
    LS_NSNone                         = 0,

    LS_NSUnsignedLongLongPreserveBits = 1 << 0,
    LS_NSDescribeUnknownTypes         = 1 << 1,
    LS_NSIgnoreUnknownTypes           = 1 << 5,

    LS_NSPreserveLuaStringExactly     = 1 << 2,
    LS_NSLuaStringAsDataOnly          = 1 << 3,
    LS_NSAllowsSelfReference          = 1 << 4
} LS_NSConversionOptions ;

/*!
 @definedblock Log level definitions for logAtLevel:withMessage:
 @hidesingletons
 */
/*! @define LS_LOG_VERBOSE for messages that contain excessive detail that is usually only of interest during debugging */
#define LS_LOG_VERBOSE  5
/*! @define LS_LOG_DEBUG for messages that are usually only of interest during debugging */
#define LS_LOG_DEBUG    4
/*! @define LS_LOG_INFO for messages that are informative */
#define LS_LOG_INFO     3
/*! @define LS_LOG_WARN for messages that contain warnings */
#define LS_LOG_WARN     2
/*! @define LS_LOG_ERROR for messages that indicate an error has occured */
#define LS_LOG_ERROR    1

/*! @/definedblock Log level definitions */

/*! @abstract a function which provides additional support for LuaSkin to convert an NSObject into a Lua object. Helper functions are registered with @link registerPushNSHelper:forClass: @/link, and are used as needed by @link toNSObjectAtIndex: @/link. */
typedef int (*pushNSHelperFunction)(lua_State *L, id obj);

/*! @abstract a function which provides additional support for LuaSkin to convert a Lua object (usually, but not always, a table or userdata) into an NSObject. Helper functions are registered with @link registerLuaObjectHelper:forClass: @/link, and are used as requested with @link luaObjectAtIndex:toClass: @/link. */
typedef id (*luaObjectHelperFunction)(lua_State *L, int idx);

@class LuaSkin ;

/*!
 @protocol LuaSkinDelegate
 @abstract Delegate method for passing control back to the parent environment for environment specific handling.  Curerntly only offers support for passing log messages back to the parent environment for display or processing.
 */
@protocol LuaSkinDelegate <NSObject>
@optional
/*!
 @abstract Pass log level and message back to parent for handling and/or display
 @discussion If no delegate has been assigned, the message is logged to the system logs via NSLog.
 @param level The message log level as an integer.  Predefined levels are defined and used within LuaSkin itself as (in decreasing level of severity) LS_LOG_ERROR, LS_LOG_WARN, LS_LOG_INFO, LS_LOG_DEBUG, and LS_LOG_VERBOSE.
 @param theMessage The text of the message to be logged.
 */
- (void)logForLuaSkinAtLevel:(int)level withMessage:(NSString *)theMessage ;
@end

/*!
 @class LuaSkin
 @abstract Abstraction layer for common operations on Lua state objects
 @discussion LuaSkin was written for Hammerspoon (although it does not depend on any Hammerspoon functionality) to simplify our use of Lua. It includes a full, unmodified Lua distirbution, and provides an Objective C class that is capable of performing common operations such as creating/destroing a lua_State object, providing shared access to the object, Lua function argument type checking and bi-directional conversion of Lua objects and NSObject objects (with loadable plugins for your own converters)
 */
@interface LuaSkin : NSObject {
    lua_State *_L;
}

#pragma mark - Skin Properties

@property (nonatomic, assign) id  delegate;

/*!
 @property L
 @abstract LuaSkin's internal Lua state object
 @discussion Provides access to the raw Lua state object. Care should be taken when using this object, to ensure you are interacting with the Lua stack in a way that makes sense
 */
@property (atomic, readonly) lua_State *L;

#pragma mark - Class lifecycle

/*!
 @abstract Returns the singleton LuaSkin.Skin object
 @return Shared instance of LuaSkin.Skin
 */
+ (id)shared;

/*!
 @abstract Initialises a LuaSkin object
 @discussion Typically you are unlikely to want to use the alloc/init pattern. Instead, see @link shared @/link for getting the singleton object. You should only call alloc/init directly if you need to manage multiple Lua environments
 @return An initialised LuaSkin.Skin object
 */
- (id)init;

#pragma mark - lua_State lifecycle

/*! @methodgroup Lua state lifecycle */

/*!
 @abstract Prepares the Lua environment in the LuaSkin object
 @warning This method should only ever be called after an explicit call to destroyLuaState
 There is no need to call it when initialising a LuaSkin instance
 */
- (void)createLuaState;

/*!
 @abstract Destroys the Lua environment in the LuaSkin object
 */
- (void)destroyLuaState;

/*!
 @abstract Recreates the Lua environment in the LuaSkin object, from scratch
 */
- (void)resetLuaState;

#pragma mark - Methods for calling into Lua from C

/*! @methodgroup Calling Lua functions from Objective C */

/*!
 @abstract Calls lua_pcall() with debug.traceback() as the message handler
 @discussion Here is some sample code:
 <pre>@textblock
 // First push a reference to the Lua function you want to call
 lua_rawgeti(L, LUA_REGISTRYINDEX, fnRef);

 // Then push the parameters for that function, in order
 lua_pushnumber(L, 1);

 // Finally, call protectedCallAndTraceback, telling it how
 // many arguments you pushed, and how many results you expect
 BOOL result = [luaSkin protectedCallAndTraceback:1 nresults:0];

 // The boolean return tells you whether the Lua code threw
 // an exception or not
 if (!result) handleSomeError();
 @/textblock</pre>

 @return NO if the Lua code threw an exception, otherwise YES
 @param nargs An integer specifying how many function arguments you have pushed onto the stack
 @param nresults An integer specifying how many return values the Lua function will push onto the stack
 */
- (BOOL)protectedCallAndTraceback:(int)nargs nresults:(int)nresults;

#pragma mark - Methods for registering libraries with Lua

/*! @methodgroup Registering module libraries with Lua */

/*!
 @abstract Defines a Lua library and creates a references table for the library
 @discussion Lua libraries defined in C are simple mappings between Lua function names and C function pointers.

 A library consists of a series of Lua functions that are exposed to the user, and (optionally) several special Lua functions that will be used by Lua itself. The most common of these is <tt>__gc</tt> which will be called when Lua is performing garbage collection for the library.
 These "special" functions are stored in the library's metatable. Other common metatable functions include <tt>__tostring</tt> and <tt>__index</tt>.

 The mapping between Lua functions and C functions is done using an array of type <tt>luaL_Reg</tt>

 Every C function pointed to in a <tt>luaL_Reg</tt> array must have the signature: <tt>static int someFunction(lua_State *L);</tt>

 Here is some sample code:
 <pre>@textblock
 static const luaL_Reg myShinyLibrary[] = {
    {"doThing", function_doThing},
    {NULL, NULL} // Library arrays must always end with this
 };

 static const luaL_Reg myShinyMetaLibrary[] = {
    {"__gc", function_doLibraryCleanup},
    {NULL, NULL} // Library arrays must always end with this
 };

 [luaSkin registerLibrary:myShinyLibrary metaFunctions:myShinyMetaLibrary];
 @/textblock</pre>

 @param functions - A static array of mappings between Lua function names and C function pointers. This provides the public API of the Lua library
 @param metaFunctions - A static array of mappings between special meta Lua function names (such as <tt>__gc</tt>) and C function pointers
 @return A Lua reference to the table created for this library to store its own references
 */
- (int)registerLibrary:(const luaL_Reg *)functions metaFunctions:(const luaL_Reg *)metaFunctions;

/*!
 @abstract Defines a Lua library that creates objects, which have methods
 @discussion Here is some sample code:
 <pre>@textblock
 char *libraryName = "shinyLibrary";

 static const luaL_Reg myShinyLibrary[] = {
    {"newObject", function_createObject},
    {NULL, NULL} // Library arrays must always end with this
 };

 static const luaL_Reg myShinyMetaLibrary[] = {
    {"__gc", function_doLibraryCleanup},
    {NULL, NULL} // Library arrays must always end with this
 };

 static const luaL_Reg myShinyObjectLibrary[] = {
    {"doThing", function_objectDoThing},
    {"__gc", function_doObjectCleanup},
    {NULL, NULL} // Library arrays must always end with this
 };

 [luaSkin registerLibraryWithObject:libraryName functions:myShinyLibrary metaFunctions:myShinyMetaLibrary libraryObjectFunctions:myShinyObjectLibrary];
 @/textblock</pre>

 @important Every C function pointer must point to a function of the form: static int someFunction(lua_State *L);

 @param libraryName - A C string containing the name of this library
 @param functions - A static array of mappings between Lua function names and C function pointers. This provides the public API of the Lua library
 @param metaFunctions - A static array of mappings between special meta Lua function names (such as "__gc") and C function pointers
 @param objectFunctions - A static array of mappings between Lua object method names and C function pointers. This provides the public API of objects created by this library. Note that this object is also used as the metatable, so special functions (e.g. "__gc") should be included here
 @return A Lua reference to the table created for this library to store its own references
 */
- (int)registerLibraryWithObject:(char *)libraryName functions:(const luaL_Reg *)functions metaFunctions:(const luaL_Reg *)metaFunctions objectFunctions:(const luaL_Reg *)objectFunctions;

/*!
 @abstract Defines a Lua object with methods
 @discussion Here is some sample code:
 <pre>@textblock
 char *objectName = "shinyObject";

 static const luaL_Reg myShinyObject[] = {
    {"doThing", function_objectDoThing},
    {"__gc", function_objectCleanup},
    {NULL, NULL} // Function arrays must always end with this
 };

 [luaSkin registerObject:objectName objectFunctions:myShinyObject];
 @/textblock</pre>

 @important Every C function pointer must point to a function of the form: static int someFunction(lua_State *L);

 @param objectName - A C string containing the name of this object
 @param objectFunctions - A static array of mappings between Lua object method names and C function pointers. This provides the public API of the objects. Note that this array is also used as the metatable, so special functions (e.g. "__gc") should be included here
 */
- (void)registerObject:(char *)objectName objectFunctions:(const luaL_Reg *)objectFunctions;

/*! @methodgroup Referencing Lua objects in Objective C */

/*!
 @abstract Stores a reference to the object at the top of the Lua stack, in the supplied table, and pops the object off the stack
 @important This method is functionally analogous to luaL_ref(), it just takes care of pushing the supplied table ref onto the stack, and removes it afterwards

 @param refTable - An integer reference to a table (e.g. the result of a previous luaRef on a table object)
 @return An integer reference to the object that was at the top of the stack
 */
- (int)luaRef:(int)refTable;

/*!
 @abstract Removes a reference from the supplied table

 @important This method is functionally analogous to luaL_unref(), it just takes care of pushing the supplied table ref onto the Lua stack, and removes it afterwards

 @param refTable - An integer reference to a table (e.g the result of a previous luaRef on a table object)
 @param ref - An integer reference for an object that should be removed from the refTable table
 @return An integer, always LUA_NOREF (you are advised to store this value in the variable containing the ref parameter, so it does not become a stale reference)
 */
- (int)luaUnref:(int)refTable ref:(int)ref;

/*!
 @abstract Pushes a stored reference onto the Lua stack

 @important This method is functionally analogous to lua_rawgeti(), it just takes care of pushing the supplied table ref onto the Lua stack, and removes it afterwards

 @param refTable - An integer reference to a table (e.h. the result of a previous luaRef on a table object)
 @param ref - An integer reference for an object that should be pushed onto the stack
 @return An integer containing the Lua type of the object pushed onto the stack
 */
- (int)pushLuaRef:(int)refTable ref:(int)ref;

/*! @methodgroup Checking Lua arguments in Objective C functions */

/*!
 @abstract Ensures a Lua->C call has the right arguments

 @important If the arguments are incorrect, this call will never return and the user will get a nice Lua traceback instead
 @important Each argument can use boolean OR's to allow multiple types to be accepted (e.g. LS_TNIL | LS_TBOOLEAN)
 @important Each argument can be OR'd with LS_TOPTIONAL to indicate that the argument is optional
 @important LS_TUSERDATA arguments should be followed by a string containing the metatable tag name (e.g. "hs.screen" for objects from hs.screen)
 @important The final argument MUST be LS_TBREAK, to signal the end of the list

 @param firstArg - An integer that defines the first acceptable Lua argument type. Possible values are LS_TNIL, LS_TBOOLEAN, LS_TNUMBER, LS_TSTRING, LS_TTABLE, LS_TFUNCTION, LS_TUSERDATA, LS_TBREAK. Followed by zero or more integers of the same possible values. The final value MUST be LS_TBREAK
 */
- (void)checkArgs:(int)firstArg, ...;

#pragma mark - Conversion from NSObjects into Lua objects

/*! @methodgroup Converting NSObject objects into Lua variables */

/*!
 @abstract Pushes an NSObject to the lua stack

 @discussion This method takes an NSObject and checks its class against registered classes and then against the built in defaults to determine the best way to represent it in Lua.

 @important This method is equivalent to invoking [LuaSkin pushNSObject:obj withOptions:LS_NSNone].  See @link pushNSObject:withOptions: @/link.
 @important The default classes are (in order): NSNull, NSNumber, NSString, NSData, NSDate, NSArray, NSSet, NSDictionary, NSURL, and NSObject.

 @param obj an NSObject

 @return The number of items pushed onto the lua stack - this will be 1 or 0, if conversion was not possible.
 */
- (int)pushNSObject:(id)obj ;

/*!
 @abstract Pushes an NSObject to the lua stack with the specified options

 @discussion This method takes an NSObject and checks its class against registered classes and then against the built in defaults to determine the best way to represent it in Lua.

 @important The default classes are (in order): NSNull, NSNumber, NSString, NSData, NSDate, NSArray, NSSet, NSDictionary, NSURL, and NSObject.

 @param obj an NSObject
 @param options options for the conversion made by using the bitwise OR operator with members of @link LS_NSConversionOptions @/link.

 @return The number of items pushed onto the lua stack - this will be 1 or 0, if conversion was not possible.
 */
- (int)pushNSObject:(id)obj withOptions:(LS_NSConversionOptions)options ;

/*!
 @abstract Register a helper function for converting an NSObject to its lua equivalent

 @important This method allows registering a new NSObject class for conversion by allowing a module to register a helper function
 @param helperFN a function of the type @link pushNSHelperFunction @/link
 @param className a C string containing the class name of the NSObject type this function can convert
 */
- (void)registerPushNSHelper:(pushNSHelperFunction)helperFN forClass:(char *)className ;

/*!
 @abstract Push an NSRect onto the lua stack as a lua geometry object (table with x,y,h, and w keys)

 @important This is included as a separate method because NSRect is a structure, not an NSObject
 @param theRect the rectangle to push onto the lua stack
 @returns The number of items on the lua stack - this is always 1 but is returned to simplify its use in Hammerspoon modules
 */
- (int)pushNSRect:(NSRect)theRect ;

/*!
 @abstract Push an NSPoint onto the lua stack as a lua geometry object (table with x and y keys)

 @important This is included as a separate method because NSPoint is a structure, not an NSObject
 @param thePoint the point to push onto the lua stack
 @returns The number of items on the lua stack - this is always 1 but is returned to simplify its use in Hammerspoon modules
 */
- (int)pushNSPoint:(NSPoint)thePoint ;

/*!
 @abstract Push an NSSize onto the lua stack as a lua geometry object (table with w and h keys)

 @important This is included as a separate method because NSSize is a structure, not an NSObject
 @param theSize the point to push onto the lua stack
 @returns The number of items on the lua stack - this is always 1 but is returned to simplify its use in Hammerspoon modules
 */
- (int)pushNSSize:(NSSize)theSize ;

#pragma mark - Conversion from lua objects into NSObjects

/*! @methodgroup Converting Lua variables into NSObjects */

/*!
 @abstract Return an NSObject containing the best representation of the lua data structure at the specified index

 @discussion This method takes a lua object specified at the provided index and converts it into one of the basic NSObject types.

 @attributelist Basic Lua type to NSObject conversion rules
   nil     - [NSNull null]
   string  - NSString
   number  - NSNumber numberWithInteger: or NSNumber numberWithDouble:
   boolean - NSNumber numberWithBool:
   table   - NSArray if table is non-sparse with only integer keys starting at 1 or NSDictionary otherwise

 @discussion If the type is in the above list, this method returns nil.

 @important This method is equivalent to invoking [LuaSkin toNSObjectAtIndex:idx withOptions:LS_NSNone].  See @link toNSObjectAtIndex:withOptions: @/link.

 @param idx the index on lua stack which contains the data to convert

 @returns An NSObject of the appropriate type or nil if conversion was not possible.
 */
- (id)toNSObjectAtIndex:(int)idx ;

/*!
 @abstract Return an NSObject containing the best representation of the lua data structure at the specified index

 @discussion This method takes a lua object specified at the provided index and converts it into one of the basic NSObject types.

 @attributelist Basic Lua type to NSObject conversion rules
   nil     - [NSNull null]
   string  - NSString or NSData, depending upon options specified
   number  - NSNumber numberWithInteger: or NSNumber numberWithDouble:
   boolean - NSNumber numberWithBool:
   table   - NSArray if table is non-sparse with only integer keys starting at 1 or NSDictionary otherwise

 @discussion If the type is in the above list, this method will return nil for the entire conversion, or [NSNull null] or a description of the unrecognized type  for the data or sub-component depending upon the specified options.

 @param idx the index on lua stack which contains the data to convert
 @param options options for the conversion made by using the bitwise OR operator with members of @link LS_NSConversionOptions @/link.

 @returns An NSObject of the appropriate type or nil if conversion was not possible.
 */
- (id)toNSObjectAtIndex:(int)idx withOptions:(LS_NSConversionOptions)options ;

/*!
 @abstract Return an NSObject containing the best representation of the lua table at the specified index

 @important This method uses registered converter functions provided by the Hammerspoon modules to convert the specified table into a recognizable NSObject.  No converters are included within the LuaSkin.  This method relies upon functions registered with the registerLuaObjectHelper:forClass: method for the conversions
 @param idx the index on lua stack which contains the table to convert
 @param className a C string containing the class name of the NSObject type to return.  If no converter function is currently registered for this type, nil is returned
 @returns An NSObject of the appropriate type depending upon the data on the lua stack and the functions currently registered
 */
- (id)luaObjectAtIndex:(int)idx toClass:(char *)className ;

/*!
 @abstract Register a luaObjectAtIndex:toClass: conversion helper function for the specified class

<<<<<<< HEAD
 @important This method registers a converter functions for use with the luaObjectAtIndex:toClass: method for converting lua tables into NSObjects
 @param helperFN a function of the type @link luaObjectHelperFunction @/link
 @param className a C string containing the class name of the NSObject type this function can convert
=======
 @important This method registers a converter function for use with the luaObjectAtIndex:toClass: method for converting lua tables into NSObjects
 @param helperFN - a function of the type 'id (*luaObjectHelperFunction) (lua_State *L, int idx)'
 @param className - a string containing the class name of the NSObject type this function can convert
>>>>>>> 843c2f29
 */
- (void)registerLuaObjectHelper:(luaObjectHelperFunction)helperFN forClass:(char *)className ;

/*!
 @abstract Register a luaObjectAtIndex:toClass: conversion helper function for the specified class and record a mapping between a userdata type and the class

 @important This method registers a converter function for use with the luaObjectAtIndex:toClass: method for converting lua tables into NSObjects. It builds on registerLuaObjectHelper:forClass by also storing a mapping between the NSObject class and Lua userdata type so userdata objects of this type can be automatically converted
 @param helperFN - a function of the type 'id (*luaObjectHelperFunction) (lua_State *L, int idx)'
 @param className - a string containing the class name of the NSObject type this function can convert
 @param userdataTag - a string containing the Lua userdata type that can be converted to an NSObject
 */
- (void)registerLuaObjectHelper:(luaObjectHelperFunction)helperFN forClass:(char *)className withUserdataMapping:(char *)userdataTag;

/*!
 @abstract Convert a lua geometry object (table with x,y,h, and w keys) into an NSRect

 @important This is included as a separate method because NSRect is a structure, not an NSObject
 @param idx the index on lua stack which contains the table to convert
 @returns An NSRect created from the specified table
 */
- (NSRect)tableToRectAtIndex:(int)idx ;

/*!
 @abstract Convert a lua geometry object (table with x and y keys) into an NSPoint

 @important This is included as a separate method because NSPoint is a structure, not an NSObject
 @param idx the index on lua stack which contains the table to convert
 @returns An NSPoint created from the specified table
 */
- (NSPoint)tableToPointAtIndex:(int)idx ;

/*!
 @abstract Convert a lua geometry object (table with h and w keys) into an NSSize

 @important This is included as a separate method because NSSize is a structure, not an NSObject
 @param idx the index on lua stack which contains the table to convert
 @returns An NSSize created from the specified table
 */
- (NSSize)tableToSizeAtIndex:(int)idx ;

#pragma mark - Other helpers

/*! @methodgroup Utility methods */

/*!
 @abstract Determines if the string in the lua stack is valid UTF8 or not

 @important This method is used internally to determine if a string should be treated as an NSString or an NSData object.  It is included as a public method because it has uses outside of this as well
 @important This method uses lua_tolstring, which will convert a number on the stack to a string.  As described in the Lua documentation, this will causes problems if you're using lua_next with the same index location
 @param idx the index on lua stack which contains the string to check
 @returns YES if the string can be treated as a valid UTF8 string of characters or NO if it is not a string or if it contains invalid UTF8 byte sequences
 */
- (BOOL)isValidUTF8AtIndex:(int)idx ;

/*!
 @abstract Returns an NSString for the string at the specified index with invalid UTF8 byte sequences converted to the Unicode Invalid Character code.

 @important This method uses luaL_tolstring so __tostring metamethods will be used if the index does not refer to a string or a number.

 @param idx the index on lua stack which contains the lua object

 @returns The "safe" string as an NSString object.
 */
- (NSString *)getValidUTF8AtIndex:(int)idx ;

/*!
 @abstract Returns the largest integer key in the table at the specified index.

 @discussion If this number is equal to the number returned by @link countNatIndex: @/link, then it is safe to infer that the table represents a non-sparse array of elements.

 @param idx the index on lua stack which contains the lua table

 @returns a lua_Integer value containing the largest integer key in the table specified.
 */
- (lua_Integer)maxNatIndex:(int)idx ;

/*!
 @abstract Returns the number of keys in the table at the specified index.

 @discussion This method returns a count of keys of any type in the specified table.  Note that a table which contains an array has implicit integer indexes corresponding to the element's position in the array.  Because of this, you can compare the result of this method to @link maxNatIndex: @/link and if they are equal then it is safe to infer that the table represents a non-sparse array of elements.

 @param idx the index on lua stack which contains the lua table

 @returns a lua_Integer value representing the number of keys in the table specified.
 */
- (lua_Integer)countNatIndex:(int)idx ;

/*!
 @abstract Loads a module and places its return value (usually a table of functions) on the stack

 @important This method performs the equivalent of the lua command `require(...)` and places the return value (usually a table of functions) on the stack, or an error string on the stack if it was unable to load the specified module
 @param moduleName the name of the module to load
 @returns YES if the module loaded successfully or NO if it does not
 */
- (BOOL)requireModule:(char *)moduleName ;

/*!
 @abstract Pushes an existing Lua userdata object onto the Lua stack

 @important This is a terrible hack and could easily break with future Lua versions. Its use is discouraged
 @param userData a pointer to memory that was allocated by lua_newuserdata()
 */
- (void)pushUserData:(void *)userData;

/*!
 @abstract Log the specified message with at the specified level
 @discussion Logs the specified message at the specified level by invoking the delegate method @link logForLuaSkinAtLevel:withMessage: @/link.

 @important If no delegate has been defined, messages are logged to the system console via NSLog.

 @param level The message log level as an integer.  Predefined levels are defined and used within LuaSkin itself as (in decreasing level of severity) @link LS_LOG_ERROR @/link, @link LS_LOG_WARN @/link, @link LS_LOG_INFO @/link, @link LS_LOG_DEBUG @/link, and @link LS_LOG_VERBOSE @/link.
 @param theMessage the message to log
 */
- (void)logAtLevel:(int)level withMessage:(NSString *)theMessage ;

/*!
 @abstract Log the specified message with LS_LOG_VERBOSE level
 @discussion This method is equivalent to invoking @link logAtLevel:withMessage: @/link with level @link LS_LOG_VERBOSE @/link
 @param theMessage the message to log
 */
- (void)logVerbose:(NSString *)theMessage ;
/*!
 @abstract Log the specified message with LS_LOG_DEBUG level
 @discussion This method is equivalent to invoking @link logAtLevel:withMessage: @/link with level @link LS_LOG_DEBUG @/link
 @param theMessage the message to log
 */
- (void)logDebug:(NSString *)theMessage ;
/*!
 @abstract Log the specified message with LS_LOG_INFO level
 @discussion This method is equivalent to invoking @link logAtLevel:withMessage: @/link with level @link LS_LOG_INFO @/link
 @param theMessage the message to log
 */
- (void)logInfo:(NSString *)theMessage ;
/*!
 @abstract Log the specified message with LS_LOG_WARN level
 @discussion This method is equivalent to invoking @link logAtLevel:withMessage: @/link with level @link LS_LOG_WARN @/link
 @param theMessage the message to log
 */
- (void)logWarn:(NSString *)theMessage ;
/*!
 @abstract Log the specified message with LS_LOG_ERROR level
 @discussion This method is equivalent to invoking @link logAtLevel:withMessage: @/link with level @link LS_LOG_ERROR @/link
 @param theMessage the message to log
 */
- (void)logError:(NSString *)theMessage ;

/*!
 @abstract Returns a string containing the current stack top, the absolute index position of the stack top, and the output from luaL_traceback.

 @important This method is primarily for debugging and may be removed in a future release.

 @param theTag a message to attach to the top of the stack trace
 @param level  - the level at which to start the traceback

 @returns an NSString object containing the output generated.
 */
- (NSString *)tracebackWithTag:(NSString *)theTag fromStackPos:(int)level ;

/*!
 @abstract Log the specified message with at the specified level with the traceback position prepended.

 @discussion Logs the specified message, prepended with the lua chunk name and line number at the specified traceback level, for the specified level.  The log level and combined message is logged with @link logAtLevel:withMessage: @/link.

 @important This method is primarily for testing and may be removed in a future release.

 @param level The message log level as an integer.  Predefined levels are defined and used within LuaSkin itself as (in decreasing level of severity) @link LS_LOG_ERROR @/link, @link LS_LOG_WARN @/link, @link LS_LOG_INFO @/link, @link LS_LOG_DEBUG @/link, and @link LS_LOG_VERBOSE @/link.
 @param theMessage the message to log
 @param pos the lua traceback level to attempt to retrieve the chunk name and line number from
 */
- (void)logAtLevel:(int)level withMessage:(NSString *)theMessage fromStackPos:(int)pos ;


@end
<|MERGE_RESOLUTION|>--- conflicted
+++ resolved
@@ -378,7 +378,7 @@
  @param helperFN a function of the type @link pushNSHelperFunction @/link
  @param className a C string containing the class name of the NSObject type this function can convert
  */
-- (void)registerPushNSHelper:(pushNSHelperFunction)helperFN forClass:(char *)className ;
+- (BOOL)registerPushNSHelper:(pushNSHelperFunction)helperFN forClass:(char *)className ;
 
 /*!
  @abstract Push an NSRect onto the lua stack as a lua geometry object (table with x,y,h, and w keys)
@@ -467,27 +467,21 @@
 /*!
  @abstract Register a luaObjectAtIndex:toClass: conversion helper function for the specified class
 
-<<<<<<< HEAD
- @important This method registers a converter functions for use with the luaObjectAtIndex:toClass: method for converting lua tables into NSObjects
+ @important This method registers a converter function for use with the @link luaObjectAtIndex:toClass: @/link method for converting lua data types into NSObjects
  @param helperFN a function of the type @link luaObjectHelperFunction @/link
  @param className a C string containing the class name of the NSObject type this function can convert
-=======
- @important This method registers a converter function for use with the luaObjectAtIndex:toClass: method for converting lua tables into NSObjects
- @param helperFN - a function of the type 'id (*luaObjectHelperFunction) (lua_State *L, int idx)'
- @param className - a string containing the class name of the NSObject type this function can convert
->>>>>>> 843c2f29
- */
-- (void)registerLuaObjectHelper:(luaObjectHelperFunction)helperFN forClass:(char *)className ;
+ */
+- (BOOL)registerLuaObjectHelper:(luaObjectHelperFunction)helperFN forClass:(char *)className ;
 
 /*!
  @abstract Register a luaObjectAtIndex:toClass: conversion helper function for the specified class and record a mapping between a userdata type and the class
 
- @important This method registers a converter function for use with the luaObjectAtIndex:toClass: method for converting lua tables into NSObjects. It builds on registerLuaObjectHelper:forClass by also storing a mapping between the NSObject class and Lua userdata type so userdata objects of this type can be automatically converted
- @param helperFN - a function of the type 'id (*luaObjectHelperFunction) (lua_State *L, int idx)'
- @param className - a string containing the class name of the NSObject type this function can convert
- @param userdataTag - a string containing the Lua userdata type that can be converted to an NSObject
- */
-- (void)registerLuaObjectHelper:(luaObjectHelperFunction)helperFN forClass:(char *)className withUserdataMapping:(char *)userdataTag;
+ @important This method registers a converter function for use with the @link luaObjectAtIndex:toClass: @/link method for converting lua data types into NSObjects. It builds on @link registerLuaObjectHelper:forClass @/link by also storing a mapping between the NSObject class and Lua userdata type so userdata objects of this type can be automatically converted with @link toNSObjectAtIndex: @/link and @link toNSObjectAtIndex:withOptions: @/link as well.
+ @param helperFN a function of the type @link luaObjectHelperFunction @/link
+ @param className a C string containing the class name of the NSObject type this function can convert
+ @param userdataTag a C string containing the Lua userdata type that can be converted to an NSObject
+ */
+- (BOOL)registerLuaObjectHelper:(luaObjectHelperFunction)helperFN forClass:(char *)className withUserdataMapping:(char *)userdataTag;
 
 /*!
  @abstract Convert a lua geometry object (table with x,y,h, and w keys) into an NSRect
