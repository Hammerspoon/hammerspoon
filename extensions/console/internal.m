@import Cocoa ;
@import LuaSkin ;

#import "MJConsoleWindowController.h"

// NOTE: This is all we need from MJConsoleWindowController.h and MJConsoleWindowController.m

/*
@interface MJConsoleWindowController : NSWindowController

@property NSColor *MJColorForStdout ;
@property NSColor *MJColorForCommand ;
@property NSColor *MJColorForResult ;
@property NSFont  *consoleFont ;

+ (instancetype)singleton;

@end
*/

@interface MJConsoleWindowController ()

@property NSMutableArray *history;
@property NSInteger historyIndex;
@property IBOutlet NSTextView *outputView;
@property (weak) IBOutlet NSTextField *inputField;

- (void) reflectDefaults ;
@end

<<<<<<< HEAD
static LSRefTable refTable = LUA_NOREF;
=======
static LSRefTable refTable;
>>>>>>> dc031fbb

/// hs.console.darkMode([state]) -> bool
/// Function
/// Set or display whether or not the Console window should display in dark mode.
///
/// Parameters:
///  * state - an optional boolean which will set whether or not the Console window should display in dark mode.
///
/// Returns:
///  * A boolean, true if dark mode is enabled otherwise false.
///
/// Notes:
///  * Enabling Dark Mode for the Console only affects the window background, and doesn't automatically change the Console's Background Color, so you will need to add something similar to:
///    ```lua
///    if hs.console.darkMode() then
///        hs.console.outputBackgroundColor{ white = 0 }
///        hs.console.consoleCommandColor{ white = 1 }
///        hs.console.alpha(.8)
///    end
///.   ```
static int consoleDarkMode(lua_State* L) {
    LuaSkin *skin = [LuaSkin sharedWithState:L];
    [skin checkArgs:LS_TBOOLEAN|LS_TOPTIONAL, LS_TBREAK];

    if (lua_isboolean(L, 1)) {
        ConsoleDarkModeSetEnabled(lua_toboolean(L, 1));
        [[MJConsoleWindowController singleton] reflectDefaults] ;
    }

    lua_pushboolean(L, ConsoleDarkModeEnabled()) ;
    return 1;
}

/// hs.console.consolePrintColor([color]) -> color
/// Function
/// Get or set the color that regular output displayed in the Hammerspoon console is displayed with.
///
/// Parameters:
/// * color - an optional table containing color keys as described in `hs.drawing.color`
///
/// Returns:
/// * the current color setting as a table
///
/// Notes:
///  * See the `hs.drawing.color` entry in the Dash documentation, or type `help.hs.drawing.color` in the Hammerspoon console to get more information on how to specify a color.
///  * Note this only affects future output -- anything already in the console will remain its current color.
static int console_consolePrintColor(lua_State *L) {
    LuaSkin *skin      = [LuaSkin sharedWithState:L];
    //NSTextView *output = [MJConsoleWindowController singleton].outputView;

    if (lua_type(L, 1) != LUA_TNONE) {
        luaL_checktype(L, 1, LUA_TTABLE);
        [MJConsoleWindowController singleton].MJColorForStdout = [skin luaObjectAtIndex:1 toClass:"NSColor"];
    }

    [skin pushNSObject:[MJConsoleWindowController singleton].MJColorForStdout];
    return 1;
}

/// hs.console.consoleFont([font]) -> fontTable
/// Function
/// Get or set the font used in the Hammerspoon console.
///
/// Parameters:
/// * font - an optional string or table describing the font to use in the console. If a string is specified, then the default system font size will be used.  If a table is specified, it should contain a `name` key-value pair and a `size` key-value pair describing the font to be used.
///
/// Returns:
/// * the current font setting as a table containing a `name` key and a `size` key.
///
/// Notes:
///  * See the `hs.drawing.color` entry in the Dash documentation, or type `help.hs.drawing.color` in the Hammerspoon console to get more information on how to specify a color.
///  * Note this only affects future output -- anything already in the console will remain its current font.
static int console_consoleFont(lua_State *L) {
    LuaSkin *skin      = [LuaSkin sharedWithState:L];
    //NSTextView *output = [MJConsoleWindowController singleton].outputView;

    if (lua_type(L, 1) != LUA_TNONE) {
        NSFont *newFont = [skin luaObjectAtIndex:1 toClass:"NSFont"] ;
        if (newFont) [MJConsoleWindowController singleton].consoleFont = newFont ;
    }

    [skin pushNSObject:[MJConsoleWindowController singleton].consoleFont];
    return 1;
}

/// hs.console.consoleCommandColor([color]) -> color
/// Function
/// Get or set the color that commands displayed in the Hammerspoon console are displayed with.
///
/// Parameters:
/// * color - an optional table containing color keys as described in `hs.drawing.color`
///
/// Returns:
/// * the current color setting as a table
///
/// Notes:
///  * See the `hs.drawing.color` entry in the Dash documentation, or type `help.hs.drawing.color` in the Hammerspoon console to get more information on how to specify a color.
///  * Note this only affects future output -- anything already in the console will remain its current color.
static int console_consoleCommandColor(lua_State *L) {
    LuaSkin *skin      = [LuaSkin sharedWithState:L];
    //NSTextView *output = [MJConsoleWindowController singleton].outputView;

    if (lua_type(L, 1) != LUA_TNONE) {
        luaL_checktype(L, 1, LUA_TTABLE);
        [MJConsoleWindowController singleton].MJColorForCommand = [skin luaObjectAtIndex:1 toClass:"NSColor"];
    }

    [skin pushNSObject:[MJConsoleWindowController singleton].MJColorForCommand];
    return 1;
}

/// hs.console.consoleResultColor([color]) -> color
/// Function
/// Get or set the color that function results displayed in the Hammerspoon console are displayed with.
///
/// Parameters:
/// * color - an optional table containing color keys as described in `hs.drawing.color`
///
/// Returns:
/// * the current color setting as a table
///
/// Notes:
///  * See the `hs.drawing.color` entry in the Dash documentation, or type `help.hs.drawing.color` in the Hammerspoon console to get more information on how to specify a color.
///  * Note this only affects future output -- anything already in the console will remain its current color.
static int console_consoleResultColor(lua_State *L) {
    LuaSkin *skin      = [LuaSkin sharedWithState:L];
    //NSTextView *output = [MJConsoleWindowController singleton].outputView;

    if (lua_type(L, 1) != LUA_TNONE) {
        luaL_checktype(L, 1, LUA_TTABLE);
        [MJConsoleWindowController singleton].MJColorForResult = [skin luaObjectAtIndex:1 toClass:"NSColor"];
    }

    [skin pushNSObject:[MJConsoleWindowController singleton].MJColorForResult];
    return 1;
}

/// hs.console.hswindow() -> hs.window object
/// Function
/// Get an hs.window object which represents the Hammerspoon console window
///
/// Parameters:
///  * None
///
/// Returns:
///  * an hs.window object
static int console_asWindow(lua_State *L) {
    LuaSkin *skin     = [LuaSkin sharedWithState:L];
    NSWindow *console = [[MJConsoleWindowController singleton] window];

    CGWindowID windowID = (CGWindowID)[console windowNumber];
    [skin requireModule:"hs.window"];
    lua_getfield(L, -1, "windowForID");
    lua_pushinteger(L, windowID);
    lua_call(L, 1, 1);
    return 1;
}

/// hs.console.windowBackgroundColor([color]) -> color
/// Function
/// Get or set the color for the background of the Hammerspoon Console's window.
///
/// Parameters:
/// * color - an optional table containing color keys as described in `hs.drawing.color`
///
/// Returns:
/// * the current color setting as a table
///
/// Notes:
///  * See the `hs.drawing.color` entry in the Dash documentation, or type `help.hs.drawing.color` in the Hammerspoon console to get more information on how to specify a color.
static int console_backgroundColor(lua_State *L) {
    LuaSkin *skin     = [LuaSkin sharedWithState:L];
    NSWindow *console = [[MJConsoleWindowController singleton] window];

    if (lua_type(L, 1) != LUA_TNONE) {
        luaL_checktype(L, 1, LUA_TTABLE);
        [console setBackgroundColor:[skin luaObjectAtIndex:1 toClass:"NSColor"]];
    }

    [skin pushNSObject:[console backgroundColor]];
    return 1;
}

/// hs.console.outputBackgroundColor([color]) -> color
/// Function
/// Get or set the color for the background of the Hammerspoon Console's output view.
///
/// Parameters:
/// * color - an optional table containing color keys as described in `hs.drawing.color`
///
/// Returns:
/// * the current color setting as a table
///
/// Notes:
///  * See the `hs.drawing.color` entry in the Dash documentation, or type `help.hs.drawing.color` in the Hammerspoon console to get more information on how to specify a color.
static int console_outputBackgroundColor(lua_State *L) {
    LuaSkin *skin      = [LuaSkin sharedWithState:L];
    NSTextView *output = [MJConsoleWindowController singleton].outputView;

    if (lua_type(L, 1) != LUA_TNONE) {
        luaL_checktype(L, 1, LUA_TTABLE);
        [output setBackgroundColor:[skin luaObjectAtIndex:1 toClass:"NSColor"]];
    }

    [skin pushNSObject:[output backgroundColor]];
    return 1;
}

/// hs.console.inputBackgroundColor([color]) -> color
/// Function
/// Get or set the color for the background of the Hammerspoon Console's input field.
///
/// Parameters:
/// * color - an optional table containing color keys as described in `hs.drawing.color`
///
/// Returns:
/// * the current color setting as a table
///
/// Notes:
///  * See the `hs.drawing.color` entry in the Dash documentation, or type `help.hs.drawing.color` in the Hammerspoon console to get more information on how to specify a color.
static int console_inputBackgroundColor(lua_State *L) {
    LuaSkin *skin      = [LuaSkin sharedWithState:L];
    NSTextField *input = [MJConsoleWindowController singleton].inputField;

    if (lua_type(L, 1) != LUA_TNONE) {
        luaL_checktype(L, 1, LUA_TTABLE);
        [input setBackgroundColor:[skin luaObjectAtIndex:1 toClass:"NSColor"]];
    }

    [skin pushNSObject:[input backgroundColor]];
    return 1;
}

/// hs.console.smartInsertDeleteEnabled([flag]) -> bool
/// Function
/// Determine whether or not objects copied from the console window insert or delete space around selected words to preserve proper spacing and punctuation.
///
/// Parameters:
///  * flag - an optional boolean value indicating whether or not "smart" space behavior is enabled when copying from the Hammerspoon console.
///
/// Returns:
///  * the current value
///
/// Notes:
///  * this only applies to future copy operations from the Hammerspoon console -- anything already in the clipboard is not affected.
static int console_smartInsertDeleteEnabled(lua_State *L) {
    NSTextView *output = [MJConsoleWindowController singleton].outputView;

    if (lua_type(L, 1) != LUA_TNONE) {
        [output setSmartInsertDeleteEnabled:(BOOL)lua_toboolean(L, 1)];
    }

    lua_pushboolean(L, [output smartInsertDeleteEnabled]);
    return 1;
}

/// hs.console.getHistory() -> array
/// Function
/// Get the Hammerspoon console history as an array.
///
/// Parameters:
///  * None
///
/// Returns:
///  * an array containing the history of commands entered into the Hammerspoon console.
static int console_getHistory(lua_State *L) {
    LuaSkin *skin = [LuaSkin sharedWithState:L];
    [skin checkArgs:LS_TBREAK];
    MJConsoleWindowController *console = [MJConsoleWindowController singleton];

    [skin pushNSObject:[console history]];
    return 1;
}

/// hs.console.setConsole([styledText]) -> none
/// Function
/// Clear the Hammerspoon console output window.
///
/// Parameters:
///  * styledText - an optional `hs.styledtext` object containing the text you wish to replace the Hammerspoon console output with.  If you do not provide an argument, the console is cleared of all content.
///
/// Returns:
///  * None
///
/// Notes:
///  * You can specify the console content as a string or as an `hs.styledtext` object in either userdata or table format.
static int console_setConsole(lua_State *L) {
    LuaSkin *skin = [LuaSkin sharedWithState:L];
    [skin checkArgs:LS_TANY | LS_TOPTIONAL, LS_TBREAK];
    MJConsoleWindowController *console = [MJConsoleWindowController singleton];

    if (lua_gettop(L) == 0) {
        [[console.outputView textStorage] performSelectorOnMainThread:@selector(setAttributedString:)
                                                           withObject:[[NSMutableAttributedString alloc] init]
                                                        waitUntilDone:YES];
    } else {
        NSAttributedString *theStr;
        if (lua_type(L, 1) == LUA_TUSERDATA && luaL_testudata(L, 1, "hs.styledtext")) {
            theStr = [skin luaObjectAtIndex:1 toClass:"NSAttributedString"];
        } else {
            NSDictionary *consoleAttrs = @{ NSFontAttributeName: [MJConsoleWindowController singleton].consoleFont,
                                            NSForegroundColorAttributeName: [MJConsoleWindowController singleton].MJColorForStdout };
            luaL_tolstring(L, 1, NULL);
            theStr = [[NSAttributedString alloc] initWithString:[skin toNSObjectAtIndex:-1]
                                                     attributes:consoleAttrs];
            lua_pop(L, 1);
        }
        [[console.outputView textStorage] performSelectorOnMainThread:@selector(setAttributedString:)
                                                           withObject:theStr
                                                        waitUntilDone:YES];
    }
    [console.outputView scrollToEndOfDocument:console];
    return 0;
}

/// hs.console.getConsole([styled]) -> text | styledText
/// Function
/// Get the text of the Hammerspoon console output window.
///
/// Parameters:
///  * styled - an optional boolean indicating whether the console text is returned as a string or a styledText object.  Defaults to false.
///
/// Returns:
///  * The text currently in the Hammerspoon console output window as either a string or an `hs.styledtext` object.
///
/// Notes:
///  * If the text of the console is retrieved as a string, no color or style information in the console output is retrieved - only the raw text.
static int console_getConsole(lua_State *L) {
    LuaSkin *skin = [LuaSkin sharedWithState:L];
    [skin checkArgs:LS_TBOOLEAN | LS_TOPTIONAL, LS_TBREAK];
    MJConsoleWindowController *console = [MJConsoleWindowController singleton];
    BOOL styled                        = lua_isboolean(L, 1) ? (BOOL)lua_toboolean(L, 1) : NO;

    if (styled) {
        [skin pushNSObject:[[console.outputView textStorage] copy]];
    } else {
        [skin pushNSObject:[[console.outputView textStorage] string]];
    }

    return 1;
}

/// hs.console.setHistory(array) -> nil
/// Function
/// Set the Hammerspoon console history to the items specified in the given array.
///
/// Parameters:
///  * array - the list of commands to set the Hammerspoon console history to.
///
/// Returns:
///  * None
///
/// Notes:
///  * You can clear the console history by using an empty array (e.g. `hs.console.setHistory({})`
static int console_setHistory(lua_State *L) {
    LuaSkin *skin = [LuaSkin sharedWithState:L];
    [skin checkArgs:LS_TTABLE, LS_TBREAK];
    MJConsoleWindowController *console = [MJConsoleWindowController singleton];

    console.history      = [skin toNSObjectAtIndex:1];
    console.historyIndex = (NSInteger)[console.history count];
    lua_pushnil(L);
    return 1;
}

/// hs.console.printStyledtext(...) -> none
/// Function
/// A print function which recognizes `hs.styledtext` objects and renders them as such in the Hammerspoon console.
///
/// Parameters:
///  * Any number of arguments can be specified, just like the builtin Lua `print` command.  If an argument matches the userdata type of `hs.styledtext`, the text is rendered as defined by its style attributes in the Hammerspoon console; otherwise it is rendered as it would be via the traditional `print` command within Hammerspoon.
///
/// Returns:
///  * None
///
/// Notes:
///  * This has been made as close to the Lua `print` command as possible.  You can replace the existing print command with this by adding the following to your `init.lua` file:
///
/// ~~~
///    print = function(...)
///        hs.rawprint(...)
///        hs.console.printStyledtext(...)
///    end
/// ~~~
static int console_printStyledText(lua_State *L) {
    LuaSkin *skin                      = [LuaSkin sharedWithState:L];
    MJConsoleWindowController *console = [MJConsoleWindowController singleton];
    NSDictionary *consoleAttrs         = @{ NSFontAttributeName: [MJConsoleWindowController singleton].consoleFont,
                                    NSForegroundColorAttributeName: [MJConsoleWindowController singleton].MJColorForStdout };

    NSMutableAttributedString *theStr = [[NSMutableAttributedString alloc] init];
    for (int i = 1; i <= lua_gettop(L); i++) {
        if (i > 1) {
            [theStr appendAttributedString:[[NSAttributedString alloc] initWithString:@"\t"
                                                                           attributes:consoleAttrs]];
        }
        if (lua_type(L, i) == LUA_TUSERDATA && luaL_testudata(L, i, "hs.styledtext")) {
            [theStr appendAttributedString:[skin luaObjectAtIndex:i toClass:"NSAttributedString"]];
        } else {
            luaL_tolstring(L, i, NULL);
            [theStr appendAttributedString:[[NSAttributedString alloc]
                                               initWithString:[skin toNSObjectAtIndex:-1]
                                                   attributes:consoleAttrs]];
            lua_pop(L, 1);
        }
    }
    [theStr appendAttributedString:[[NSAttributedString alloc] initWithString:@"\n"
                                                                   attributes:consoleAttrs]];

    [[console.outputView textStorage] performSelectorOnMainThread:@selector(appendAttributedString:)
                                                       withObject:theStr
                                                    waitUntilDone:YES];
    [console.outputView scrollToEndOfDocument:console];
    return 0;
}

/// hs.console.level([theLevel]) -> currentValue
/// Function
/// Get or set the console window level
///
/// Parameters:
///  * `theLevel` - an optional parameter specifying the desired level as an integer, which can be obtained from `hs.drawing.windowLevels`.
///
/// Returns:
///  * the current, possibly new, value
///
/// Notes:
///  * see the notes for `hs.drawing.windowLevels`
static int console_level(lua_State *L) {
    LuaSkin *skin = [LuaSkin sharedWithState:L] ;
    [skin checkArgs:LS_TNUMBER | LS_TINTEGER | LS_TOPTIONAL, LS_TBREAK] ;
    NSWindow *console = [[MJConsoleWindowController singleton] window];

    if (lua_gettop(L) == 1) {
        lua_Integer targetLevel = lua_tointeger(L, 1) ;

        if (targetLevel >= CGWindowLevelForKey(kCGMinimumWindowLevelKey) && targetLevel <= CGWindowLevelForKey(kCGMaximumWindowLevelKey)) {
            [console setLevel:targetLevel] ;
        } else {
            return luaL_error(L, [[NSString stringWithFormat:@"window level must be between %d and %d inclusive",
                                   CGWindowLevelForKey(kCGMinimumWindowLevelKey),
                                   CGWindowLevelForKey(kCGMaximumWindowLevelKey)] UTF8String]) ;
        }
    }
    lua_pushinteger(L, console.level) ;
    return 1 ;
}

/// hs.console.alpha([alpha]) -> currentValue
/// Function
/// Get or set the alpha level of the console window.
///
/// Parameters:
///  * `alpha` - an optional number between 0.0 and 1.0 specifying the new alpha level for the Hammerspoon console.
///
/// Returns:
///  * the current, possibly new, value.
static int console_alpha(lua_State *L) {
    LuaSkin *skin = [LuaSkin sharedWithState:L] ;
    [skin checkArgs:LS_TNUMBER | LS_TOPTIONAL, LS_TBREAK] ;
    NSWindow *console = [[MJConsoleWindowController singleton] window];

    if (lua_gettop(L) == 1) {
        CGFloat newLevel = luaL_checknumber(L, 1);
        console.alphaValue = ((newLevel < 0.0) ? 0.0 : ((newLevel > 1.0) ? 1.0 : newLevel)) ;
    }
    lua_pushnumber(L, console.alphaValue) ;
    return 1 ;
}

/// hs.console.behavior([behavior]) -> currentValue
/// Method
/// Get or set the window behavior settings for the console.
///
/// Parameters:
///  * `behavior` - an optional number representing the desired window behaviors for the Hammerspoon console.
///
/// Returns:
///  * the current, possibly new, value.
///
/// Notes:
///  * Window behaviors determine how the webview object is handled by Spaces and Exposé. See `hs.drawing.windowBehaviors` for more information.
static int console_behavior(lua_State *L) {
    LuaSkin *skin = [LuaSkin sharedWithState:L] ;
    [skin checkArgs:LS_TNUMBER | LS_TOPTIONAL,
                    LS_TBREAK] ;

    NSWindow *console = [[MJConsoleWindowController singleton] window];

    if (lua_gettop(L) == 1) {
        [skin checkArgs:LS_TNUMBER | LS_TINTEGER,
                        LS_TBREAK] ;

        NSInteger newLevel = lua_tointeger(L, 1);
        @try {
            [console setCollectionBehavior:(NSWindowCollectionBehavior)newLevel] ;
        }
        @catch ( NSException *theException ) {
            return luaL_error(L, "%s: %s", [[theException name] UTF8String], [[theException reason] UTF8String]) ;
        }
    }
    lua_pushinteger(L, [console collectionBehavior]) ;
    return 1 ;
}

/// hs.console.titleVisibility([state]) -> current value
/// Function
/// Get or set whether or not the "Hammerspoon Console" text appears in the Hammerspoon console titlebar.
///
/// Parameters:
///  * state - an optional string containing the text "visible" or "hidden", specifying whether or not the console window's title text appears.
///
/// Returns:
///  * a string of "visible" or "hidden" specifying the current (possibly changed) state of the window title's visibility.
///
/// Notes:
///  * When a toolbar is attached to the Hammerspoon console (see the `hs.webview.toolbar` module documentation), this function can be used to specify whether the Toolbar appears underneath the console window's title ("visible") or in the window's title bar itself, as seen in applications like Safari ("hidden"). When the title is hidden, the toolbar will only display the toolbar items as icons without labels, and ignores changes made with `hs.webview.toolbar:displayMode`.
///
///  * If a toolbar is attached to the console, you can achieve the same effect as this function with `hs.console.toolbar():inTitleBar(boolean)`
static int console_titleVisibility(lua_State *L) {
    LuaSkin *skin = [LuaSkin sharedWithState:L] ;
    [skin checkArgs:LS_TSTRING | LS_TOPTIONAL, LS_TBREAK] ;
    NSWindow *console = [[MJConsoleWindowController singleton] window];
    NSDictionary *mapping = @{
        @"visible" : @(NSWindowTitleVisible),
        @"hidden"  : @(NSWindowTitleHidden),
    } ;

    if (lua_gettop(L) == 1) {
        NSNumber *value = mapping[[skin toNSObjectAtIndex:1]] ;
        if (value) {
            console.titleVisibility = [value intValue] ;
            lua_pushvalue(L, 1) ;
        } else {
            return luaL_argerror(L, 2, [[NSString stringWithFormat:@"must be one of '%@'", [[mapping allKeys] componentsJoinedByString:@"', '"]] UTF8String]) ;
        }
    }
    NSNumber *titleVisibility = @(console.titleVisibility) ;
    NSString *value = [[mapping allKeysForObject:titleVisibility] firstObject] ;
    if (value) {
        [skin pushNSObject:value] ;
    } else {
        [skin logWarn:[NSString stringWithFormat:@"unrecognized titleVisibility %@ -- notify developers", titleVisibility]] ;
        lua_pushnil(L) ;
    }
    return 1 ;
}

// static int meta_gc(__unused lua_State *L) {
//     return 0;
// }

static const luaL_Reg extrasLib[] = {
//     {"asHSDrawing", console_asDrawing},

    {"darkMode", consoleDarkMode},

    {"hswindow", console_asWindow},

    {"windowBackgroundColor", console_backgroundColor},
    {"inputBackgroundColor", console_inputBackgroundColor},
    {"outputBackgroundColor", console_outputBackgroundColor},

    {"smartInsertDeleteEnabled", console_smartInsertDeleteEnabled},
    {"getHistory", console_getHistory},
    {"setHistory", console_setHistory},

    {"getConsole", console_getConsole},
    {"setConsole", console_setConsole},

    {"consoleCommandColor", console_consoleCommandColor},
    {"consoleResultColor",  console_consoleResultColor},
    {"consolePrintColor",   console_consolePrintColor},
    {"consoleFont",         console_consoleFont},

    {"titleVisibility", console_titleVisibility},

    {"level", console_level},
    {"alpha", console_alpha},
    {"behavior", console_behavior},

    {"printStyledtext", console_printStyledText},
    {NULL, NULL}};

// static const luaL_Reg metaLib[] = {
//     {"__gc", meta_gc},
//     {NULL,   NULL}
// };

int luaopen_hs_console_internal(lua_State *L) {
    LuaSkin *skin = [LuaSkin sharedWithState:L];
    refTable      = [skin registerLibrary:"hs.console" functions:extrasLib metaFunctions:nil];

    return 1;
}<|MERGE_RESOLUTION|>--- conflicted
+++ resolved
@@ -28,11 +28,7 @@
 - (void) reflectDefaults ;
 @end
 
-<<<<<<< HEAD
-static LSRefTable refTable = LUA_NOREF;
-=======
 static LSRefTable refTable;
->>>>>>> dc031fbb
 
 /// hs.console.darkMode([state]) -> bool
 /// Function
