#import "MJLua.h"
#import "MJConsoleWindowController.h"
#import "MJUserNotificationManager.h"
#import "MJConfigUtils.h"
#import "MJAccessibilityUtils.h"
#import "variables.h"
#import <pthread.h>
#import "MJMenuIcon.h"
#import "MJPreferencesWindowController.h"
#import "MJConsoleWindowController.h"
#import "MJAutoLaunch.h"
#import "MJDockIcon.h"
#import "HSAppleScript.h"
#import "Crashlytics.h"
#import "HSLogger.h" // This should come after Crashlytics
#import <AVFoundation/AVFoundation.h>
<<<<<<< HEAD
#import <AppKit/AppKit.h>
#import <libproc.h>
=======
#import <dlfcn.h>
>>>>>>> 4095eb03

@interface MJPreferencesWindowController ()
- (void) reflectDefaults ;
@end

//  static LuaSkin* MJLuaState; // we can no longer trust that this points to the correct thread -- get it anew as needed
static HSLogger* MJLuaLogDelegate;
static int evalfn;
static int completionsForWordFn;

static lua_CFunction oldPanicFunction ;

static int refTable;

static void(^loghandler)(NSString* str);
void MJLuaSetupLogHandler(void(^blk)(NSString* str)) {
    loghandler = blk;
}

/// hs.uploadCrashData([state]) -> bool
/// Function
/// Get or set the "Upload Crash Data" preference for Hammerspoon
///
/// Parameters:
///  * state - An optional boolean, true to upload crash reports, false to not
///
/// Returns:
///  * True if Hammerspoon is currently (or has just been) set to upload crash data or False otherwise
///
/// Notes:
///  * If at all possible, please do allow Hammerspoon to upload crash reports to us, it helps a great deal in keeping Hammerspoon stable
///  * Our Privacy Policy can be found here: [http://www.hammerspoon.org/privacy.html](http://www.hammerspoon.org/privacy.html)
static int core_uploadCrashData(lua_State* L) {
    if (lua_isboolean(L, 1)) { HSSetUploadCrashData(lua_toboolean(L, 1)); }
    lua_pushboolean(L, HSUploadCrashData()) ;
    return 1;
}

/// hs.autoLaunch([state]) -> bool
/// Function
/// Set or display the "Launch on Login" status for Hammerspoon.
///
/// Parameters:
///  * state - an optional boolean which will set whether or not Hammerspoon should be launched automatically when you log into your computer.
///
/// Returns:
///  * True if Hammerspoon is currently (or has just been) set to launch on login or False if Hammerspoon is not.
static int core_autolaunch(lua_State* L) {
    if (lua_isboolean(L, 1)) { MJAutoLaunchSet(lua_toboolean(L, 1)); }
    lua_pushboolean(L, MJAutoLaunchGet()) ;
    return 1;
}

/// hs.menuIcon([state]) -> bool
/// Function
/// Set or display whether or not the Hammerspoon menu icon is visible.
///
/// Parameters:
///  * state - an optional boolean which will set whether or not the Hammerspoon menu icon should be visible.
///
/// Returns:
///  * True if the icon is currently set (or has just been) to be visible or False if it is not.
static int core_menuicon(lua_State* L) {
    if (lua_isboolean(L, 1)) { MJMenuIconSetVisible(lua_toboolean(L, 1)); }
    lua_pushboolean(L, MJMenuIconVisible()) ;
    return 1;
}

// hs.dockIcon -- for historical reasons, this is actually handled by the hs.dockicon module, but a wrapper
// in the lua portion of this (setup.lua) provides an interface to this module which follows the syntax
// conventions used here.


/// hs.consoleOnTop([state]) -> bool
/// Function
/// Set or display whether or not the Hammerspoon console is always on top when visible.
///
/// Parameters:
///  * state - an optional boolean which will set whether or not the Hammerspoon console is always on top when visible.
///
/// Returns:
///  * True if the console is currently set (or has just been) to be always on top when visible or False if it is not.
static int core_consoleontop(lua_State* L) {
    if (lua_isboolean(L, 1)) { MJConsoleWindowSetAlwaysOnTop(lua_toboolean(L, 1)); }
    lua_pushboolean(L, MJConsoleWindowAlwaysOnTop()) ;
    return 1;
}

/// hs.openAbout()
/// Function
/// Displays the OS X About panel for Hammerspoon; implicitly focuses Hammerspoon.
static int core_openabout(lua_State* __unused L) {
    [[NSApplication sharedApplication] activateIgnoringOtherApps:YES];
    [[NSApplication sharedApplication] orderFrontStandardAboutPanel:nil];
    return 0;
}

/// hs.openPreferences()
/// Function
/// Displays the Hammerspoon Preferences panel; implicitly focuses Hammerspoon.
static int core_openpreferences(lua_State* __unused L) {
    [[NSApplication sharedApplication] activateIgnoringOtherApps:YES];
    [[MJPreferencesWindowController singleton] showWindow: nil];

    return 0 ;
}

/// hs.openConsole([bringToFront])
/// Function
/// Opens the Hammerspoon Console window and optionally focuses it.
///
/// Parameters:
///  * bringToFront - if true (default), the console will be focused as well as opened.
///
/// Returns:
///  * None
static int core_openconsole(lua_State* L) {
    if (!(lua_isboolean(L,1) && !lua_toboolean(L, 1)))
        [[NSApplication sharedApplication] activateIgnoringOtherApps:YES];
    [[MJConsoleWindowController singleton] showWindow: nil];
    return 0;
}

/// hs.closeConsole()
/// Function
/// Closes the Hammerspoon Console window
///
/// Parameters:
///  * None
///
/// Returns:
///  * None
static int core_closeconsole(lua_State* L) {
    [[MJConsoleWindowController singleton].window orderOut:nil];
    return 0;
}

/// hs.open(filePath)
/// Function
/// Opens a file as if it were opened with /usr/bin/open
///
/// Parameters:
///  * filePath - A string containing the path to a file/bundle to open
///
/// Returns:
///  * A boolean, true if the file was opened successfully, otherwise false
static int core_open(lua_State *L) {
    LuaSkin *skin = [LuaSkin sharedWithState:L];
    [skin checkArgs:LS_TSTRING, LS_TBREAK];

    BOOL result = [[NSWorkspace sharedWorkspace] openFile:[skin toNSObjectAtIndex:1]];

    lua_pushboolean(L, result);
    return 1;
}

/// hs.reload()
/// Function
/// Reloads your init-file in a fresh Lua environment.
static int core_reload(lua_State* L) {
    dispatch_async(dispatch_get_main_queue(), ^{
        MJLuaReplace();
    });
    return 0;
}

/// hs.processInfo
/// Constant
/// A table containing read-only information about the Hammerspoon application instance currently running.
static int push_hammerAppInfo(lua_State* L) {
    LuaSkin *skin = [LuaSkin sharedWithState:L];
    NSDictionary *appInfo = @{
                              @"version": [[[NSBundle mainBundle] infoDictionary] objectForKey:@"CFBundleShortVersionString"],
                              @"build": [[[NSBundle mainBundle] infoDictionary] objectForKey:@"CFBundleVersion"],
                              @"resourcePath": @([[[NSBundle mainBundle] resourcePath] fileSystemRepresentation]),
                              @"bundlePath": @([[[NSBundle mainBundle] bundlePath] fileSystemRepresentation]),
                              @"executablePath": @([[[NSBundle mainBundle] executablePath] fileSystemRepresentation]),
                              @"processID": @(getpid()),
                              @"bundleID": [[NSBundle mainBundle] bundleIdentifier],
                              @"buildTime": @(__DATE__ ", " __TIME__),
#ifdef DEBUG
                              @"debugBuild": @(YES),
#else
                              @"debugBuild": @(NO),
#endif
                              };

    [skin pushNSObject:appInfo];
    return 1;
}

/// hs.accessibilityState(shouldPrompt) -> isEnabled
/// Function
///
/// Parameters:
///  * shouldPrompt - an optional boolean value indicating if the dialog box asking if the System Preferences application should be opened should be presented when Accessibility is not currently enabled for Hammerspoon.  Defaults to false.
///
/// Returns:
///  * True or False indicating whether or not Accessibility is enabled for Hammerspoon.
///
/// Notes:
///  * Since this check is done automatically when Hammerspoon loads, it is probably of limited use except for skipping things that are known to fail when Accessibility is not enabled.  Evettaps which try to capture keyUp and keyDown events, for example, will fail until Accessibility is enabled and the Hammerspoon application is relaunched.
static int core_accessibilityState(lua_State* L) {
//     extern BOOL MJAccessibilityIsEnabled(void);
//     extern void MJAccessibilityOpenPanel(void);

    BOOL shouldprompt = lua_toboolean(L, 1);
    BOOL enabled = MJAccessibilityIsEnabled();
    if (shouldprompt) { MJAccessibilityOpenPanel(); }
    lua_pushboolean(L, enabled);
    return 1;
}

// SOURCE: https://stackoverflow.com/a/58786245/6925202
bool isScreenRecordingEnabled()
{
    if (@available(macos 10.15, *)) {
        bool bRet = false;
        CFArrayRef list = CGWindowListCopyWindowInfo(kCGWindowListOptionAll, kCGNullWindowID);
        if (list) {
            int n = (int)(CFArrayGetCount(list));
            for (int i = 0; i < n; i++) {
                NSDictionary* info = (NSDictionary*)(CFArrayGetValueAtIndex(list, (CFIndex)i));
                NSString* name = info[(id)kCGWindowName];
                NSNumber* pid = info[(id)kCGWindowOwnerPID];
                if (pid != nil && name != nil) {
                    int nPid = [pid intValue];
                    char path[PROC_PIDPATHINFO_MAXSIZE+1];
                    int lenPath = proc_pidpath(nPid, path, PROC_PIDPATHINFO_MAXSIZE);
                    if (lenPath > 0) {
                        path[lenPath] = 0;
                        if (strcmp(path, "/System/Library/CoreServices/SystemUIServer.app/Contents/MacOS/SystemUIServer") == 0) {
                            bRet = true;
                            break;
                        }
                    }
                }
            }
            CFRelease(list);
        }
        return bRet;
    } else {
        return true;
    }
}

/// hs.screenRecordingState(shouldPrompt) -> isEnabled
/// Function
///
/// Parameters:
///  * shouldPrompt - an optional boolean value indicating if the dialog box asking if the System Preferences application should be opened should be presented when Screen Recording is not currently enabled for Hammerspoon.  Defaults to false.
///
/// Returns:
///  * True or False indicating whether or not Screen Recording is enabled for Hammerspoon.
///
/// Notes:
///  * If you trigger the prompt and the user denies it, you cannot bring up the prompt again - the user must manually enable it in System Preferences.
static int core_screenRecordingState(lua_State* L) {
    BOOL shouldprompt = lua_toboolean(L, 1);
    BOOL enabled = isScreenRecordingEnabled();
    if (shouldprompt) {
        CGDisplayStreamRef stream = CGDisplayStreamCreate(CGMainDisplayID(), 1, 1, kCVPixelFormatType_32BGRA, nil, ^(CGDisplayStreamFrameStatus status, uint64_t displayTime, IOSurfaceRef frameSurface, CGDisplayStreamUpdateRef updateRef) {
        });
        if (stream) {
            CFRelease(stream);
        }
    }
    lua_pushboolean(L, enabled);
    return 1;
}

/// hs.microphoneState(shouldPrompt) -> boolean
/// Function
///
/// Parameters:
///  * shouldPrompt - an optional boolean value indicating if we should request microphone access. Defaults to false.
///
/// Returns:
///  * `true` or `false` indicating whether or not Microphone access is enabled for Hammerspoon.
///
/// Notes:
///  * Will always return `true` on macOS 10.13 or earlier.
static int core_microphoneState(lua_State* L) {
    LuaSkin *skin = [LuaSkin sharedWithState:L];
    BOOL shouldprompt = lua_toboolean(L, 1);

    // Request permission to access the camera and microphone.
    if (@available(macOS 10.14, *)) {
        switch ([AVCaptureDevice authorizationStatusForMediaType:AVMediaTypeAudio])
        {
            case AVAuthorizationStatusAuthorized:
            {
                // The user has previously granted access to the camera.
                lua_pushboolean(L, YES) ;
                break;
            }
            case AVAuthorizationStatusNotDetermined:
            {
                if (shouldprompt) {
                    // The app hasn't yet asked the user for camera access.
                    [AVCaptureDevice requestAccessForMediaType:AVMediaTypeAudio completionHandler:^(BOOL granted) {
                        if (!granted) {
                            [skin logWarn:@"Hammerspoon has been declined Microphone access by the user."] ;
                        }
                    }];
                }
                lua_pushboolean(L, NO) ;
                break;
            }
            case AVAuthorizationStatusDenied:
            {
                // The user has previously denied access.
                lua_pushboolean(L, NO) ;
                break;
            }
            case AVAuthorizationStatusRestricted:
            {
                // The user can't grant access due to restrictions.
                lua_pushboolean(L, NO) ;
                break;
            }
        }
    } else {
        // Fallback on earlier versions
        lua_pushboolean(L, YES) ;
    }
    return 1;
}

/// hs.cameraState(shouldPrompt) -> boolean
/// Function
///
/// Parameters:
///  * shouldPrompt - an optional boolean value indicating if we should request camear access. Defaults to false.
///
/// Returns:
///  * `true` or `false` indicating whether or not Camera access is enabled for Hammerspoon.
///
/// Notes:
///  * Will always return `true` on macOS 10.13 or earlier.
static int core_cameraState(lua_State* L) {
    LuaSkin *skin = [LuaSkin sharedWithState:L];
    BOOL shouldprompt = lua_toboolean(L, 1);

    // Request permission to access the camera and microphone.
    if (@available(macOS 10.14, *)) {
        switch ([AVCaptureDevice authorizationStatusForMediaType:AVMediaTypeVideo])
        {
            case AVAuthorizationStatusAuthorized:
            {
                // The user has previously granted access to the camera.
                lua_pushboolean(L, YES) ;
                break;
            }
            case AVAuthorizationStatusNotDetermined:
            {
                if (shouldprompt) {
                    // The app hasn't yet asked the user for camera access.
                    [AVCaptureDevice requestAccessForMediaType:AVMediaTypeVideo completionHandler:^(BOOL granted) {
                        if (!granted) {
                            [skin logWarn:@"Hammerspoon has been declined Microphone access by the user."] ;
                        }
                    }];
                }
                lua_pushboolean(L, NO) ;
                break;
            }
            case AVAuthorizationStatusDenied:
            {
                // The user has previously denied access.
                lua_pushboolean(L, NO) ;
                break;
            }
            case AVAuthorizationStatusRestricted:
            {
                // The user can't grant access due to restrictions.
                lua_pushboolean(L, NO) ;
                break;
            }
        }
    } else {
        // Fallback on earlier versions
        lua_pushboolean(L, YES) ;
    }
    return 1;
}

/// hs.automaticallyCheckForUpdates([setting]) -> bool
/// Function
/// Gets and optionally sets the Hammerspoon option to automatically check for updates.
///
/// Parameters:
///  * setting - an optional boolean variable indicating if Hammerspoon should (true) or should not (false) check for updates.
///
/// Returns:
///  * The current (or newly set) value indicating whether or not automatic update checks should occur for Hammerspoon.
///
/// Notes:
///  * If you are running a non-release or locally compiled version of Hammerspoon then the results of this function are unspecified.
static int automaticallyChecksForUpdates(lua_State *L) {
    LuaSkin *skin = [LuaSkin sharedWithState:L];
    if (NSClassFromString(@"SUUpdater")) {
        NSString *frameworkPath = [[[NSBundle mainBundle] privateFrameworksPath] stringByAppendingPathComponent:@"Sparkle.framework"];
        if ([[NSBundle bundleWithPath:frameworkPath] load]) {
#pragma clang diagnostic push
#pragma clang diagnostic ignored "-Wundeclared-selector"
            id sharedUpdater = [NSClassFromString(@"SUUpdater")  performSelector:@selector(sharedUpdater)] ;
            if (lua_isboolean(L, 1)) {

            // This convoluted #$@#% is required (a) because we want to weakly link to the SparkleFramework for dev builds, and
            // (b) because performSelector: withObject: only works when withObject: is an argument of type id or nil

            // the following is equivalent to: [sharedUpdater setAutomaticallyChecksForUpdates:lua_toboolean(L, 1)] ;

                BOOL myBoolValue = lua_toboolean(L, 1) ;
                NSMethodSignature * mySignature = [NSClassFromString(@"SUUpdater") instanceMethodSignatureForSelector:@selector(setAutomaticallyChecksForUpdates:)];
                NSInvocation * myInvocation = [NSInvocation invocationWithMethodSignature:mySignature];
                [myInvocation setTarget:sharedUpdater];
            // even though signature specifies this, we need to specify it in the invocation, since the signature is re-usable
            // for any method which accepts the same signature list for the target.
                [myInvocation setSelector:@selector(setAutomaticallyChecksForUpdates:)];
                [myInvocation setArgument:&myBoolValue atIndex:2];
                [myInvocation invoke];

            }
            lua_pushboolean(L, (BOOL)[sharedUpdater performSelector:@selector(automaticallyChecksForUpdates)]) ;
#pragma clang diagnostic pop
        } else {
            //[skin logWarn:@"Sparkle Update framework not available for the running instance of CommandPost."] ;
            lua_pushboolean(L, NO) ;
        }
    } else {
        //[skin logWarn:@"Sparkle Update framework not available for the running instance of CommandPost."] ;
        lua_pushboolean(L, NO) ;
    }
    return 1 ;
}

/// hs.checkForUpdates([silent]) -> none
/// Function
/// Check for an update now, and if one is available, prompt the user to continue the update process.
///
/// Parameters:
///  * silent - An optional boolean. If true, no UI will be displayed if an update is available. Defaults to false.
///
/// Returns:
///  * None
///
/// Notes:
///  * If you are running a non-release or locally compiled version of Hammerspoon then the results of this function are unspecified.
static int checkForUpdates(lua_State *L) {
    LuaSkin *skin = [LuaSkin sharedWithState:L];
    [skin checkArgs:LS_TBOOLEAN|LS_TOPTIONAL, LS_TBREAK];

    if (NSClassFromString(@"SUUpdater")) {
        NSString *frameworkPath = [[[NSBundle mainBundle] privateFrameworksPath] stringByAppendingPathComponent:@"Sparkle.framework"];
        if ([[NSBundle bundleWithPath:frameworkPath] load]) {
#pragma clang diagnostic push
#pragma clang diagnostic ignored "-Wundeclared-selector"
#pragma clang diagnostic ignored "-Warc-performSelector-leaks"
            id sharedUpdater = [NSClassFromString(@"SUUpdater") performSelector:@selector(sharedUpdater)] ;

            SEL checkMethod = @selector(checkForUpdates:);
            if (lua_type(L, 1) == LUA_TBOOLEAN && lua_toboolean(L, 1) == YES) {
                checkMethod = @selector(checkForUpdateInformation);
            }
            [sharedUpdater performSelector:checkMethod withObject:nil] ;
#pragma clang diagnostic pop
        } else {
            [skin logWarn:@"Sparkle Update framework not available for the running instance of CommandPost."] ;
        }
    } else {
        [skin logWarn:@"Sparkle Update framework not available for the running instance of CommandPost."] ;
    }
    return 0 ;
}

/// hs.updateAvailable() -> string or false, string
/// Function
/// Gets the version & build number of an available update
///
/// Parameters:
///  * None
///
/// Returns:
///  * A string containing the display version of the latest release, or a boolean false if no update is available
///  * A string containing the build number of the latest release, or `nil` if no update is available
///
/// Notes:
///  * This is not a live check, it is a cached result of whatever the previous update check found. By default Hammerspoon checks for updates every few hours, but you can also add your own timer to check for updates more frequently with `hs.checkForUpdates()`
static int updateAvailable(lua_State *L) {
    LuaSkin *skin = [LuaSkin sharedWithState:L];
    [skin checkArgs:LS_TBREAK];

    id appDelegate = [[NSApplication sharedApplication] delegate];

#pragma clang diagnostic push
#pragma clang diagnostic ignored "-Wundeclared-selector"

    NSString *updateAvailable = [appDelegate performSelector:@selector(updateAvailable)];
    NSString *updateAvailableDisplayVersion = [appDelegate performSelector:@selector(updateAvailableDisplayVersion)];
    if (updateAvailable == nil) {
        lua_pushboolean(L, 0);
        return 1;
    } else {
        [skin pushNSObject:updateAvailableDisplayVersion];
        [skin pushNSObject:updateAvailable];
        return 2;
    }

#pragma clang diagnostic pop
}

/// hs.canCheckForUpdates() -> boolean
/// Function
/// Returns a boolean indicating whether or not the Sparkle framework is available to check for Hammerspoon updates.
///
/// Parameters:
///  * None
///
/// Returns:
///  * a boolean indicating whether or not the Sparkle framework is available to check for Hammerspoon updates
///
/// Notes:
///  * The Sparkle framework is included in all regular releases of Hammerspoon but not included if you are running a non-release or locally compiled version of Hammerspoon, so this function can be used as a simple test to determine whether or not you are running a formal release Hammerspoon or not.
static int canCheckForUpdates(lua_State *L) {
    LuaSkin *skin = [LuaSkin sharedWithState:L];
    [skin checkArgs:LS_TBREAK];
    BOOL canUpdate = NO ;

    if (NSClassFromString(@"SUUpdater")) {
        NSString *frameworkPath = [[[NSBundle mainBundle] privateFrameworksPath] stringByAppendingPathComponent:@"Sparkle.framework"];
        if ([[NSBundle bundleWithPath:frameworkPath] load]) {
            canUpdate = YES ;
        }
    }
    lua_pushboolean(L, canUpdate) ;
    return 1 ;
}

/// hs.preferencesDarkMode([state]) -> bool
/// Function
/// Set or display whether or not the Preferences panel should display in dark mode.
///
/// Parameters:
///  * state - an optional boolean which will set whether or not the Preferences panel should display in dark mode.
///
/// Returns:
///  * A boolean, true if dark mode is enabled otherwise false.
static int preferencesDarkMode(lua_State* L) {
    LuaSkin *skin = [LuaSkin sharedWithState:L];
    [skin checkArgs:LS_TBOOLEAN|LS_TOPTIONAL, LS_TBREAK];

    if (lua_isboolean(L, 1)) {
        PreferencesDarkModeSetEnabled(lua_toboolean(L, 1));
        [[MJPreferencesWindowController singleton] reflectDefaults] ;
    }

    lua_pushboolean(L, PreferencesDarkModeEnabled()) ;
    return 1;
}

/// hs.allowAppleScript([state]) -> bool
/// Function
/// Set or display whether or not external Hammerspoon AppleScript commands are allowed.
///
/// Parameters:
///  * state - an optional boolean which will set whether or not external Hammerspoon's AppleScript commands are allowed.
///
/// Returns:
///  * A boolean, `true` if Hammerspoon's AppleScript commands are (or has just been) allowed, otherwise `false`.
///
/// Notes:
///  * AppleScript access is disallowed by default.
///  * However due to the way AppleScript support works, Hammerspoon will always allow AppleScript commands that are part of the "Standard Suite", such as `name`, `quit`, `version`, etc. However, Hammerspoon will only allow commands from the "Hammerspoon Suite" if `hs.allowAppleScript()` is set to `true`.
///  * For a full list of AppleScript Commands:
///      - Open `/Applications/Utilities/Script Editor.app`
///      - Click `File > Open Dictionary...`
///      - Select Hammerspoon from the list of Applications
///      - This will now open a Dictionary containing all of the availible Hammerspoon AppleScript commands.
///  * Note that strings within the Lua code you pass from AppleScript can be delimited by `[[` and `]]` rather than normal quotes
///  * Example:
///
///    ```lua
///    tell application "Hammerspoon"
///      execute lua code "hs.alert([[Hello from AppleScript]])"
///    end tell```
static int core_appleScript(lua_State* L) {
    LuaSkin *skin = [LuaSkin sharedWithState:L];
    [skin checkArgs:LS_TBOOLEAN|LS_TOPTIONAL, LS_TBREAK];

    if (lua_isboolean(L, 1)) {
        HSAppleScriptSetEnabled(lua_toboolean(L, 1));
    }

    lua_pushboolean(L, HSAppleScriptEnabled()) ;
    return 1;
}

/// hs.openConsoleOnDockClick([state]) -> bool
/// Function
/// Set or display whether or not the Console window will open when the Hammerspoon dock icon is clicked
///
/// Parameters:
///  * state - An optional boolean, true if the console window should open, false if not
///
/// Returns:
///  * A boolean, true if the console window will open when the dock icon
///
/// Notes:
///  * This only refers to dock icon clicks while Hammerspoon is already running. The console window is not opened by launching the app
static int core_openConsoleOnDockClick(lua_State* L) {
    LuaSkin *skin = [LuaSkin sharedWithState:L];
    [skin checkArgs:LS_TBOOLEAN|LS_TOPTIONAL, LS_TBREAK];

    if (lua_isboolean(L, 1)) {
        HSOpenConsoleOnDockClickSetEnabled(lua_toboolean(L, 1));
    }

    lua_pushboolean(L, HSOpenConsoleOnDockClickEnabled()) ;
    return 1;
}

/// hs.focus()
/// Function
/// Makes Hammerspoon the foreground app.
static int core_focus(lua_State* L) {
    [[NSApplication sharedApplication] activateIgnoringOtherApps:YES];
    return 0;
}

/// hs.getObjectMetatable(name) -> table or nil
/// Function
/// Fetches the Lua metatable for objects produced by an extension
///
/// Parameters:
///  * name - A string containing the name of a module to fetch object metadata for (e.g. `"hs.screen"`)
///
/// Returns:
///  * The extension's object metatable, or nil if an error occurred
static int core_getObjectMetatable(lua_State *L) {
    LuaSkin *skin = [LuaSkin sharedWithState:L];
    [skin checkArgs:LS_TSTRING, LS_TBREAK];
    luaL_getmetatable(L, lua_tostring(L,1));
    return 1;
}

/// hs.cleanUTF8forConsole(inString) -> outString
/// Function
/// Returns a copy of the incoming string that can be displayed in the Hammerspoon console.  Invalid UTF8 sequences are converted to the Unicode Replacement Character and NULL (0x00) is converted to the Unicode Empty Set character.
///
/// Parameters:
///  * inString - the string to be cleaned up
///
/// Returns:
///  * outString - the cleaned up version of the input string.
///
/// Notes:
///  * This function is applied automatically to all output which appears in the Hammerspoon console, but not to the output provided by the `hs` command line tool.
///  * This function does not modify the original string - to actually replace it, assign the result of this function to the original string.
///  * This function is a more specifically targeted version of the `hs.utf8.fixUTF8(...)` function.
static int core_cleanUTF8(lua_State *L) {
    LuaSkin *skin = [LuaSkin sharedWithState:L] ;
    [skin checkArgs:LS_TANY, LS_TBREAK] ;
    [skin pushNSObject:[skin getValidUTF8AtIndex:1]] ;
    return 1 ;
}

static int core_exit(lua_State* L) {
    [[NSApplication sharedApplication] terminate: nil];
    return 0;
}

static int core_logmessage(lua_State* L) {
    size_t len;
    const char* s = lua_tolstring(L, 1, &len);
    NSString* str = [[NSString alloc] initWithData:[NSData dataWithBytes:s length:len] encoding:NSUTF8StringEncoding];
    if (str == nil) {
      core_cleanUTF8(L) ;
      s = lua_tolstring(L, -1, &len);
      str = [[NSString alloc] initWithData:[NSData dataWithBytes:s length:len] encoding:NSUTF8StringEncoding];
    }
    loghandler(str);
    return 0;
}

static int core_notify(lua_State* L) {
    size_t len;
    const char* s = lua_tolstring(L, 1, &len);
    NSString* str = [[NSString alloc] initWithData:[NSData dataWithBytes:s length:len] encoding:NSUTF8StringEncoding];
    [[MJUserNotificationManager sharedManager] sendNotification:str handler:^{
        [[MJConsoleWindowController singleton] showWindow: nil];
    }];
    return 0;
}

static luaL_Reg corelib[] = {
    {"preferencesDarkMode", preferencesDarkMode},
    {"openConsoleOnDockClick", core_openConsoleOnDockClick},
    {"openConsole", core_openconsole},
    {"closeConsole", core_closeconsole},
    {"consoleOnTop", core_consoleontop},
    {"openAbout", core_openabout},
    {"menuIcon", core_menuicon},
    {"allowAppleScript", core_appleScript},
    {"openPreferences", core_openpreferences},
    {"open", core_open},
    {"autoLaunch", core_autolaunch},
    {"automaticallyCheckForUpdates", automaticallyChecksForUpdates},
    {"checkForUpdates", checkForUpdates},
    {"updateAvailable", updateAvailable},
    {"canCheckForUpdates", canCheckForUpdates},
    {"allowAppleScript", core_appleScript},
    {"reload", core_reload},
    {"focus", core_focus},
    {"accessibilityState", core_accessibilityState},
    {"screenRecordingState", core_screenRecordingState},
    {"microphoneState", core_microphoneState},
    {"cameraState", core_cameraState},
    {"getObjectMetatable", core_getObjectMetatable},
    {"uploadCrashData", core_uploadCrashData},
    {"cleanUTF8forConsole", core_cleanUTF8},
    {"_exit", core_exit},
    {"_logmessage", core_logmessage},
    {"_notify", core_notify},
    {NULL, NULL}
};

#pragma mark - Lua environment lifecycle, high level

// Create and configure a Lua environment
void MJLuaCreate(void) {
    MJLuaAlloc();
    MJLuaInit();
    HSNSLOG(@"Created Lua instance");
}

// Deconfigure and destroy a Lua environment
void MJLuaDestroy(void) {
    HSNSLOG(@"Destroying Lua instance");
    MJLuaDeinit();
    MJLuaDealloc();
}

// Deconfigure and destroy a Lua environment and create its replacement
void MJLuaReplace(void) {
    MJLuaDeinit();
    MJLuaDealloc();
    [[MJConsoleWindowController singleton] initializeConsoleColorsAndFont] ;

    MJLuaAlloc();
    MJLuaInit();
}

# pragma mark - Lua environment lifecycle, low level

static int MJLuaAtPanic(lua_State *L) {
    HSNSLOG(@"LUA_AT_PANIC: %s", lua_tostring(L, -1)) ;
    if (oldPanicFunction)
        return oldPanicFunction(L) ;
    else
        return 0 ;
}

// Create a Lua environment with LuaSkin
void MJLuaAlloc(void) {
    MJLuaLogDelegate = [[HSLogger alloc] initWithLua:nil];
    LuaSkin *skin = [LuaSkin sharedWithDelegate:MJLuaLogDelegate];
    // on a reload, this won't get created in sharedWithDelegate:, so do it manually here
    if (!LuaSkin.mainLuaState) {
        [skin createLuaState];
        skin.delegate = MJLuaLogDelegate; // FIXME: Is this needed?
        // ANS: since a new delegate object is created here, yes because LuaSkin's initWithDelegate isn't called, so the new delegate isn't assigned
        // should consider whether or not we really need to create new object but that's for another day...
        skin = [LuaSkin sharedWithState:NULL] ; // make sure skin.L points to the main state since we just created a new one
    }
    [MJLuaLogDelegate setLuaState:skin.L];
    oldPanicFunction = lua_atpanic([skin L], &MJLuaAtPanic) ;
}

// Configure a Lua environment that has already been created by LuaSkin
void MJLuaInit(void) {
    LuaSkin *skin = [LuaSkin sharedWithState:NULL] ;
    lua_State* L = skin.L;

    refTable = [skin registerLibrary:corelib metaFunctions:nil];
    push_hammerAppInfo(L) ;
    lua_setfield(L, -2, "processInfo") ;

    lua_setglobal(L, "hs");

    int loadresult = luaL_loadfile(L, [[[NSBundle mainBundle] pathForResource:@"setup" ofType:@"lua"] fileSystemRepresentation]);
    if (loadresult != 0) {
        HSNSLOG(@"Unable to load setup.lua from bundle. Terminating");
        NSAlert *alert = [[NSAlert alloc] init];
        [alert addButtonWithTitle:@"OK"];
        [alert setMessageText:@"CommandPost installation is corrupted"];
        [alert setInformativeText:@"Please re-install CommandPost"];
        [alert setAlertStyle:NSAlertStyleCritical];
        [alert runModal];
        [[NSApplication sharedApplication] terminate: nil];
    }

    lua_pushstring(L, [[[NSBundle mainBundle] pathForResource:@"extensions" ofType:nil] fileSystemRepresentation]);
    lua_pushstring(L, [MJConfigFile UTF8String]);
    lua_pushstring(L, [MJConfigFileFullPath() UTF8String]);
    lua_pushstring(L, [MJConfigDir() UTF8String]);
    lua_pushstring(L, [[[NSBundle mainBundle] pathForResource:@"docs" ofType:@"json"] fileSystemRepresentation]);
    lua_pushboolean(L, [[NSFileManager defaultManager] fileExistsAtPath: MJConfigFileFullPath()]);
    lua_pushboolean(L, [[NSUserDefaults standardUserDefaults] boolForKey:HSAutoLoadExtensions]);

    if (lua_pcall(L, 7, 2, 0) != LUA_OK) {
        NSString *errorMessage = [NSString stringWithFormat:@"%s", lua_tostring(L, -1)] ;
        lua_pop(L, 1); // Pop the error message off the stack
        HSNSLOG(@"Error running setup.lua:%@", errorMessage);
        NSAlert *alert = [[NSAlert alloc] init];
        [alert addButtonWithTitle:@"OK"];
        [alert setMessageText:@"CommandPost initialization failed"];
        [alert setInformativeText:errorMessage];
        [alert setAlertStyle:NSAlertStyleCritical];
        [alert runModal];
    } else {
        evalfn = [skin luaRef:refTable];
        completionsForWordFn = [skin luaRef:refTable];
    }
}

// Accessibility State Callback:
void callAccessibilityStateCallback(void) {
    LuaSkin *skin = [LuaSkin sharedWithState:NULL];
    lua_State *L = skin.L;
    _lua_stackguard_entry(L);

    lua_getglobal(L, "hs");
    lua_getfield(L, -1, "accessibilityStateCallback");

    [skin protectedCallAndError:@"hs.callAccessibilityStateCallback" nargs:0 nresults:0];

    // Pop the hs global off the stack
    lua_pop(L, 1);
    _lua_stackguard_exit(L);
}

// Text Dropped to Dock Icon Callback:
void textDroppedToDockIcon(NSString *pboardString) {
    LuaSkin *skin = [LuaSkin sharedWithState:NULL];
    lua_State *L = skin.L;
    _lua_stackguard_entry(L);

    lua_getglobal(L, "hs");
    lua_getfield(L, -1, "textDroppedToDockIconCallback");

    [skin pushNSObject:pboardString];
    [skin protectedCallAndError:@"hs.textDroppedToDockIconCallback" nargs:1 nresults:0];

    // Pop the hs global off the stack
    lua_pop(L, 1);
    _lua_stackguard_exit(L);
}

// File Dropped to Dock Icon Callback:
void fileDroppedToDockIcon(NSString *filePath) {
    LuaSkin *skin = [LuaSkin sharedWithState:NULL];
    lua_State *L = skin.L;
    _lua_stackguard_entry(L);

    lua_getglobal(L, "hs");
    lua_getfield(L, -1, "fileDroppedToDockIconCallback");

    [skin pushNSObject:filePath];
    [skin protectedCallAndError:@"hs.fileDroppedToDockIconCallback" nargs:1 nresults:0];

    // Pop the hs global off the stack
    lua_pop(L, 1);
    _lua_stackguard_exit(L);
}

// Dock Icon Click Callback:
void callDockIconCallback(void) {
    LuaSkin *skin = [LuaSkin sharedWithState:NULL];
    lua_State *L = skin.L;

    if (L == NULL) {
        // It seems to be possible that NSApplicationDelegate:applicationShouldHandleReopen can be called before a Lua state has been created. We need to bail out immediately or we'll cause a crash.
        return;
    }

    _lua_stackguard_entry(L);

    lua_getglobal(L, "hs");
    lua_getfield(L, -1, "dockIconClickCallback");

    if (lua_type(L, -1) == LUA_TNIL) {
        // There is no callback set, so just pop the callback and carry on
        lua_pop(L, 1);
    } else {
        [skin protectedCallAndError:@"hs.dockIconClickCallback" nargs:0 nresults:0];
    }

    // Pop the hs global off the stack
    lua_pop(L, 1);
    _lua_stackguard_exit(L);
}

// Shutdown Callback
static int callShutdownCallback(lua_State *L) {
    LuaSkin *skin = [LuaSkin sharedWithState:L];
    _lua_stackguard_entry(skin.L);

    lua_getglobal(L, "hs");
    lua_getfield(L, -1, "shutdownCallback");

    if (lua_type(L, -1) == LUA_TNIL) {
        // There is no callback set, so just pop the callback and carry on
        lua_pop(L, 1);
    } else {
        [skin protectedCallAndError:@"hs.shutdownCallback" nargs:0 nresults:0];
    }

    // Pop the hs global off the stack
    lua_pop(L, 1);
    _lua_stackguard_exit(skin.L);
    return 0;
}

// Deconfigure a Lua environment that will shortly be destroyed by LuaSkin
void MJLuaDeinit(void) {
    LuaSkin *skin = [LuaSkin sharedWithState:NULL];

    callShutdownCallback(skin.L);

    if (MJLuaLogDelegate) {
        [skin setDelegate:nil] ;
        MJLuaLogDelegate = nil ;
    }
}

// Destroy a Lua environment with LuaSiin
void MJLuaDealloc(void) {
    LuaSkin *skin = [LuaSkin sharedWithState:NULL];
    [skin destroyLuaState];
}

NSString* MJLuaRunString(NSString* command) {
    LuaSkin *skin = [LuaSkin sharedWithState:NULL];
    lua_State* L = skin.L;
    _lua_stackguard_entry(L);

    [skin pushLuaRef:refTable ref:evalfn];
    if (!lua_isfunction(L, -1)) {
        HSNSLOG(@"ERROR: MJLuaRunString doesn't seem to have an evalfn");
        if (lua_isstring(L, -1)) {
            HSNSLOG(@"evalfn appears to be a string: %s", lua_tostring(L, -1));
        }
        // Whatever evalfn was, it wasn't a function, so pop it
        lua_pop(L, 1);
        _lua_stackguard_exit(L);
        return @"";
    }
    lua_pushstring(L, [command UTF8String]);
    if ([skin protectedCallAndTraceback:1 nresults:1] == NO) {
        const char *errorMsg = lua_tostring(L, -1);
        [skin logError:[NSString stringWithUTF8String:errorMsg]];
    }

    size_t len;
    const char* s = lua_tolstring(L, -1, &len);
    NSString* str = [[NSString alloc] initWithData:[NSData dataWithBytes:s length:len] encoding:NSUTF8StringEncoding];
    if (str == nil) {
      lua_pushcfunction(L, core_cleanUTF8) ;
      lua_pushvalue(L, -2) ;
      if (lua_pcall(L, 1, 1, 0) == LUA_OK) {
          s = lua_tolstring(L, -1, &len);
          str = [[NSString alloc] initWithData:[NSData dataWithBytes:s length:len] encoding:NSUTF8StringEncoding];
          lua_pop(L, 1) ;
      } else {
          str = [[NSString alloc] initWithFormat:@"-- unable to clean for utf8 output: %s", lua_tostring(L, -1)] ;
          lua_pop(L, 1) ;
      }
    }
    lua_pop(L, 1);

    _lua_stackguard_exit(L);
    return str;
}

NSArray *MJLuaCompletionsForWord(NSString *completionWord) {
    //NSLog(@"Fetching completions for %@", completionWord);
    LuaSkin *skin = [LuaSkin sharedWithState:NULL];
    _lua_stackguard_entry(skin.L);

    [skin pushLuaRef:refTable ref:completionsForWordFn];
    [skin pushNSObject:completionWord];
    if ([skin protectedCallAndError:@"MJLuaCompletionsForWord" nargs:1 nresults:1] == NO) {
        _lua_stackguard_exit(skin.L);
        return @[];
    }

    NSArray *completions = [skin toNSObjectAtIndex:-1];
    lua_pop(skin.L, 1);
    _lua_stackguard_exit(skin.L);
    return completions;
}

// C-Code helper to return current active LuaState. Useful for callbacks to
// verify stored LuaState still matches active one if GC fails to clear it.
lua_State* MJGetActiveLuaState() {
    LuaSkin *skin = [LuaSkin sharedWithState:NULL];
  return skin.L ;
}<|MERGE_RESOLUTION|>--- conflicted
+++ resolved
@@ -14,12 +14,7 @@
 #import "Crashlytics.h"
 #import "HSLogger.h" // This should come after Crashlytics
 #import <AVFoundation/AVFoundation.h>
-<<<<<<< HEAD
-#import <AppKit/AppKit.h>
-#import <libproc.h>
-=======
 #import <dlfcn.h>
->>>>>>> 4095eb03
 
 @interface MJPreferencesWindowController ()
 - (void) reflectDefaults ;
