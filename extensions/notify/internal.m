--- conflicted
+++ resolved
@@ -3,12 +3,7 @@
 
 #import "MJUserNotificationManager.h"
 
-<<<<<<< HEAD
-#define USERDATA_TAG    "hs.notify"
-static LSRefTable refTable = LUA_NOREF ;
-=======
 #define DEBUGGING
->>>>>>> de506332
 
 // NSUserNotification and it's relations are deprecated but we're not ready to switch quite yet...
 #pragma clang diagnostic push
@@ -16,7 +11,7 @@
 #pragma clang diagnostic ignored "-Wdeprecated-implementations"
 
 static const char * const USERDATA_TAG = "hs.notify" ;
-static int refTable = LUA_NOREF;
+static LSRefTable refTable = LUA_NOREF ;
 
 // changes made to userInfo dictionary in userNotificationCenter:didDeliverNotification: are not
 // kept (is notification object a copy?) so we can't update delivered if it's in that particular
