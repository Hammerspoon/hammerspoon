PODS:
  - ASCIImage (1.0.0)
  - CocoaAsyncSocket (7.6.5)
  - CocoaHTTPServer (2.3):
    - CocoaAsyncSocket
    - CocoaLumberjack
<<<<<<< HEAD
  - CocoaLumberjack (3.8.2):
    - CocoaLumberjack/Core (= 3.8.2)
  - CocoaLumberjack/Core (3.8.2)
  - F53OSC (1.2.0)
=======
  - CocoaLumberjack (3.8.5):
    - CocoaLumberjack/Core (= 3.8.5)
  - CocoaLumberjack/Core (3.8.5)
>>>>>>> 37057a0f
  - MIKMIDI (1.7.1)
  - ORSSerialPort (2.1)
  - PocketSocket/Client (1.0.1):
    - PocketSocket/Core
  - PocketSocket/Core (1.0.1)
  - Sentry (8.36.0):
    - Sentry/Core (= 8.36.0)
  - Sentry/Core (8.36.0)
  - SocketRocket (0.7.1)
  - Sparkle (2.6.4)

DEPENDENCIES:
  - ASCIImage (= 1.0.0)
  - CocoaAsyncSocket (= 7.6.5)
  - CocoaHTTPServer (from `https://github.com/Hammerspoon/CocoaHTTPServer.git`)
<<<<<<< HEAD
  - CocoaLumberjack (= 3.8.2)
  - F53OSC (from `https://github.com/Figure53/F53OSC.git`, tag `1.2.0`)
=======
  - CocoaLumberjack (= 3.8.5)
>>>>>>> 37057a0f
  - MIKMIDI (= 1.7.1)
  - ORSSerialPort (= 2.1.0)
  - PocketSocket/Client (= 1.0.1)
  - Sentry (from `https://github.com/getsentry/sentry-cocoa.git`, tag `8.36.0`)
  - SocketRocket (= 0.7.1)
  - Sparkle (= 2.6.4)

SPEC REPOS:
  https://github.com/CocoaPods/Specs.git:
    - ASCIImage
    - CocoaAsyncSocket
    - CocoaLumberjack
    - MIKMIDI
    - ORSSerialPort
    - PocketSocket
    - SocketRocket
    - Sparkle

EXTERNAL SOURCES:
  CocoaHTTPServer:
    :git: https://github.com/Hammerspoon/CocoaHTTPServer.git
  F53OSC:
    :git: https://github.com/Figure53/F53OSC.git
    :tag: 1.2.0
  Sentry:
    :git: https://github.com/getsentry/sentry-cocoa.git
    :tag: 8.36.0

CHECKOUT OPTIONS:
  CocoaHTTPServer:
    :commit: aa05e484e2f5c8b6454590ed06a97b2bf636a1ca
    :git: https://github.com/Hammerspoon/CocoaHTTPServer.git
  F53OSC:
    :git: https://github.com/Figure53/F53OSC.git
    :tag: 1.2.0
  Sentry:
    :git: https://github.com/getsentry/sentry-cocoa.git
    :tag: 8.36.0

SPEC CHECKSUMS:
  ASCIImage: bcff9650deae86e0e0ac310145cc628948201ab8
  CocoaAsyncSocket: 065fd1e645c7abab64f7a6a2007a48038fdc6a99
  CocoaHTTPServer: 5624681fc3473d43b18202f635f9b3abb013b530
<<<<<<< HEAD
  CocoaLumberjack: f8d89a516e7710fdb2e9b8f1560b16ec6040eef0
  F53OSC: 03b06a1da4cfc40d8841f8a5f4eacbc68ce8e289
=======
  CocoaLumberjack: 6a459bc897d6d80bd1b8c78482ec7ad05dffc3f0
>>>>>>> 37057a0f
  MIKMIDI: f53dca2f372e71183ecdd2b35c984c1c2cd11cbc
  ORSSerialPort: d2d5d131797453430c557ba8dc7dcbcae20ff2e5
  PocketSocket: 9c6867d66fb4f962af96b9b07f4b45bb561b2c2a
  Sentry: f8374b5415bc38dfb5645941b3ae31230fbeae57
  SocketRocket: d4aabe649be1e368d1318fdf28a022d714d65748
  Sparkle: 5f8960a7a119aa7d45dacc0d5837017170bc5675

<<<<<<< HEAD
PODFILE CHECKSUM: 83354398af7f16fd89b6ede49ecc4a802f6a8da5
=======
PODFILE CHECKSUM: 62fad4323b6e7a15a8190b62cddcaa4cb0408157
>>>>>>> 37057a0f

COCOAPODS: 1.15.2<|MERGE_RESOLUTION|>--- conflicted
+++ resolved
@@ -4,16 +4,10 @@
   - CocoaHTTPServer (2.3):
     - CocoaAsyncSocket
     - CocoaLumberjack
-<<<<<<< HEAD
-  - CocoaLumberjack (3.8.2):
-    - CocoaLumberjack/Core (= 3.8.2)
-  - CocoaLumberjack/Core (3.8.2)
-  - F53OSC (1.2.0)
-=======
   - CocoaLumberjack (3.8.5):
     - CocoaLumberjack/Core (= 3.8.5)
   - CocoaLumberjack/Core (3.8.5)
->>>>>>> 37057a0f
+  - F53OSC (1.2.0)
   - MIKMIDI (1.7.1)
   - ORSSerialPort (2.1)
   - PocketSocket/Client (1.0.1):
@@ -29,12 +23,8 @@
   - ASCIImage (= 1.0.0)
   - CocoaAsyncSocket (= 7.6.5)
   - CocoaHTTPServer (from `https://github.com/Hammerspoon/CocoaHTTPServer.git`)
-<<<<<<< HEAD
-  - CocoaLumberjack (= 3.8.2)
+  - CocoaLumberjack (= 3.8.5)
   - F53OSC (from `https://github.com/Figure53/F53OSC.git`, tag `1.2.0`)
-=======
-  - CocoaLumberjack (= 3.8.5)
->>>>>>> 37057a0f
   - MIKMIDI (= 1.7.1)
   - ORSSerialPort (= 2.1.0)
   - PocketSocket/Client (= 1.0.1)
@@ -78,12 +68,8 @@
   ASCIImage: bcff9650deae86e0e0ac310145cc628948201ab8
   CocoaAsyncSocket: 065fd1e645c7abab64f7a6a2007a48038fdc6a99
   CocoaHTTPServer: 5624681fc3473d43b18202f635f9b3abb013b530
-<<<<<<< HEAD
-  CocoaLumberjack: f8d89a516e7710fdb2e9b8f1560b16ec6040eef0
+  CocoaLumberjack: 6a459bc897d6d80bd1b8c78482ec7ad05dffc3f0
   F53OSC: 03b06a1da4cfc40d8841f8a5f4eacbc68ce8e289
-=======
-  CocoaLumberjack: 6a459bc897d6d80bd1b8c78482ec7ad05dffc3f0
->>>>>>> 37057a0f
   MIKMIDI: f53dca2f372e71183ecdd2b35c984c1c2cd11cbc
   ORSSerialPort: d2d5d131797453430c557ba8dc7dcbcae20ff2e5
   PocketSocket: 9c6867d66fb4f962af96b9b07f4b45bb561b2c2a
@@ -91,10 +77,6 @@
   SocketRocket: d4aabe649be1e368d1318fdf28a022d714d65748
   Sparkle: 5f8960a7a119aa7d45dacc0d5837017170bc5675
 
-<<<<<<< HEAD
-PODFILE CHECKSUM: 83354398af7f16fd89b6ede49ecc4a802f6a8da5
-=======
 PODFILE CHECKSUM: 62fad4323b6e7a15a8190b62cddcaa4cb0408157
->>>>>>> 37057a0f
 
 COCOAPODS: 1.15.2