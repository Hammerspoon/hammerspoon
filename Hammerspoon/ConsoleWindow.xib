--- conflicted
+++ resolved
@@ -15,11 +15,7 @@
         </customObject>
         <customObject id="-1" userLabel="First Responder" customClass="FirstResponder"/>
         <customObject id="-3" userLabel="Application" customClass="NSObject"/>
-<<<<<<< HEAD
-        <window title="Debug Console" allowsToolTipsWhenApplicationIsInactive="NO" autorecalculatesKeyViewLoop="NO" oneShot="NO" releasedWhenClosed="NO" showsToolbarButton="NO" visibleAtLaunch="NO" frameAutosaveName="console" animationBehavior="default" id="P23-aL-ez6">
-=======
-        <window title="Hammerspoon Console" allowsToolTipsWhenApplicationIsInactive="NO" autorecalculatesKeyViewLoop="NO" releasedWhenClosed="NO" visibleAtLaunch="NO" frameAutosaveName="console" animationBehavior="default" id="P23-aL-ez6">
->>>>>>> 37057a0f
+        <window title="Debug Console" allowsToolTipsWhenApplicationIsInactive="NO" autorecalculatesKeyViewLoop="NO" releasedWhenClosed="NO" visibleAtLaunch="NO" frameAutosaveName="console" animationBehavior="default" id="P23-aL-ez6">
             <windowStyleMask key="styleMask" titled="YES" closable="YES" miniaturizable="YES" resizable="YES"/>
             <windowCollectionBehavior key="collectionBehavior" fullScreenPrimary="YES"/>
             <windowPositionMask key="initialPositionMask" leftStrut="YES" rightStrut="YES" topStrut="YES" bottomStrut="YES"/>
@@ -30,30 +26,18 @@
                 <rect key="frame" x="0.0" y="0.0" width="510" height="389"/>
                 <autoresizingMask key="autoresizingMask"/>
                 <subviews>
-<<<<<<< HEAD
-                    <scrollView horizontalLineScroll="10" horizontalPageScroll="10" verticalLineScroll="10" verticalPageScroll="10" hasHorizontalScroller="NO" usesPredominantAxisScrolling="NO" translatesAutoresizingMaskIntoConstraints="NO" id="gls-wS-aCi">
-                        <rect key="frame" x="20" y="51" width="470" height="318"/>
-                        <clipView key="contentView" id="vxQ-4d-mld">
-                            <rect key="frame" x="1" y="1" width="453" height="316"/>
-=======
                     <scrollView horizontalLineScroll="10" horizontalPageScroll="10" verticalLineScroll="10" verticalPageScroll="10" hasHorizontalScroller="NO" usesPredominantAxisScrolling="NO" horizontalScrollElasticity="none" translatesAutoresizingMaskIntoConstraints="NO" id="gls-wS-aCi">
                         <rect key="frame" x="20" y="47" width="470" height="322"/>
                         <clipView key="contentView" drawsBackground="NO" id="vxQ-4d-mld">
                             <rect key="frame" x="1" y="1" width="468" height="320"/>
->>>>>>> 37057a0f
                             <autoresizingMask key="autoresizingMask" widthSizable="YES" heightSizable="YES"/>
                             <subviews>
                                 <textView editable="NO" importsGraphics="NO" richText="NO" verticallyResizable="YES" findStyle="bar" allowsCharacterPickerTouchBarItem="NO" textCompletion="NO" id="Jlb-eC-MmZ">
                                     <rect key="frame" x="0.0" y="0.0" width="468" height="320"/>
                                     <autoresizingMask key="autoresizingMask" widthSizable="YES" heightSizable="YES"/>
-<<<<<<< HEAD
-                                    <color key="backgroundColor" white="1" alpha="1" colorSpace="calibratedWhite"/>
-                                    <size key="minSize" width="453" height="316"/>
-=======
                                     <color key="textColor" name="textColor" catalog="System" colorSpace="catalog"/>
                                     <color key="backgroundColor" name="textBackgroundColor" catalog="System" colorSpace="catalog"/>
                                     <size key="minSize" width="468" height="320"/>
->>>>>>> 37057a0f
                                     <size key="maxSize" width="612" height="10000000"/>
                                 </textView>
                             </subviews>
@@ -62,13 +46,8 @@
                             <rect key="frame" x="-100" y="-100" width="87" height="18"/>
                             <autoresizingMask key="autoresizingMask"/>
                         </scroller>
-<<<<<<< HEAD
-                        <scroller key="verticalScroller" verticalHuggingPriority="750" horizontal="NO" id="Kjj-rY-Bja">
-                            <rect key="frame" x="454" y="1" width="15" height="316"/>
-=======
                         <scroller key="verticalScroller" wantsLayer="YES" verticalHuggingPriority="750" horizontal="NO" id="Kjj-rY-Bja">
                             <rect key="frame" x="453" y="1" width="16" height="320"/>
->>>>>>> 37057a0f
                             <autoresizingMask key="autoresizingMask"/>
                         </scroller>
                     </scrollView>
