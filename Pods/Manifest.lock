PODS:
  - ASCIImage (1.0.0)
  - CocoaAsyncSocket (7.6.4)
  - CocoaHTTPServer (2.3):
    - CocoaAsyncSocket
    - CocoaLumberjack
  - CocoaLumberjack (3.5.3):
    - CocoaLumberjack/Core (= 3.5.3)
  - CocoaLumberjack/Core (3.5.3)
  - MIKMIDI (1.7.0)
<<<<<<< HEAD
  - SocketRocket (0.5.1)
=======
  - PocketSocket/Client (1.0.1):
    - PocketSocket/Core
  - PocketSocket/Core (1.0.1)
  - Sentry (5.0.0):
    - Sentry/Core (= 5.0.0)
  - Sentry/Core (5.0.0)
>>>>>>> acfbabdc
  - Sparkle (1.22.0)

DEPENDENCIES:
  - ASCIImage (= 1.0.0)
  - CocoaAsyncSocket (= 7.6.4)
  - CocoaHTTPServer (= 2.3)
  - CocoaLumberjack (= 3.5.3)
  - MIKMIDI (= 1.7.0)
<<<<<<< HEAD
  - SocketRocket (= 0.5.1)
=======
  - PocketSocket/Client (= 1.0.1)
  - Sentry (from `https://github.com/getsentry/sentry-cocoa.git`, tag `5.0.0`)
>>>>>>> acfbabdc
  - Sparkle (= 1.22.0)

SPEC REPOS:
  https://github.com/CocoaPods/Specs.git:
    - ASCIImage
    - CocoaAsyncSocket
    - CocoaHTTPServer
    - CocoaLumberjack
    - MIKMIDI
    - SocketRocket
    - Sparkle

EXTERNAL SOURCES:
  Sentry:
    :git: https://github.com/getsentry/sentry-cocoa.git
    :tag: 5.0.0

CHECKOUT OPTIONS:
  Sentry:
    :git: https://github.com/getsentry/sentry-cocoa.git
    :tag: 5.0.0

SPEC CHECKSUMS:
  ASCIImage: bcff9650deae86e0e0ac310145cc628948201ab8
  CocoaAsyncSocket: 694058e7c0ed05a9e217d1b3c7ded962f4180845
  CocoaHTTPServer: 5624681fc3473d43b18202f635f9b3abb013b530
  CocoaLumberjack: 2f44e60eb91c176d471fdba43b9e3eae6a721947
  MIKMIDI: a9192db16687fcf1d2c82b98492b999fa8ede7c6
<<<<<<< HEAD
  SocketRocket: d57c7159b83c3c6655745cd15302aa24b6bae531
  Sparkle: 593ac2e677c07bcb6c3b22d621240e7cbedaab57

PODFILE CHECKSUM: 506451262083cf85c073a11a2c8d358b1206a55e

COCOAPODS: 1.8.4
=======
  PocketSocket: 9c6867d66fb4f962af96b9b07f4b45bb561b2c2a
  Sentry: 1279f37a5691c19b1b761f7e260bba5dab7c2311
  Sparkle: 593ac2e677c07bcb6c3b22d621240e7cbedaab57

PODFILE CHECKSUM: 6d4b20df1b7b2074cbc50ee536ee3697a73e4dba

COCOAPODS: 1.9.1
>>>>>>> acfbabdc
<|MERGE_RESOLUTION|>--- conflicted
+++ resolved
@@ -8,16 +8,10 @@
     - CocoaLumberjack/Core (= 3.5.3)
   - CocoaLumberjack/Core (3.5.3)
   - MIKMIDI (1.7.0)
-<<<<<<< HEAD
-  - SocketRocket (0.5.1)
-=======
-  - PocketSocket/Client (1.0.1):
-    - PocketSocket/Core
-  - PocketSocket/Core (1.0.1)
   - Sentry (5.0.0):
     - Sentry/Core (= 5.0.0)
   - Sentry/Core (5.0.0)
->>>>>>> acfbabdc
+  - SocketRocket (0.5.1)
   - Sparkle (1.22.0)
 
 DEPENDENCIES:
@@ -26,12 +20,8 @@
   - CocoaHTTPServer (= 2.3)
   - CocoaLumberjack (= 3.5.3)
   - MIKMIDI (= 1.7.0)
-<<<<<<< HEAD
+  - Sentry (from `https://github.com/getsentry/sentry-cocoa.git`, tag `5.0.0`)
   - SocketRocket (= 0.5.1)
-=======
-  - PocketSocket/Client (= 1.0.1)
-  - Sentry (from `https://github.com/getsentry/sentry-cocoa.git`, tag `5.0.0`)
->>>>>>> acfbabdc
   - Sparkle (= 1.22.0)
 
 SPEC REPOS:
@@ -60,19 +50,10 @@
   CocoaHTTPServer: 5624681fc3473d43b18202f635f9b3abb013b530
   CocoaLumberjack: 2f44e60eb91c176d471fdba43b9e3eae6a721947
   MIKMIDI: a9192db16687fcf1d2c82b98492b999fa8ede7c6
-<<<<<<< HEAD
+  Sentry: 1279f37a5691c19b1b761f7e260bba5dab7c2311
   SocketRocket: d57c7159b83c3c6655745cd15302aa24b6bae531
   Sparkle: 593ac2e677c07bcb6c3b22d621240e7cbedaab57
 
-PODFILE CHECKSUM: 506451262083cf85c073a11a2c8d358b1206a55e
+PODFILE CHECKSUM: f16f4dbe80a2d99ce39952908fdfc41b9e44916f
 
-COCOAPODS: 1.8.4
-=======
-  PocketSocket: 9c6867d66fb4f962af96b9b07f4b45bb561b2c2a
-  Sentry: 1279f37a5691c19b1b761f7e260bba5dab7c2311
-  Sparkle: 593ac2e677c07bcb6c3b22d621240e7cbedaab57
-
-PODFILE CHECKSUM: 6d4b20df1b7b2074cbc50ee536ee3697a73e4dba
-
-COCOAPODS: 1.9.1
->>>>>>> acfbabdc
+COCOAPODS: 1.8.4