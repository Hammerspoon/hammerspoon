// !$*UTF8*$!
{
	archiveVersion = 1;
	classes = {
	};
	objectVersion = 46;
	objects = {

/* Begin PBXAggregateTarget section */
		ED77B4B88587C894E85C361023D67C53 /* Sparkle */ = {
			isa = PBXAggregateTarget;
			buildConfigurationList = DFD76CF3BA88B1E29302E27ACFBF9960 /* Build configuration list for PBXAggregateTarget "Sparkle" */;
			buildPhases = (
			);
			dependencies = (
			);
			name = Sparkle;
		};
/* End PBXAggregateTarget section */

/* Begin PBXBuildFile section */
<<<<<<< HEAD
		0047691D58F487A752FBA99CB3B2921C /* CocoaLumberjack.h in Headers */ = {isa = PBXBuildFile; fileRef = 863A34E8D03B7E2F09BADA9C3CBA9149 /* CocoaLumberjack.h */; settings = {ATTRIBUTES = (Project, ); }; };
		018561B9E2E7954B54CA272B6D6D9E17 /* MIKMIDIMetronome.m in Sources */ = {isa = PBXBuildFile; fileRef = 2A59D6672BA35A01113F1C55FD6F6B10 /* MIKMIDIMetronome.m */; settings = {COMPILER_FLAGS = "-w -Xanalyzer -analyzer-disable-all-checks"; }; };
		0190B518597758A14610AF5A93120AD1 /* DDASLLogCapture.m in Sources */ = {isa = PBXBuildFile; fileRef = 76A249FAF2FAD31984CC557AF6CADAB7 /* DDASLLogCapture.m */; settings = {COMPILER_FLAGS = "-w -Xanalyzer -analyzer-disable-all-checks"; }; };
		01D8ACB898B08A4BF6E436DD1A2EF067 /* MIKMIDIChannelVoiceCommand.m in Sources */ = {isa = PBXBuildFile; fileRef = 5A87305DD35C30ADD3D8A52AE1B9B967 /* MIKMIDIChannelVoiceCommand.m */; settings = {COMPILER_FLAGS = "-w -Xanalyzer -analyzer-disable-all-checks"; }; };
		02327A0CE12FADA4391B1F2AFA8274A3 /* PSWebSocketBuffer.m in Sources */ = {isa = PBXBuildFile; fileRef = 8049021C450E7A646B02E370BB793C43 /* PSWebSocketBuffer.m */; settings = {COMPILER_FLAGS = "-w -Xanalyzer -analyzer-disable-all-checks"; }; };
		0257A37BBB857C1D731E2ED6C49D743C /* DDContextFilterLogFormatter.m in Sources */ = {isa = PBXBuildFile; fileRef = 88D93E1E641B49145083E9955466A563 /* DDContextFilterLogFormatter.m */; settings = {COMPILER_FLAGS = "-w -Xanalyzer -analyzer-disable-all-checks"; }; };
		037D7D148054FAAC74866193ECA5C53E /* MIKMIDIDestinationEndpoint.m in Sources */ = {isa = PBXBuildFile; fileRef = 5D80871C1BB45EAA593794EDDE8219CA /* MIKMIDIDestinationEndpoint.m */; settings = {COMPILER_FLAGS = "-w -Xanalyzer -analyzer-disable-all-checks"; }; };
		0386AAD3A568B41C68296D5E3F7170B0 /* MIKMIDINoteOffCommand.m in Sources */ = {isa = PBXBuildFile; fileRef = F18431C1A9927DAFAFBACB71C4C38F8C /* MIKMIDINoteOffCommand.m */; settings = {COMPILER_FLAGS = "-w -Xanalyzer -analyzer-disable-all-checks"; }; };
		03FBFD2BEF44396D894D9BF9DE160EA1 /* MIKMIDIPrivateUtilities.h in Headers */ = {isa = PBXBuildFile; fileRef = EAC1C28ADF2CBE9B3CE68C618EBA9894 /* MIKMIDIPrivateUtilities.h */; settings = {ATTRIBUTES = (Project, ); }; };
		04DAF0B6FDFA370677D9FB179D2E5039 /* MIKMIDIMetaLyricEvent.m in Sources */ = {isa = PBXBuildFile; fileRef = 534E6932F1E9D1DEA62410793E911AF5 /* MIKMIDIMetaLyricEvent.m */; settings = {COMPILER_FLAGS = "-w -Xanalyzer -analyzer-disable-all-checks"; }; };
		050EBBBFB76503FFE97B3B8575EEF4B0 /* MIKMIDIConnectionManager.h in Headers */ = {isa = PBXBuildFile; fileRef = DA510BA3BE34813BE5AE8EE8A7841F80 /* MIKMIDIConnectionManager.h */; settings = {ATTRIBUTES = (Project, ); }; };
		06682469EB3AA43F483B595AACDD6642 /* DDAssertMacros.h in Headers */ = {isa = PBXBuildFile; fileRef = 839E6057F4E67E066F34DBBAB0023731 /* DDAssertMacros.h */; settings = {ATTRIBUTES = (Project, ); }; };
		068094122CFCAE5B9730511E962CF84F /* MIKMIDIMappingManager.h in Headers */ = {isa = PBXBuildFile; fileRef = CE3324AC60D0AAD92D35B1DEC6949CEA /* MIKMIDIMappingManager.h */; settings = {ATTRIBUTES = (Project, ); }; };
		070CB9ED5D0D9ABE4A2AB8D714F63580 /* SentryCrashReportSink.m in Sources */ = {isa = PBXBuildFile; fileRef = DD3793C1F71286E94F50789E6698C2F7 /* SentryCrashReportSink.m */; settings = {COMPILER_FLAGS = "-w -Xanalyzer -analyzer-disable-all-checks"; }; };
		079A1B3024A472B5E7C75491D970BC0D /* MIKMIDIMappingItem.m in Sources */ = {isa = PBXBuildFile; fileRef = 9FBB8B7FBF6FF8203F481E1C426AC894 /* MIKMIDIMappingItem.m */; settings = {COMPILER_FLAGS = "-w -Xanalyzer -analyzer-disable-all-checks"; }; };
		095DB2937584CF7C0F4381E74DF32EF2 /* DDFileLogger+Buffering.h in Headers */ = {isa = PBXBuildFile; fileRef = 1145E9D1C5EE902EEE7A323AA2BB60DF /* DDFileLogger+Buffering.h */; settings = {ATTRIBUTES = (Project, ); }; };
		0A0F6DD407035B2AEBC627BD88F1B885 /* MIKMIDIPort.h in Headers */ = {isa = PBXBuildFile; fileRef = 3B416D593C2C10BD491885FB17678DC4 /* MIKMIDIPort.h */; settings = {ATTRIBUTES = (Project, ); }; };
		0A85F3681F937D4BCA6F49ADCDCF7AA7 /* MIKMIDIOutputPort.m in Sources */ = {isa = PBXBuildFile; fileRef = F454BD32A7CB09284FA4885E91AB246A /* MIKMIDIOutputPort.m */; settings = {COMPILER_FLAGS = "-w -Xanalyzer -analyzer-disable-all-checks"; }; };
		0A9DF197A2253B326BAE124F98B3966E /* MIKMIDIDeviceManager.h in Headers */ = {isa = PBXBuildFile; fileRef = 3D986968947CFE91BDE03382FBF7CB86 /* MIKMIDIDeviceManager.h */; settings = {ATTRIBUTES = (Project, ); }; };
		0AD68F69848ED7C097A1FB7F403D4033 /* SentryCrashCPU_arm.c in Sources */ = {isa = PBXBuildFile; fileRef = 750FD40F13396E84B83B12253D842A25 /* SentryCrashCPU_arm.c */; settings = {COMPILER_FLAGS = "-w -Xanalyzer -analyzer-disable-all-checks"; }; };
		0B615E094003940CEA1E7D1C6BB1345E /* SentryQueueableRequestManager.h in Headers */ = {isa = PBXBuildFile; fileRef = 435E32AA997DD62011B765E185E6CF80 /* SentryQueueableRequestManager.h */; settings = {ATTRIBUTES = (Project, ); }; };
		0B6BE255A176921C44779BDEF9C91822 /* MIKMIDIMetaEvent_SubclassMethods.h in Headers */ = {isa = PBXBuildFile; fileRef = F2C82626BF6579745625CE5907382DE9 /* MIKMIDIMetaEvent_SubclassMethods.h */; settings = {ATTRIBUTES = (Project, ); }; };
		0BBD58BDF0280DE3B99FA6DFD6FC4E64 /* SentryCrashMachineContextWrapper.h in Headers */ = {isa = PBXBuildFile; fileRef = 2CEA83541C0CB24436D066FC7D7092BB /* SentryCrashMachineContextWrapper.h */; settings = {ATTRIBUTES = (Project, ); }; };
		0C5F3591EA2B5A567FF43021079DEDC6 /* NSDictionary+SentrySanitize.h in Headers */ = {isa = PBXBuildFile; fileRef = F1676480F68CC26D91BAE2337CB061F4 /* NSDictionary+SentrySanitize.h */; settings = {ATTRIBUTES = (Project, ); }; };
		0C77E2003872E32ADB3861EC9F1E7816 /* SentryCurrentDateProvider.h in Headers */ = {isa = PBXBuildFile; fileRef = 615FF2A35F72AC395BA26E95D11C8B8A /* SentryCurrentDateProvider.h */; settings = {ATTRIBUTES = (Project, ); }; };
		0CD86588F988AD345A77B76DA959AAE3 /* MIKMIDISequencer.h in Headers */ = {isa = PBXBuildFile; fileRef = 07CABD89F4713E4428BA6CD8F5C76D1C /* MIKMIDISequencer.h */; settings = {ATTRIBUTES = (Project, ); }; };
		0CDBACC9711BACD237C074A4068D9147 /* SentryTransport.h in Headers */ = {isa = PBXBuildFile; fileRef = 7F9487DC221E8ED3711D222FB86301C6 /* SentryTransport.h */; settings = {ATTRIBUTES = (Project, ); }; };
		0D0309D144ADA89B55EA4085AB31FF80 /* HTTPDynamicFileResponse.m in Sources */ = {isa = PBXBuildFile; fileRef = C5C8CB6DB8436C9DB075DE145451A2F6 /* HTTPDynamicFileResponse.m */; settings = {COMPILER_FLAGS = "-DOS_OBJECT_USE_OBJC=0 -w -Xanalyzer -analyzer-disable-all-checks"; }; };
		0D0D6D6D9A5A6A99E8B4C8F4252FE154 /* MIKMIDINoteCommand_SubclassMethods.h in Headers */ = {isa = PBXBuildFile; fileRef = 278CAA248AD6F7F376FFE4A773D275AC /* MIKMIDINoteCommand_SubclassMethods.h */; settings = {ATTRIBUTES = (Project, ); }; };
		0D36A4CAED02727C271B0426C0A3CE08 /* DDOSLogger.m in Sources */ = {isa = PBXBuildFile; fileRef = 7294477E671E7EAFF69C58710882CFF1 /* DDOSLogger.m */; settings = {COMPILER_FLAGS = "-w -Xanalyzer -analyzer-disable-all-checks"; }; };
		0D97DD2E455C734E870072BF0B22D8D6 /* MIKMIDINoteEvent.h in Headers */ = {isa = PBXBuildFile; fileRef = 80DEDEC6BBB912C5F2BA231789A58782 /* MIKMIDINoteEvent.h */; settings = {ATTRIBUTES = (Project, ); }; };
		0E9690A88ABC0F48DDB2E79CA164A46B /* SentryCrashInstallationReporter.m in Sources */ = {isa = PBXBuildFile; fileRef = E567F92136754DE4A1C11AE5645EC162 /* SentryCrashInstallationReporter.m */; settings = {COMPILER_FLAGS = "-w -Xanalyzer -analyzer-disable-all-checks"; }; };
		0EAF2D15D5F1E71F18330D755B5D1D20 /* SentryAutoBreadcrumbTrackingIntegration.m in Sources */ = {isa = PBXBuildFile; fileRef = 19F9E81CCA63748C73E273B2351D0846 /* SentryAutoBreadcrumbTrackingIntegration.m */; settings = {COMPILER_FLAGS = "-w -Xanalyzer -analyzer-disable-all-checks"; }; };
		0FDEDF6ECC16A6FD6E55E621155F8446 /* SentryCrashExceptionApplication.m in Sources */ = {isa = PBXBuildFile; fileRef = 7CD60238B2D7DCEE9C9702407CF7B7F5 /* SentryCrashExceptionApplication.m */; settings = {COMPILER_FLAGS = "-w -Xanalyzer -analyzer-disable-all-checks"; }; };
		104053786D47C5CE2413FAC226B74501 /* SentryCrashCString.h in Headers */ = {isa = PBXBuildFile; fileRef = ED0A008265AE4277186CB4D584718412 /* SentryCrashCString.h */; settings = {ATTRIBUTES = (Project, ); }; };
		1097C48D4A6568B1B0E587CD0BA3A8AE /* SentryCrashDoctor.m in Sources */ = {isa = PBXBuildFile; fileRef = D802DE52D7957F06FDED2982E6A40979 /* SentryCrashDoctor.m */; settings = {COMPILER_FLAGS = "-w -Xanalyzer -analyzer-disable-all-checks"; }; };
		109F2E9541D19AADAFF38D0E5A3F513C /* MIKMIDIErrors.h in Headers */ = {isa = PBXBuildFile; fileRef = E45E0E9B57222E9A2ABC8D777ED646CE /* MIKMIDIErrors.h */; settings = {ATTRIBUTES = (Project, ); }; };
		10ECF9B1B21F644E23EE59EDC8477888 /* DDDispatchQueueLogFormatter.m in Sources */ = {isa = PBXBuildFile; fileRef = 82B95D7A57ED0A805A0D0DBC5A2DD417 /* DDDispatchQueueLogFormatter.m */; settings = {COMPILER_FLAGS = "-w -Xanalyzer -analyzer-disable-all-checks"; }; };
		11FAC6C512ADAAE93CA4AA38008BA863 /* SentryCurrentDate.m in Sources */ = {isa = PBXBuildFile; fileRef = E350375FCD1E970279EF25FEA8F5F7AA /* SentryCurrentDate.m */; settings = {COMPILER_FLAGS = "-w -Xanalyzer -analyzer-disable-all-checks"; }; };
		123A19FBCF4B9B8268A3FCD1D2A988F2 /* MIKMIDIChannelPressureEvent.h in Headers */ = {isa = PBXBuildFile; fileRef = 85EC408510270186A5D740BCCE645E16 /* MIKMIDIChannelPressureEvent.h */; settings = {ATTRIBUTES = (Project, ); }; };
		12CE5043B9545AB60B8B49FE72955634 /* SentryCrashMonitor_NSException.h in Headers */ = {isa = PBXBuildFile; fileRef = B53AF91924F15EA4460FEB4741D91A66 /* SentryCrashMonitor_NSException.h */; settings = {ATTRIBUTES = (Project, ); }; };
		135B20C30AB17FA605266CBCF9537F91 /* SentryCrashReportStore.h in Headers */ = {isa = PBXBuildFile; fileRef = F25D11443F599750BC56DB721E2763E3 /* SentryCrashReportStore.h */; settings = {ATTRIBUTES = (Project, ); }; };
		13B3843A9C22679CDCA2632978A7E9B5 /* NSArray+SentrySanitize.h in Headers */ = {isa = PBXBuildFile; fileRef = 29643CA9954779A3C47EBF34978F5565 /* NSArray+SentrySanitize.h */; settings = {ATTRIBUTES = (Project, ); }; };
		14129535EE6BD52C3C15DF366DDAF2BE /* SentryCrashDefaultMachineContextWrapper.m in Sources */ = {isa = PBXBuildFile; fileRef = 789A2168D63D60277A7D8D6943DC8446 /* SentryCrashDefaultMachineContextWrapper.m */; settings = {COMPILER_FLAGS = "-w -Xanalyzer -analyzer-disable-all-checks"; }; };
		14FB7487113A2E5F6C080683AF1650EF /* MultipartFormDataParser.m in Sources */ = {isa = PBXBuildFile; fileRef = 7632D8695CD0A0EA7768B3112029E01E /* MultipartFormDataParser.m */; settings = {COMPILER_FLAGS = "-DOS_OBJECT_USE_OBJC=0 -w -Xanalyzer -analyzer-disable-all-checks"; }; };
		154987346BFD54907BC9D5D73B2D0A74 /* MIKMIDIMappingXMLParser.h in Headers */ = {isa = PBXBuildFile; fileRef = 7E9057B2F952580CED761595275FE519 /* MIKMIDIMappingXMLParser.h */; settings = {ATTRIBUTES = (Project, ); }; };
		1582C2D916A59EAF050C7EF8C6F1DE87 /* SentryCrashCPU_x86_64.c in Sources */ = {isa = PBXBuildFile; fileRef = F495B3255B694A4E43FED59AD2AE5EE4 /* SentryCrashCPU_x86_64.c */; settings = {COMPILER_FLAGS = "-w -Xanalyzer -analyzer-disable-all-checks"; }; };
		163573546C0BC1879F99451648498314 /* HTTPMessage.h in Headers */ = {isa = PBXBuildFile; fileRef = 670D301A3600B0E26E6CC8D5E7B9AE41 /* HTTPMessage.h */; settings = {ATTRIBUTES = (Project, ); }; };
		163C550941A8AB023302F4BA9FEC51D6 /* PSWebSocketDeflater.m in Sources */ = {isa = PBXBuildFile; fileRef = 1ECCE75AD12A1A7BE680564618FA28D4 /* PSWebSocketDeflater.m */; settings = {COMPILER_FLAGS = "-w -Xanalyzer -analyzer-disable-all-checks"; }; };
		17A0A7C89C1A95BB01529FF3065552D6 /* SentryCrash.m in Sources */ = {isa = PBXBuildFile; fileRef = 63BC9E9BDD19471B3F15114910613E20 /* SentryCrash.m */; settings = {COMPILER_FLAGS = "-w -Xanalyzer -analyzer-disable-all-checks"; }; };
		18181BACF0335C8E6B93BB1BD54B2EB3 /* MIKMIDIMetaCopyrightEvent.m in Sources */ = {isa = PBXBuildFile; fileRef = 16E6CC6648233E4E5A5FF2850EA77F07 /* MIKMIDIMetaCopyrightEvent.m */; settings = {COMPILER_FLAGS = "-w -Xanalyzer -analyzer-disable-all-checks"; }; };
		18C600E972EB7D3220D8E656D878998B /* MIKMIDIMappingItem.h in Headers */ = {isa = PBXBuildFile; fileRef = 63697C8CB62ABA4CE74825BDDBFB0287 /* MIKMIDIMappingItem.h */; settings = {ATTRIBUTES = (Project, ); }; };
		18F1140F4819138C85F71FDC4FDB5BF3 /* MIKMIDIPitchBendChangeEvent.m in Sources */ = {isa = PBXBuildFile; fileRef = D4EDF8E08245900843EA97B8FB91F3D6 /* MIKMIDIPitchBendChangeEvent.m */; settings = {COMPILER_FLAGS = "-w -Xanalyzer -analyzer-disable-all-checks"; }; };
		19545E81D9DB5C9EAAADA45D6CBCC705 /* SentryDebugMeta.h in Headers */ = {isa = PBXBuildFile; fileRef = 9B4068DD486982B2C092DB0FC781F544 /* SentryDebugMeta.h */; settings = {ATTRIBUTES = (Project, ); }; };
		19973C7B07031E7635C0BE0CD36F8D97 /* HTTPDynamicFileResponse.h in Headers */ = {isa = PBXBuildFile; fileRef = 8FE8F18BD7D9ED481597236E14008808 /* HTTPDynamicFileResponse.h */; settings = {ATTRIBUTES = (Project, ); }; };
		19AB960B2C60AF7A17EC9F0B75DFE7C7 /* MIKMIDIMetaInstrumentNameEvent.m in Sources */ = {isa = PBXBuildFile; fileRef = 8394615C9FF8A48F189D4522244E20EA /* MIKMIDIMetaInstrumentNameEvent.m */; settings = {COMPILER_FLAGS = "-w -Xanalyzer -analyzer-disable-all-checks"; }; };
		1A4BDAB74FF02FA6B37068E9A5887207 /* SentryInstallation.m in Sources */ = {isa = PBXBuildFile; fileRef = E8FC60E2DCFC498F662C032F5E187510 /* SentryInstallation.m */; settings = {COMPILER_FLAGS = "-w -Xanalyzer -analyzer-disable-all-checks"; }; };
		1A9A9850100CD776E5A8B6F379600466 /* SentryCrashReportFilterBasic.h in Headers */ = {isa = PBXBuildFile; fileRef = E7783D143C6034FDC7C0DE855056B804 /* SentryCrashReportFilterBasic.h */; settings = {ATTRIBUTES = (Project, ); }; };
		1B044EA35EF1B0EBBE2EFA72655AC8DF /* PSWebSocketInflater.h in Headers */ = {isa = PBXBuildFile; fileRef = 81C6D7571C18F61E9DC3A721F927BA22 /* PSWebSocketInflater.h */; settings = {ATTRIBUTES = (Project, ); }; };
		1D0B9CE74421A46DC0F99E16D1C4EBC5 /* MIKMIDIChannelPressureEvent.m in Sources */ = {isa = PBXBuildFile; fileRef = F177BBE342820A390A4E2754116B53D4 /* MIKMIDIChannelPressureEvent.m */; settings = {COMPILER_FLAGS = "-w -Xanalyzer -analyzer-disable-all-checks"; }; };
		1D4EF0FA72D08927AFB64051489248E2 /* SentryScope.m in Sources */ = {isa = PBXBuildFile; fileRef = 230101A0A97378ACC70EECD91A1E9F22 /* SentryScope.m */; settings = {COMPILER_FLAGS = "-w -Xanalyzer -analyzer-disable-all-checks"; }; };
		1DA7867021EA3B80953EC47BEFB3BC45 /* SocketRocket-dummy.m in Sources */ = {isa = PBXBuildFile; fileRef = 2A5A75B53D753BED80E231F84FF463A3 /* SocketRocket-dummy.m */; };
		1DCD9FE2DC72435C9797014EC6DFB17C /* MIKMIDIMetaTextEvent.m in Sources */ = {isa = PBXBuildFile; fileRef = BB69C1238738A01BD993CEA027155BBB /* MIKMIDIMetaTextEvent.m */; settings = {COMPILER_FLAGS = "-w -Xanalyzer -analyzer-disable-all-checks"; }; };
		1DEB384D95717190ABCF7D190D6CC904 /* MIKMIDIResponder.h in Headers */ = {isa = PBXBuildFile; fileRef = 92770E363E6CAB9EAA733C465A4682F4 /* MIKMIDIResponder.h */; settings = {ATTRIBUTES = (Project, ); }; };
		1E1CB76EA9480D595E3DF0A046BD28E4 /* HTTPAuthenticationRequest.h in Headers */ = {isa = PBXBuildFile; fileRef = AF8BFBA5C06E2F64B8E91DC8B65D5B1D /* HTTPAuthenticationRequest.h */; settings = {ATTRIBUTES = (Project, ); }; };
		1F09AF4642DBBB5704184276E6582413 /* SentryCrashMonitor.c in Sources */ = {isa = PBXBuildFile; fileRef = 0F70202DFCEC39FB19CDEDAD1B7FF960 /* SentryCrashMonitor.c */; settings = {COMPILER_FLAGS = "-w -Xanalyzer -analyzer-disable-all-checks"; }; };
		1F676F58B70E49FC0622C060CD822E31 /* SentryCrashMonitor_Deadlock.h in Headers */ = {isa = PBXBuildFile; fileRef = 5BB4154E6F4B1869B7A91914C32A454F /* SentryCrashMonitor_Deadlock.h */; settings = {ATTRIBUTES = (Project, ); }; };
		1F7D11E7EA4E4135E093C94F2AF46CDA /* MIKMIDIEntity.h in Headers */ = {isa = PBXBuildFile; fileRef = A8B669C010ECC4CDE8C964421281219C /* MIKMIDIEntity.h */; settings = {ATTRIBUTES = (Project, ); }; };
		201B4E1E51CD84C4EB7F2E480D4D943C /* SentryCrashStackCursor_SelfThread.h in Headers */ = {isa = PBXBuildFile; fileRef = 12BC1DCC4824ED3BEAF7659F3C265259 /* SentryCrashStackCursor_SelfThread.h */; settings = {ATTRIBUTES = (Project, ); }; };
		20C245B75E7C64578AA0E56ADE93EB2D /* SentrySdkInfo.h in Headers */ = {isa = PBXBuildFile; fileRef = 6FCCDCEBE605A88E31BE9255913D239A /* SentrySdkInfo.h */; settings = {ATTRIBUTES = (Project, ); }; };
		20CFC1A96DB7BB754BF3E9EFB2C9F2C4 /* MIKMIDIEvent.m in Sources */ = {isa = PBXBuildFile; fileRef = 2CC67FA0D002103597A93A5D88F86D95 /* MIKMIDIEvent.m */; settings = {COMPILER_FLAGS = "-w -Xanalyzer -analyzer-disable-all-checks"; }; };
		21AB21A431C8C96FAC9395FEB5E66CAE /* MIKMIDITrack.h in Headers */ = {isa = PBXBuildFile; fileRef = 2D59CF35F050D5811D13FE28F384B2DC /* MIKMIDITrack.h */; settings = {ATTRIBUTES = (Project, ); }; };
		21C010ED83AD1B65C8ACFEAFDD38471A /* SentryStacktrace.h in Headers */ = {isa = PBXBuildFile; fileRef = FAB8922E2882B7E8FA28D55F28CF73EA /* SentryStacktrace.h */; settings = {ATTRIBUTES = (Project, ); }; };
		23047F006F168B485DE155979EEA93FA /* HTTPResponse.h in Headers */ = {isa = PBXBuildFile; fileRef = 14A6D8349B7F6C8C07EF925FAACCAADA /* HTTPResponse.h */; settings = {ATTRIBUTES = (Project, ); }; };
		24BF17488A8908D1321C096AA311474F /* SentryThreadInspector.m in Sources */ = {isa = PBXBuildFile; fileRef = 9D4916DCF7B52B806354131D01A4CADB /* SentryThreadInspector.m */; settings = {COMPILER_FLAGS = "-w -Xanalyzer -analyzer-disable-all-checks"; }; };
		25222EB702EC86DC8BE89025EB51B03B /* DDLog+LOGV.h in Headers */ = {isa = PBXBuildFile; fileRef = 57A8EAA399950A041FFC27F64CF7E72E /* DDLog+LOGV.h */; settings = {ATTRIBUTES = (Project, ); }; };
		2597481E00724596E3222466EC585DB0 /* SentrySessionTracker.h in Headers */ = {isa = PBXBuildFile; fileRef = EE56ED866FE676040E3AAB23F8F4E8D6 /* SentrySessionTracker.h */; settings = {ATTRIBUTES = (Project, ); }; };
		268595A3A6EAE462F7933B2FBC03FE1A /* SentryThreadInspector.h in Headers */ = {isa = PBXBuildFile; fileRef = A168C4060F1D1811AE158062AB540AA9 /* SentryThreadInspector.h */; settings = {ATTRIBUTES = (Project, ); }; };
		26CC25338D5D8EE5D31563B1E30240C2 /* SentryCrashFileUtils.h in Headers */ = {isa = PBXBuildFile; fileRef = BDD9F271C0F54EDD9165B939DAA96831 /* SentryCrashFileUtils.h */; settings = {ATTRIBUTES = (Project, ); }; };
		27EA29E9DE1B9E0D705582C1377CAEF5 /* MIKMIDISourceEndpoint.m in Sources */ = {isa = PBXBuildFile; fileRef = D651FA24247A515015196616A2FF5FA6 /* MIKMIDISourceEndpoint.m */; settings = {COMPILER_FLAGS = "-w -Xanalyzer -analyzer-disable-all-checks"; }; };
		2827EF60C21F14CB71FF3E1BA365DD9E /* SentryCrashIsAppImage.h in Headers */ = {isa = PBXBuildFile; fileRef = A0F40AE158C51D7FB8B6C11F9FEFE9E7 /* SentryCrashIsAppImage.h */; settings = {ATTRIBUTES = (Project, ); }; };
		289D0D52ACE10C0C8566CAD779E0687A /* SentryCrashReportConverter.h in Headers */ = {isa = PBXBuildFile; fileRef = 1A892D2808B3984146253793FE4131CA /* SentryCrashReportConverter.h */; settings = {ATTRIBUTES = (Project, ); }; };
		28DEC450024211A6E77D423373BE8DD9 /* SentryCrashStackCursor_Backtrace.c in Sources */ = {isa = PBXBuildFile; fileRef = 875C9725ACCDF9AC153CFBAD92416A42 /* SentryCrashStackCursor_Backtrace.c */; settings = {COMPILER_FLAGS = "-w -Xanalyzer -analyzer-disable-all-checks"; }; };
		290C249D26C639A23275D27610667A78 /* MIKMIDISynthesizer.h in Headers */ = {isa = PBXBuildFile; fileRef = AE90034F73BA9DE8B5273E9A58542F35 /* MIKMIDISynthesizer.h */; settings = {ATTRIBUTES = (Project, ); }; };
		29C4D132E90030064435555FCA150999 /* MIKMIDICompilerCompatibility.h in Headers */ = {isa = PBXBuildFile; fileRef = 4AD6ECDA96E2D29F0DB545969D30B792 /* MIKMIDICompilerCompatibility.h */; settings = {ATTRIBUTES = (Project, ); }; };
		29CDD7428C2E7D5943775483A7D8DA81 /* SentryCrashMachineContext.h in Headers */ = {isa = PBXBuildFile; fileRef = A4137A4CEAB74B984B640DB8E5B3EE5B /* SentryCrashMachineContext.h */; settings = {ATTRIBUTES = (Project, ); }; };
		2A295500969C566A644D66396AF791C7 /* MIKMIDIPitchBendChangeEvent.h in Headers */ = {isa = PBXBuildFile; fileRef = A1601F1D90CBF665C44AF7C391BEE43A /* MIKMIDIPitchBendChangeEvent.h */; settings = {ATTRIBUTES = (Project, ); }; };
		2A3D7F11D984129AAACBCEC34F476707 /* SentryCrashReportStore.c in Sources */ = {isa = PBXBuildFile; fileRef = 2F250B078FD3A67EEB8D5EF4AD0A08C2 /* SentryCrashReportStore.c */; settings = {COMPILER_FLAGS = "-w -Xanalyzer -analyzer-disable-all-checks"; }; };
		2A57D60D2AD9D602AF141061DA0CF5FE /* SentryRetryAfterHeaderParser.m in Sources */ = {isa = PBXBuildFile; fileRef = 7295D4DA3074628CF4E881124664649C /* SentryRetryAfterHeaderParser.m */; settings = {COMPILER_FLAGS = "-w -Xanalyzer -analyzer-disable-all-checks"; }; };
		2AA0DF15A9534444464482EF71DDE826 /* MIKMIDICommandScheduler.h in Headers */ = {isa = PBXBuildFile; fileRef = 3607778441876D0D2261EAA890C463FB /* MIKMIDICommandScheduler.h */; settings = {ATTRIBUTES = (Project, ); }; };
		2B04DAAEFA463C5A119A7577B10A1214 /* SentryUser.m in Sources */ = {isa = PBXBuildFile; fileRef = 103B02B1F5043EA4DAA2A144C5FE6B50 /* SentryUser.m */; settings = {COMPILER_FLAGS = "-w -Xanalyzer -analyzer-disable-all-checks"; }; };
		2B694C2969ACFE22A2EC41DF7D6ABA1D /* NSUIApplication+MIKMIDI.m in Sources */ = {isa = PBXBuildFile; fileRef = 7AC5C5953564999AEC2C7C1CF570718A /* NSUIApplication+MIKMIDI.m */; settings = {COMPILER_FLAGS = "-w -Xanalyzer -analyzer-disable-all-checks"; }; };
		2BC8788FAE34E9018DD1258181103CE9 /* HTTPLogging.h in Headers */ = {isa = PBXBuildFile; fileRef = BA7B969FBBDE32E06F816DA93C262BF7 /* HTTPLogging.h */; settings = {ATTRIBUTES = (Project, ); }; };
		2C06F1C74E8452DE1F3120119402B0CD /* DDLegacyMacros.h in Headers */ = {isa = PBXBuildFile; fileRef = A7666AAD771B1FC307DC19FBDEF1484C /* DDLegacyMacros.h */; settings = {ATTRIBUTES = (Project, ); }; };
		2C6D014456047BE05F7282C3BA2D1E6B /* MIKMIDISystemMessageCommand.h in Headers */ = {isa = PBXBuildFile; fileRef = 9E5943E9F7D0BB1D92F2B6C9153713B2 /* MIKMIDISystemMessageCommand.h */; settings = {ATTRIBUTES = (Project, ); }; };
		2DA6E97B222B992DD69087C5127ED337 /* MIKMIDIControlChangeCommand+Private.h in Headers */ = {isa = PBXBuildFile; fileRef = 2FAF9C92EBC2EBB312F68FCF61DABF6B /* MIKMIDIControlChangeCommand+Private.h */; settings = {ATTRIBUTES = (Project, ); }; };
		2DB05417B728DCB42E4EFDA3482D7D90 /* PSWebSocketDriver.h in Headers */ = {isa = PBXBuildFile; fileRef = 2754DE5F7A67B7DEAA898B0A5CA6E64A /* PSWebSocketDriver.h */; settings = {ATTRIBUTES = (Project, ); }; };
		2DB0E1BDFE5D60CFF4EF05A72CB7540A /* MIKMIDIControlChangeCommand.m in Sources */ = {isa = PBXBuildFile; fileRef = B17C23A9F0A00F1D2B44B9809ED6D8E6 /* MIKMIDIControlChangeCommand.m */; settings = {COMPILER_FLAGS = "-w -Xanalyzer -analyzer-disable-all-checks"; }; };
		2E73C60F1B08A30971D50589A1F2DC3F /* MIKMIDIProgramChangeEvent.h in Headers */ = {isa = PBXBuildFile; fileRef = EF6C7C5BA019087C0330650D581E9EFD /* MIKMIDIProgramChangeEvent.h */; settings = {ATTRIBUTES = (Project, ); }; };
		3148D68AD4A72C1C63087776F2702722 /* SentryCrashMonitor_User.h in Headers */ = {isa = PBXBuildFile; fileRef = 2690E8AA74E51CE60326E549616EF225 /* SentryCrashMonitor_User.h */; settings = {ATTRIBUTES = (Project, ); }; };
		321297EFE70F2E38E0D7BF8321A41D10 /* SentryCrashStackCursor.c in Sources */ = {isa = PBXBuildFile; fileRef = 4AA419DACD1F29FB70355C96424189B3 /* SentryCrashStackCursor.c */; settings = {COMPILER_FLAGS = "-w -Xanalyzer -analyzer-disable-all-checks"; }; };
		3220EE28A9D116A4E4A0E90CC4E6CB04 /* MIKMIDIPlayer.m in Sources */ = {isa = PBXBuildFile; fileRef = 4FBE1E9C0F55B593B1C1851851BC5663 /* MIKMIDIPlayer.m */; settings = {COMPILER_FLAGS = "-w -Xanalyzer -analyzer-disable-all-checks"; }; };
		330227CC80BB33F588D009D3CFC7A484 /* SentryCrashMemory.h in Headers */ = {isa = PBXBuildFile; fileRef = 5D2DA157664D9017CC5396A745A4C3ED /* SentryCrashMemory.h */; settings = {ATTRIBUTES = (Project, ); }; };
		344B45F15284D5563DDFB28A15E7C9E3 /* SentryOptions.m in Sources */ = {isa = PBXBuildFile; fileRef = B5FF5E1B3B4B022362206C410BAC2674 /* SentryOptions.m */; settings = {COMPILER_FLAGS = "-w -Xanalyzer -analyzer-disable-all-checks"; }; };
		345A8DC147B46C528385BFAA69DC5CF4 /* SentryCrashReport.c in Sources */ = {isa = PBXBuildFile; fileRef = F8054BE4EE46CCA1CEF2CBC7D28B8DD1 /* SentryCrashReport.c */; settings = {COMPILER_FLAGS = "-w -Xanalyzer -analyzer-disable-all-checks"; }; };
		345A99BDBB96C60DFEABE25EC0C1FC13 /* MIKMIDIProgramChangeCommand.m in Sources */ = {isa = PBXBuildFile; fileRef = A161D2D0A8856E32D3D4D32B3579410C /* MIKMIDIProgramChangeCommand.m */; settings = {COMPILER_FLAGS = "-w -Xanalyzer -analyzer-disable-all-checks"; }; };
		352E1192810DCDF762E4B057A98E22AD /* MIKMIDIMetaLyricEvent.h in Headers */ = {isa = PBXBuildFile; fileRef = 8DB737EBDE3A14DE4E2747DF65DF7968 /* MIKMIDIMetaLyricEvent.h */; settings = {ATTRIBUTES = (Project, ); }; };
		35CE3461568AA2EA5D964236CED0390D /* MIKMIDINoteEvent.m in Sources */ = {isa = PBXBuildFile; fileRef = 3137FC915FCCE964079BD1E9E4DF9BA6 /* MIKMIDINoteEvent.m */; settings = {COMPILER_FLAGS = "-w -Xanalyzer -analyzer-disable-all-checks"; }; };
		35EE8631E4082F7D1B3323C2E4330C8B /* WebSocket.h in Headers */ = {isa = PBXBuildFile; fileRef = 6786922B5CFB37D0ADD1AD92CDD72E26 /* WebSocket.h */; settings = {ATTRIBUTES = (Project, ); }; };
		360A2DE559F952FF4323081799E40F8F /* WebSocket.m in Sources */ = {isa = PBXBuildFile; fileRef = CF05DCF65E9719721565DBC4B6C0AEB6 /* WebSocket.m */; settings = {COMPILER_FLAGS = "-DOS_OBJECT_USE_OBJC=0 -w -Xanalyzer -analyzer-disable-all-checks"; }; };
		36A71B7301F2D9523F6E89EE0919F7E3 /* MIKMIDIMetaSequenceEvent.m in Sources */ = {isa = PBXBuildFile; fileRef = 22F2B48A8555B4FED9CF92B21878070D /* MIKMIDIMetaSequenceEvent.m */; settings = {COMPILER_FLAGS = "-w -Xanalyzer -analyzer-disable-all-checks"; }; };
		3818E1DD3C250B2092CA426938223DD5 /* SentryCrashMonitorType.h in Headers */ = {isa = PBXBuildFile; fileRef = FA82D530130B6A47B641CE943624B3BE /* SentryCrashMonitorType.h */; settings = {ATTRIBUTES = (Project, ); }; };
		3845B2A4D6F206C5E0EB27AE072D4603 /* SentryException.m in Sources */ = {isa = PBXBuildFile; fileRef = E84CFCAA6EBF9C3F6056CD9EE898AA77 /* SentryException.m */; settings = {COMPILER_FLAGS = "-w -Xanalyzer -analyzer-disable-all-checks"; }; };
		390AA351983F52B773BE0D3302217E2E /* SentryCrashJSONCodec.h in Headers */ = {isa = PBXBuildFile; fileRef = CF11A4C4ABD1900AB838DFAE7103647D /* SentryCrashJSONCodec.h */; settings = {ATTRIBUTES = (Project, ); }; };
		395B966ABEF6852F79080FA4F0D1BCFC /* SentryFrame.m in Sources */ = {isa = PBXBuildFile; fileRef = 3067B61DEEC3BFC79A5218B2C5F4F796 /* SentryFrame.m */; settings = {COMPILER_FLAGS = "-w -Xanalyzer -analyzer-disable-all-checks"; }; };
		39C7DE6D97DAE830FFAD6A6B56BBA361 /* SentryCrashUUIDConversion.h in Headers */ = {isa = PBXBuildFile; fileRef = 743AEADA20F4479B7923D3E256A22CD3 /* SentryCrashUUIDConversion.h */; settings = {ATTRIBUTES = (Project, ); }; };
		3A22B6ED682F077FCA32A032992A0419 /* SentryFileContents.h in Headers */ = {isa = PBXBuildFile; fileRef = 83D128C36ED2452ACC60469FA65AFBA0 /* SentryFileContents.h */; settings = {ATTRIBUTES = (Project, ); }; };
		3A7AA76B5EB9B1A2FB05F734C6E7735D /* SentryDebugMetaBuilder.m in Sources */ = {isa = PBXBuildFile; fileRef = EA3EE069673634E00A761CFBE6F5ED74 /* SentryDebugMetaBuilder.m */; settings = {COMPILER_FLAGS = "-w -Xanalyzer -analyzer-disable-all-checks"; }; };
		3AD6301BF61F79B6A0077DF5F5934278 /* SentryHttpDateParser.m in Sources */ = {isa = PBXBuildFile; fileRef = E0C6FDF589DE32353155119A1255B90D /* SentryHttpDateParser.m */; settings = {COMPILER_FLAGS = "-w -Xanalyzer -analyzer-disable-all-checks"; }; };
		3ADDCAA55F9B8C7E9EE045F17DD60044 /* MIKMIDIMacDebugQuickLookSupport.m in Sources */ = {isa = PBXBuildFile; fileRef = 369C44A3D8CA7456C713AB3E4DEC20D8 /* MIKMIDIMacDebugQuickLookSupport.m */; settings = {COMPILER_FLAGS = "-w -Xanalyzer -analyzer-disable-all-checks"; }; };
		3B15439BB0B4E61B1D487849CE9869ED /* MultipartMessageHeader.h in Headers */ = {isa = PBXBuildFile; fileRef = 8321A3CF24A5163C3B03BE4D11AF0C38 /* MultipartMessageHeader.h */; settings = {ATTRIBUTES = (Project, ); }; };
		3B737D79C5D66C126836ECD8D18BBCE9 /* MIKMIDIClientDestinationEndpoint.h in Headers */ = {isa = PBXBuildFile; fileRef = F13BA0611FDE2FF7A20A66CB39848FC9 /* MIKMIDIClientDestinationEndpoint.h */; settings = {ATTRIBUTES = (Project, ); }; };
		3BB422C64133C0DA67735BB6251CAED6 /* SentryDefaultCurrentDateProvider.h in Headers */ = {isa = PBXBuildFile; fileRef = F11713CC4270881539E3E38C21225508 /* SentryDefaultCurrentDateProvider.h */; settings = {ATTRIBUTES = (Project, ); }; };
		3BD61DB943B083EB8838A0A64AB6998F /* SentryEnvelopeItemType.h in Headers */ = {isa = PBXBuildFile; fileRef = 6755B486B682F8D4C11258752A4414E2 /* SentryEnvelopeItemType.h */; settings = {ATTRIBUTES = (Project, ); }; };
		3BDEBC8216FC6507FC6E1DCC0A1DE8F3 /* SentryDebugMeta.m in Sources */ = {isa = PBXBuildFile; fileRef = 36F8C3CDDE91D52EDDAF71E69D7EDF0C /* SentryDebugMeta.m */; settings = {COMPILER_FLAGS = "-w -Xanalyzer -analyzer-disable-all-checks"; }; };
		3BEF729C8F8DDDEAC05E695C3656E76A /* Sentry-dummy.m in Sources */ = {isa = PBXBuildFile; fileRef = 5EEC48EDFDA1CEEDA713FBDA980B9777 /* Sentry-dummy.m */; };
		3C8458420C916916C48B7C603F2E57EA /* SentryDefaultRateLimits.m in Sources */ = {isa = PBXBuildFile; fileRef = FE6737EE31D9B62B41C7C4CCAB67D685 /* SentryDefaultRateLimits.m */; settings = {COMPILER_FLAGS = "-w -Xanalyzer -analyzer-disable-all-checks"; }; };
		3CDC913466F0CC266AEDF33EC419EFE8 /* MIKMIDIMetaTextEvent.h in Headers */ = {isa = PBXBuildFile; fileRef = 18B71134F47CE935DF31E0E890F43FD7 /* MIKMIDIMetaTextEvent.h */; settings = {ATTRIBUTES = (Project, ); }; };
		3D5F6E434ABD8EF3A3186CD70A1092B3 /* MIKMIDIObject_SubclassMethods.h in Headers */ = {isa = PBXBuildFile; fileRef = D429BDEFCFCD26F730812AF90F89E1D6 /* MIKMIDIObject_SubclassMethods.h */; settings = {ATTRIBUTES = (Project, ); }; };
		3DE3A09F1958FF8087BF51DAB4F293EC /* PSWebSocket.h in Headers */ = {isa = PBXBuildFile; fileRef = 1F27E66176BA7D4DF9A2A159664D7A3B /* PSWebSocket.h */; settings = {ATTRIBUTES = (Project, ); }; };
		3E24AC283EAF158E85AFA12C12441996 /* MIKMIDIPolyphonicKeyPressureCommand.h in Headers */ = {isa = PBXBuildFile; fileRef = 81376ECC59A369200DF72952A819AD2A /* MIKMIDIPolyphonicKeyPressureCommand.h */; settings = {ATTRIBUTES = (Project, ); }; };
		3E473589B5821482BF6AF5B393A9DA85 /* DAVResponse.m in Sources */ = {isa = PBXBuildFile; fileRef = 613F72890D64106EC3A8BBF1DB552430 /* DAVResponse.m */; settings = {COMPILER_FLAGS = "-DOS_OBJECT_USE_OBJC=0 -w -Xanalyzer -analyzer-disable-all-checks"; }; };
		3E7B26AB4D4994D150F20B819C36DC3A /* DDRange.h in Headers */ = {isa = PBXBuildFile; fileRef = 5D9EF322DBD00BB30E5B02D5C77E7D0B /* DDRange.h */; settings = {ATTRIBUTES = (Project, ); }; };
		3EED09EFF3E8B0C802AC2060BF6918D5 /* SentryCrashFileUtils.c in Sources */ = {isa = PBXBuildFile; fileRef = 0259AE0E335D0ED85F4ACEF8847B2A79 /* SentryCrashFileUtils.c */; settings = {COMPILER_FLAGS = "-w -Xanalyzer -analyzer-disable-all-checks"; }; };
		4080D125AE1950A428C70A53845C44B3 /* DDTTYLogger.m in Sources */ = {isa = PBXBuildFile; fileRef = D9121C9EDEC94946EB388849A64F5762 /* DDTTYLogger.m */; settings = {COMPILER_FLAGS = "-w -Xanalyzer -analyzer-disable-all-checks"; }; };
		41466EE21876F6131D7DF1AE076CEE17 /* SentryCrashMonitor_System.h in Headers */ = {isa = PBXBuildFile; fileRef = 4E30E59BDF6D027142AE9D0C3E74E574 /* SentryCrashMonitor_System.h */; settings = {ATTRIBUTES = (Project, ); }; };
		41492F2F47A4748188EED5D132D9FC9A /* SentryCrashObjC.c in Sources */ = {isa = PBXBuildFile; fileRef = 392194F1A4B86D7836485F531F110F9A /* SentryCrashObjC.c */; settings = {COMPILER_FLAGS = "-w -Xanalyzer -analyzer-disable-all-checks"; }; };
		414D9EDEC06CE2F312051C6E9D13AF82 /* NSUIApplication+MIKMIDI.h in Headers */ = {isa = PBXBuildFile; fileRef = 9A5617F437944DF3F5AC845CF13C293C /* NSUIApplication+MIKMIDI.h */; settings = {ATTRIBUTES = (Project, ); }; };
		416123C3F5F8BAF31D13C94CDD770276 /* MIKMIDIMappingGenerator.h in Headers */ = {isa = PBXBuildFile; fileRef = 564424AF6397A205337EB7759280E286 /* MIKMIDIMappingGenerator.h */; settings = {ATTRIBUTES = (Project, ); }; };
		41AD411DAF32698BE21963922897EA35 /* MIKMIDIObject.h in Headers */ = {isa = PBXBuildFile; fileRef = C5519BF3B184BE7D5EB580BFC349F337 /* MIKMIDIObject.h */; settings = {ATTRIBUTES = (Project, ); }; };
		4299E6217E03C0705B3332FA6972EB6A /* SentrySerializable.h in Headers */ = {isa = PBXBuildFile; fileRef = 0227605D38760A489A3785AE2F288294 /* SentrySerializable.h */; settings = {ATTRIBUTES = (Project, ); }; };
		42C2459DECEB32CA9CFB4B6B88CCEEC2 /* DDFileLogger.h in Headers */ = {isa = PBXBuildFile; fileRef = F618C88B87885C70BEC88B6916675F4A /* DDFileLogger.h */; settings = {ATTRIBUTES = (Project, ); }; };
		42E91A7D5DCE77209161DF3D223A3F42 /* SentryCrashStackCursor_MachineContext.h in Headers */ = {isa = PBXBuildFile; fileRef = 9F7526799A6C1107CFE54E29973B062C /* SentryCrashStackCursor_MachineContext.h */; settings = {ATTRIBUTES = (Project, ); }; };
		4326D2A78A1AB0D64D9CF20AF7D4D984 /* PSWebSocketNetworkThread.h in Headers */ = {isa = PBXBuildFile; fileRef = 43F1697311361810D281FAD5334CF84A /* PSWebSocketNetworkThread.h */; settings = {ATTRIBUTES = (Project, ); }; };
		433FB0D09B80998ED4C882FCDF6B5AB3 /* MIKMIDIMapping.h in Headers */ = {isa = PBXBuildFile; fileRef = 66141E03A4E28E6528F53C2A11157FE3 /* MIKMIDIMapping.h */; settings = {ATTRIBUTES = (Project, ); }; };
		43B8A0DE4E8150B4F3B8DA43F3F36998 /* SentryTransportFactory.m in Sources */ = {isa = PBXBuildFile; fileRef = A8A0DBC9766D4FCEFF6DBFCA98F18B55 /* SentryTransportFactory.m */; settings = {COMPILER_FLAGS = "-w -Xanalyzer -analyzer-disable-all-checks"; }; };
		4508EBAF19DC1867C69F7286C185CCDA /* MIKMIDIClientSourceEndpoint.h in Headers */ = {isa = PBXBuildFile; fileRef = 5576EECD201BB07BB2503B22564AC5E8 /* MIKMIDIClientSourceEndpoint.h */; settings = {ATTRIBUTES = (Project, ); }; };
		45240E0A842A98246E59F62713B09AD0 /* SentryHttpTransport.m in Sources */ = {isa = PBXBuildFile; fileRef = CECBA55C6003932562CDC9C6FED31C4E /* SentryHttpTransport.m */; settings = {COMPILER_FLAGS = "-w -Xanalyzer -analyzer-disable-all-checks"; }; };
		45C6BF4F6336D19F17C43C0CF3F6810A /* MIKMIDICommand_SubclassMethods.h in Headers */ = {isa = PBXBuildFile; fileRef = 28C17BDC6F21720882BC696436455CA1 /* MIKMIDICommand_SubclassMethods.h */; settings = {ATTRIBUTES = (Project, ); }; };
		469684F97FBE6B47AC82D0967395D28F /* NSArray+SentrySanitize.m in Sources */ = {isa = PBXBuildFile; fileRef = 73F4C8E0F2C0920D3133902B8FA95FA7 /* NSArray+SentrySanitize.m */; settings = {COMPILER_FLAGS = "-w -Xanalyzer -analyzer-disable-all-checks"; }; };
		47A92CC9CABB2EAFB327DD9D2875F169 /* MIKMIDI.h in Headers */ = {isa = PBXBuildFile; fileRef = 287162061E45DD30C34EA3C124776E0B /* MIKMIDI.h */; settings = {ATTRIBUTES = (Project, ); }; };
		47BDF57B4C14AB4EF1C30E772536D14E /* PSWebSocketBuffer.h in Headers */ = {isa = PBXBuildFile; fileRef = 99FD32E46A5BCF37EA89119F5C62F5CF /* PSWebSocketBuffer.h */; settings = {ATTRIBUTES = (Project, ); }; };
		47D75BC785291443A24468487BBE4F37 /* MIKMIDITempoEvent.h in Headers */ = {isa = PBXBuildFile; fileRef = AB762142BA6B34C59B592B7BB3568F36 /* MIKMIDITempoEvent.h */; settings = {ATTRIBUTES = (Project, ); }; };
		47D8561C2DE19E4A2262C161C3EC4CBF /* SentryFrame.h in Headers */ = {isa = PBXBuildFile; fileRef = 2B1C97694D20A49703172080B5279BF8 /* SentryFrame.h */; settings = {ATTRIBUTES = (Project, ); }; };
		47FB6F75094C7D5F686DDD02ED84C959 /* SentryCrashJSONCodecObjC.m in Sources */ = {isa = PBXBuildFile; fileRef = DE55DCEE33FB93854FEE58FF25FA500D /* SentryCrashJSONCodecObjC.m */; settings = {COMPILER_FLAGS = "-w -Xanalyzer -analyzer-disable-all-checks"; }; };
		485342EE3384B9CA36E4B443B0E863FA /* MIKMIDIChannelVoiceCommand.h in Headers */ = {isa = PBXBuildFile; fileRef = 68EF07462A3025D12D71657C5BC05EFD /* MIKMIDIChannelVoiceCommand.h */; settings = {ATTRIBUTES = (Project, ); }; };
		48596D0976FB5EADE453632F5A7BE528 /* DDNumber.m in Sources */ = {isa = PBXBuildFile; fileRef = 8468F87F55252C90C3AF32F93B225A88 /* DDNumber.m */; settings = {COMPILER_FLAGS = "-DOS_OBJECT_USE_OBJC=0 -w -Xanalyzer -analyzer-disable-all-checks"; }; };
		486A82B80C29DC7241360A32CB3F8B67 /* SentryCrashCPU_arm64.c in Sources */ = {isa = PBXBuildFile; fileRef = 638456FAA6C053C05204CC5E832D02CD /* SentryCrashCPU_arm64.c */; settings = {COMPILER_FLAGS = "-w -Xanalyzer -analyzer-disable-all-checks"; }; };
		48FF0B3714B18A30A3E3FF37696990FE /* SentryCrashCPU_Apple.h in Headers */ = {isa = PBXBuildFile; fileRef = 59D86A41770086378F78E1C4DFC00042 /* SentryCrashCPU_Apple.h */; settings = {ATTRIBUTES = (Project, ); }; };
		4942057871E30C5FEC9CFC4D070E3478 /* SentrySDK.h in Headers */ = {isa = PBXBuildFile; fileRef = 26524A8BD2A158AB1BDF4554A0823F3D /* SentrySDK.h */; settings = {ATTRIBUTES = (Project, ); }; };
		4970BFC4A9BE3914695F2CC335D87E66 /* MIKMIDIControlChangeEvent.m in Sources */ = {isa = PBXBuildFile; fileRef = E29D57A466616E163A11CB264C5A50FE /* MIKMIDIControlChangeEvent.m */; settings = {COMPILER_FLAGS = "-w -Xanalyzer -analyzer-disable-all-checks"; }; };
		49FFEA917CB6158E5613938A2EE3EA80 /* DDMultiFormatter.m in Sources */ = {isa = PBXBuildFile; fileRef = 3AF8DA442730211DBC4548F09D933389 /* DDMultiFormatter.m */; settings = {COMPILER_FLAGS = "-w -Xanalyzer -analyzer-disable-all-checks"; }; };
		4A2248206E1A8D0AA3BC58634AF85C68 /* SentryCrashInstallation+Private.h in Headers */ = {isa = PBXBuildFile; fileRef = D401146D2E58575DC85C1F01007B1478 /* SentryCrashInstallation+Private.h */; settings = {ATTRIBUTES = (Project, ); }; };
		4B55C979B6FF78F26A099199BC00FC12 /* Pods-Hammerspoon-dummy.m in Sources */ = {isa = PBXBuildFile; fileRef = 5A19BDEBD7AF4595E9D2E6376FA57D55 /* Pods-Hammerspoon-dummy.m */; };
		4BBFE8AB05F1594B80CC479B4AB102D0 /* MIKMIDIClock.m in Sources */ = {isa = PBXBuildFile; fileRef = 5962951C27488A68EBF26540FBB316CD /* MIKMIDIClock.m */; settings = {COMPILER_FLAGS = "-w -Xanalyzer -analyzer-disable-all-checks"; }; };
		4CA48AAF1AA3CEF63BAC9CB15E3FDA66 /* SentryCrashSymbolicator.c in Sources */ = {isa = PBXBuildFile; fileRef = B5D24B5254262FC94FB75E597C490701 /* SentryCrashSymbolicator.c */; settings = {COMPILER_FLAGS = "-w -Xanalyzer -analyzer-disable-all-checks"; }; };
		4CA682FAC1EB4064584C39EAAE965025 /* MIKMIDIEventIterator.h in Headers */ = {isa = PBXBuildFile; fileRef = C6E273FF5CCD89D5C095AC21207BF5C2 /* MIKMIDIEventIterator.h */; settings = {ATTRIBUTES = (Project, ); }; };
		4D978D733CC00E8B37F3F747914FA304 /* SentryDateUtil.h in Headers */ = {isa = PBXBuildFile; fileRef = 2D28D160D47020B4F962D81D4547768B /* SentryDateUtil.h */; settings = {ATTRIBUTES = (Project, ); }; };
		4E0755118E2E23BE7E45367E3CDFD6F2 /* SentryCrashID.c in Sources */ = {isa = PBXBuildFile; fileRef = 3C04797F4A30F6E586582E8F546202FC /* SentryCrashID.c */; settings = {COMPILER_FLAGS = "-w -Xanalyzer -analyzer-disable-all-checks"; }; };
		4FC49C70E8D32C88EC6CCC294B26FCCB /* Container+SentryDeepSearch.m in Sources */ = {isa = PBXBuildFile; fileRef = ADD7ADB1B12B8F294974AC16BF850A64 /* Container+SentryDeepSearch.m */; settings = {COMPILER_FLAGS = "-w -Xanalyzer -analyzer-disable-all-checks"; }; };
		4FE9BBEA2F43B4C25C51FAF0A3D89E2B /* DELETEResponse.m in Sources */ = {isa = PBXBuildFile; fileRef = B96BD39A83A907757A5D73F27DA52B01 /* DELETEResponse.m */; settings = {COMPILER_FLAGS = "-DOS_OBJECT_USE_OBJC=0 -w -Xanalyzer -analyzer-disable-all-checks"; }; };
		50C68FF8CB485E0BE4F6D1AE1447589A /* SentryCrashMemory.c in Sources */ = {isa = PBXBuildFile; fileRef = 0BEEBE9AD4879B43206EC20688853968 /* SentryCrashMemory.c */; settings = {COMPILER_FLAGS = "-w -Xanalyzer -analyzer-disable-all-checks"; }; };
		5138E35FD760A610D4EEB8EB990856BF /* PSWebSocketTypes.h in Headers */ = {isa = PBXBuildFile; fileRef = BEBCCC5CEBB52E65E8EFAB18D31FF241 /* PSWebSocketTypes.h */; settings = {ATTRIBUTES = (Project, ); }; };
		51619161CC97481681545BB6E9DD4C9D /* SentryCrashDefaultBinaryImageProvider.h in Headers */ = {isa = PBXBuildFile; fileRef = 8B5E8EA3260860F742738ABE8537C745 /* SentryCrashDefaultBinaryImageProvider.h */; settings = {ATTRIBUTES = (Project, ); }; };
		52718A075F46610765CD13FBFEDE76A3 /* MIKMIDIMetaEvent.m in Sources */ = {isa = PBXBuildFile; fileRef = A82F780CE88869A040EF71571711973D /* MIKMIDIMetaEvent.m */; settings = {COMPILER_FLAGS = "-w -Xanalyzer -analyzer-disable-all-checks"; }; };
		5380E44839CF60247503F8B272936B84 /* SentryCrashCachedData.c in Sources */ = {isa = PBXBuildFile; fileRef = 2DFA6EF9A9D49DC7D0FAE03197437DE6 /* SentryCrashCachedData.c */; settings = {COMPILER_FLAGS = "-w -Xanalyzer -analyzer-disable-all-checks"; }; };
		53F1069DFD56C26B133266204C4455F4 /* MIKMIDIMetronome.h in Headers */ = {isa = PBXBuildFile; fileRef = 98D5432201975BF914EFE0766B8CB256 /* MIKMIDIMetronome.h */; settings = {ATTRIBUTES = (Project, ); }; };
		543C81013E067773D87ABCDBEA7E57B8 /* SentryCrashStackCursor_SelfThread.c in Sources */ = {isa = PBXBuildFile; fileRef = 552851492D1F3876A32234ADEE943816 /* SentryCrashStackCursor_SelfThread.c */; settings = {COMPILER_FLAGS = "-w -Xanalyzer -analyzer-disable-all-checks"; }; };
		54BF8CD93DAAA13DF3CE2AE196E07033 /* MIKMIDISystemKeepAliveCommand.h in Headers */ = {isa = PBXBuildFile; fileRef = DBE42E0C9F978C2A541E7ECD2895CA9B /* MIKMIDISystemKeepAliveCommand.h */; settings = {ATTRIBUTES = (Project, ); }; };
		55B25B7A6371AA1DCD736088B15B3072 /* MIKMIDIControlChangeEvent.h in Headers */ = {isa = PBXBuildFile; fileRef = 5F148B227A56782AFE6D853A2F8EEE7E /* MIKMIDIControlChangeEvent.h */; settings = {ATTRIBUTES = (Project, ); }; };
		55B8581A9766F2989687083BE4950165 /* MIKMIDIInputPort.m in Sources */ = {isa = PBXBuildFile; fileRef = 39EBA6B4C85FC682A2CA7EDBB7A88B0D /* MIKMIDIInputPort.m */; settings = {COMPILER_FLAGS = "-w -Xanalyzer -analyzer-disable-all-checks"; }; };
		55DAEAFA5A5BB6B1292C5889CE2016A3 /* NSString+SentryNSUIntegerValue.h in Headers */ = {isa = PBXBuildFile; fileRef = A9095A0D4D718FEF2E6838A37D3E0315 /* NSString+SentryNSUIntegerValue.h */; settings = {ATTRIBUTES = (Project, ); }; };
		560F118160F52975CE79C3EFF1441E18 /* SentryDebugMetaBuilder.h in Headers */ = {isa = PBXBuildFile; fileRef = E3CEF6F7A83F19206A2F3A45497C97AF /* SentryDebugMetaBuilder.h */; settings = {ATTRIBUTES = (Project, ); }; };
		569D5A0BBAD1773F3148B603E6B027C7 /* HTTPServer.m in Sources */ = {isa = PBXBuildFile; fileRef = 92FD7D9D2F687C4A032A67C8D86D6E6C /* HTTPServer.m */; settings = {COMPILER_FLAGS = "-DOS_OBJECT_USE_OBJC=0 -w -Xanalyzer -analyzer-disable-all-checks"; }; };
		56E515C52C427F48A67C1B501B964A84 /* DDLog.m in Sources */ = {isa = PBXBuildFile; fileRef = 1DD68FED680CD0B3D7626C584B63CCA4 /* DDLog.m */; settings = {COMPILER_FLAGS = "-w -Xanalyzer -analyzer-disable-all-checks"; }; };
		576344EC5428B782E4E48061D974DA79 /* PSWebSocketUTF8Decoder.h in Headers */ = {isa = PBXBuildFile; fileRef = EA473DF077EB365B594711520A7052D1 /* PSWebSocketUTF8Decoder.h */; settings = {ATTRIBUTES = (Project, ); }; };
		577CC1A2E2ACA3578BAA6C43D64E4263 /* SentryCrashMonitor_Zombie.c in Sources */ = {isa = PBXBuildFile; fileRef = 4722042DEBD6AAB3000231ED60EBF3A9 /* SentryCrashMonitor_Zombie.c */; settings = {COMPILER_FLAGS = "-w -Xanalyzer -analyzer-disable-all-checks"; }; };
		57E13E519FAA413803754DD0613673AC /* SentryCrashAdapter.m in Sources */ = {isa = PBXBuildFile; fileRef = F02223E919D0EE50F003C97657383802 /* SentryCrashAdapter.m */; settings = {COMPILER_FLAGS = "-w -Xanalyzer -analyzer-disable-all-checks"; }; };
		57F9954767E8AB4FF7806026950CB479 /* SentryCrashLogger.h in Headers */ = {isa = PBXBuildFile; fileRef = 9703A57BD26B39B13CF0575BF9B54D45 /* SentryCrashLogger.h */; settings = {ATTRIBUTES = (Project, ); }; };
		589474A02E46287CCF57C228229FA25E /* SentryCrashReportVersion.h in Headers */ = {isa = PBXBuildFile; fileRef = F04358230629CE7366929BED43988647 /* SentryCrashReportVersion.h */; settings = {ATTRIBUTES = (Project, ); }; };
		59E4BD169C3F662FE4481AD4FC9275D8 /* SentryDefaultRateLimits.h in Headers */ = {isa = PBXBuildFile; fileRef = 1CAC4C6781A4CEF122E99F03741CF6C5 /* SentryDefaultRateLimits.h */; settings = {ATTRIBUTES = (Project, ); }; };
		5A2A160B862B4FA17E91272EE4B697B4 /* MIKMIDITrack_Protected.h in Headers */ = {isa = PBXBuildFile; fileRef = 25362E7A6A177F35A2D06D20025729BB /* MIKMIDITrack_Protected.h */; settings = {ATTRIBUTES = (Project, ); }; };
		5AC66E9B103C2AAB45B46CE14AF4FD44 /* MIKMIDIMetaTimeSignatureEvent.m in Sources */ = {isa = PBXBuildFile; fileRef = C7178AD46B51DA01E80E47036D32BA7D /* MIKMIDIMetaTimeSignatureEvent.m */; settings = {COMPILER_FLAGS = "-w -Xanalyzer -analyzer-disable-all-checks"; }; };
		5AFF4CC2E96DF371D145B2B7AB4D3405 /* SentryCrashSysCtl.c in Sources */ = {isa = PBXBuildFile; fileRef = 161DA2DE72B0314C128D4FC604A44EE2 /* SentryCrashSysCtl.c */; settings = {COMPILER_FLAGS = "-w -Xanalyzer -analyzer-disable-all-checks"; }; };
		5B70BBA0FC4F371699621BF9B518ED50 /* SentryCrashMonitor_Zombie.h in Headers */ = {isa = PBXBuildFile; fileRef = 5180B4A0015C87BF9B0D74CE74767226 /* SentryCrashMonitor_Zombie.h */; settings = {ATTRIBUTES = (Project, ); }; };
		5BBEC367055BF339FAE330A98D975AA9 /* SRWebSocket.h in Headers */ = {isa = PBXBuildFile; fileRef = 1432B1FB03B2BD09D67B8D095084A1A5 /* SRWebSocket.h */; settings = {ATTRIBUTES = (Project, ); }; };
		5BEE529A023B467EAF9DAA871007CB69 /* MIKMIDIMetaMarkerTextEvent.h in Headers */ = {isa = PBXBuildFile; fileRef = BD1358335709A4BF49C10F7D98008A35 /* MIKMIDIMetaMarkerTextEvent.h */; settings = {ATTRIBUTES = (Project, ); }; };
		5C70C48747582A88347C2314611BB0A8 /* SentryConcurrentRateLimitsDictionary.h in Headers */ = {isa = PBXBuildFile; fileRef = FD22606CC013DA8E0634D481E55A60FD /* SentryConcurrentRateLimitsDictionary.h */; settings = {ATTRIBUTES = (Project, ); }; };
		5D319A6EDBD239AB0AF148E3BD021974 /* MIKMIDIErrors.m in Sources */ = {isa = PBXBuildFile; fileRef = BF482A5BFAB2D306844A7485B6DFF590 /* MIKMIDIErrors.m */; settings = {COMPILER_FLAGS = "-w -Xanalyzer -analyzer-disable-all-checks"; }; };
		5D5B76A5AA589A5FE07D963590421224 /* SentryDsn.h in Headers */ = {isa = PBXBuildFile; fileRef = 63EC889C5333D7899FC116125B4BA474 /* SentryDsn.h */; settings = {ATTRIBUTES = (Project, ); }; };
		5D704BF34D145A46ACE20A519E9978AD /* MIKMIDIDeviceManager.m in Sources */ = {isa = PBXBuildFile; fileRef = 5505B7D8800682E35315F360F7F4FDBA /* MIKMIDIDeviceManager.m */; settings = {COMPILER_FLAGS = "-w -Xanalyzer -analyzer-disable-all-checks"; }; };
		5D8C54311B3BE10B733A292944B58FAC /* SentryBreadcrumbTracker.h in Headers */ = {isa = PBXBuildFile; fileRef = 48766A7022BE69C58A13ECC85038781E /* SentryBreadcrumbTracker.h */; settings = {ATTRIBUTES = (Project, ); }; };
		5E0E08D4BCD8C4337C8EA26CAF3F5FE7 /* SentryEvent.m in Sources */ = {isa = PBXBuildFile; fileRef = 68DA9ADBB5B724D3A23678176FD5081C /* SentryEvent.m */; settings = {COMPILER_FLAGS = "-w -Xanalyzer -analyzer-disable-all-checks"; }; };
		5E8842084C31E3248989EBA9F88321C5 /* MIKMIDIChannelEvent.m in Sources */ = {isa = PBXBuildFile; fileRef = D1BAC0E311DC9FA4C1253EED58D2EC48 /* MIKMIDIChannelEvent.m */; settings = {COMPILER_FLAGS = "-w -Xanalyzer -analyzer-disable-all-checks"; }; };
		5F963313826E6101FCBA0212F16EC71D /* DELETEResponse.h in Headers */ = {isa = PBXBuildFile; fileRef = 37FEF5C984DCE80CBE55A311FDD789DD /* DELETEResponse.h */; settings = {ATTRIBUTES = (Project, ); }; };
		5FAEFD2808C2B288FB9892C8ACA83720 /* SentryGlobalEventProcessor.m in Sources */ = {isa = PBXBuildFile; fileRef = E0AD056B6C4F1189DF096C2D410E9FCF /* SentryGlobalEventProcessor.m */; settings = {COMPILER_FLAGS = "-w -Xanalyzer -analyzer-disable-all-checks"; }; };
		6059EBE490FE97F215EC5CD5F55F6613 /* SentryCrashDynamicLinker.h in Headers */ = {isa = PBXBuildFile; fileRef = 37D42FFD86A7FB4C35C945ADB72D2EB2 /* SentryCrashDynamicLinker.h */; settings = {ATTRIBUTES = (Project, ); }; };
		60D6BDAE30A37F3E0C10C40FFBCF1F9F /* SentryCrashDefaultMachineContextWrapper.h in Headers */ = {isa = PBXBuildFile; fileRef = 287929CCF61C9ACDB7B210741A70E600 /* SentryCrashDefaultMachineContextWrapper.h */; settings = {ATTRIBUTES = (Project, ); }; };
		612FA22FE10976084C1099C7CD04B4FA /* NSDate+SentryExtras.m in Sources */ = {isa = PBXBuildFile; fileRef = 10DC5DFBA7EFFFAC6EE92DCB09A22BDC /* NSDate+SentryExtras.m */; settings = {COMPILER_FLAGS = "-w -Xanalyzer -analyzer-disable-all-checks"; }; };
		613D3130AB5D2D28888143684C10C4E3 /* MIKMIDIMetaTrackSequenceNameEvent.m in Sources */ = {isa = PBXBuildFile; fileRef = 2DF44CCB458D308C04013A0B8E7C78EB /* MIKMIDIMetaTrackSequenceNameEvent.m */; settings = {COMPILER_FLAGS = "-w -Xanalyzer -analyzer-disable-all-checks"; }; };
		61A63E1C02FE21BBA5337DECCD95C3A7 /* HTTPAsyncFileResponse.m in Sources */ = {isa = PBXBuildFile; fileRef = 112A20417DFFE983F237AB3D79CA8FDE /* HTTPAsyncFileResponse.m */; settings = {COMPILER_FLAGS = "-DOS_OBJECT_USE_OBJC=0 -w -Xanalyzer -analyzer-disable-all-checks"; }; };
		63AAB9FCB07C49EF124CDECA609C1532 /* SentryBreadcrumb.h in Headers */ = {isa = PBXBuildFile; fileRef = 19DDFAC9B74C52078624F4285AF58C86 /* SentryBreadcrumb.h */; settings = {ATTRIBUTES = (Project, ); }; };
		645799D62CE51B148814E6AEB1A2C967 /* SentryTransportFactory.h in Headers */ = {isa = PBXBuildFile; fileRef = 37E59E21970B1AC3B48521CE83DDB551 /* SentryTransportFactory.h */; settings = {ATTRIBUTES = (Project, ); }; };
		648A369859A5160A32203D5BE80CED92 /* SentryCrashReportSink.h in Headers */ = {isa = PBXBuildFile; fileRef = D4F2C02FF809F99E9677FB21FC1D4D3C /* SentryCrashReportSink.h */; settings = {ATTRIBUTES = (Project, ); }; };
		649C96FDEC12854F08317BE7C58572B6 /* NSDictionary+SentrySanitize.m in Sources */ = {isa = PBXBuildFile; fileRef = 965F899E6745E7739B5036C53276B9A4 /* NSDictionary+SentrySanitize.m */; settings = {COMPILER_FLAGS = "-w -Xanalyzer -analyzer-disable-all-checks"; }; };
		64F9121CCB623A931B1043F44C957A9B /* SentryCrashReportFixer.c in Sources */ = {isa = PBXBuildFile; fileRef = F3E3B693D46F32E69128467285841075 /* SentryCrashReportFixer.c */; settings = {COMPILER_FLAGS = "-w -Xanalyzer -analyzer-disable-all-checks"; }; };
		6506B4C365DE4EDE08162B02294C47F6 /* SentryCrashSymbolicator.h in Headers */ = {isa = PBXBuildFile; fileRef = 176CFF629E5A45F3D06286F6651879EE /* SentryCrashSymbolicator.h */; settings = {ATTRIBUTES = (Project, ); }; };
		6516F01126209397A6D760AD9C7AD954 /* MIKMIDISequence.h in Headers */ = {isa = PBXBuildFile; fileRef = 19BA13BDD3D5D410FCC2781226719650 /* MIKMIDISequence.h */; settings = {ATTRIBUTES = (Project, ); }; };
		65E3EF436257DB6796ED7089C0A75B1B /* SentryEnvelopeRateLimit.h in Headers */ = {isa = PBXBuildFile; fileRef = 668FF610790B2A7112160380D1BDA001 /* SentryEnvelopeRateLimit.h */; settings = {ATTRIBUTES = (Project, ); }; };
		66CEEEE0207E85B956379AA0720E6844 /* SentryCrashMonitor.h in Headers */ = {isa = PBXBuildFile; fileRef = 0F87441D750E820120D2C4443EEA1E80 /* SentryCrashMonitor.h */; settings = {ATTRIBUTES = (Project, ); }; };
		674A5BB57D641E67AE451FB992DD6A9A /* SentryNSURLRequest.m in Sources */ = {isa = PBXBuildFile; fileRef = 511940CCB20BE49D7E34384474B597A6 /* SentryNSURLRequest.m */; settings = {COMPILER_FLAGS = "-w -Xanalyzer -analyzer-disable-all-checks"; }; };
		674AC4B13E8E9EE2F5C5773E0084B5C3 /* SentryCrashSysCtl.h in Headers */ = {isa = PBXBuildFile; fileRef = EDF0C8DA4CEFF5F017FD3D1126A9F1C6 /* SentryCrashSysCtl.h */; settings = {ATTRIBUTES = (Project, ); }; };
		679BD09D9F32B828E66C597E3C833E06 /* SentryCrashJSONCodec.c in Sources */ = {isa = PBXBuildFile; fileRef = FAA49210D84D3D2F46D1342049D5D6F9 /* SentryCrashJSONCodec.c */; settings = {COMPILER_FLAGS = "-w -Xanalyzer -analyzer-disable-all-checks"; }; };
		67E9F4E4F93E92C2BCB6BC8DE95D07A6 /* SentryCrashMonitorType.c in Sources */ = {isa = PBXBuildFile; fileRef = 4614CC6D3A694B5BF4A22D413982AAF4 /* SentryCrashMonitorType.c */; settings = {COMPILER_FLAGS = "-w -Xanalyzer -analyzer-disable-all-checks"; }; };
		68BBC1C6363D663D353895704868ABAD /* MIKMIDIPitchBendChangeCommand.h in Headers */ = {isa = PBXBuildFile; fileRef = 7A65A7DD51C1BBB4B2418DCB70A12627 /* MIKMIDIPitchBendChangeCommand.h */; settings = {ATTRIBUTES = (Project, ); }; };
		68C75132E728BDF211F64DBF31464A56 /* MIKMIDIControlChangeCommand.h in Headers */ = {isa = PBXBuildFile; fileRef = E45861C257A68D31CCD02C2B005EDE3E /* MIKMIDIControlChangeCommand.h */; settings = {ATTRIBUTES = (Project, ); }; };
		694A24BB12400D39D947751F1AEF3F3E /* SentryCrashMonitor_MachException.h in Headers */ = {isa = PBXBuildFile; fileRef = B8CF6D39B5E24097CC673AE63E8F7524 /* SentryCrashMonitor_MachException.h */; settings = {ATTRIBUTES = (Project, ); }; };
		6A5280FAE4C60E7263E1C9709430F420 /* SentryEvent.h in Headers */ = {isa = PBXBuildFile; fileRef = 890BB5A0EA71906B4E61BFE8CE71AA9B /* SentryEvent.h */; settings = {ATTRIBUTES = (Project, ); }; };
		6A5F4BDB33033DEDEC9BF2590C39FB6B /* SentryFileManager.m in Sources */ = {isa = PBXBuildFile; fileRef = 4712B67DEE691F2E53EE5CAE430A52F4 /* SentryFileManager.m */; settings = {COMPILER_FLAGS = "-w -Xanalyzer -analyzer-disable-all-checks"; }; };
		6C0B1E42596AD0340F7FC9A7250914D0 /* SentryStacktraceBuilder.h in Headers */ = {isa = PBXBuildFile; fileRef = 9B838851E2836983BC5D855C7409B6FC /* SentryStacktraceBuilder.h */; settings = {ATTRIBUTES = (Project, ); }; };
		6C9E0A852320A385429E4596B747EA80 /* MultipartFormDataParser.h in Headers */ = {isa = PBXBuildFile; fileRef = F3ED82FE6F785F1A71194C64CAC190B1 /* MultipartFormDataParser.h */; settings = {ATTRIBUTES = (Project, ); }; };
		6DA5849158997B25126269DC128FEF78 /* MIKMIDINoteOffCommand.h in Headers */ = {isa = PBXBuildFile; fileRef = 9F04797945683E15F2B3D71AF045969C /* MIKMIDINoteOffCommand.h */; settings = {ATTRIBUTES = (Project, ); }; };
		6E6D600A1AC3932B5B3B8F879094722F /* SentryCrashReportFields.h in Headers */ = {isa = PBXBuildFile; fileRef = 3BB655AE221AEFED6C8B1B4086239D36 /* SentryCrashReportFields.h */; settings = {ATTRIBUTES = (Project, ); }; };
		6E99772AE6D8A6117A560069F49C77C6 /* SentryInstallation.h in Headers */ = {isa = PBXBuildFile; fileRef = 5B1E488927902761BD54C8604DE49FFA /* SentryInstallation.h */; settings = {ATTRIBUTES = (Project, ); }; };
		6EEF679073480E27DEE7D120CB6DF81F /* MIKMIDIMetaKeySignatureEvent.m in Sources */ = {isa = PBXBuildFile; fileRef = A21CAACFC80215638D3EA6539E84FB31 /* MIKMIDIMetaKeySignatureEvent.m */; settings = {COMPILER_FLAGS = "-w -Xanalyzer -analyzer-disable-all-checks"; }; };
		6F81F2FCA8903F2F04F039C870584EE8 /* SentryHub.m in Sources */ = {isa = PBXBuildFile; fileRef = 8F5BF96E92551E74F1EAEC9EB6CAC3C7 /* SentryHub.m */; settings = {COMPILER_FLAGS = "-w -Xanalyzer -analyzer-disable-all-checks"; }; };
		6F9B90955E5F5F71322FDA6F2024C28D /* MIKMIDISequencer.m in Sources */ = {isa = PBXBuildFile; fileRef = 1A6C13914BCB89A6D578B090BCDB2AE2 /* MIKMIDISequencer.m */; settings = {COMPILER_FLAGS = "-w -Xanalyzer -analyzer-disable-all-checks"; }; };
		6FC97ADCB0B3766094DC252F26335FD2 /* SentryThread.m in Sources */ = {isa = PBXBuildFile; fileRef = 0FE6E05174B0FE82593241CC527C71D0 /* SentryThread.m */; settings = {COMPILER_FLAGS = "-w -Xanalyzer -analyzer-disable-all-checks"; }; };
		6FCC9FDFC0157FBB1E82CF21DC542CEA /* MIKMIDISynthesizerInstrument.h in Headers */ = {isa = PBXBuildFile; fileRef = EA9075E7D546DC898E6A99E637EEFD33 /* MIKMIDISynthesizerInstrument.h */; settings = {ATTRIBUTES = (Project, ); }; };
		70A94531B70520F2B45CFA7F7F45234C /* SentryCrashStackCursor_MachineContext.c in Sources */ = {isa = PBXBuildFile; fileRef = 6E14CF4C75833FDE9B839D7D27EFBC6C /* SentryCrashStackCursor_MachineContext.c */; settings = {COMPILER_FLAGS = "-w -Xanalyzer -analyzer-disable-all-checks"; }; };
		7412B653AE6620291E256539259F5060 /* SentryUser.h in Headers */ = {isa = PBXBuildFile; fileRef = F3DFCF95C1E7ABEDE3246911FC49CC26 /* SentryUser.h */; settings = {ATTRIBUTES = (Project, ); }; };
		74A60F4C6581C03A4C71ADC2F0BC45B0 /* SentryCrashMonitor_Signal.h in Headers */ = {isa = PBXBuildFile; fileRef = 563E395F6169F8258B4EB74EB3DE1D19 /* SentryCrashMonitor_Signal.h */; settings = {ATTRIBUTES = (Project, ); }; };
		753F916475EFDB134C17344E5D7A0CC5 /* SentryCrashMonitor_Signal.c in Sources */ = {isa = PBXBuildFile; fileRef = 0AB6807BA2BCFFDA9400EC1618ADC87B /* SentryCrashMonitor_Signal.c */; settings = {COMPILER_FLAGS = "-w -Xanalyzer -analyzer-disable-all-checks"; }; };
		75AE7863E0A36B17A4DDE3EF759DFA52 /* SentryCrash.h in Headers */ = {isa = PBXBuildFile; fileRef = 15F589F51354ACA00A4AFC8FBE15BA12 /* SentryCrash.h */; settings = {ATTRIBUTES = (Project, ); }; };
		773884ED377A2EC4AE69FAEB3C72C954 /* SentrySerialization.h in Headers */ = {isa = PBXBuildFile; fileRef = 1198709A05C0C30F8CDD4B6596017DE0 /* SentrySerialization.h */; settings = {ATTRIBUTES = (Project, ); }; };
		7743CBED16CDDD20F1B8D1B16ADF2389 /* MIKMIDIUtilities.h in Headers */ = {isa = PBXBuildFile; fileRef = 9A1D84BFAAB643D1A2F442BC17C4FCC0 /* MIKMIDIUtilities.h */; settings = {ATTRIBUTES = (Project, ); }; };
		78A7CDA9F8AF294C013FAC773C198AC1 /* SentryEnvelope.h in Headers */ = {isa = PBXBuildFile; fileRef = 2665E47ABE95F7E0C6CDD75A1D8ABBF7 /* SentryEnvelope.h */; settings = {ATTRIBUTES = (Project, ); }; };
		791026017F748861A585A94E10E09355 /* SentryCrashSignalInfo.c in Sources */ = {isa = PBXBuildFile; fileRef = A1AE99E52A4F72AFDDD8AB4453E4FC85 /* SentryCrashSignalInfo.c */; settings = {COMPILER_FLAGS = "-w -Xanalyzer -analyzer-disable-all-checks"; }; };
		79A7998FE1A7761F43B24E704B189321 /* SentryCrashMonitor_CPPException.h in Headers */ = {isa = PBXBuildFile; fileRef = C983C7246E39988CF006FA2B014B228C /* SentryCrashMonitor_CPPException.h */; settings = {ATTRIBUTES = (Project, ); }; };
		79F4C8550C56C70977A20A4C4615B6B5 /* DDASLLogger.h in Headers */ = {isa = PBXBuildFile; fileRef = AFB4977D2C3EC26703884C9E643EB859 /* DDASLLogger.h */; settings = {ATTRIBUTES = (Project, ); }; };
		79FE55A144378712BBD32E3DFCB464FA /* MIKMIDIOutputPort.h in Headers */ = {isa = PBXBuildFile; fileRef = 7AAEEDEBF6D20CB9D3535D56126EAA9A /* MIKMIDIOutputPort.h */; settings = {ATTRIBUTES = (Project, ); }; };
		7A74716849028E6934AE0574ACFAC941 /* MIKMIDIEntity.m in Sources */ = {isa = PBXBuildFile; fileRef = 7F2CF8D07AB8303B725BBCF2C3C2098C /* MIKMIDIEntity.m */; settings = {COMPILER_FLAGS = "-w -Xanalyzer -analyzer-disable-all-checks"; }; };
		7AE871055807C12EFA5668468E66465C /* SentryRateLimits.h in Headers */ = {isa = PBXBuildFile; fileRef = B333C7DB955DF62AAE182F777D3FD560 /* SentryRateLimits.h */; settings = {ATTRIBUTES = (Project, ); }; };
		7B8BE3056DCA1F1F9177B2C471CB85D5 /* SentryDateUtil.m in Sources */ = {isa = PBXBuildFile; fileRef = F0193B97C8678DD8A7ADD8CA8AB68EF2 /* SentryDateUtil.m */; settings = {COMPILER_FLAGS = "-w -Xanalyzer -analyzer-disable-all-checks"; }; };
		7E4819A95609A8A9E15D5AB7D7AA5FCA /* SentryCrashVarArgs.h in Headers */ = {isa = PBXBuildFile; fileRef = D7A459B6A8671B52643EB481D8FB3133 /* SentryCrashVarArgs.h */; settings = {ATTRIBUTES = (Project, ); }; };
		7EE96CE475C4138EF064C6C1FC3B2C2E /* PSWebSocket.m in Sources */ = {isa = PBXBuildFile; fileRef = D74F75E1B6FB1E6A19F39CFDBD95C6B0 /* PSWebSocket.m */; settings = {COMPILER_FLAGS = "-w -Xanalyzer -analyzer-disable-all-checks"; }; };
		7F5BBFABA50642725BB3407EB27EA660 /* SentryRequestOperation.h in Headers */ = {isa = PBXBuildFile; fileRef = 4B39F458942576A2ECDC7A78480CE8BE /* SentryRequestOperation.h */; settings = {ATTRIBUTES = (Project, ); }; };
		805E928DD5003F88B670A01B385162F2 /* SentryRequestOperation.m in Sources */ = {isa = PBXBuildFile; fileRef = AFFA55235A4D19CD6417B147575444A4 /* SentryRequestOperation.m */; settings = {COMPILER_FLAGS = "-w -Xanalyzer -analyzer-disable-all-checks"; }; };
		80631A40E6616D7D3DCE976C3C13DA4E /* SentryAutoSessionTrackingIntegration.h in Headers */ = {isa = PBXBuildFile; fileRef = 53C4DDD8A8D5E293B0596FD1B3745463 /* SentryAutoSessionTrackingIntegration.h */; settings = {ATTRIBUTES = (Project, ); }; };
		8068EC1DB70BA7FBD6940A3DE216FC99 /* SentryDsn.m in Sources */ = {isa = PBXBuildFile; fileRef = 71C3C6EF91C8F11BA08802670F64433B /* SentryDsn.m */; settings = {COMPILER_FLAGS = "-w -Xanalyzer -analyzer-disable-all-checks"; }; };
		807D3FAC16A8BA60B394E88B0A124132 /* SentryCrashMonitor_Deadlock.m in Sources */ = {isa = PBXBuildFile; fileRef = 6A06FB495179DA4995D075103B480884 /* SentryCrashMonitor_Deadlock.m */; settings = {COMPILER_FLAGS = "-w -Xanalyzer -analyzer-disable-all-checks"; }; };
		8098E56E2518CC5EEB9BF66520B8D279 /* GCDAsyncSocket.h in Headers */ = {isa = PBXBuildFile; fileRef = BFD291EF16EEF55A0EBC2E01DC53954C /* GCDAsyncSocket.h */; settings = {ATTRIBUTES = (Project, ); }; };
		80B7A36727A023553DC5E9B396617E95 /* SentryHttpTransport.h in Headers */ = {isa = PBXBuildFile; fileRef = D94CBF9D233318B26D9B90A25D48764F /* SentryHttpTransport.h */; settings = {ATTRIBUTES = (Project, ); }; };
		815979773A6E0F356260D3441EDECE9C /* PARImage+ASCIIInput.m in Sources */ = {isa = PBXBuildFile; fileRef = 3BBE684A3352BA8A37DB1D915D0FE2A0 /* PARImage+ASCIIInput.m */; settings = {COMPILER_FLAGS = "-DOS_OBJECT_USE_OBJC=0 -w -Xanalyzer -analyzer-disable-all-checks"; }; };
		83B001938E02CF9D0E197E9DBBF4173E /* SentryCrashInstallationReporter.h in Headers */ = {isa = PBXBuildFile; fileRef = E04398F2E350DFA66946B9EF93A958D1 /* SentryCrashInstallationReporter.h */; settings = {ATTRIBUTES = (Project, ); }; };
		8414A0551FB8BF4DE1A66244CE46E44C /* SentryCrashReport.h in Headers */ = {isa = PBXBuildFile; fileRef = 7A366B20DF957B934DFB7155E7E2C830 /* SentryCrashReport.h */; settings = {ATTRIBUTES = (Project, ); }; };
		841710A45FD164A5033A8546302DFABC /* DDAbstractDatabaseLogger.m in Sources */ = {isa = PBXBuildFile; fileRef = 8ED0C1FE0242126459F2FE625E7593BC /* DDAbstractDatabaseLogger.m */; settings = {COMPILER_FLAGS = "-w -Xanalyzer -analyzer-disable-all-checks"; }; };
		849ACD50404B2E94F67DAACC1BA7E6A5 /* MIKMIDISynthesizer_SubclassMethods.h in Headers */ = {isa = PBXBuildFile; fileRef = C804F7E7CCE923817F3FA9629B3939C4 /* MIKMIDISynthesizer_SubclassMethods.h */; settings = {ATTRIBUTES = (Project, ); }; };
		85293DD1ACD53319B318C9821B3E566D /* DDLogMacros.h in Headers */ = {isa = PBXBuildFile; fileRef = 0EB9D995C60DC37575CA4E682BEE14DC /* DDLogMacros.h */; settings = {ATTRIBUTES = (Project, ); }; };
		8547120843BDC2048EB5B3C082CFB524 /* SentryAsynchronousOperation.m in Sources */ = {isa = PBXBuildFile; fileRef = 6FB45EDEC41F48FC625A4301BCBC25D4 /* SentryAsynchronousOperation.m */; settings = {COMPILER_FLAGS = "-w -Xanalyzer -analyzer-disable-all-checks"; }; };
		8594D0E21A9D8A4D7DC5A7788232E925 /* DDNumber.h in Headers */ = {isa = PBXBuildFile; fileRef = 829184131D23B681D78E31665FAF41C8 /* DDNumber.h */; settings = {ATTRIBUTES = (Project, ); }; };
		85ADBF5DB2E3B614B063B52A1FF6EE48 /* Container+SentryDeepSearch.h in Headers */ = {isa = PBXBuildFile; fileRef = 3BDB3922FEDFA14F8CC7FCD7931D642C /* Container+SentryDeepSearch.h */; settings = {ATTRIBUTES = (Project, ); }; };
		85DAE21A9BE22D27501D592839519227 /* SentryCrashDate.c in Sources */ = {isa = PBXBuildFile; fileRef = 7135C78F39B58A09634247C6B8BD8760 /* SentryCrashDate.c */; settings = {COMPILER_FLAGS = "-w -Xanalyzer -analyzer-disable-all-checks"; }; };
		86505FA4324F4F09B76014613918261E /* SentryFileManager.h in Headers */ = {isa = PBXBuildFile; fileRef = 89A336E35FEEAD907B8421984EDE78E0 /* SentryFileManager.h */; settings = {ATTRIBUTES = (Project, ); }; };
		8666B6D0B8B6087473EF44E66B2C5DF6 /* SentryEnvelope.m in Sources */ = {isa = PBXBuildFile; fileRef = 378908073C489703230FAF3344B916F1 /* SentryEnvelope.m */; settings = {COMPILER_FLAGS = "-w -Xanalyzer -analyzer-disable-all-checks"; }; };
		8798148F8979F8826E68A6A75AAE66BB /* SentryHexAddressFormatter.h in Headers */ = {isa = PBXBuildFile; fileRef = 2A3EEED30961C32C84C3374D98071B12 /* SentryHexAddressFormatter.h */; settings = {ATTRIBUTES = (Project, ); }; };
		8798FD3DDC6CAC4164D3FF259624C568 /* SentryCrashReportConverter.m in Sources */ = {isa = PBXBuildFile; fileRef = C879C9AE8C36281DC98B7BA9CA785F08 /* SentryCrashReportConverter.m */; settings = {COMPILER_FLAGS = "-w -Xanalyzer -analyzer-disable-all-checks"; }; };
		88B0ECD00C3EFF3BA2CF18841E03A67E /* MIKMIDIMetaCuePointEvent.m in Sources */ = {isa = PBXBuildFile; fileRef = 09CB20C67C542F937203DE10AC4BC1B0 /* MIKMIDIMetaCuePointEvent.m */; settings = {COMPILER_FLAGS = "-w -Xanalyzer -analyzer-disable-all-checks"; }; };
		88CCD429A03D189A12412D3A004D2609 /* SentryCrashDebug.h in Headers */ = {isa = PBXBuildFile; fileRef = 1B37DF1FE4556DE241955E30A8F5D050 /* SentryCrashDebug.h */; settings = {ATTRIBUTES = (Project, ); }; };
		8937B150803AEA2F992D9AFDBD17F1D8 /* MIKMIDISequence+MIKMIDIPrivate.h in Headers */ = {isa = PBXBuildFile; fileRef = EC1E6AD1A052B173D2655B802D9687BF /* MIKMIDISequence+MIKMIDIPrivate.h */; settings = {ATTRIBUTES = (Project, ); }; };
		89A7C37B06171D5BC6D9BF8DFB93001D /* SentryException.h in Headers */ = {isa = PBXBuildFile; fileRef = 1BA2A034153EA36612C77BB1F3D500A5 /* SentryException.h */; settings = {ATTRIBUTES = (Project, ); }; };
		89AC7A13FC590A8B632AF681406AEC20 /* MIKMIDITrack.m in Sources */ = {isa = PBXBuildFile; fileRef = F0E143A5C6ACD43C2C4924ABDA1DDD46 /* MIKMIDITrack.m */; settings = {COMPILER_FLAGS = "-w -Xanalyzer -analyzer-disable-all-checks"; }; };
		8A79A062E1DAF535193895E7FF4054E9 /* SentryCrashString.h in Headers */ = {isa = PBXBuildFile; fileRef = D5099D0F0920400C7A4F05E84C07CE6D /* SentryCrashString.h */; settings = {ATTRIBUTES = (Project, ); }; };
		8A86B82417186B38B7060864BC9FBF4A /* MIKMIDICommand.h in Headers */ = {isa = PBXBuildFile; fileRef = 4C9ECDDDCB40B6E3263508B871E58EAB /* MIKMIDICommand.h */; settings = {ATTRIBUTES = (Project, ); }; };
		8AB321F1A862C7354AC7DC9F40440E5B /* MIKMIDIMetaCuePointEvent.h in Headers */ = {isa = PBXBuildFile; fileRef = 07FD4FA2A36EFC42380D07E5E21BF7BB /* MIKMIDIMetaCuePointEvent.h */; settings = {ATTRIBUTES = (Project, ); }; };
		8B7E80D2CABB8B933BE0A37F0910673C /* SentryCrashSystemCapabilities.h in Headers */ = {isa = PBXBuildFile; fileRef = 6D6548C9ADDDF5052E921388EB2875B5 /* SentryCrashSystemCapabilities.h */; settings = {ATTRIBUTES = (Project, ); }; };
		8B8CAD3F02943AC29B11131FA697E26B /* SentryCrashSignalInfo.h in Headers */ = {isa = PBXBuildFile; fileRef = 920F9D4E1ED1175440B7A636DE7E70BB /* SentryCrashSignalInfo.h */; settings = {ATTRIBUTES = (Project, ); }; };
		8B8D167284B566FA555F3B8E60677ADF /* MIKMIDIObject.m in Sources */ = {isa = PBXBuildFile; fileRef = F455F129A3DC46D955CD6519F9DAA963 /* MIKMIDIObject.m */; settings = {COMPILER_FLAGS = "-w -Xanalyzer -analyzer-disable-all-checks"; }; };
		8C1ED52FDEC9F29DAD60EDA4AEFE359C /* NSData+SentryCompression.h in Headers */ = {isa = PBXBuildFile; fileRef = CF5CE6753F5A03016474EC257F5709F0 /* NSData+SentryCompression.h */; settings = {ATTRIBUTES = (Project, ); }; };
		8CFABA7080E79E6E6331B175E9AA7B01 /* SentryNSURLRequest.h in Headers */ = {isa = PBXBuildFile; fileRef = E069A1EF5C316E5012B2AFF52E794825 /* SentryNSURLRequest.h */; settings = {ATTRIBUTES = (Project, ); }; };
		8D9F0AB2B41283D4E724AB0487B7C98D /* MIKMIDICommand.m in Sources */ = {isa = PBXBuildFile; fileRef = DD73637D802319247730F3190B6C3FC0 /* MIKMIDICommand.m */; settings = {COMPILER_FLAGS = "-w -Xanalyzer -analyzer-disable-all-checks"; }; };
		8E1971651DCDCAFFB31B6DC6EB02463C /* SentryCrashMonitorContext.h in Headers */ = {isa = PBXBuildFile; fileRef = 299031F5D7F5AC7CE28957E69B1D2ABF /* SentryCrashMonitorContext.h */; settings = {ATTRIBUTES = (Project, ); }; };
		8E3178A46F17363EC3E620AD634DC0CD /* MIKMIDISystemKeepAliveCommand.m in Sources */ = {isa = PBXBuildFile; fileRef = 7509A3F5421D753AB98F9DB3468439EF /* MIKMIDISystemKeepAliveCommand.m */; settings = {COMPILER_FLAGS = "-w -Xanalyzer -analyzer-disable-all-checks"; }; };
		8F046F91B833361C933ED81321F2E76A /* MIKMIDIMetaMarkerTextEvent.m in Sources */ = {isa = PBXBuildFile; fileRef = 525E4F4764CF9E371AD3DC829397D918 /* MIKMIDIMetaMarkerTextEvent.m */; settings = {COMPILER_FLAGS = "-w -Xanalyzer -analyzer-disable-all-checks"; }; };
		8F2A035F0DCF466036D9D294176241B0 /* DDLoggerNames.m in Sources */ = {isa = PBXBuildFile; fileRef = 3C43BB31FB6A12F67BE474AD3B6EB523 /* DDLoggerNames.m */; settings = {COMPILER_FLAGS = "-w -Xanalyzer -analyzer-disable-all-checks"; }; };
		8F8643C960DFB2ED30D2B43326C8FB7B /* SentryCrashMonitor_System.m in Sources */ = {isa = PBXBuildFile; fileRef = B2365BE0A79C68FC9B86716001921833 /* SentryCrashMonitor_System.m */; settings = {COMPILER_FLAGS = "-w -Xanalyzer -analyzer-disable-all-checks"; }; };
		8F9DE2CD2F35CB1098151223C25BA21C /* MIKMIDI-dummy.m in Sources */ = {isa = PBXBuildFile; fileRef = 0FD6FDF8CA9491B9265B5C41ADBFD0EC /* MIKMIDI-dummy.m */; };
		9116673D445652B7C94AC4BDF7665CA9 /* Sentry.h in Headers */ = {isa = PBXBuildFile; fileRef = C89ECD608D5A969AF3F465B73C54C918 /* Sentry.h */; settings = {ATTRIBUTES = (Project, ); }; };
		9178BB352DB92099C333944670CAE1B6 /* SentrySystemEventsBreadcrumbs.h in Headers */ = {isa = PBXBuildFile; fileRef = 1FDE053F8DF13E85C800A6A702C4E82A /* SentrySystemEventsBreadcrumbs.h */; settings = {ATTRIBUTES = (Project, ); }; };
		91D648B5071CC01E45FAC92A53344BF3 /* MIKMIDIProgramChangeEvent.m in Sources */ = {isa = PBXBuildFile; fileRef = 01B008BAF124E6E1398C7DC3B6135535 /* MIKMIDIProgramChangeEvent.m */; settings = {COMPILER_FLAGS = "-w -Xanalyzer -analyzer-disable-all-checks"; }; };
		9274E83B892C8FA67D4D232BE3653723 /* MIKMIDIInputPort.h in Headers */ = {isa = PBXBuildFile; fileRef = C948E009F26E6805FAE528C67CBE7823 /* MIKMIDIInputPort.h */; settings = {ATTRIBUTES = (Project, ); }; };
		93CC299070D60B53A9484E252A874AEE /* MIKMIDIChannelEvent.h in Headers */ = {isa = PBXBuildFile; fileRef = FC2F37B017D14EFF164D93971CD3EC65 /* MIKMIDIChannelEvent.h */; settings = {ATTRIBUTES = (Project, ); }; };
		9408EF6C510EBF8CBB74F85CB3AF111C /* MIKMIDISequencer+MIKMIDIPrivate.h in Headers */ = {isa = PBXBuildFile; fileRef = 80C7A54AD5B484C14606A5C231E98586 /* MIKMIDISequencer+MIKMIDIPrivate.h */; settings = {ATTRIBUTES = (Project, ); }; };
		941BB08BAD3D969B905D8556F16382DF /* DDASLLogCapture.h in Headers */ = {isa = PBXBuildFile; fileRef = CAC6DFC458356DEDFF4D8A66B7D41972 /* DDASLLogCapture.h */; settings = {ATTRIBUTES = (Project, ); }; };
		946A4044AED79CB2B46C5B1C4F35A274 /* MIKMIDIPort.m in Sources */ = {isa = PBXBuildFile; fileRef = 52FEC3C4E8A31916C4ADE95ABD930559 /* MIKMIDIPort.m */; settings = {COMPILER_FLAGS = "-w -Xanalyzer -analyzer-disable-all-checks"; }; };
		951E4C167296A3C504C5AE077C622312 /* MIKMIDIEndpoint.h in Headers */ = {isa = PBXBuildFile; fileRef = A67BF3AA2A6968001CBFE294ED383109 /* MIKMIDIEndpoint.h */; settings = {ATTRIBUTES = (Project, ); }; };
		9535E86524028388C8BA37A07DEEF08E /* MIKMIDIMetaCopyrightEvent.h in Headers */ = {isa = PBXBuildFile; fileRef = A6227679BD4E3A8C9047B5BB3CB30D98 /* MIKMIDIMetaCopyrightEvent.h */; settings = {ATTRIBUTES = (Project, ); }; };
		95A321BBE8091B52CD748B2E559E5157 /* SentryCrashID.h in Headers */ = {isa = PBXBuildFile; fileRef = 69E0334803214F5E461D6F35061818C1 /* SentryCrashID.h */; settings = {ATTRIBUTES = (Project, ); }; };
		95E96560D7A65243608DCD4925142E1B /* DDFileLogger.m in Sources */ = {isa = PBXBuildFile; fileRef = 7E102D12372160B752516B9ADAD88FFE /* DDFileLogger.m */; settings = {COMPILER_FLAGS = "-w -Xanalyzer -analyzer-disable-all-checks"; }; };
		960A2A69AA277810B46660D372C33E68 /* HTTPConnection.h in Headers */ = {isa = PBXBuildFile; fileRef = 271E9F29B2A2158FBEEE9D9B80EB7481 /* HTTPConnection.h */; settings = {ATTRIBUTES = (Project, ); }; };
		9664107A82BE1741BBCD4A10710422DA /* MIKMIDIEvent_SubclassMethods.h in Headers */ = {isa = PBXBuildFile; fileRef = ED448E5B716CA9FFF3BCE020519030FF /* MIKMIDIEvent_SubclassMethods.h */; settings = {ATTRIBUTES = (Project, ); }; };
		9670DB9402D0CE53FC6ABBA6EADFDAB8 /* SentryCrashCString.m in Sources */ = {isa = PBXBuildFile; fileRef = 3241E6CBC17CF194D2017C46D585DFBB /* SentryCrashCString.m */; settings = {COMPILER_FLAGS = "-w -Xanalyzer -analyzer-disable-all-checks"; }; };
		97286D922C72572A7FA54989619B12A6 /* SentryMeta.h in Headers */ = {isa = PBXBuildFile; fileRef = 4B8C1BFE0C6012FE95D27CB7863A7BCC /* SentryMeta.h */; settings = {ATTRIBUTES = (Project, ); }; };
		97A37F0F6F5DC35B518487B3737D27BD /* SentryRetryAfterHeaderParser.h in Headers */ = {isa = PBXBuildFile; fileRef = 1570FD8FF782280BDB12029DAF159355 /* SentryRetryAfterHeaderParser.h */; settings = {ATTRIBUTES = (Project, ); }; };
		97C97F322BBECBF3FEC2536B3C653A33 /* SentryBreadcrumb.m in Sources */ = {isa = PBXBuildFile; fileRef = 7E3FA2BEDD157D69F86FFFE22B5E2EB0 /* SentryBreadcrumb.m */; settings = {COMPILER_FLAGS = "-w -Xanalyzer -analyzer-disable-all-checks"; }; };
		97D67BFDC1C858DD5B4E01554B542514 /* MIKMIDICommandThrottler.m in Sources */ = {isa = PBXBuildFile; fileRef = 1EB21E0CDAAF82A433A33F8012B4CA9E /* MIKMIDICommandThrottler.m */; settings = {COMPILER_FLAGS = "-w -Xanalyzer -analyzer-disable-all-checks"; }; };
		9927620D85502F57947BC6C03D1D9898 /* MIKMIDIEndpointSynthesizer.h in Headers */ = {isa = PBXBuildFile; fileRef = 8C7E796BDD8BD6F21410E42FC8415A33 /* MIKMIDIEndpointSynthesizer.h */; settings = {ATTRIBUTES = (Project, ); }; };
		9B74868ABDB64229EE5982B7F925C2A5 /* MIKMIDIMappingManager.m in Sources */ = {isa = PBXBuildFile; fileRef = F69ED2CD9126839E139996D366C79149 /* MIKMIDIMappingManager.m */; settings = {COMPILER_FLAGS = "-w -Xanalyzer -analyzer-disable-all-checks"; }; };
		9BB614F59E2BB291122F530AEF769D7F /* SentryCrashMonitor_NSException.m in Sources */ = {isa = PBXBuildFile; fileRef = 9D5FFDB1D0EFE0938F715064E6E0FB7E /* SentryCrashMonitor_NSException.m */; settings = {COMPILER_FLAGS = "-w -Xanalyzer -analyzer-disable-all-checks"; }; };
		9C015E768F7E832535498DDCA8D57477 /* MultipartMessageHeaderField.h in Headers */ = {isa = PBXBuildFile; fileRef = 8FAC0A36D9127DB7367CE9038D222F34 /* MultipartMessageHeaderField.h */; settings = {ATTRIBUTES = (Project, ); }; };
		9C43BE373F12487E5D2787277D162DFF /* MultipartMessageHeader.m in Sources */ = {isa = PBXBuildFile; fileRef = DAAE87F2D06127FBCDC6CCDC4BEA9FD6 /* MultipartMessageHeader.m */; settings = {COMPILER_FLAGS = "-DOS_OBJECT_USE_OBJC=0 -w -Xanalyzer -analyzer-disable-all-checks"; }; };
		9D2C1C8A29D22802CFB023BD6B99F077 /* DDASLLogger.m in Sources */ = {isa = PBXBuildFile; fileRef = C1FBE4C9E4649A97F4AA1079E281384B /* DDASLLogger.m */; settings = {COMPILER_FLAGS = "-w -Xanalyzer -analyzer-disable-all-checks"; }; };
		9D6509CD1638A446BDA842C1E8EE4FB5 /* MIKMIDIMetaTimeSignatureEvent.h in Headers */ = {isa = PBXBuildFile; fileRef = 96015CC2C8770E364B92E0BB832377A3 /* MIKMIDIMetaTimeSignatureEvent.h */; settings = {ATTRIBUTES = (Project, ); }; };
		9D734F42E5729FBF0D5A982C1CFA8B73 /* MIKMIDISystemMessageCommand.m in Sources */ = {isa = PBXBuildFile; fileRef = 48B8079B87ED84AC5E15D22EF5A62232 /* MIKMIDISystemMessageCommand.m */; settings = {COMPILER_FLAGS = "-w -Xanalyzer -analyzer-disable-all-checks"; }; };
		9F15EF59F9A8959B66AA1BD8A1A5AF1C /* DDAbstractDatabaseLogger.h in Headers */ = {isa = PBXBuildFile; fileRef = D557D0447E0B64D515DEBDD60AA5BF49 /* DDAbstractDatabaseLogger.h */; settings = {ATTRIBUTES = (Project, ); }; };
		9F78B17B4E696DF05D836DBD4462B031 /* SentryHub.h in Headers */ = {isa = PBXBuildFile; fileRef = 79837A8A00D2872B9156664203993718 /* SentryHub.h */; settings = {ATTRIBUTES = (Project, ); }; };
		9FA9FACEB68B3CD5209ECC7CC59380DB /* CocoaLumberjack-dummy.m in Sources */ = {isa = PBXBuildFile; fileRef = 85A48B02FE8008F721282B81520067A7 /* CocoaLumberjack-dummy.m */; };
		A01127908041DB9986B62CB19EDBFD7A /* SentryError.m in Sources */ = {isa = PBXBuildFile; fileRef = EA8BB37683E2A4A2D17ED3296B9F0A57 /* SentryError.m */; settings = {COMPILER_FLAGS = "-w -Xanalyzer -analyzer-disable-all-checks"; }; };
		A1E923804263EDA0C4CB87FF248D8661 /* SentryCrashDebug.c in Sources */ = {isa = PBXBuildFile; fileRef = BD8A62E281F81D6E7B2A44CE412B7615 /* SentryCrashDebug.c */; settings = {COMPILER_FLAGS = "-w -Xanalyzer -analyzer-disable-all-checks"; }; };
		A2BE5207A6F709848C9378946C512CDF /* MIKMIDIMappableResponder.h in Headers */ = {isa = PBXBuildFile; fileRef = 34EB8FC154813A3DF1A6F3E7BF4EAE5F /* MIKMIDIMappableResponder.h */; settings = {ATTRIBUTES = (Project, ); }; };
		A2F4A627FF7A3795EA18DB059FA9B005 /* SentryMeta.m in Sources */ = {isa = PBXBuildFile; fileRef = 2FF7B75E5047C981E183E4016B8A21A3 /* SentryMeta.m */; settings = {COMPILER_FLAGS = "-w -Xanalyzer -analyzer-disable-all-checks"; }; };
		A310CFBF9FBCE9007792507BF388551D /* SentryCrashCachedData.h in Headers */ = {isa = PBXBuildFile; fileRef = 2C5911540B90ED2735BB8D0A86E7717F /* SentryCrashCachedData.h */; settings = {ATTRIBUTES = (Project, ); }; };
		A38201FF896722F2C82545210BB68CED /* SentryCrashMonitor_User.c in Sources */ = {isa = PBXBuildFile; fileRef = 2E3FC8A760BB9BD17566F96C95572596 /* SentryCrashMonitor_User.c */; settings = {COMPILER_FLAGS = "-w -Xanalyzer -analyzer-disable-all-checks"; }; };
		A4A29B8615D95C661819191EA37BDC29 /* SentryScope+Private.h in Headers */ = {isa = PBXBuildFile; fileRef = 89D6E0F83D9AAD80EAD41AC0AA9506ED /* SentryScope+Private.h */; settings = {ATTRIBUTES = (Project, ); }; };
		A4D230F54E986110470A2DACB753D630 /* SentrySwizzle.h in Headers */ = {isa = PBXBuildFile; fileRef = 7642C0DB41A61804B8DD30CFA6F1B379 /* SentrySwizzle.h */; settings = {ATTRIBUTES = (Project, ); }; };
		A661C00C499A64157E0377EF8542910F /* SentryDefines.h in Headers */ = {isa = PBXBuildFile; fileRef = 8AE4F92348504288968156F843954AA6 /* SentryDefines.h */; settings = {ATTRIBUTES = (Project, ); }; };
		A72896AA9FE243ACA6BD7A04704E65A7 /* SentryRateLimitParser.h in Headers */ = {isa = PBXBuildFile; fileRef = 7144D39160ADC0B2FBE8CC1342E04559 /* SentryRateLimitParser.h */; settings = {ATTRIBUTES = (Project, ); }; };
		A82673EE11F42793F55BDB887B7E1136 /* SentrySDK.m in Sources */ = {isa = PBXBuildFile; fileRef = DEB2FE8EC775B09C14F0F61468073DCE /* SentrySDK.m */; settings = {COMPILER_FLAGS = "-w -Xanalyzer -analyzer-disable-all-checks"; }; };
		A84DA122D09B0428482571E7B70E5B9E /* MIKMIDIPort_SubclassMethods.h in Headers */ = {isa = PBXBuildFile; fileRef = 86BE791CCFCDDA89E32387E4824590E9 /* MIKMIDIPort_SubclassMethods.h */; settings = {ATTRIBUTES = (Project, ); }; };
		A86B6183CB2DCC01E8EB51506E771FF0 /* MIKMIDITransmittable.h in Headers */ = {isa = PBXBuildFile; fileRef = 83DA2B571BE86A9972736EBDEB21A07B /* MIKMIDITransmittable.h */; settings = {ATTRIBUTES = (Project, ); }; };
		A91528E6679B7D19F8989F04766A6B06 /* MIKMIDIMetaInstrumentNameEvent.h in Headers */ = {isa = PBXBuildFile; fileRef = 51E07EF59F71C0DAF0CD37587A3659FD /* MIKMIDIMetaInstrumentNameEvent.h */; settings = {ATTRIBUTES = (Project, ); }; };
		A93FF3D06124CF22BF64E9C62C457B2E /* PARImage+ASCIIInput.h in Headers */ = {isa = PBXBuildFile; fileRef = 40F82C5F7216E8EF9994B7BC83136A76 /* PARImage+ASCIIInput.h */; settings = {ATTRIBUTES = (Project, ); }; };
		A9F7FEA664A9E24C77C750763935EF26 /* SentrySession.m in Sources */ = {isa = PBXBuildFile; fileRef = 35F76A245E5372E70B02EFFB4B37067F /* SentrySession.m */; settings = {COMPILER_FLAGS = "-w -Xanalyzer -analyzer-disable-all-checks"; }; };
		AAA120536D3A1675F727F68206557A35 /* SentryCrashAdapter.h in Headers */ = {isa = PBXBuildFile; fileRef = D100BB99DC23EAE3ADF0DFA207D36A78 /* SentryCrashAdapter.h */; settings = {ATTRIBUTES = (Project, ); }; };
		AACF73B3BA0C874BB7C5F20FC4EFEE9E /* MIKMIDIDestinationEndpoint.h in Headers */ = {isa = PBXBuildFile; fileRef = 85C8F0A248804B28D5CC05E3E75C8710 /* MIKMIDIDestinationEndpoint.h */; settings = {ATTRIBUTES = (Project, ); }; };
		AAED3D9E9C62A00ED6F673AA2119E28A /* SentryAutoBreadcrumbTrackingIntegration.h in Headers */ = {isa = PBXBuildFile; fileRef = D17D1514E37848C8EA114B463E265525 /* SentryAutoBreadcrumbTrackingIntegration.h */; settings = {ATTRIBUTES = (Project, ); }; };
		AAF827835763854E74FED4138A8ECF98 /* MIKMIDIClientSourceEndpoint.m in Sources */ = {isa = PBXBuildFile; fileRef = BA5023ADAEA88243AD3FB5C0AB708078 /* MIKMIDIClientSourceEndpoint.m */; settings = {COMPILER_FLAGS = "-w -Xanalyzer -analyzer-disable-all-checks"; }; };
		AB498DD48DE9FD96F2AC351430710DAF /* MIKMIDIPitchBendChangeCommand.m in Sources */ = {isa = PBXBuildFile; fileRef = 94DB9A8CEAD34493915FA60BE720FE1B /* MIKMIDIPitchBendChangeCommand.m */; settings = {COMPILER_FLAGS = "-w -Xanalyzer -analyzer-disable-all-checks"; }; };
		AC48391EFE6B8466F08F7EE72D924E89 /* MIKMIDIPolyphonicKeyPressureCommand.m in Sources */ = {isa = PBXBuildFile; fileRef = C90C9530136BFDD18547BAFB0BF5F632 /* MIKMIDIPolyphonicKeyPressureCommand.m */; settings = {COMPILER_FLAGS = "-w -Xanalyzer -analyzer-disable-all-checks"; }; };
		AC784C8BF57B998A5CE03013B10394D5 /* SentryCrashExceptionApplication.h in Headers */ = {isa = PBXBuildFile; fileRef = 5A6FB6673C44BA3CF42590AE363D5A87 /* SentryCrashExceptionApplication.h */; settings = {ATTRIBUTES = (Project, ); }; };
		AC7C4E64F2550BB0F260F411D0C4C597 /* HTTPDataResponse.h in Headers */ = {isa = PBXBuildFile; fileRef = EFF426E48681D6016148D8ABCD704B8C /* HTTPDataResponse.h */; settings = {ATTRIBUTES = (Project, ); }; };
		AC8ABCC0B6EBA1AB9AFF9804D6187791 /* SentryRateLimitParser.m in Sources */ = {isa = PBXBuildFile; fileRef = 283F159297120C1C01D5239DA697C150 /* SentryRateLimitParser.m */; settings = {COMPILER_FLAGS = "-w -Xanalyzer -analyzer-disable-all-checks"; }; };
		ACA9BFC9BE154F4E8A3D0F01007D8281 /* MIKMIDIUtilities.m in Sources */ = {isa = PBXBuildFile; fileRef = 21BFB9164C7114E2333C9ECF3083E4E9 /* MIKMIDIUtilities.m */; settings = {COMPILER_FLAGS = "-w -Xanalyzer -analyzer-disable-all-checks"; }; };
		AD0AF1FF699F13541279651DE43D4060 /* SentryCrashDefaultBinaryImageProvider.m in Sources */ = {isa = PBXBuildFile; fileRef = FB53C8792E1DC04613E4D32BB2D561E5 /* SentryCrashDefaultBinaryImageProvider.m */; settings = {COMPILER_FLAGS = "-w -Xanalyzer -analyzer-disable-all-checks"; }; };
		ADD370A4AD5C0A24E697495B78004B49 /* NSDate+SentryExtras.h in Headers */ = {isa = PBXBuildFile; fileRef = 3C1C47041EB8316337D831A2F610E895 /* NSDate+SentryExtras.h */; settings = {ATTRIBUTES = (Project, ); }; };
		AE3E617CE48103A6FA6AB9C1F2A4498A /* SentryIntegrationProtocol.h in Headers */ = {isa = PBXBuildFile; fileRef = 1CE36B9CA861DFA250AA3E0E5F22951D /* SentryIntegrationProtocol.h */; settings = {ATTRIBUTES = (Project, ); }; };
		AE4AE526224F29B3BCAE76E1A08911F3 /* SentryCrashCPU.c in Sources */ = {isa = PBXBuildFile; fileRef = 71FF253F2058497737E1DCA8E583AE2D /* SentryCrashCPU.c */; settings = {COMPILER_FLAGS = "-w -Xanalyzer -analyzer-disable-all-checks"; }; };
		AFA492B1E34745D8A10B64BBA3B62F3D /* SRWebSocket.m in Sources */ = {isa = PBXBuildFile; fileRef = 07602AB993546F2F680E3C00A8716A32 /* SRWebSocket.m */; settings = {COMPILER_FLAGS = "-w -Xanalyzer -analyzer-disable-all-checks"; }; };
		AFAFDF23E4138A0DD5C0C7EF591CD5B4 /* SentrySystemEventsBreadcrumbs.m in Sources */ = {isa = PBXBuildFile; fileRef = FF3224AD403E81F505BF1C63A5A7B768 /* SentrySystemEventsBreadcrumbs.m */; settings = {COMPILER_FLAGS = "-w -Xanalyzer -analyzer-disable-all-checks"; }; };
		AFC70B8022C828BD93F4E39BEBEACA01 /* SentryRateLimitCategoryMapper.m in Sources */ = {isa = PBXBuildFile; fileRef = 082F6A1EFA8EF674ABA1648F0EE0A839 /* SentryRateLimitCategoryMapper.m */; settings = {COMPILER_FLAGS = "-w -Xanalyzer -analyzer-disable-all-checks"; }; };
		B1370A1C76EF9B0BB20BFD83B650A06E /* SentryCrashMach.h in Headers */ = {isa = PBXBuildFile; fileRef = E4A5845E489DB1813FE8BDB1483508C2 /* SentryCrashMach.h */; settings = {ATTRIBUTES = (Project, ); }; };
		B19F358B25A307C98C22F6E906C710AE /* NSData+SentryCompression.m in Sources */ = {isa = PBXBuildFile; fileRef = 255F818615FB484A93CC64CAD4269F49 /* NSData+SentryCompression.m */; settings = {COMPILER_FLAGS = "-w -Xanalyzer -analyzer-disable-all-checks"; }; };
		B1E9B4D78B367CB16843870F8BAC9BE1 /* DDRange.m in Sources */ = {isa = PBXBuildFile; fileRef = 9C643CACD52320BEDDE82A2754C523D2 /* DDRange.m */; settings = {COMPILER_FLAGS = "-DOS_OBJECT_USE_OBJC=0 -w -Xanalyzer -analyzer-disable-all-checks"; }; };
		B278D76D7A4FBDB1360A1947572F6F76 /* SentryCurrentDate.h in Headers */ = {isa = PBXBuildFile; fileRef = 56809E6B4679BB27631EB1B9997AA783 /* SentryCurrentDate.h */; settings = {ATTRIBUTES = (Project, ); }; };
		B278EF5866CC21B776CC97A1BB450B0A /* SentryQueueableRequestManager.m in Sources */ = {isa = PBXBuildFile; fileRef = 463093D12F4AFF2243D4CD7CD0160599 /* SentryQueueableRequestManager.m */; settings = {COMPILER_FLAGS = "-w -Xanalyzer -analyzer-disable-all-checks"; }; };
		B2DF4EF9667A73A8DC443BAEC7337030 /* HTTPDataResponse.m in Sources */ = {isa = PBXBuildFile; fileRef = B8B48A2DF72E14318EFB3A498EF3E6D5 /* HTTPDataResponse.m */; settings = {COMPILER_FLAGS = "-DOS_OBJECT_USE_OBJC=0 -w -Xanalyzer -analyzer-disable-all-checks"; }; };
		B2FB088A001701A0D1F9599239BC3286 /* SentrySdkInfo.m in Sources */ = {isa = PBXBuildFile; fileRef = D1D05BA95C905C9355D8351D75AADA2B /* SentrySdkInfo.m */; settings = {COMPILER_FLAGS = "-w -Xanalyzer -analyzer-disable-all-checks"; }; };
		B305445A9B31424BACA55B1FD0FF27CB /* SentryCrashDate.h in Headers */ = {isa = PBXBuildFile; fileRef = 84F0C075762D4083DE496DAF6076C377 /* SentryCrashDate.h */; settings = {ATTRIBUTES = (Project, ); }; };
		B30ACA3D82409C5A542D070B05CFEE58 /* DDLog.h in Headers */ = {isa = PBXBuildFile; fileRef = 1E8AEEA22179C2DABC556BE6E84AFF9D /* DDLog.h */; settings = {ATTRIBUTES = (Project, ); }; };
		B354653FEC67830B20BF470820EC24F0 /* SentrySession.h in Headers */ = {isa = PBXBuildFile; fileRef = AAD4D7BC1C03C6327CFF16D20AB26A58 /* SentrySession.h */; settings = {ATTRIBUTES = (Project, ); }; };
		B38DA1D88012B70B6814DBB61B104C85 /* SentryOptions.h in Headers */ = {isa = PBXBuildFile; fileRef = ED3A0C7FC85DC5EBE9AC7F804D5C22B2 /* SentryOptions.h */; settings = {ATTRIBUTES = (Project, ); }; };
		B4C083627B95129ABD6EEB3D8E3D41A2 /* MIKMIDIPolyphonicKeyPressureEvent.m in Sources */ = {isa = PBXBuildFile; fileRef = 44A334384FE08990E02170EF8223B4FD /* MIKMIDIPolyphonicKeyPressureEvent.m */; settings = {COMPILER_FLAGS = "-w -Xanalyzer -analyzer-disable-all-checks"; }; };
		B4C273F5FCCC335DF82EEF0D97AEA2AE /* SentryCrashStackEntryMapper.m in Sources */ = {isa = PBXBuildFile; fileRef = F470487A1EDE7C0A4B892DFEBC4AFE0D /* SentryCrashStackEntryMapper.m */; settings = {COMPILER_FLAGS = "-w -Xanalyzer -analyzer-disable-all-checks"; }; };
		B4DB411C5D55D96FAC5AA72631683736 /* SentryStacktraceBuilder.m in Sources */ = {isa = PBXBuildFile; fileRef = 8021EF5A57147DB9F66937E16FD69AD0 /* SentryStacktraceBuilder.m */; settings = {COMPILER_FLAGS = "-w -Xanalyzer -analyzer-disable-all-checks"; }; };
		B595CA22CDEFBB376A68ABE654B0180C /* SentryFileContents.m in Sources */ = {isa = PBXBuildFile; fileRef = DB2BECBA27D319732C483062F04123D1 /* SentryFileContents.m */; settings = {COMPILER_FLAGS = "-w -Xanalyzer -analyzer-disable-all-checks"; }; };
		B5A0E156C5F93317BC9FEE00F533A423 /* SentryCrashStackEntryMapper.h in Headers */ = {isa = PBXBuildFile; fileRef = BD199EBE5D9DCEDDB80A034D5B2D102F /* SentryCrashStackEntryMapper.h */; settings = {ATTRIBUTES = (Project, ); }; };
		B5C2EC565F45D36E83A994A0B1DBC574 /* SentryCrashJSONCodecObjC.h in Headers */ = {isa = PBXBuildFile; fileRef = AD07AB21A9AF2FAB1AFA6DB89FC9EEE2 /* SentryCrashJSONCodecObjC.h */; settings = {ATTRIBUTES = (Project, ); }; };
		B5EEE4360808E8333F379B147C2A54B7 /* SentryDefaultCurrentDateProvider.m in Sources */ = {isa = PBXBuildFile; fileRef = 6342CBBB59451E5315D427D5013E0099 /* SentryDefaultCurrentDateProvider.m */; settings = {COMPILER_FLAGS = "-w -Xanalyzer -analyzer-disable-all-checks"; }; };
		B88BF8E784C256D8C319159758210AFA /* SentryCrashMonitor_AppState.h in Headers */ = {isa = PBXBuildFile; fileRef = DF26BF86EBD3DB5995F0E122A1A57A98 /* SentryCrashMonitor_AppState.h */; settings = {ATTRIBUTES = (Project, ); }; };
		B92769C99727AEC95D66C508E578166A /* SentrySerialization.m in Sources */ = {isa = PBXBuildFile; fileRef = 0E171C3BBF571E6FF3086AF628157A1D /* SentrySerialization.m */; settings = {COMPILER_FLAGS = "-w -Xanalyzer -analyzer-disable-all-checks"; }; };
		BA290739AC9CD92684E87DB7B5C7D304 /* SentryCrashReportFilter.h in Headers */ = {isa = PBXBuildFile; fileRef = B4C5F061502F44BEC4973E8E6FD09775 /* SentryCrashReportFilter.h */; settings = {ATTRIBUTES = (Project, ); }; };
		BA6531F242C9C63AB12C84471794F410 /* DDData.h in Headers */ = {isa = PBXBuildFile; fileRef = C4308CDCADD5EF5C6AE611954883E74A /* DDData.h */; settings = {ATTRIBUTES = (Project, ); }; };
		BA75B00498957819D5B8BC198929375C /* SentryGlobalEventProcessor.h in Headers */ = {isa = PBXBuildFile; fileRef = F799DF860160118FEDA3303E888DD29B /* SentryGlobalEventProcessor.h */; settings = {ATTRIBUTES = (Project, ); }; };
		BA80BA18D743E8D93443F8A58D6FACF3 /* MIKMIDIChannelPressureCommand.h in Headers */ = {isa = PBXBuildFile; fileRef = 662F0CCC4E8F0AEB96A732C67937976D /* MIKMIDIChannelPressureCommand.h */; settings = {ATTRIBUTES = (Project, ); }; };
		BB6AEB5FAE51CD6C721061B2EA9F3106 /* SentryMechanism.h in Headers */ = {isa = PBXBuildFile; fileRef = 5575A2F9B499F2B3274DE6383BEEB398 /* SentryMechanism.h */; settings = {ATTRIBUTES = (Project, ); }; };
		BC6C6ECFE18A70169E73FD5877ED3486 /* SentryCrashReportFilterBasic.m in Sources */ = {isa = PBXBuildFile; fileRef = 7B2945361AEAEF8FBB9E1A51D1CE82E2 /* SentryCrashReportFilterBasic.m */; settings = {COMPILER_FLAGS = "-w -Xanalyzer -analyzer-disable-all-checks"; }; };
		BC7DDEEB036C64586B5862EB12A6B566 /* SentryLog.m in Sources */ = {isa = PBXBuildFile; fileRef = D4DF99BABE28C9D214022C64106799CD /* SentryLog.m */; settings = {COMPILER_FLAGS = "-w -Xanalyzer -analyzer-disable-all-checks"; }; };
		BCBE32AAF689E2F55F1402FF70D773F5 /* PSWebSocketInflater.m in Sources */ = {isa = PBXBuildFile; fileRef = FBB8A3BC620DA0645003911D55922EB4 /* PSWebSocketInflater.m */; settings = {COMPILER_FLAGS = "-w -Xanalyzer -analyzer-disable-all-checks"; }; };
		BCD138B1BA7045BB586B3B664D003F04 /* PSWebSocketDeflater.h in Headers */ = {isa = PBXBuildFile; fileRef = 55C245783E8B6618964FFE7944475811 /* PSWebSocketDeflater.h */; settings = {ATTRIBUTES = (Project, ); }; };
		BD8BEC0CBA49CAD74E93024DA6683E8E /* MIKMIDISequence.m in Sources */ = {isa = PBXBuildFile; fileRef = ED50F78E6495C9C3B6F6A96ED65FF2A0 /* MIKMIDISequence.m */; settings = {COMPILER_FLAGS = "-w -Xanalyzer -analyzer-disable-all-checks"; }; };
		BE2BC54BB7723176D846FB97A48C051F /* MIKMIDIEventIterator.m in Sources */ = {isa = PBXBuildFile; fileRef = 33A1B9F6E71C10638D8AA17D197654C7 /* MIKMIDIEventIterator.m */; settings = {COMPILER_FLAGS = "-w -Xanalyzer -analyzer-disable-all-checks"; }; };
		BE42BE02B95E48A5510B7D468C507BDE /* HTTPRedirectResponse.m in Sources */ = {isa = PBXBuildFile; fileRef = EC63F768A4109CE55E6B55DF2C077B8F /* HTTPRedirectResponse.m */; settings = {COMPILER_FLAGS = "-DOS_OBJECT_USE_OBJC=0 -w -Xanalyzer -analyzer-disable-all-checks"; }; };
		BEBD02ADD7D0D28EE66F922F8A1488CE /* MIKMIDIPlayer.h in Headers */ = {isa = PBXBuildFile; fileRef = 87754708DE638E6D948438EC1F55F7D2 /* MIKMIDIPlayer.h */; settings = {ATTRIBUTES = (Project, ); }; };
		BFC81BD6C6DBDA9135DD8D182EF51738 /* NSError+SentrySimpleConstructor.h in Headers */ = {isa = PBXBuildFile; fileRef = 80E3CE1BFDA56A6BC8903DA2B0FB2295 /* NSError+SentrySimpleConstructor.h */; settings = {ATTRIBUTES = (Project, ); }; };
		C0B973356EB27FCDAC7EC0FA2134E26E /* SentryCrashMonitor_MachException.c in Sources */ = {isa = PBXBuildFile; fileRef = F17AF44F338F5FBCE68A003DAC86D66E /* SentryCrashMonitor_MachException.c */; settings = {COMPILER_FLAGS = "-w -Xanalyzer -analyzer-disable-all-checks"; }; };
		C0FC7540D21BADD901DA5BDC7CBD6355 /* SentryRateLimitCategoryMapper.h in Headers */ = {isa = PBXBuildFile; fileRef = 99A2B7520A1B987FF79E7A02B6759E1C /* SentryRateLimitCategoryMapper.h */; settings = {ATTRIBUTES = (Project, ); }; };
		C160EB072B2BA68306EAF114558A9A76 /* SentryCrashInstallation.m in Sources */ = {isa = PBXBuildFile; fileRef = 9D7232D086B1CC3C35F99847C0ADC341 /* SentryCrashInstallation.m */; settings = {COMPILER_FLAGS = "-w -Xanalyzer -analyzer-disable-all-checks"; }; };
		C18A9E706D4A442BC3D75E42266F1ADF /* MIKMIDIMetaSequenceEvent.h in Headers */ = {isa = PBXBuildFile; fileRef = 3A793FB9A1764AB77E9DB1BC46EC6149 /* MIKMIDIMetaSequenceEvent.h */; settings = {ATTRIBUTES = (Project, ); }; };
		C21801CA09C47709BB366AE116A92480 /* SentryCrashCPU.h in Headers */ = {isa = PBXBuildFile; fileRef = 8ADE02394463145ADAF897DA074B597B /* SentryCrashCPU.h */; settings = {ATTRIBUTES = (Project, ); }; };
		C2DFBC24ABBAC78A214FD855F6083678 /* SentryEnvelopeRateLimit.m in Sources */ = {isa = PBXBuildFile; fileRef = 1ABF839B0924F2D014249D5EB5309101 /* SentryEnvelopeRateLimit.m */; settings = {COMPILER_FLAGS = "-w -Xanalyzer -analyzer-disable-all-checks"; }; };
		C384CFF326D56AC33353CDA8586BB756 /* DDContextFilterLogFormatter.h in Headers */ = {isa = PBXBuildFile; fileRef = 44B95C00B4D9DD1FC898E35C14FACDBB /* DDContextFilterLogFormatter.h */; settings = {ATTRIBUTES = (Project, ); }; };
		C39B4293A19CBE136107287E25715905 /* MIKMIDIClock.h in Headers */ = {isa = PBXBuildFile; fileRef = EEF7E52FF9CA865872540263BC6827A4 /* MIKMIDIClock.h */; settings = {ATTRIBUTES = (Project, ); }; };
		C3EB2F6EFB5AFEFB15C9D7C5FECA0BA9 /* MIKMIDITempoEvent.m in Sources */ = {isa = PBXBuildFile; fileRef = 0CEEA502E6192093646C5145A0441555 /* MIKMIDITempoEvent.m */; settings = {COMPILER_FLAGS = "-w -Xanalyzer -analyzer-disable-all-checks"; }; };
		C42104465052E3B2A78C6CA6BBA725D7 /* MIKMIDINoteOnCommand.m in Sources */ = {isa = PBXBuildFile; fileRef = 6F13B86AEA4077FC3B8521337E467B1D /* MIKMIDINoteOnCommand.m */; settings = {COMPILER_FLAGS = "-w -Xanalyzer -analyzer-disable-all-checks"; }; };
		C4CE2AF14760F1EF473B576E208843BE /* MIKMIDIPrivateUtilities.m in Sources */ = {isa = PBXBuildFile; fileRef = 99175F606BC2B93269AEF32B23C0873E /* MIKMIDIPrivateUtilities.m */; settings = {COMPILER_FLAGS = "-w -Xanalyzer -analyzer-disable-all-checks"; }; };
		C53FD967A0D6C3A6EB3B884F10F69DBC /* SentryCrashIntegration.m in Sources */ = {isa = PBXBuildFile; fileRef = 619DF89DFF567DACA5A567B4D3CF18B1 /* SentryCrashIntegration.m */; settings = {COMPILER_FLAGS = "-w -Xanalyzer -analyzer-disable-all-checks"; }; };
		C595C5055229B5CCA289001E431E03ED /* HTTPFileResponse.h in Headers */ = {isa = PBXBuildFile; fileRef = 308835F42DBAE8BAECB9A5521DD5EE39 /* HTTPFileResponse.h */; settings = {ATTRIBUTES = (Project, ); }; };
		C5A8AF3AA2B942E1D5F0F6FFE067B7EB /* SentryCrashMachineContext.c in Sources */ = {isa = PBXBuildFile; fileRef = 9D24C8ABDCC8CB34E091336054FD1C87 /* SentryCrashMachineContext.c */; settings = {COMPILER_FLAGS = "-w -Xanalyzer -analyzer-disable-all-checks"; }; };
		C5AF798E015FA529F62EFF6BB5D1407D /* NSError+SentrySimpleConstructor.m in Sources */ = {isa = PBXBuildFile; fileRef = 65308939DE20026E07178A805FE905D9 /* NSError+SentrySimpleConstructor.m */; settings = {COMPILER_FLAGS = "-w -Xanalyzer -analyzer-disable-all-checks"; }; };
		C5B26A8720B6E1C736EBD332EE139BD3 /* SentryCrashString.c in Sources */ = {isa = PBXBuildFile; fileRef = 8B397F4EC7165775CF1D3CC228BC9971 /* SentryCrashString.c */; settings = {COMPILER_FLAGS = "-w -Xanalyzer -analyzer-disable-all-checks"; }; };
		C7CBBAF729034A36980A0B335E7F291E /* MIKMIDIMapping.m in Sources */ = {isa = PBXBuildFile; fileRef = E6761FB47A0BBA398A261796352863D2 /* MIKMIDIMapping.m */; settings = {COMPILER_FLAGS = "-w -Xanalyzer -analyzer-disable-all-checks"; }; };
		C8B39397CCE7598E83F3CB7A0AF3CC7D /* MIKMIDISynthesizer.m in Sources */ = {isa = PBXBuildFile; fileRef = B942C30CA6D6BEE928D905AF2FEA6917 /* MIKMIDISynthesizer.m */; settings = {COMPILER_FLAGS = "-w -Xanalyzer -analyzer-disable-all-checks"; }; };
		CA18D512B5F0387880F9D46928273E90 /* MIKMIDIPolyphonicKeyPressureEvent.h in Headers */ = {isa = PBXBuildFile; fileRef = 4C99BC61A99CDC88D1DEB9D6A132C357 /* MIKMIDIPolyphonicKeyPressureEvent.h */; settings = {ATTRIBUTES = (Project, ); }; };
		CAAAABEB72A860889DB7AA861E8FAE57 /* MIKMIDIChannelVoiceCommand_SubclassMethods.h in Headers */ = {isa = PBXBuildFile; fileRef = 9EDA58782328F0BFE189C4B7961B0415 /* MIKMIDIChannelVoiceCommand_SubclassMethods.h */; settings = {ATTRIBUTES = (Project, ); }; };
		CAE80F18DA7788594F3A41F510E23278 /* MIKMIDIDevice.h in Headers */ = {isa = PBXBuildFile; fileRef = 2E09F6FB5834D52832FE8750535D17AC /* MIKMIDIDevice.h */; settings = {ATTRIBUTES = (Project, ); }; };
		CB17BC32E8A7A0ED3B74F856A2D07775 /* SentryMechanism.m in Sources */ = {isa = PBXBuildFile; fileRef = 0560F193A11BA740D3249D7588BE8380 /* SentryMechanism.m */; settings = {COMPILER_FLAGS = "-w -Xanalyzer -analyzer-disable-all-checks"; }; };
		CBF0EDDB83E7DDFA5B52C69ABC410EAC /* SentryCrashC.h in Headers */ = {isa = PBXBuildFile; fileRef = 65EC66C25CBA3780CD26FD6677FABDB3 /* SentryCrashC.h */; settings = {ATTRIBUTES = (Project, ); }; };
		CBFE69523CD864064C435EF7E589DA0A /* MIKMIDISourceEndpoint.h in Headers */ = {isa = PBXBuildFile; fileRef = 0E7ED3F48805CEB93499C044F79360ED /* MIKMIDISourceEndpoint.h */; settings = {ATTRIBUTES = (Project, ); }; };
		CBFEC30FA39D355CE231D9E8CED31003 /* MIKMIDINoteCommand.h in Headers */ = {isa = PBXBuildFile; fileRef = 73E1246A57F6CA5684443FB14A105FAD /* MIKMIDINoteCommand.h */; settings = {ATTRIBUTES = (Project, ); }; };
		CC8BC63C2D403B94CCF9847CFDD00A6A /* MIKMIDICommandThrottler.h in Headers */ = {isa = PBXBuildFile; fileRef = 77A8F8610CAAB0A8CFF7BD50132F7B90 /* MIKMIDICommandThrottler.h */; settings = {ATTRIBUTES = (Project, ); }; };
		CCA4DE7CF13101BC632CFB81C8FD303B /* HTTPRedirectResponse.h in Headers */ = {isa = PBXBuildFile; fileRef = 499A4062A2387B0656989AEE7E7CE449 /* HTTPRedirectResponse.h */; settings = {ATTRIBUTES = (Project, ); }; };
		CCABA0E11CC586A789947347145A6078 /* SentryCrashObjC.h in Headers */ = {isa = PBXBuildFile; fileRef = 3A32803646E68D205DEF5D6616F94613 /* SentryCrashObjC.h */; settings = {ATTRIBUTES = (Project, ); }; };
		CCF5AD0B7FFF4B9BFBD5DDF51FD541CA /* GCDAsyncUdpSocket.h in Headers */ = {isa = PBXBuildFile; fileRef = 2744C55420146B4E50B4447F92138BB2 /* GCDAsyncUdpSocket.h */; settings = {ATTRIBUTES = (Project, ); }; };
		CD95F4D7A1D3BA61DC4AFB200F84D38E /* SentryCrashReportFixer.h in Headers */ = {isa = PBXBuildFile; fileRef = E494A213621C4088BE1871DCEE9E1E96 /* SentryCrashReportFixer.h */; settings = {ATTRIBUTES = (Project, ); }; };
		CDA69BB5E8E1661EFF6966DC2337C02B /* HTTPConnection.m in Sources */ = {isa = PBXBuildFile; fileRef = 8F51A3861507DC735800EABD472859C1 /* HTTPConnection.m */; settings = {COMPILER_FLAGS = "-DOS_OBJECT_USE_OBJC=0 -w -Xanalyzer -analyzer-disable-all-checks"; }; };
		CEDA583792499B5B4DB88F1E84D099A2 /* SentryHttpDateParser.h in Headers */ = {isa = PBXBuildFile; fileRef = 82C10B5335DD330C8EDD7C756C76F9A8 /* SentryHttpDateParser.h */; settings = {ATTRIBUTES = (Project, ); }; };
		CFC70B04960A2CDF6FCF072960E84EC7 /* MIKMIDIEndpoint.m in Sources */ = {isa = PBXBuildFile; fileRef = 7BDD40441D232381D024523FF1F9687B /* MIKMIDIEndpoint.m */; settings = {COMPILER_FLAGS = "-w -Xanalyzer -analyzer-disable-all-checks"; }; };
		CFE2F387B64FC9EFB599588C6EB09851 /* PSWebSocketInternal.h in Headers */ = {isa = PBXBuildFile; fileRef = 2ABCAD21AC585E13DF4723E74AC3B7E7 /* PSWebSocketInternal.h */; settings = {ATTRIBUTES = (Project, ); }; };
		D028C72584EC1A3B90FB57F980555209 /* MIKMIDIMetaTrackSequenceNameEvent.h in Headers */ = {isa = PBXBuildFile; fileRef = 574B8F4B4FF9EF6FAAD2E4650C5F1A26 /* MIKMIDIMetaTrackSequenceNameEvent.h */; settings = {ATTRIBUTES = (Project, ); }; };
		D09D30E644D317A3BE61546141C8A580 /* MIKMIDIDevice.m in Sources */ = {isa = PBXBuildFile; fileRef = 6BB9C776258E8DB0734F94A6E465003C /* MIKMIDIDevice.m */; settings = {COMPILER_FLAGS = "-w -Xanalyzer -analyzer-disable-all-checks"; }; };
		D0B807E49EC6F133445B3654B407F4EA /* DDData.m in Sources */ = {isa = PBXBuildFile; fileRef = E4E9BECD5BC2B55B942F3A06C846C831 /* DDData.m */; settings = {COMPILER_FLAGS = "-DOS_OBJECT_USE_OBJC=0 -w -Xanalyzer -analyzer-disable-all-checks"; }; };
		D12F0A45D58008BF2F62D0DD6CB60426 /* CLIColor.m in Sources */ = {isa = PBXBuildFile; fileRef = 3946CB6FADCE330212E14ABDF77BE6C0 /* CLIColor.m */; settings = {COMPILER_FLAGS = "-w -Xanalyzer -analyzer-disable-all-checks"; }; };
		D1D1279BA481970CB250F55FA6DFB4AD /* SentryCrashMonitor_CPPException.cpp in Sources */ = {isa = PBXBuildFile; fileRef = 6237B2A7AB93F1815AD6F03B04DD05A7 /* SentryCrashMonitor_CPPException.cpp */; settings = {COMPILER_FLAGS = "-w -Xanalyzer -analyzer-disable-all-checks"; }; };
		D1E5E91E24BC27360E13BFA2EF6DE95D /* SentrySwizzle.m in Sources */ = {isa = PBXBuildFile; fileRef = 7FEE73023FDDCCF5026FB9B400F33BC6 /* SentrySwizzle.m */; settings = {COMPILER_FLAGS = "-w -Xanalyzer -analyzer-disable-all-checks"; }; };
		D1E82485E374466692E9D852000AB612 /* DDFileLogger+Internal.h in Headers */ = {isa = PBXBuildFile; fileRef = 594905C98544FCA4F2ABDCE64E366D0A /* DDFileLogger+Internal.h */; settings = {ATTRIBUTES = (Project, ); }; };
		D259D47DA7EB08ED10F6B1136CE197C7 /* HTTPFileResponse.m in Sources */ = {isa = PBXBuildFile; fileRef = F988FF82CCF799B438ACD79A04F5222C /* HTTPFileResponse.m */; settings = {COMPILER_FLAGS = "-DOS_OBJECT_USE_OBJC=0 -w -Xanalyzer -analyzer-disable-all-checks"; }; };
		D2A913C4C6FD39B51C7238E11C939E27 /* SentryCrashStackCursor.h in Headers */ = {isa = PBXBuildFile; fileRef = C93669EFB52142B4D5FE5E2492601D05 /* SentryCrashStackCursor.h */; settings = {ATTRIBUTES = (Project, ); }; };
		D3EFEED30CC9D9C1FBF03BDCDD93DB11 /* DDMultiFormatter.h in Headers */ = {isa = PBXBuildFile; fileRef = 29D6D6682B0935B621B35A036923B002 /* DDMultiFormatter.h */; settings = {ATTRIBUTES = (Project, ); }; };
		D4579C34A51EBB5C8AD390D94720C2AD /* SentryRateLimitCategory.h in Headers */ = {isa = PBXBuildFile; fileRef = AF6932F190BDA00A0405F9F66D469922 /* SentryRateLimitCategory.h */; settings = {ATTRIBUTES = (Project, ); }; };
		D59176EEB286BB042A2748DA71E778AF /* CLIColor.h in Headers */ = {isa = PBXBuildFile; fileRef = 109DD3CAABB94A5A5436C3EA4D77B79F /* CLIColor.h */; settings = {ATTRIBUTES = (Project, ); }; };
		D692836B8530B93BDC05FA7CA3BC0D2A /* SentryCrashMach.c in Sources */ = {isa = PBXBuildFile; fileRef = 709DE4464C979DC2CAED78325926D8F5 /* SentryCrashMach.c */; settings = {COMPILER_FLAGS = "-w -Xanalyzer -analyzer-disable-all-checks"; }; };
		D6BCEA0DC8BA110AB5761DD991E4ABB2 /* DAVResponse.h in Headers */ = {isa = PBXBuildFile; fileRef = 8CE4199E063684E830B5C52CC2E0456E /* DAVResponse.h */; settings = {ATTRIBUTES = (Project, ); }; };
		D86D1C73ECF72326DC54F80CBEE5253D /* SentrySessionTracker.m in Sources */ = {isa = PBXBuildFile; fileRef = D2DB93D2DB50E62D48081216EAA4C767 /* SentrySessionTracker.m */; settings = {COMPILER_FLAGS = "-w -Xanalyzer -analyzer-disable-all-checks"; }; };
		D94B7BE8921C9CE82FECB7ED6D358534 /* MultipartMessageHeaderField.m in Sources */ = {isa = PBXBuildFile; fileRef = 12FD42FD290082D6D6A4F053B2A25F08 /* MultipartMessageHeaderField.m */; settings = {COMPILER_FLAGS = "-DOS_OBJECT_USE_OBJC=0 -w -Xanalyzer -analyzer-disable-all-checks"; }; };
		DC086070035D949EA460F38CBA644766 /* HTTPServer.h in Headers */ = {isa = PBXBuildFile; fileRef = A5F5AD5720BC02941C348C46F678248E /* HTTPServer.h */; settings = {ATTRIBUTES = (Project, ); }; };
		DC0F04E51939F3F4A36782D6E2B42AFD /* NSString+SentryNSUIntegerValue.m in Sources */ = {isa = PBXBuildFile; fileRef = A0D567584DF51C3CB139D5D70F7A6CB4 /* NSString+SentryNSUIntegerValue.m */; settings = {COMPILER_FLAGS = "-w -Xanalyzer -analyzer-disable-all-checks"; }; };
		DC5A466F80BD573A4072D74A94328819 /* SentryRequestManager.h in Headers */ = {isa = PBXBuildFile; fileRef = 6EF88C00D6EB89FDF80D327F798E3828 /* SentryRequestManager.h */; settings = {ATTRIBUTES = (Project, ); }; };
		DCC2BBCE14F24F279FD674E3BDA08643 /* SentryBreadcrumbTracker.m in Sources */ = {isa = PBXBuildFile; fileRef = 3A1C70E1943742F15B6A14182AA273A7 /* SentryBreadcrumbTracker.m */; settings = {COMPILER_FLAGS = "-w -Xanalyzer -analyzer-disable-all-checks"; }; };
		DCFD48B768B1AA4EC9668BBE5B350372 /* DDLoggerNames.h in Headers */ = {isa = PBXBuildFile; fileRef = F3E27B0EB7BBE96A8F5A598A770811D3 /* DDLoggerNames.h */; settings = {ATTRIBUTES = (Project, ); }; };
		DD0DA92E67A1FE45BDBA8F22405AA953 /* GCDAsyncUdpSocket.m in Sources */ = {isa = PBXBuildFile; fileRef = 56E7E081C76C59CE1196B0ADBAC2B0D8 /* GCDAsyncUdpSocket.m */; settings = {COMPILER_FLAGS = "-w -Xanalyzer -analyzer-disable-all-checks"; }; };
		DDBA8D1EC6DE3E4B8EEFDA3D603A2CBF /* SentryCrashLogger.c in Sources */ = {isa = PBXBuildFile; fileRef = EF2384979D7142C988CBAB399FE6908F /* SentryCrashLogger.c */; settings = {COMPILER_FLAGS = "-w -Xanalyzer -analyzer-disable-all-checks"; }; };
		DDCA6F1773F318E578F5AEC52CBBCD32 /* DDDispatchQueueLogFormatter.h in Headers */ = {isa = PBXBuildFile; fileRef = 03979CDA2D2609501BA15E014EA9C151 /* DDDispatchQueueLogFormatter.h */; settings = {ATTRIBUTES = (Project, ); }; };
		DEC39D2FA1B295350F224B15B5D48244 /* ASCIImage-dummy.m in Sources */ = {isa = PBXBuildFile; fileRef = EB511890F88DB35846FC09F176DACE23 /* ASCIImage-dummy.m */; };
		DEFC023F322D3073BA207EB6ED525887 /* SentryCrashDoctor.h in Headers */ = {isa = PBXBuildFile; fileRef = 3A8E79895CA90BE299B75B85E814F141 /* SentryCrashDoctor.h */; settings = {ATTRIBUTES = (Project, ); }; };
		DF08659718F9FE098676237461329F8D /* SentryAutoSessionTrackingIntegration.m in Sources */ = {isa = PBXBuildFile; fileRef = 070A5A831933827D58C7CE960CDBE903 /* SentryAutoSessionTrackingIntegration.m */; settings = {COMPILER_FLAGS = "-w -Xanalyzer -analyzer-disable-all-checks"; }; };
		DF29977E064D8D53517D8BDB17B79E48 /* MIKMIDISynthesizerInstrument.m in Sources */ = {isa = PBXBuildFile; fileRef = 54AC9348655118DA6ABF4527772717B4 /* MIKMIDISynthesizerInstrument.m */; settings = {COMPILER_FLAGS = "-w -Xanalyzer -analyzer-disable-all-checks"; }; };
		DF8781D0997201407357E45D806CEDFE /* SentryClient.h in Headers */ = {isa = PBXBuildFile; fileRef = 58F83D00A81D20416EF32F92A700421F /* SentryClient.h */; settings = {ATTRIBUTES = (Project, ); }; };
		E25945EBB2C42AD9657A8C8037DD4BC5 /* HTTPAsyncFileResponse.h in Headers */ = {isa = PBXBuildFile; fileRef = B8CE2EC851640419C07946DAAA863D83 /* HTTPAsyncFileResponse.h */; settings = {ATTRIBUTES = (Project, ); }; };
		E2D6C9E23A2C8C3F4453F49C5B63DC8B /* MIKMIDINoteCommand.m in Sources */ = {isa = PBXBuildFile; fileRef = B56C4EB7A0947ED5C47119A433722153 /* MIKMIDINoteCommand.m */; settings = {COMPILER_FLAGS = "-w -Xanalyzer -analyzer-disable-all-checks"; }; };
		E386FFA21ADD02404E78066DF463A167 /* CocoaHTTPServer-dummy.m in Sources */ = {isa = PBXBuildFile; fileRef = 075EF205F061409C6F7BEA21636E70B6 /* CocoaHTTPServer-dummy.m */; };
		E4FD9EFF7FB09020CF52FF7D97E90053 /* SentryThread.h in Headers */ = {isa = PBXBuildFile; fileRef = 9B2C04DAFFF8639DD899DF1D2D0858AB /* SentryThread.h */; settings = {ATTRIBUTES = (Project, ); }; };
		E543C2BC88A60322E2176D0A3F6570FB /* MIKMIDIMetaEvent.h in Headers */ = {isa = PBXBuildFile; fileRef = 1081A2E0E4429CE148D7ED334FFE7A92 /* MIKMIDIMetaEvent.h */; settings = {ATTRIBUTES = (Project, ); }; };
		E56B40A2E7AED0FD32AC3584F2B52DD6 /* SentryScope+Private.m in Sources */ = {isa = PBXBuildFile; fileRef = 52FC4D4AB678F8AF6CA227BDA83C779A /* SentryScope+Private.m */; settings = {COMPILER_FLAGS = "-w -Xanalyzer -analyzer-disable-all-checks"; }; };
		E588026F9A6E56BC75FCD8212E65395B /* MIKMIDIProgramChangeCommand.h in Headers */ = {isa = PBXBuildFile; fileRef = 5EC93C4E39B0E39C7E2262A4FACB7751 /* MIKMIDIProgramChangeCommand.h */; settings = {ATTRIBUTES = (Project, ); }; };
		E5A0AA3C55C9A100271321A8079FF96E /* SentryCrashThread.c in Sources */ = {isa = PBXBuildFile; fileRef = 14933AB341246DA230369CB2A7605249 /* SentryCrashThread.c */; settings = {COMPILER_FLAGS = "-w -Xanalyzer -analyzer-disable-all-checks"; }; };
		E5B2EF9CEF5A2793AB945D282FB9025E /* PSWebSocketUTF8Decoder.m in Sources */ = {isa = PBXBuildFile; fileRef = 6B1E9B20AB49201272216F50ACDF291A /* PSWebSocketUTF8Decoder.m */; settings = {COMPILER_FLAGS = "-w -Xanalyzer -analyzer-disable-all-checks"; }; };
		E5DA3C05C70D35A112E25D8F2CC2139D /* DAVConnection.h in Headers */ = {isa = PBXBuildFile; fileRef = D0F827FD85C02B140228A068E6C59BC0 /* DAVConnection.h */; settings = {ATTRIBUTES = (Project, ); }; };
		E63328A218242B34B7F6AE5656EDD227 /* HTTPAuthenticationRequest.m in Sources */ = {isa = PBXBuildFile; fileRef = 68181F62031122404DC89C4C79657F6F /* HTTPAuthenticationRequest.m */; settings = {COMPILER_FLAGS = "-DOS_OBJECT_USE_OBJC=0 -w -Xanalyzer -analyzer-disable-all-checks"; }; };
		E6BFE202F67E05E5748068AFE9E2D16E /* MIKMIDIEndpointSynthesizer.m in Sources */ = {isa = PBXBuildFile; fileRef = C686CF03B00B6AE4B28C4D1C6944BC3E /* MIKMIDIEndpointSynthesizer.m */; settings = {COMPILER_FLAGS = "-w -Xanalyzer -analyzer-disable-all-checks"; }; };
		E6DE1EB4C9E972DBD86276016F9AB7C2 /* PSWebSocketNetworkThread.m in Sources */ = {isa = PBXBuildFile; fileRef = A4CA59216BB2B22DCDF198C1D60BBA00 /* PSWebSocketNetworkThread.m */; settings = {COMPILER_FLAGS = "-w -Xanalyzer -analyzer-disable-all-checks"; }; };
		E75E8F9086713588F7D4A8BA6CD8C920 /* SentryCrashObjCApple.h in Headers */ = {isa = PBXBuildFile; fileRef = 552E9A7D259823E3B6511DABA215D3C6 /* SentryCrashObjCApple.h */; settings = {ATTRIBUTES = (Project, ); }; };
		E763709D8EEAC4EB1A5CC5AA47D60117 /* CocoaAsyncSocket-dummy.m in Sources */ = {isa = PBXBuildFile; fileRef = CCA049D07C3BFF3ED8AD5F20F42A4282 /* CocoaAsyncSocket-dummy.m */; };
		E7C336BAD7E8EF7CAA5D07713D9350FF /* SentryScope.h in Headers */ = {isa = PBXBuildFile; fileRef = D976337B39C4F4D699BC00B8E28E74E1 /* SentryScope.h */; settings = {ATTRIBUTES = (Project, ); }; };
		E7C4597633FFF0B7F4FF847348D027BC /* PSWebSocketDriver.m in Sources */ = {isa = PBXBuildFile; fileRef = 235DACD78FA04565988BAA1A44CF7813 /* PSWebSocketDriver.m */; settings = {COMPILER_FLAGS = "-w -Xanalyzer -analyzer-disable-all-checks"; }; };
		E7C4958DA67FCA6D48D558ED0D90B7B2 /* SocketRocket.h in Headers */ = {isa = PBXBuildFile; fileRef = 5DE7F2CC2A551CEBA9385CACECF61A04 /* SocketRocket.h */; settings = {ATTRIBUTES = (Project, ); }; };
		E827469699CDEEAEBA00B53497F460B4 /* SentryCrashThread.h in Headers */ = {isa = PBXBuildFile; fileRef = 0963E2C7307336830D408ABD4934024D /* SentryCrashThread.h */; settings = {ATTRIBUTES = (Project, ); }; };
		E8F042220413E1B0F7D4375174B39461 /* SentryCrashMonitor_AppState.c in Sources */ = {isa = PBXBuildFile; fileRef = 65191B1AA6B1BD41FA0C5FD3B12696A6 /* SentryCrashMonitor_AppState.c */; settings = {COMPILER_FLAGS = "-w -Xanalyzer -analyzer-disable-all-checks"; }; };
		E96D9A911A2520D66179BD142340828A /* SentryConcurrentRateLimitsDictionary.m in Sources */ = {isa = PBXBuildFile; fileRef = 7A55916937BCF05AED78F0A6C20FCA87 /* SentryConcurrentRateLimitsDictionary.m */; settings = {COMPILER_FLAGS = "-w -Xanalyzer -analyzer-disable-all-checks"; }; };
		EA041EF4CE6ABC3BCC4D7C4B2710D2F5 /* MIKMIDISystemExclusiveCommand.m in Sources */ = {isa = PBXBuildFile; fileRef = D42D65F4336BF3DAC58919BBEFFDB116 /* MIKMIDISystemExclusiveCommand.m */; settings = {COMPILER_FLAGS = "-w -Xanalyzer -analyzer-disable-all-checks"; }; };
		EC98B36322BF8D98C58EF2A595C2DBC3 /* PUTResponse.m in Sources */ = {isa = PBXBuildFile; fileRef = 56D90120FE461999E74EBB7DBBBA58BD /* PUTResponse.m */; settings = {COMPILER_FLAGS = "-DOS_OBJECT_USE_OBJC=0 -w -Xanalyzer -analyzer-disable-all-checks"; }; };
		ED5655B17AAE5ED49F95D2A2D1D92B54 /* MIKMIDIConnectionManager.m in Sources */ = {isa = PBXBuildFile; fileRef = 893C02A20F7980813FA60BA75489CB25 /* MIKMIDIConnectionManager.m */; settings = {COMPILER_FLAGS = "-w -Xanalyzer -analyzer-disable-all-checks"; }; };
		EDBD743AF31BBB279D07F3AAF676DF70 /* SentryCrashStackCursor_Backtrace.h in Headers */ = {isa = PBXBuildFile; fileRef = 8303E3EC61FDA9FEE0E2EAA2837323B6 /* SentryCrashStackCursor_Backtrace.h */; settings = {ATTRIBUTES = (Project, ); }; };
		EE7A90B55F772C80BAEC8D70188B0011 /* MIKMIDIEvent.h in Headers */ = {isa = PBXBuildFile; fileRef = E161C2F62B7E5A08680DBCA374366969 /* MIKMIDIEvent.h */; settings = {ATTRIBUTES = (Project, ); }; };
		EEC54B4391E2B22E27E7CEF48F7CB2AE /* MIKMIDIClientDestinationEndpoint.m in Sources */ = {isa = PBXBuildFile; fileRef = 222B2EB4C43EE3B4CA4AE997D4646439 /* MIKMIDIClientDestinationEndpoint.m */; settings = {COMPILER_FLAGS = "-w -Xanalyzer -analyzer-disable-all-checks"; }; };
		EF13FD0201463ADB9DF1F5C2216C0D1C /* SentryCrashDynamicLinker.c in Sources */ = {isa = PBXBuildFile; fileRef = D9567A58B14C195CE7A7AC14E93F8DB5 /* SentryCrashDynamicLinker.c */; settings = {COMPILER_FLAGS = "-w -Xanalyzer -analyzer-disable-all-checks"; }; };
		EF26CDFC6E15F99D0D5476F699F5A848 /* DDFileLogger+Buffering.m in Sources */ = {isa = PBXBuildFile; fileRef = AA58ACF39B5D17D81B01BEF9F2121E21 /* DDFileLogger+Buffering.m */; settings = {COMPILER_FLAGS = "-w -Xanalyzer -analyzer-disable-all-checks"; }; };
		EF4A081F3E4CCD511989E72C136735C5 /* MIKMIDISystemExclusiveCommand.h in Headers */ = {isa = PBXBuildFile; fileRef = F15738F7B19F166BFC796FC08E500F7A /* MIKMIDISystemExclusiveCommand.h */; settings = {ATTRIBUTES = (Project, ); }; };
		F00D516953BD624187925655CC4CCF2D /* MIKMIDINoteOnCommand.h in Headers */ = {isa = PBXBuildFile; fileRef = 9312F274ED1230FEF67EFE0A5805C1E1 /* MIKMIDINoteOnCommand.h */; settings = {ATTRIBUTES = (Project, ); }; };
		F013CD45F6808290827E4EC9F1D4CCFD /* GCDAsyncSocket.m in Sources */ = {isa = PBXBuildFile; fileRef = 9423268D85524D10E8480A620734B1AF /* GCDAsyncSocket.m */; settings = {COMPILER_FLAGS = "-w -Xanalyzer -analyzer-disable-all-checks"; }; };
		F095B1482ECFAC27D353C169CA0E5FE2 /* DDOSLogger.h in Headers */ = {isa = PBXBuildFile; fileRef = AF23A65C984B183BD6DA5E3518537536 /* DDOSLogger.h */; settings = {ATTRIBUTES = (Project, ); }; };
		F1440A69783F4CE0689B4BB5D3176BB6 /* MIKMIDIMappingGenerator.m in Sources */ = {isa = PBXBuildFile; fileRef = 9F2129A413431ADE25D252EF838E0382 /* MIKMIDIMappingGenerator.m */; settings = {COMPILER_FLAGS = "-w -Xanalyzer -analyzer-disable-all-checks"; }; };
		F20E1DC42CD4FC8F7CA0AE326E5ED3E6 /* DDTTYLogger.h in Headers */ = {isa = PBXBuildFile; fileRef = 47CE53ECD162A3BDC77D9FEFD10ABC74 /* DDTTYLogger.h */; settings = {ATTRIBUTES = (Project, ); }; };
		F27CE0E55696F3A00814537697FC4CF1 /* MIKMIDIPrivate.h in Headers */ = {isa = PBXBuildFile; fileRef = 8421D4FA3A672ABCBC0D44EAD26D7831 /* MIKMIDIPrivate.h */; settings = {ATTRIBUTES = (Project, ); }; };
		F2FEA9BF31AFA1D4CADC4B27111866F5 /* SentryCrashIntegration.h in Headers */ = {isa = PBXBuildFile; fileRef = F285397CB855802D7049C06653062A36 /* SentryCrashIntegration.h */; settings = {ATTRIBUTES = (Project, ); }; };
		F38FB9DBD419C35002291C59D6491447 /* PUTResponse.h in Headers */ = {isa = PBXBuildFile; fileRef = 50555329A6CDEC98DEDB56DE9AC2D76E /* PUTResponse.h */; settings = {ATTRIBUTES = (Project, ); }; };
		F3DD387446CB4E25BE87086119693DDC /* SentryClient.m in Sources */ = {isa = PBXBuildFile; fileRef = 8E0AD49CE2FF7575F70046EF4EB0B354 /* SentryClient.m */; settings = {COMPILER_FLAGS = "-w -Xanalyzer -analyzer-disable-all-checks"; }; };
		F3E399BCC7A1C83A6D7E18D835AA09DD /* SentryCrashInstallation.h in Headers */ = {isa = PBXBuildFile; fileRef = F51674CF6988B57233555CA558AA1200 /* SentryCrashInstallation.h */; settings = {ATTRIBUTES = (Project, ); }; };
		F46131FCE384A18FCD4787320F49E130 /* MIKMIDIChannelPressureCommand.m in Sources */ = {isa = PBXBuildFile; fileRef = 0370427021A183CBAA00F772970B938D /* MIKMIDIChannelPressureCommand.m */; settings = {COMPILER_FLAGS = "-w -Xanalyzer -analyzer-disable-all-checks"; }; };
		F55B7B8936AE2F6B3D98F72EAC4187D4 /* HTTPMessage.m in Sources */ = {isa = PBXBuildFile; fileRef = 752B8A157F2543308537D9952A0CDE8C /* HTTPMessage.m */; settings = {COMPILER_FLAGS = "-DOS_OBJECT_USE_OBJC=0 -w -Xanalyzer -analyzer-disable-all-checks"; }; };
		F6AA64F632EA897EA0EFD235365D3598 /* MIKMIDIMappingXMLParser.m in Sources */ = {isa = PBXBuildFile; fileRef = 9B9091238748ADE7D352D908DF552074 /* MIKMIDIMappingXMLParser.m */; settings = {COMPILER_FLAGS = "-w -Xanalyzer -analyzer-disable-all-checks"; }; };
		F747B70C6B2C155BB37065DB09C490E0 /* MIKMIDIMetaKeySignatureEvent.h in Headers */ = {isa = PBXBuildFile; fileRef = 3CD1282E90486D6C121A0099E8C2CAD1 /* MIKMIDIMetaKeySignatureEvent.h */; settings = {ATTRIBUTES = (Project, ); }; };
		FA602F4B2CCC96FA95206209F4A954F9 /* SentryCrashMachineContext_Apple.h in Headers */ = {isa = PBXBuildFile; fileRef = DA41DB28A44DED18E57F1D887E27A092 /* SentryCrashMachineContext_Apple.h */; settings = {ATTRIBUTES = (Project, ); }; };
		FAE5E3E8590DE44B3468B5CEDD753460 /* SentryCrashBinaryImageProvider.h in Headers */ = {isa = PBXBuildFile; fileRef = AAFE37CDEC97D672556EB5B5B6C270F4 /* SentryCrashBinaryImageProvider.h */; settings = {ATTRIBUTES = (Project, ); }; };
		FC5459855C3510E6DFB31B2272359487 /* SentryError.h in Headers */ = {isa = PBXBuildFile; fileRef = E5167B0F9B6420EFC9DFA438E34A22D2 /* SentryError.h */; settings = {ATTRIBUTES = (Project, ); }; };
		FC6750910DDEFA1313BF17BF1E28E508 /* SentryCrashReportWriter.h in Headers */ = {isa = PBXBuildFile; fileRef = C64FEE7A465EFFDECB8D33DF0E0A0ABB /* SentryCrashReportWriter.h */; settings = {ATTRIBUTES = (Project, ); }; };
		FE00C60DFC10D1A396B5D972253A5111 /* SentryCrashC.c in Sources */ = {isa = PBXBuildFile; fileRef = 27881CBC44603F2B8019A0BA5995E35C /* SentryCrashC.c */; settings = {COMPILER_FLAGS = "-w -Xanalyzer -analyzer-disable-all-checks"; }; };
		FEA028805A6959BD3F2387DC53C3EA39 /* PocketSocket-dummy.m in Sources */ = {isa = PBXBuildFile; fileRef = 56DEC9262CBF97040D13F30F8F234B65 /* PocketSocket-dummy.m */; };
		FEBD098A199E7163314CE75A4D76BCF7 /* SentryStacktrace.m in Sources */ = {isa = PBXBuildFile; fileRef = 9F14435E48F6A40DBB4CF1B73CC9A347 /* SentryStacktrace.m */; settings = {COMPILER_FLAGS = "-w -Xanalyzer -analyzer-disable-all-checks"; }; };
		FED8A88222304733A064ED2C39A200A9 /* DAVConnection.m in Sources */ = {isa = PBXBuildFile; fileRef = 9B5CB2A8F46DB24550B1C61D4C6211C4 /* DAVConnection.m */; settings = {COMPILER_FLAGS = "-DOS_OBJECT_USE_OBJC=0 -w -Xanalyzer -analyzer-disable-all-checks"; }; };
		FF7AB1353548747C01FE2528E764EBA1 /* SentryLog.h in Headers */ = {isa = PBXBuildFile; fileRef = 5D979C1AE20CC9B71012AF96BC30041A /* SentryLog.h */; settings = {ATTRIBUTES = (Project, ); }; };
		FFAE178D6AA8F6FBEB71FBE9E6D45BFB /* SentryCrashCPU_x86_32.c in Sources */ = {isa = PBXBuildFile; fileRef = DF031281085E41542B8729B01208CE20 /* SentryCrashCPU_x86_32.c */; settings = {COMPILER_FLAGS = "-w -Xanalyzer -analyzer-disable-all-checks"; }; };
		FFB8DDD67283C18663899B9F6E35F46F /* SentryAsynchronousOperation.h in Headers */ = {isa = PBXBuildFile; fileRef = F320DCB93388DB0B2CB69A2777CF0C2B /* SentryAsynchronousOperation.h */; settings = {ATTRIBUTES = (Project, ); }; };
=======
		002C58133C0215C9A256F8DDF179CFEC /* SentryCrashStackCursor_Backtrace.h in Headers */ = {isa = PBXBuildFile; fileRef = 7FFBC6EF70A23D1A7F003B253679444F /* SentryCrashStackCursor_Backtrace.h */; settings = {ATTRIBUTES = (Project, ); }; };
		0047691D58F487A752FBA99CB3B2921C /* CocoaLumberjack.h in Headers */ = {isa = PBXBuildFile; fileRef = 4CE6BD0C5D4A910A4AA38DB0A07CAADA /* CocoaLumberjack.h */; settings = {ATTRIBUTES = (Project, ); }; };
		00933F8A9ECE03F0D245F100DD08837A /* SentryCrashMonitor.c in Sources */ = {isa = PBXBuildFile; fileRef = 3A826169856F04C6E4C7B75D4196AFAB /* SentryCrashMonitor.c */; settings = {COMPILER_FLAGS = "-w -Xanalyzer -analyzer-disable-all-checks"; }; };
		018561B9E2E7954B54CA272B6D6D9E17 /* MIKMIDIMetronome.m in Sources */ = {isa = PBXBuildFile; fileRef = E2D87AD7197B73B6F6DAC191D07E6F80 /* MIKMIDIMetronome.m */; settings = {COMPILER_FLAGS = "-w -Xanalyzer -analyzer-disable-all-checks"; }; };
		0190B518597758A14610AF5A93120AD1 /* DDASLLogCapture.m in Sources */ = {isa = PBXBuildFile; fileRef = 2CDD7FDF4181DA95DB957DCEFB60384C /* DDASLLogCapture.m */; settings = {COMPILER_FLAGS = "-w -Xanalyzer -analyzer-disable-all-checks"; }; };
		01D8ACB898B08A4BF6E436DD1A2EF067 /* MIKMIDIChannelVoiceCommand.m in Sources */ = {isa = PBXBuildFile; fileRef = 0054DA762A979A84260614B264EA5E50 /* MIKMIDIChannelVoiceCommand.m */; settings = {COMPILER_FLAGS = "-w -Xanalyzer -analyzer-disable-all-checks"; }; };
		02327A0CE12FADA4391B1F2AFA8274A3 /* PSWebSocketBuffer.m in Sources */ = {isa = PBXBuildFile; fileRef = 2268390AE3A88E0FE22AE21740B188F1 /* PSWebSocketBuffer.m */; settings = {COMPILER_FLAGS = "-w -Xanalyzer -analyzer-disable-all-checks"; }; };
		024F4481C6CC1F3EBA6322EF164F3884 /* SentryException.m in Sources */ = {isa = PBXBuildFile; fileRef = 7DA246202537CD4CFBE8DE4B78C26D60 /* SentryException.m */; settings = {COMPILER_FLAGS = "-w -Xanalyzer -analyzer-disable-all-checks"; }; };
		0257A37BBB857C1D731E2ED6C49D743C /* DDContextFilterLogFormatter.m in Sources */ = {isa = PBXBuildFile; fileRef = 5CBFBFD97388E21B1A8B4954A2AEF4C6 /* DDContextFilterLogFormatter.m */; settings = {COMPILER_FLAGS = "-w -Xanalyzer -analyzer-disable-all-checks"; }; };
		02D8A163760F477A9FF38CA26D7E7B0E /* SentryCrashMachineContext.c in Sources */ = {isa = PBXBuildFile; fileRef = 94308C9B6933699F5F23981AC8F27420 /* SentryCrashMachineContext.c */; settings = {COMPILER_FLAGS = "-w -Xanalyzer -analyzer-disable-all-checks"; }; };
		037D7D148054FAAC74866193ECA5C53E /* MIKMIDIDestinationEndpoint.m in Sources */ = {isa = PBXBuildFile; fileRef = CABF8423F2CCCD25F81EAFB723B2E2AD /* MIKMIDIDestinationEndpoint.m */; settings = {COMPILER_FLAGS = "-w -Xanalyzer -analyzer-disable-all-checks"; }; };
		0386AAD3A568B41C68296D5E3F7170B0 /* MIKMIDINoteOffCommand.m in Sources */ = {isa = PBXBuildFile; fileRef = 55A7D93B4361C38BBC43EDC4267973ED /* MIKMIDINoteOffCommand.m */; settings = {COMPILER_FLAGS = "-w -Xanalyzer -analyzer-disable-all-checks"; }; };
		03FBFD2BEF44396D894D9BF9DE160EA1 /* MIKMIDIPrivateUtilities.h in Headers */ = {isa = PBXBuildFile; fileRef = AFAE966145595D35DCFC366575EEC344 /* MIKMIDIPrivateUtilities.h */; settings = {ATTRIBUTES = (Project, ); }; };
		04DAF0B6FDFA370677D9FB179D2E5039 /* MIKMIDIMetaLyricEvent.m in Sources */ = {isa = PBXBuildFile; fileRef = 2D1C535D55AA0E9860CE22C4DBBBC7AB /* MIKMIDIMetaLyricEvent.m */; settings = {COMPILER_FLAGS = "-w -Xanalyzer -analyzer-disable-all-checks"; }; };
		050AD5F9B92DB9C91DCD91EC55ED5C75 /* SentryDebugMeta.m in Sources */ = {isa = PBXBuildFile; fileRef = 997112ED0FCF848EB18CDC00921C241C /* SentryDebugMeta.m */; settings = {COMPILER_FLAGS = "-w -Xanalyzer -analyzer-disable-all-checks"; }; };
		050EBBBFB76503FFE97B3B8575EEF4B0 /* MIKMIDIConnectionManager.h in Headers */ = {isa = PBXBuildFile; fileRef = 84232456AFA558C2C6F7B78949B081C3 /* MIKMIDIConnectionManager.h */; settings = {ATTRIBUTES = (Project, ); }; };
		05993C22976D3CD7717966BB27EF8339 /* SentryCrashVarArgs.h in Headers */ = {isa = PBXBuildFile; fileRef = 7DECD26B3FE380CD545970D25DFE529F /* SentryCrashVarArgs.h */; settings = {ATTRIBUTES = (Project, ); }; };
		0647F1686CCED8F10A8439FDF89E55B8 /* SentryCrashDoctor.m in Sources */ = {isa = PBXBuildFile; fileRef = AAE38D9E84C55F4A008AE13530393886 /* SentryCrashDoctor.m */; settings = {COMPILER_FLAGS = "-w -Xanalyzer -analyzer-disable-all-checks"; }; };
		06682469EB3AA43F483B595AACDD6642 /* DDAssertMacros.h in Headers */ = {isa = PBXBuildFile; fileRef = 2D4F01FA847764CD7B0C6E86229A8E2C /* DDAssertMacros.h */; settings = {ATTRIBUTES = (Project, ); }; };
		068094122CFCAE5B9730511E962CF84F /* MIKMIDIMappingManager.h in Headers */ = {isa = PBXBuildFile; fileRef = A38E598396B00890916D7224BBD1C03F /* MIKMIDIMappingManager.h */; settings = {ATTRIBUTES = (Project, ); }; };
		079A1B3024A472B5E7C75491D970BC0D /* MIKMIDIMappingItem.m in Sources */ = {isa = PBXBuildFile; fileRef = EADF6E7B5BCF174576D9562F74057186 /* MIKMIDIMappingItem.m */; settings = {COMPILER_FLAGS = "-w -Xanalyzer -analyzer-disable-all-checks"; }; };
		083B43DE64079FB27F4989AE74749456 /* SentryRequestOperation.h in Headers */ = {isa = PBXBuildFile; fileRef = 32F4225FB72201900172C7499798AF51 /* SentryRequestOperation.h */; settings = {ATTRIBUTES = (Project, ); }; };
		089A019A010A08132848FB65940CB8C4 /* SentryCrashIntegration.h in Headers */ = {isa = PBXBuildFile; fileRef = B44E303A54DF6329BED491737540A1E0 /* SentryCrashIntegration.h */; settings = {ATTRIBUTES = (Project, ); }; };
		095DB2937584CF7C0F4381E74DF32EF2 /* DDFileLogger+Buffering.h in Headers */ = {isa = PBXBuildFile; fileRef = 68C66D9EE5D8CE01DD99162CE86B1A05 /* DDFileLogger+Buffering.h */; settings = {ATTRIBUTES = (Project, ); }; };
		0A0F6DD407035B2AEBC627BD88F1B885 /* MIKMIDIPort.h in Headers */ = {isa = PBXBuildFile; fileRef = A23A1FC7880655B57CE0DFEC0BD9A5A9 /* MIKMIDIPort.h */; settings = {ATTRIBUTES = (Project, ); }; };
		0A85F3681F937D4BCA6F49ADCDCF7AA7 /* MIKMIDIOutputPort.m in Sources */ = {isa = PBXBuildFile; fileRef = B355AAA54C944378E8964BC44AC5BAD7 /* MIKMIDIOutputPort.m */; settings = {COMPILER_FLAGS = "-w -Xanalyzer -analyzer-disable-all-checks"; }; };
		0A9DF197A2253B326BAE124F98B3966E /* MIKMIDIDeviceManager.h in Headers */ = {isa = PBXBuildFile; fileRef = 1185CEA594AF0B64A3516DB2EEA80C83 /* MIKMIDIDeviceManager.h */; settings = {ATTRIBUTES = (Project, ); }; };
		0AC8695C6AB743CFE7CA11B8B03EEB47 /* SentryFrame.h in Headers */ = {isa = PBXBuildFile; fileRef = 3EBCA53601207BB4D8C501CC3566224F /* SentryFrame.h */; settings = {ATTRIBUTES = (Project, ); }; };
		0B6BE255A176921C44779BDEF9C91822 /* MIKMIDIMetaEvent_SubclassMethods.h in Headers */ = {isa = PBXBuildFile; fileRef = 53C7B465FA7D61857D617ED3C3426B37 /* MIKMIDIMetaEvent_SubclassMethods.h */; settings = {ATTRIBUTES = (Project, ); }; };
		0C0F859D2CD96183A6FA031409BDDADC /* SentryCrashSymbolicator.h in Headers */ = {isa = PBXBuildFile; fileRef = 98B662F7AE4C94C5C537D49A6D7F7DCC /* SentryCrashSymbolicator.h */; settings = {ATTRIBUTES = (Project, ); }; };
		0CD86588F988AD345A77B76DA959AAE3 /* MIKMIDISequencer.h in Headers */ = {isa = PBXBuildFile; fileRef = F70E239CDF89E60ACDEC7552863F8E44 /* MIKMIDISequencer.h */; settings = {ATTRIBUTES = (Project, ); }; };
		0D0309D144ADA89B55EA4085AB31FF80 /* HTTPDynamicFileResponse.m in Sources */ = {isa = PBXBuildFile; fileRef = 1A2C63E9E31EBC811044FBC24E59FEF9 /* HTTPDynamicFileResponse.m */; settings = {COMPILER_FLAGS = "-DOS_OBJECT_USE_OBJC=0 -w -Xanalyzer -analyzer-disable-all-checks"; }; };
		0D0D6D6D9A5A6A99E8B4C8F4252FE154 /* MIKMIDINoteCommand_SubclassMethods.h in Headers */ = {isa = PBXBuildFile; fileRef = B15218AE8A2CC852445C407AAC1FBA44 /* MIKMIDINoteCommand_SubclassMethods.h */; settings = {ATTRIBUTES = (Project, ); }; };
		0D36A4CAED02727C271B0426C0A3CE08 /* DDOSLogger.m in Sources */ = {isa = PBXBuildFile; fileRef = DE5A4C77989DEF8EA3B675EA86B480E8 /* DDOSLogger.m */; settings = {COMPILER_FLAGS = "-w -Xanalyzer -analyzer-disable-all-checks"; }; };
		0D6D4355F2B840B974307CC856CB8BFE /* SentryCrashReport.h in Headers */ = {isa = PBXBuildFile; fileRef = A26831A4AA98E77CFAA330B6A8CA4E56 /* SentryCrashReport.h */; settings = {ATTRIBUTES = (Project, ); }; };
		0D97DD2E455C734E870072BF0B22D8D6 /* MIKMIDINoteEvent.h in Headers */ = {isa = PBXBuildFile; fileRef = CFC749FDC48F62C3733FBE6D520969E6 /* MIKMIDINoteEvent.h */; settings = {ATTRIBUTES = (Project, ); }; };
		0F3114ADCD8DB7177AA8EDA3899C9A4A /* SentryAsynchronousOperation.h in Headers */ = {isa = PBXBuildFile; fileRef = A4C76746DAD367EB462A7D92206B4D39 /* SentryAsynchronousOperation.h */; settings = {ATTRIBUTES = (Project, ); }; };
		1000F142E07BEFD6B8287423050531D7 /* SentryStacktrace.h in Headers */ = {isa = PBXBuildFile; fileRef = BA21B22A5FED75F5AC1F32A155053321 /* SentryStacktrace.h */; settings = {ATTRIBUTES = (Project, ); }; };
		1001BCD66A943BF809E27804E64A4913 /* SentryDefaultCurrentDateProvider.m in Sources */ = {isa = PBXBuildFile; fileRef = 7A8C84F6CFC1136F3A2E1B04BCB4EF6A /* SentryDefaultCurrentDateProvider.m */; settings = {COMPILER_FLAGS = "-w -Xanalyzer -analyzer-disable-all-checks"; }; };
		109F2E9541D19AADAFF38D0E5A3F513C /* MIKMIDIErrors.h in Headers */ = {isa = PBXBuildFile; fileRef = 25971426D6E15E2E10623C06C4D61AC1 /* MIKMIDIErrors.h */; settings = {ATTRIBUTES = (Project, ); }; };
		10ECF9B1B21F644E23EE59EDC8477888 /* DDDispatchQueueLogFormatter.m in Sources */ = {isa = PBXBuildFile; fileRef = C4E5142F66F0F7799CEFEEE6C4D5C99D /* DDDispatchQueueLogFormatter.m */; settings = {COMPILER_FLAGS = "-w -Xanalyzer -analyzer-disable-all-checks"; }; };
		123A19FBCF4B9B8268A3FCD1D2A988F2 /* MIKMIDIChannelPressureEvent.h in Headers */ = {isa = PBXBuildFile; fileRef = F17EBCF2BFCC71E0279FC13EED0B55F9 /* MIKMIDIChannelPressureEvent.h */; settings = {ATTRIBUTES = (Project, ); }; };
		12DD41430B322728BB65FC0A216C7A86 /* SentryCrashMonitor_System.h in Headers */ = {isa = PBXBuildFile; fileRef = 08E94FF2327BCF93F0F87E2F851A66CD /* SentryCrashMonitor_System.h */; settings = {ATTRIBUTES = (Project, ); }; };
		13257AAEA6BF8C0D0DB9AC26C433232E /* ORSSerialBuffer.m in Sources */ = {isa = PBXBuildFile; fileRef = 14E0D5273DDAA021ED83E18025CE5312 /* ORSSerialBuffer.m */; settings = {COMPILER_FLAGS = "-w -Xanalyzer -analyzer-disable-all-checks"; }; };
		14FB7487113A2E5F6C080683AF1650EF /* MultipartFormDataParser.m in Sources */ = {isa = PBXBuildFile; fileRef = 1742F5D3D60DA23F40BC773579C4C65D /* MultipartFormDataParser.m */; settings = {COMPILER_FLAGS = "-DOS_OBJECT_USE_OBJC=0 -w -Xanalyzer -analyzer-disable-all-checks"; }; };
		154987346BFD54907BC9D5D73B2D0A74 /* MIKMIDIMappingXMLParser.h in Headers */ = {isa = PBXBuildFile; fileRef = 33CC357EA3995AC3D37E1F3F25945AF6 /* MIKMIDIMappingXMLParser.h */; settings = {ATTRIBUTES = (Project, ); }; };
		163573546C0BC1879F99451648498314 /* HTTPMessage.h in Headers */ = {isa = PBXBuildFile; fileRef = 1100554277468C2B30DB72E88C35A543 /* HTTPMessage.h */; settings = {ATTRIBUTES = (Project, ); }; };
		163C550941A8AB023302F4BA9FEC51D6 /* PSWebSocketDeflater.m in Sources */ = {isa = PBXBuildFile; fileRef = 47F15F667DC24D62E5A6315CD00DE877 /* PSWebSocketDeflater.m */; settings = {COMPILER_FLAGS = "-w -Xanalyzer -analyzer-disable-all-checks"; }; };
		16F6143DCA9D50289FB228292C0FA008 /* SentryCurrentDate.h in Headers */ = {isa = PBXBuildFile; fileRef = 748B7F32642A97B318586AF5B7F0BBD3 /* SentryCurrentDate.h */; settings = {ATTRIBUTES = (Project, ); }; };
		17FC6A0B7B33E8DA6F43F00A67CE5DF1 /* SentryCrashObjCApple.h in Headers */ = {isa = PBXBuildFile; fileRef = C744D47A8739C373F060E97D96BEDFB3 /* SentryCrashObjCApple.h */; settings = {ATTRIBUTES = (Project, ); }; };
		18181BACF0335C8E6B93BB1BD54B2EB3 /* MIKMIDIMetaCopyrightEvent.m in Sources */ = {isa = PBXBuildFile; fileRef = 6589D294B9FD0F42A910E6EA41E5E1F3 /* MIKMIDIMetaCopyrightEvent.m */; settings = {COMPILER_FLAGS = "-w -Xanalyzer -analyzer-disable-all-checks"; }; };
		189B8AC1D33AE4A39D2EA6ED6094700E /* SentryInstallation.m in Sources */ = {isa = PBXBuildFile; fileRef = 3D32FE6D9E236AA15C2B7F24EF983A3F /* SentryInstallation.m */; settings = {COMPILER_FLAGS = "-w -Xanalyzer -analyzer-disable-all-checks"; }; };
		18C600E972EB7D3220D8E656D878998B /* MIKMIDIMappingItem.h in Headers */ = {isa = PBXBuildFile; fileRef = 73780F37CA0121844BA9203B56736BC9 /* MIKMIDIMappingItem.h */; settings = {ATTRIBUTES = (Project, ); }; };
		18CF5D2F2BE8DE43CB6905FD2FFCA496 /* ORSSerialPort.m in Sources */ = {isa = PBXBuildFile; fileRef = AC2CC9B3345644DB12E4DEAFBD20940A /* ORSSerialPort.m */; settings = {COMPILER_FLAGS = "-w -Xanalyzer -analyzer-disable-all-checks"; }; };
		18F1140F4819138C85F71FDC4FDB5BF3 /* MIKMIDIPitchBendChangeEvent.m in Sources */ = {isa = PBXBuildFile; fileRef = CAAF4C2840E9420E1C36D7B6FA3A43DF /* MIKMIDIPitchBendChangeEvent.m */; settings = {COMPILER_FLAGS = "-w -Xanalyzer -analyzer-disable-all-checks"; }; };
		19046F4D6B7485A1541A7856F7BE0BC2 /* SentryCrashDate.c in Sources */ = {isa = PBXBuildFile; fileRef = 5C9386BDDFD762D373398BC73A738DC7 /* SentryCrashDate.c */; settings = {COMPILER_FLAGS = "-w -Xanalyzer -analyzer-disable-all-checks"; }; };
		19973C7B07031E7635C0BE0CD36F8D97 /* HTTPDynamicFileResponse.h in Headers */ = {isa = PBXBuildFile; fileRef = D4E945B7F50DEA0E4D0B0734CEEE1250 /* HTTPDynamicFileResponse.h */; settings = {ATTRIBUTES = (Project, ); }; };
		19AB960B2C60AF7A17EC9F0B75DFE7C7 /* MIKMIDIMetaInstrumentNameEvent.m in Sources */ = {isa = PBXBuildFile; fileRef = 286CC1851621E6BD04696501EE4178B1 /* MIKMIDIMetaInstrumentNameEvent.m */; settings = {COMPILER_FLAGS = "-w -Xanalyzer -analyzer-disable-all-checks"; }; };
		1B0013403ABAF1585A90367DF680183E /* SentryCrashFileUtils.h in Headers */ = {isa = PBXBuildFile; fileRef = 485A74F7FCAA7816FCE38F336EC11D8C /* SentryCrashFileUtils.h */; settings = {ATTRIBUTES = (Project, ); }; };
		1B044EA35EF1B0EBBE2EFA72655AC8DF /* PSWebSocketInflater.h in Headers */ = {isa = PBXBuildFile; fileRef = 3353AE4B88B5F3D8A2052AC5944750D0 /* PSWebSocketInflater.h */; settings = {ATTRIBUTES = (Project, ); }; };
		1B20ADC76F2AC063D895A0B81DC83A26 /* SentryCrashReportWriter.h in Headers */ = {isa = PBXBuildFile; fileRef = 420192FF6C947995830C4E6C07D96946 /* SentryCrashReportWriter.h */; settings = {ATTRIBUTES = (Project, ); }; };
		1CC82C9D79CA9FDE6D403301D9C042EA /* SentryRetryAfterHeaderParser.m in Sources */ = {isa = PBXBuildFile; fileRef = 5AD1E9FCDAB74ACFD186B40B59DDD086 /* SentryRetryAfterHeaderParser.m */; settings = {COMPILER_FLAGS = "-w -Xanalyzer -analyzer-disable-all-checks"; }; };
		1CCDE44A6EBDE08779BE77BE4A7E1400 /* SentryCrashCString.h in Headers */ = {isa = PBXBuildFile; fileRef = 1E71B68F1AC26FF00A0F8DCD340B1EBE /* SentryCrashCString.h */; settings = {ATTRIBUTES = (Project, ); }; };
		1D0B9CE74421A46DC0F99E16D1C4EBC5 /* MIKMIDIChannelPressureEvent.m in Sources */ = {isa = PBXBuildFile; fileRef = BD3BA4C9D851BD1F96B60EF92CC72250 /* MIKMIDIChannelPressureEvent.m */; settings = {COMPILER_FLAGS = "-w -Xanalyzer -analyzer-disable-all-checks"; }; };
		1DCD9FE2DC72435C9797014EC6DFB17C /* MIKMIDIMetaTextEvent.m in Sources */ = {isa = PBXBuildFile; fileRef = 738474916F0CF8314B3628BE2A3557E9 /* MIKMIDIMetaTextEvent.m */; settings = {COMPILER_FLAGS = "-w -Xanalyzer -analyzer-disable-all-checks"; }; };
		1DEB384D95717190ABCF7D190D6CC904 /* MIKMIDIResponder.h in Headers */ = {isa = PBXBuildFile; fileRef = 9C99EDFA6DC0710A7CD42DA49EE77B2D /* MIKMIDIResponder.h */; settings = {ATTRIBUTES = (Project, ); }; };
		1E1CB76EA9480D595E3DF0A046BD28E4 /* HTTPAuthenticationRequest.h in Headers */ = {isa = PBXBuildFile; fileRef = 1D85639730F190A6841838672B55AB8B /* HTTPAuthenticationRequest.h */; settings = {ATTRIBUTES = (Project, ); }; };
		1E64C674C28494FA64F00F6C7A67708D /* SentryCurrentDateProvider.h in Headers */ = {isa = PBXBuildFile; fileRef = CAA938050EFEA1DBC6420D03E6C02B9E /* SentryCurrentDateProvider.h */; settings = {ATTRIBUTES = (Project, ); }; };
		1EA522B879F3462D219D764DA58A61A1 /* SentryCrashMemory.c in Sources */ = {isa = PBXBuildFile; fileRef = 1664A602B196078FA97602A4F46648C1 /* SentryCrashMemory.c */; settings = {COMPILER_FLAGS = "-w -Xanalyzer -analyzer-disable-all-checks"; }; };
		1F7D11E7EA4E4135E093C94F2AF46CDA /* MIKMIDIEntity.h in Headers */ = {isa = PBXBuildFile; fileRef = 1F8EEE1BB21456791810B7B3382A1A9E /* MIKMIDIEntity.h */; settings = {ATTRIBUTES = (Project, ); }; };
		20CFC1A96DB7BB754BF3E9EFB2C9F2C4 /* MIKMIDIEvent.m in Sources */ = {isa = PBXBuildFile; fileRef = 2B1A6515ACA21D6C628FC4747122773A /* MIKMIDIEvent.m */; settings = {COMPILER_FLAGS = "-w -Xanalyzer -analyzer-disable-all-checks"; }; };
		21AB21A431C8C96FAC9395FEB5E66CAE /* MIKMIDITrack.h in Headers */ = {isa = PBXBuildFile; fileRef = 10BEE885183089DE3F480503C62C157A /* MIKMIDITrack.h */; settings = {ATTRIBUTES = (Project, ); }; };
		229918EB161ADA7D814D1D20174F8B34 /* SentryCrashInstallation.m in Sources */ = {isa = PBXBuildFile; fileRef = 27D13843B160ACCAF0F96D37D3547034 /* SentryCrashInstallation.m */; settings = {COMPILER_FLAGS = "-w -Xanalyzer -analyzer-disable-all-checks"; }; };
		22ACBFE581D827A8D2170B30D91D793B /* SentryCrashMonitor_Zombie.c in Sources */ = {isa = PBXBuildFile; fileRef = 66849488435570475A7913A728901522 /* SentryCrashMonitor_Zombie.c */; settings = {COMPILER_FLAGS = "-w -Xanalyzer -analyzer-disable-all-checks"; }; };
		23047F006F168B485DE155979EEA93FA /* HTTPResponse.h in Headers */ = {isa = PBXBuildFile; fileRef = B7E6192BC95C330F1257858992D1D60F /* HTTPResponse.h */; settings = {ATTRIBUTES = (Project, ); }; };
		23814379EA751D433861DDEC3B199C74 /* SentryCrashSystemCapabilities.h in Headers */ = {isa = PBXBuildFile; fileRef = 44A6BE03B073BA6D64EE66F227BCDBE0 /* SentryCrashSystemCapabilities.h */; settings = {ATTRIBUTES = (Project, ); }; };
		249805678B78DD1AA5F5174E808A1BA1 /* SentryCrashID.h in Headers */ = {isa = PBXBuildFile; fileRef = 29B1A2C2CE89232BD91EFFB54AEE6CBE /* SentryCrashID.h */; settings = {ATTRIBUTES = (Project, ); }; };
		24BBBF8F6BE3EE12778BC935D3670C67 /* SentryClient.m in Sources */ = {isa = PBXBuildFile; fileRef = DC0C3D71548FC63C5DCBA7AF904B40ED /* SentryClient.m */; settings = {COMPILER_FLAGS = "-w -Xanalyzer -analyzer-disable-all-checks"; }; };
		25222EB702EC86DC8BE89025EB51B03B /* DDLog+LOGV.h in Headers */ = {isa = PBXBuildFile; fileRef = 112874737B3E96573EAF33B77818D320 /* DDLog+LOGV.h */; settings = {ATTRIBUTES = (Project, ); }; };
		27767D7DFF0B8DB7DFE3FC6164D82D8E /* SentryCrashInstallationReporter.m in Sources */ = {isa = PBXBuildFile; fileRef = 1D7EBC3A8FB818CF4CE40D81A044F996 /* SentryCrashInstallationReporter.m */; settings = {COMPILER_FLAGS = "-w -Xanalyzer -analyzer-disable-all-checks"; }; };
		27EA29E9DE1B9E0D705582C1377CAEF5 /* MIKMIDISourceEndpoint.m in Sources */ = {isa = PBXBuildFile; fileRef = 15D3BBC4CBB64A72C7C3997FFDDB0050 /* MIKMIDISourceEndpoint.m */; settings = {COMPILER_FLAGS = "-w -Xanalyzer -analyzer-disable-all-checks"; }; };
		290C249D26C639A23275D27610667A78 /* MIKMIDISynthesizer.h in Headers */ = {isa = PBXBuildFile; fileRef = 4E4D234EECC641EE934DA607301DB204 /* MIKMIDISynthesizer.h */; settings = {ATTRIBUTES = (Project, ); }; };
		29A6D7662C602DFE8EB325B9986CFF43 /* SentryCrashMonitor_CPPException.h in Headers */ = {isa = PBXBuildFile; fileRef = 6B67AC9DB3B839B4DEABF3B6CF436455 /* SentryCrashMonitor_CPPException.h */; settings = {ATTRIBUTES = (Project, ); }; };
		29C4D132E90030064435555FCA150999 /* MIKMIDICompilerCompatibility.h in Headers */ = {isa = PBXBuildFile; fileRef = C4988B1BD8EFD61E86A2B5126979EEF4 /* MIKMIDICompilerCompatibility.h */; settings = {ATTRIBUTES = (Project, ); }; };
		2A151F056F29FF688F5C6E4AA1E22084 /* NSDictionary+SentrySanitize.h in Headers */ = {isa = PBXBuildFile; fileRef = 405B72A27537AE17C0CE232624822AA4 /* NSDictionary+SentrySanitize.h */; settings = {ATTRIBUTES = (Project, ); }; };
		2A295500969C566A644D66396AF791C7 /* MIKMIDIPitchBendChangeEvent.h in Headers */ = {isa = PBXBuildFile; fileRef = 4F4B52079ADD8633225F1A06CBDAA2AD /* MIKMIDIPitchBendChangeEvent.h */; settings = {ATTRIBUTES = (Project, ); }; };
		2AA0DF15A9534444464482EF71DDE826 /* MIKMIDICommandScheduler.h in Headers */ = {isa = PBXBuildFile; fileRef = B0FE4243CB6B501DB8385BD08BA19134 /* MIKMIDICommandScheduler.h */; settings = {ATTRIBUTES = (Project, ); }; };
		2B694C2969ACFE22A2EC41DF7D6ABA1D /* NSUIApplication+MIKMIDI.m in Sources */ = {isa = PBXBuildFile; fileRef = 1873926DBAEF5AFE29C2C951ECF1B7A6 /* NSUIApplication+MIKMIDI.m */; settings = {COMPILER_FLAGS = "-w -Xanalyzer -analyzer-disable-all-checks"; }; };
		2BC8788FAE34E9018DD1258181103CE9 /* HTTPLogging.h in Headers */ = {isa = PBXBuildFile; fileRef = DD25F26098603F5F767FC0E4354CA705 /* HTTPLogging.h */; settings = {ATTRIBUTES = (Project, ); }; };
		2BD781313884F3F6C30DDC12915613B2 /* SentryCrashObjC.h in Headers */ = {isa = PBXBuildFile; fileRef = 105CF823928633B000723D01053F0E12 /* SentryCrashObjC.h */; settings = {ATTRIBUTES = (Project, ); }; };
		2C06F1C74E8452DE1F3120119402B0CD /* DDLegacyMacros.h in Headers */ = {isa = PBXBuildFile; fileRef = 5C35D123C99E2D3AFFB0AFD3E39BFCA4 /* DDLegacyMacros.h */; settings = {ATTRIBUTES = (Project, ); }; };
		2C6D014456047BE05F7282C3BA2D1E6B /* MIKMIDISystemMessageCommand.h in Headers */ = {isa = PBXBuildFile; fileRef = 94F4003EA5386F1F079E809AE58102AE /* MIKMIDISystemMessageCommand.h */; settings = {ATTRIBUTES = (Project, ); }; };
		2D6A7FC01C03C18FD7D088B1C58989F2 /* SentryCrashMonitor_AppState.c in Sources */ = {isa = PBXBuildFile; fileRef = B1A3D392824FE91DE1E87D984A68135D /* SentryCrashMonitor_AppState.c */; settings = {COMPILER_FLAGS = "-w -Xanalyzer -analyzer-disable-all-checks"; }; };
		2DA6E97B222B992DD69087C5127ED337 /* MIKMIDIControlChangeCommand+Private.h in Headers */ = {isa = PBXBuildFile; fileRef = 2C446BDDB6C14D07DB6ABE552388B20F /* MIKMIDIControlChangeCommand+Private.h */; settings = {ATTRIBUTES = (Project, ); }; };
		2DB05417B728DCB42E4EFDA3482D7D90 /* PSWebSocketDriver.h in Headers */ = {isa = PBXBuildFile; fileRef = 34AC09CE4BFB587B5552692C4F207667 /* PSWebSocketDriver.h */; settings = {ATTRIBUTES = (Project, ); }; };
		2DB0E1BDFE5D60CFF4EF05A72CB7540A /* MIKMIDIControlChangeCommand.m in Sources */ = {isa = PBXBuildFile; fileRef = 1136CEFF8A8B8EB7261150A6C3B343E4 /* MIKMIDIControlChangeCommand.m */; settings = {COMPILER_FLAGS = "-w -Xanalyzer -analyzer-disable-all-checks"; }; };
		2E73C60F1B08A30971D50589A1F2DC3F /* MIKMIDIProgramChangeEvent.h in Headers */ = {isa = PBXBuildFile; fileRef = E7AF119D3AFA62F20CED0867548A2617 /* MIKMIDIProgramChangeEvent.h */; settings = {ATTRIBUTES = (Project, ); }; };
		30DC5B7E981121A4786965502CE1FFC7 /* SentryFileManager.m in Sources */ = {isa = PBXBuildFile; fileRef = 303AE782922585C64C0CBA15F84A0696 /* SentryFileManager.m */; settings = {COMPILER_FLAGS = "-w -Xanalyzer -analyzer-disable-all-checks"; }; };
		30F1339C5B151B356C11BA7A6C59E76C /* SentryCrashJSONCodecObjC.h in Headers */ = {isa = PBXBuildFile; fileRef = 04B7E30C4B10F159AA0F56B0D45C77A6 /* SentryCrashJSONCodecObjC.h */; settings = {ATTRIBUTES = (Project, ); }; };
		3220EE28A9D116A4E4A0E90CC4E6CB04 /* MIKMIDIPlayer.m in Sources */ = {isa = PBXBuildFile; fileRef = B53D68C75FF515AAEFE2B8AFFDCC6657 /* MIKMIDIPlayer.m */; settings = {COMPILER_FLAGS = "-w -Xanalyzer -analyzer-disable-all-checks"; }; };
		345A99BDBB96C60DFEABE25EC0C1FC13 /* MIKMIDIProgramChangeCommand.m in Sources */ = {isa = PBXBuildFile; fileRef = 01EAC8EDC666E3AABF90ED776744DD00 /* MIKMIDIProgramChangeCommand.m */; settings = {COMPILER_FLAGS = "-w -Xanalyzer -analyzer-disable-all-checks"; }; };
		352E1192810DCDF762E4B057A98E22AD /* MIKMIDIMetaLyricEvent.h in Headers */ = {isa = PBXBuildFile; fileRef = F6E24A5B0B094E256E0E85DDD98644E1 /* MIKMIDIMetaLyricEvent.h */; settings = {ATTRIBUTES = (Project, ); }; };
		352FDCF89DD7A5B6491A5C1680B79B49 /* SentryLog.h in Headers */ = {isa = PBXBuildFile; fileRef = 4D0E54BC1BB287B9300718A2B5E39415 /* SentryLog.h */; settings = {ATTRIBUTES = (Project, ); }; };
		3548E952FB0331A427EEA71A6F977A77 /* SentryNSURLRequest.m in Sources */ = {isa = PBXBuildFile; fileRef = 9D4B6C2312CCF2DFBB03165E935EFE50 /* SentryNSURLRequest.m */; settings = {COMPILER_FLAGS = "-w -Xanalyzer -analyzer-disable-all-checks"; }; };
		35CE3461568AA2EA5D964236CED0390D /* MIKMIDINoteEvent.m in Sources */ = {isa = PBXBuildFile; fileRef = 58F000E3038EEF23A93C290E49068D79 /* MIKMIDINoteEvent.m */; settings = {COMPILER_FLAGS = "-w -Xanalyzer -analyzer-disable-all-checks"; }; };
		35EE8631E4082F7D1B3323C2E4330C8B /* WebSocket.h in Headers */ = {isa = PBXBuildFile; fileRef = 2D501C4396761C3928722B8122D1776E /* WebSocket.h */; settings = {ATTRIBUTES = (Project, ); }; };
		360A2DE559F952FF4323081799E40F8F /* WebSocket.m in Sources */ = {isa = PBXBuildFile; fileRef = 12F536F851A05BF9C9D38760A2CF7F37 /* WebSocket.m */; settings = {COMPILER_FLAGS = "-DOS_OBJECT_USE_OBJC=0 -w -Xanalyzer -analyzer-disable-all-checks"; }; };
		36A71B7301F2D9523F6E89EE0919F7E3 /* MIKMIDIMetaSequenceEvent.m in Sources */ = {isa = PBXBuildFile; fileRef = 03FB6B9F64CB2881512417B478BEA7A5 /* MIKMIDIMetaSequenceEvent.m */; settings = {COMPILER_FLAGS = "-w -Xanalyzer -analyzer-disable-all-checks"; }; };
		37FE8A9CF32D470A9607D708B8F62603 /* SentryTransportFactory.m in Sources */ = {isa = PBXBuildFile; fileRef = 0EEDEC3A8A98F416466FC6D11CCF7579 /* SentryTransportFactory.m */; settings = {COMPILER_FLAGS = "-w -Xanalyzer -analyzer-disable-all-checks"; }; };
		38F98639F794BA939C3F9093C5C18772 /* SentrySwizzle.h in Headers */ = {isa = PBXBuildFile; fileRef = 2262D7491FDDB4A2CB3A143B88768D0B /* SentrySwizzle.h */; settings = {ATTRIBUTES = (Project, ); }; };
		3A5801A913E04A4171F7CCBA79FBB389 /* SentryScope+Private.h in Headers */ = {isa = PBXBuildFile; fileRef = 6652CA7565EBE06795E8399C8226E59F /* SentryScope+Private.h */; settings = {ATTRIBUTES = (Project, ); }; };
		3A7303B95DACF18679123C1C1FAF2539 /* SentryMeta.h in Headers */ = {isa = PBXBuildFile; fileRef = A5C3F506FF3962FBA7D6DCC687A00A53 /* SentryMeta.h */; settings = {ATTRIBUTES = (Project, ); }; };
		3A96DCE4EF05EC470E39E377759185C0 /* SentryHub.m in Sources */ = {isa = PBXBuildFile; fileRef = 955D7EA7B636A56D4CDE31F2AA1F14F6 /* SentryHub.m */; settings = {COMPILER_FLAGS = "-w -Xanalyzer -analyzer-disable-all-checks"; }; };
		3ADDCAA55F9B8C7E9EE045F17DD60044 /* MIKMIDIMacDebugQuickLookSupport.m in Sources */ = {isa = PBXBuildFile; fileRef = 151F90050572AE7262E6E3B01120579A /* MIKMIDIMacDebugQuickLookSupport.m */; settings = {COMPILER_FLAGS = "-w -Xanalyzer -analyzer-disable-all-checks"; }; };
		3B0AB2D0AD85C53CA8FFC7EF29DFF310 /* SentryException.h in Headers */ = {isa = PBXBuildFile; fileRef = 9B46123B3CFC305DC45DFD527AE944DD /* SentryException.h */; settings = {ATTRIBUTES = (Project, ); }; };
		3B15439BB0B4E61B1D487849CE9869ED /* MultipartMessageHeader.h in Headers */ = {isa = PBXBuildFile; fileRef = 8534A263DEC767A63C7A3D007ECDF9D3 /* MultipartMessageHeader.h */; settings = {ATTRIBUTES = (Project, ); }; };
		3B5748CDB426B1CF42B54E46898CC825 /* SentryCrashDebug.h in Headers */ = {isa = PBXBuildFile; fileRef = 50DBC6EC6CB045C407A52D198D38D2F4 /* SentryCrashDebug.h */; settings = {ATTRIBUTES = (Project, ); }; };
		3B737D79C5D66C126836ECD8D18BBCE9 /* MIKMIDIClientDestinationEndpoint.h in Headers */ = {isa = PBXBuildFile; fileRef = 6458AAA5F723AB88F0D2FD411B822013 /* MIKMIDIClientDestinationEndpoint.h */; settings = {ATTRIBUTES = (Project, ); }; };
		3C9E58E447EBD989802BB6A07CA6F886 /* SentryScope.m in Sources */ = {isa = PBXBuildFile; fileRef = 82F4C46825E3B8CB679953AC3664E517 /* SentryScope.m */; settings = {COMPILER_FLAGS = "-w -Xanalyzer -analyzer-disable-all-checks"; }; };
		3CDC913466F0CC266AEDF33EC419EFE8 /* MIKMIDIMetaTextEvent.h in Headers */ = {isa = PBXBuildFile; fileRef = 156E1D12F91C613FFF43B8F25689A180 /* MIKMIDIMetaTextEvent.h */; settings = {ATTRIBUTES = (Project, ); }; };
		3D5F6E434ABD8EF3A3186CD70A1092B3 /* MIKMIDIObject_SubclassMethods.h in Headers */ = {isa = PBXBuildFile; fileRef = CC70AF480AD1F8AD1A7AE7E0D1D917FE /* MIKMIDIObject_SubclassMethods.h */; settings = {ATTRIBUTES = (Project, ); }; };
		3DE3A09F1958FF8087BF51DAB4F293EC /* PSWebSocket.h in Headers */ = {isa = PBXBuildFile; fileRef = 05049597714DDE3D0B70870E9E397A89 /* PSWebSocket.h */; settings = {ATTRIBUTES = (Project, ); }; };
		3E24AC283EAF158E85AFA12C12441996 /* MIKMIDIPolyphonicKeyPressureCommand.h in Headers */ = {isa = PBXBuildFile; fileRef = 95FDBB01070AAE3D80FBD201CEE1E10F /* MIKMIDIPolyphonicKeyPressureCommand.h */; settings = {ATTRIBUTES = (Project, ); }; };
		3E473589B5821482BF6AF5B393A9DA85 /* DAVResponse.m in Sources */ = {isa = PBXBuildFile; fileRef = F7EB6B63BB7FE6A88B0741C075D8D4C0 /* DAVResponse.m */; settings = {COMPILER_FLAGS = "-DOS_OBJECT_USE_OBJC=0 -w -Xanalyzer -analyzer-disable-all-checks"; }; };
		3E7B26AB4D4994D150F20B819C36DC3A /* DDRange.h in Headers */ = {isa = PBXBuildFile; fileRef = 3F0F2D8E9EB98AF8B97212A20B1FC0C6 /* DDRange.h */; settings = {ATTRIBUTES = (Project, ); }; };
		3FB5B61B878BDD598A48A490D287F839 /* SentryQueueableRequestManager.m in Sources */ = {isa = PBXBuildFile; fileRef = A5B7FEBD360117623775BDE702BAD375 /* SentryQueueableRequestManager.m */; settings = {COMPILER_FLAGS = "-w -Xanalyzer -analyzer-disable-all-checks"; }; };
		4080D125AE1950A428C70A53845C44B3 /* DDTTYLogger.m in Sources */ = {isa = PBXBuildFile; fileRef = FFDBE64503A4651189E1CBBCEA518F60 /* DDTTYLogger.m */; settings = {COMPILER_FLAGS = "-w -Xanalyzer -analyzer-disable-all-checks"; }; };
		40E1D8118ADAE20B8E34E9C9E12D886F /* ORSSerialPort.h in Headers */ = {isa = PBXBuildFile; fileRef = A845E819F37A4E40880CE17B3D8D6DAA /* ORSSerialPort.h */; settings = {ATTRIBUTES = (Project, ); }; };
		40F409C543DBA7F33BA8A09C576FE204 /* SentryCrashMonitor_User.h in Headers */ = {isa = PBXBuildFile; fileRef = F9C01FBDE6B617C8F3CD3A395A4EECBB /* SentryCrashMonitor_User.h */; settings = {ATTRIBUTES = (Project, ); }; };
		414D9EDEC06CE2F312051C6E9D13AF82 /* NSUIApplication+MIKMIDI.h in Headers */ = {isa = PBXBuildFile; fileRef = B652E858F8E1E5DFF705FCBCFDA6E62E /* NSUIApplication+MIKMIDI.h */; settings = {ATTRIBUTES = (Project, ); }; };
		416123C3F5F8BAF31D13C94CDD770276 /* MIKMIDIMappingGenerator.h in Headers */ = {isa = PBXBuildFile; fileRef = 25E43D2A9146032DB6ED8ADDF31AACA3 /* MIKMIDIMappingGenerator.h */; settings = {ATTRIBUTES = (Project, ); }; };
		41AD411DAF32698BE21963922897EA35 /* MIKMIDIObject.h in Headers */ = {isa = PBXBuildFile; fileRef = C034D4146EC2D6BE9D20ED39680D5BCA /* MIKMIDIObject.h */; settings = {ATTRIBUTES = (Project, ); }; };
		421FC3F9A47DD20CC6A43A73DF7002BD /* SentryCrashSysCtl.c in Sources */ = {isa = PBXBuildFile; fileRef = 53872BD144EB42605F41BB2A6F8D7F72 /* SentryCrashSysCtl.c */; settings = {COMPILER_FLAGS = "-w -Xanalyzer -analyzer-disable-all-checks"; }; };
		42C2459DECEB32CA9CFB4B6B88CCEEC2 /* DDFileLogger.h in Headers */ = {isa = PBXBuildFile; fileRef = 96F404CCE535EC6B7A5E4F2E0DC75741 /* DDFileLogger.h */; settings = {ATTRIBUTES = (Project, ); }; };
		4326D2A78A1AB0D64D9CF20AF7D4D984 /* PSWebSocketNetworkThread.h in Headers */ = {isa = PBXBuildFile; fileRef = FD376201D192AC610E0B8C8784D5E9EB /* PSWebSocketNetworkThread.h */; settings = {ATTRIBUTES = (Project, ); }; };
		43342D0BACFC9800910C2648C171C4A8 /* SentryMeta.m in Sources */ = {isa = PBXBuildFile; fileRef = 3D79313E7C436C493CC975F544D727AA /* SentryMeta.m */; settings = {COMPILER_FLAGS = "-w -Xanalyzer -analyzer-disable-all-checks"; }; };
		433FB0D09B80998ED4C882FCDF6B5AB3 /* MIKMIDIMapping.h in Headers */ = {isa = PBXBuildFile; fileRef = F21194E48A40999689CF077D75755D40 /* MIKMIDIMapping.h */; settings = {ATTRIBUTES = (Project, ); }; };
		4429C5820FACCFA5AF81902F8A9B2AE1 /* SentryCrash.m in Sources */ = {isa = PBXBuildFile; fileRef = F80B8C8680BC55B0DC13C30248D8EDB0 /* SentryCrash.m */; settings = {COMPILER_FLAGS = "-w -Xanalyzer -analyzer-disable-all-checks"; }; };
		446CBD4E4AB639C9204430BA20E35172 /* SentryCrashMonitorType.h in Headers */ = {isa = PBXBuildFile; fileRef = D20F795823273640D1ACC7D5A9D211B0 /* SentryCrashMonitorType.h */; settings = {ATTRIBUTES = (Project, ); }; };
		44B5A7B5D077141AD1973BA0AF44A224 /* ORSSerialPortManager.m in Sources */ = {isa = PBXBuildFile; fileRef = 0FF4070832960FBA1AEE874E5286D914 /* ORSSerialPortManager.m */; settings = {COMPILER_FLAGS = "-w -Xanalyzer -analyzer-disable-all-checks"; }; };
		44E872AEA923B8EA81B87DCB1D464D7E /* SentryCrashMonitor_NSException.m in Sources */ = {isa = PBXBuildFile; fileRef = EBABCADC04ABCA60FC4977E775A2692B /* SentryCrashMonitor_NSException.m */; settings = {COMPILER_FLAGS = "-w -Xanalyzer -analyzer-disable-all-checks"; }; };
		4508EBAF19DC1867C69F7286C185CCDA /* MIKMIDIClientSourceEndpoint.h in Headers */ = {isa = PBXBuildFile; fileRef = 4DBA2E9C4B666B416DFC346B9CF2702E /* MIKMIDIClientSourceEndpoint.h */; settings = {ATTRIBUTES = (Project, ); }; };
		45C6BF4F6336D19F17C43C0CF3F6810A /* MIKMIDICommand_SubclassMethods.h in Headers */ = {isa = PBXBuildFile; fileRef = 389388C4F9CCAF5B40B700587A2CC231 /* MIKMIDICommand_SubclassMethods.h */; settings = {ATTRIBUTES = (Project, ); }; };
		46D2307E5605E0A1A2138BD029BD41D5 /* SentryRateLimitParser.m in Sources */ = {isa = PBXBuildFile; fileRef = A5982AB84CBA5149CAAC33EC8F327528 /* SentryRateLimitParser.m */; settings = {COMPILER_FLAGS = "-w -Xanalyzer -analyzer-disable-all-checks"; }; };
		46E9A0792BA1925B40E81B05F6475F40 /* SentryLog.m in Sources */ = {isa = PBXBuildFile; fileRef = D936988C2556CF5FC171EF15BE68B2B0 /* SentryLog.m */; settings = {COMPILER_FLAGS = "-w -Xanalyzer -analyzer-disable-all-checks"; }; };
		477ECFA21245C4D70580657C17830AB1 /* NSString+SentryNSUIntegerValue.m in Sources */ = {isa = PBXBuildFile; fileRef = FE5681840E6903C9035D30CC8007E68A /* NSString+SentryNSUIntegerValue.m */; settings = {COMPILER_FLAGS = "-w -Xanalyzer -analyzer-disable-all-checks"; }; };
		47A92CC9CABB2EAFB327DD9D2875F169 /* MIKMIDI.h in Headers */ = {isa = PBXBuildFile; fileRef = EF16B7F7BB467761C82A8A1AD18A70F0 /* MIKMIDI.h */; settings = {ATTRIBUTES = (Project, ); }; };
		47BDF57B4C14AB4EF1C30E772536D14E /* PSWebSocketBuffer.h in Headers */ = {isa = PBXBuildFile; fileRef = 798DF6B66CA0D0A28066A0A1B5EEA5BA /* PSWebSocketBuffer.h */; settings = {ATTRIBUTES = (Project, ); }; };
		47D75BC785291443A24468487BBE4F37 /* MIKMIDITempoEvent.h in Headers */ = {isa = PBXBuildFile; fileRef = 6195E74B5C2197E9F2088B8779D379E4 /* MIKMIDITempoEvent.h */; settings = {ATTRIBUTES = (Project, ); }; };
		48525B25238D5BDBCA1A546EAE5731CB /* SentryAutoSessionTrackingIntegration.h in Headers */ = {isa = PBXBuildFile; fileRef = E963FF4D8CF2907CAA564FAA7F149C70 /* SentryAutoSessionTrackingIntegration.h */; settings = {ATTRIBUTES = (Project, ); }; };
		485342EE3384B9CA36E4B443B0E863FA /* MIKMIDIChannelVoiceCommand.h in Headers */ = {isa = PBXBuildFile; fileRef = 9FC518C11FEF0BBB728414D8EFC68978 /* MIKMIDIChannelVoiceCommand.h */; settings = {ATTRIBUTES = (Project, ); }; };
		48596D0976FB5EADE453632F5A7BE528 /* DDNumber.m in Sources */ = {isa = PBXBuildFile; fileRef = 83238D4C5C20E7F341071CB9FE5671CE /* DDNumber.m */; settings = {COMPILER_FLAGS = "-DOS_OBJECT_USE_OBJC=0 -w -Xanalyzer -analyzer-disable-all-checks"; }; };
		4970BFC4A9BE3914695F2CC335D87E66 /* MIKMIDIControlChangeEvent.m in Sources */ = {isa = PBXBuildFile; fileRef = 65D282F3EAB371905EDF39D88301C2EC /* MIKMIDIControlChangeEvent.m */; settings = {COMPILER_FLAGS = "-w -Xanalyzer -analyzer-disable-all-checks"; }; };
		49FFEA917CB6158E5613938A2EE3EA80 /* DDMultiFormatter.m in Sources */ = {isa = PBXBuildFile; fileRef = C7E1B23A20E7ED0A69CB1C76EBDDEF36 /* DDMultiFormatter.m */; settings = {COMPILER_FLAGS = "-w -Xanalyzer -analyzer-disable-all-checks"; }; };
		4A5789B32CEB831AA710A2D880EF7CA7 /* SentryCrashReportConverter.m in Sources */ = {isa = PBXBuildFile; fileRef = 8DB3AF863D732041F26754568B674675 /* SentryCrashReportConverter.m */; settings = {COMPILER_FLAGS = "-w -Xanalyzer -analyzer-disable-all-checks"; }; };
		4A80633FECBC972182219DF23F80BB4E /* SentryTransportFactory.h in Headers */ = {isa = PBXBuildFile; fileRef = 77D6BA80EEAD9EE2BCE9297F963688E9 /* SentryTransportFactory.h */; settings = {ATTRIBUTES = (Project, ); }; };
		4BBFE8AB05F1594B80CC479B4AB102D0 /* MIKMIDIClock.m in Sources */ = {isa = PBXBuildFile; fileRef = D383C277F3B06FCD9260D9ED876E70FC /* MIKMIDIClock.m */; settings = {COMPILER_FLAGS = "-w -Xanalyzer -analyzer-disable-all-checks"; }; };
		4BE5D08485C1D127E185DA9F15605608 /* SentryCrashSignalInfo.c in Sources */ = {isa = PBXBuildFile; fileRef = 5E5999A456A07C807C5DD356B584C34F /* SentryCrashSignalInfo.c */; settings = {COMPILER_FLAGS = "-w -Xanalyzer -analyzer-disable-all-checks"; }; };
		4BE6955AB5C26B610C614A415EC478BC /* SentryEnvelopeItemType.h in Headers */ = {isa = PBXBuildFile; fileRef = 6660091CB41FE3A0D9BA0DC03DFCE456 /* SentryEnvelopeItemType.h */; settings = {ATTRIBUTES = (Project, ); }; };
		4C74588FE455E204CFD0D799060021DC /* ORSSerialRequest.h in Headers */ = {isa = PBXBuildFile; fileRef = 38952EAE697FB45FF1798009D23E01BC /* ORSSerialRequest.h */; settings = {ATTRIBUTES = (Project, ); }; };
		4CA682FAC1EB4064584C39EAAE965025 /* MIKMIDIEventIterator.h in Headers */ = {isa = PBXBuildFile; fileRef = FB25C41B4B3DAF1FBC6153A0EC76F538 /* MIKMIDIEventIterator.h */; settings = {ATTRIBUTES = (Project, ); }; };
		4EA8C509036B2EB80D7869339F5A7E1C /* SentryRequestOperation.m in Sources */ = {isa = PBXBuildFile; fileRef = E19BD15F3175DA3E15C26136CFD04075 /* SentryRequestOperation.m */; settings = {COMPILER_FLAGS = "-w -Xanalyzer -analyzer-disable-all-checks"; }; };
		4FE9BBEA2F43B4C25C51FAF0A3D89E2B /* DELETEResponse.m in Sources */ = {isa = PBXBuildFile; fileRef = 771B4B870D469F866137E32C78931B7D /* DELETEResponse.m */; settings = {COMPILER_FLAGS = "-DOS_OBJECT_USE_OBJC=0 -w -Xanalyzer -analyzer-disable-all-checks"; }; };
		5066675F4068823D129BBE4CD9D1C447 /* SentryCrashDate.h in Headers */ = {isa = PBXBuildFile; fileRef = FCCAA4F871941C4570D7B9EA2758ED4D /* SentryCrashDate.h */; settings = {ATTRIBUTES = (Project, ); }; };
		5138E35FD760A610D4EEB8EB990856BF /* PSWebSocketTypes.h in Headers */ = {isa = PBXBuildFile; fileRef = 0F03192FD9AC2DE77406AF8D7A356381 /* PSWebSocketTypes.h */; settings = {ATTRIBUTES = (Project, ); }; };
		51B1C84599D849DE118714016E9DDD7E /* SentryUser.m in Sources */ = {isa = PBXBuildFile; fileRef = 98C2F9F7B97D0D6E30C7A99DED46F585 /* SentryUser.m */; settings = {COMPILER_FLAGS = "-w -Xanalyzer -analyzer-disable-all-checks"; }; };
		52718A075F46610765CD13FBFEDE76A3 /* MIKMIDIMetaEvent.m in Sources */ = {isa = PBXBuildFile; fileRef = D3304D3026909501A4B3D37AD2019EA7 /* MIKMIDIMetaEvent.m */; settings = {COMPILER_FLAGS = "-w -Xanalyzer -analyzer-disable-all-checks"; }; };
		53043CA053B2E41FB863B70CEDB9167B /* SentryCrashExceptionApplication.h in Headers */ = {isa = PBXBuildFile; fileRef = 3957123857409F36084DD51D04300761 /* SentryCrashExceptionApplication.h */; settings = {ATTRIBUTES = (Project, ); }; };
		53F1069DFD56C26B133266204C4455F4 /* MIKMIDIMetronome.h in Headers */ = {isa = PBXBuildFile; fileRef = F1F01B3ED48CE93E68CAB42846F23592 /* MIKMIDIMetronome.h */; settings = {ATTRIBUTES = (Project, ); }; };
		54BF8CD93DAAA13DF3CE2AE196E07033 /* MIKMIDISystemKeepAliveCommand.h in Headers */ = {isa = PBXBuildFile; fileRef = 18AE41C611D3BAEFA76AFA35B06CE6A4 /* MIKMIDISystemKeepAliveCommand.h */; settings = {ATTRIBUTES = (Project, ); }; };
		55B25B7A6371AA1DCD736088B15B3072 /* MIKMIDIControlChangeEvent.h in Headers */ = {isa = PBXBuildFile; fileRef = 38FA450CEED2E64017FD4722ED86CE11 /* MIKMIDIControlChangeEvent.h */; settings = {ATTRIBUTES = (Project, ); }; };
		55B8581A9766F2989687083BE4950165 /* MIKMIDIInputPort.m in Sources */ = {isa = PBXBuildFile; fileRef = 20178FC893A19B33FD2D1333B85F5479 /* MIKMIDIInputPort.m */; settings = {COMPILER_FLAGS = "-w -Xanalyzer -analyzer-disable-all-checks"; }; };
		569D5A0BBAD1773F3148B603E6B027C7 /* HTTPServer.m in Sources */ = {isa = PBXBuildFile; fileRef = 8AE55CAAD1B303C8D1E1CEA5DCE9DD77 /* HTTPServer.m */; settings = {COMPILER_FLAGS = "-DOS_OBJECT_USE_OBJC=0 -w -Xanalyzer -analyzer-disable-all-checks"; }; };
		56E515C52C427F48A67C1B501B964A84 /* DDLog.m in Sources */ = {isa = PBXBuildFile; fileRef = 4362E411412BABBA9DFB6878AD9C1707 /* DDLog.m */; settings = {COMPILER_FLAGS = "-w -Xanalyzer -analyzer-disable-all-checks"; }; };
		5701841F79796CC2E59048F0E6F4AD62 /* SentrySessionTracker.m in Sources */ = {isa = PBXBuildFile; fileRef = D424C081AD573F1F667E181CD5BBB3DA /* SentrySessionTracker.m */; settings = {COMPILER_FLAGS = "-w -Xanalyzer -analyzer-disable-all-checks"; }; };
		573CACC67454C564B5476793DB7D1EC4 /* SentryBreadcrumbTracker.h in Headers */ = {isa = PBXBuildFile; fileRef = A577D204511ECB489E477F49F768646E /* SentryBreadcrumbTracker.h */; settings = {ATTRIBUTES = (Project, ); }; };
		576344EC5428B782E4E48061D974DA79 /* PSWebSocketUTF8Decoder.h in Headers */ = {isa = PBXBuildFile; fileRef = 9469AC862B820C60E9ED63E3B87080E7 /* PSWebSocketUTF8Decoder.h */; settings = {ATTRIBUTES = (Project, ); }; };
		5899E9EA84AC144349565549B66EAF10 /* SentryCrashInstallation+Private.h in Headers */ = {isa = PBXBuildFile; fileRef = 56B8B546D09569B25678FAFE15698924 /* SentryCrashInstallation+Private.h */; settings = {ATTRIBUTES = (Project, ); }; };
		597BC490E5366BB92A3A60238656A04D /* SentrySession.m in Sources */ = {isa = PBXBuildFile; fileRef = 4A0B1C8EE1413FBEF8C131CF80A35ED4 /* SentrySession.m */; settings = {COMPILER_FLAGS = "-w -Xanalyzer -analyzer-disable-all-checks"; }; };
		5A2A160B862B4FA17E91272EE4B697B4 /* MIKMIDITrack_Protected.h in Headers */ = {isa = PBXBuildFile; fileRef = 585BC1494F51B24F91938EEFD3350AEE /* MIKMIDITrack_Protected.h */; settings = {ATTRIBUTES = (Project, ); }; };
		5AC66E9B103C2AAB45B46CE14AF4FD44 /* MIKMIDIMetaTimeSignatureEvent.m in Sources */ = {isa = PBXBuildFile; fileRef = DB12C4D3C2D6002426701E9BC5D28A5B /* MIKMIDIMetaTimeSignatureEvent.m */; settings = {COMPILER_FLAGS = "-w -Xanalyzer -analyzer-disable-all-checks"; }; };
		5BEE529A023B467EAF9DAA871007CB69 /* MIKMIDIMetaMarkerTextEvent.h in Headers */ = {isa = PBXBuildFile; fileRef = 789DA0B9CE0C4F500A6EB76D72E20DA9 /* MIKMIDIMetaMarkerTextEvent.h */; settings = {ATTRIBUTES = (Project, ); }; };
		5D319A6EDBD239AB0AF148E3BD021974 /* MIKMIDIErrors.m in Sources */ = {isa = PBXBuildFile; fileRef = 4C26E72A4AC61908321520EA4F6A97EA /* MIKMIDIErrors.m */; settings = {COMPILER_FLAGS = "-w -Xanalyzer -analyzer-disable-all-checks"; }; };
		5D704BF34D145A46ACE20A519E9978AD /* MIKMIDIDeviceManager.m in Sources */ = {isa = PBXBuildFile; fileRef = E3C208358286979748C5B74C9D329F03 /* MIKMIDIDeviceManager.m */; settings = {COMPILER_FLAGS = "-w -Xanalyzer -analyzer-disable-all-checks"; }; };
		5E2BB11072F8F26986B2849D870B81C9 /* Container+SentryDeepSearch.h in Headers */ = {isa = PBXBuildFile; fileRef = B689E8370EC7A281211A02A4CA21EDE1 /* Container+SentryDeepSearch.h */; settings = {ATTRIBUTES = (Project, ); }; };
		5E8842084C31E3248989EBA9F88321C5 /* MIKMIDIChannelEvent.m in Sources */ = {isa = PBXBuildFile; fileRef = B25118E20D6F98A77EA3C94F3BF8FEE8 /* MIKMIDIChannelEvent.m */; settings = {COMPILER_FLAGS = "-w -Xanalyzer -analyzer-disable-all-checks"; }; };
		5EE4605FC2AA327DF438FD2A04ED8B19 /* SentryDsn.h in Headers */ = {isa = PBXBuildFile; fileRef = C065DA1F0F2AF5A0D0C6C00A12DC23FA /* SentryDsn.h */; settings = {ATTRIBUTES = (Project, ); }; };
		5F963313826E6101FCBA0212F16EC71D /* DELETEResponse.h in Headers */ = {isa = PBXBuildFile; fileRef = AC2F9ABDA06F75C4C6000E17F81D2BD6 /* DELETEResponse.h */; settings = {ATTRIBUTES = (Project, ); }; };
		5FBF424C3E7E39BC4C1FAC817348AE76 /* SentryCrashThread.h in Headers */ = {isa = PBXBuildFile; fileRef = C184D32799A30CC2C08479D79FFE4F28 /* SentryCrashThread.h */; settings = {ATTRIBUTES = (Project, ); }; };
		60DE2CA56762D0724FA704019201EC18 /* SentryFileManager.h in Headers */ = {isa = PBXBuildFile; fileRef = D54E22CBF2004A228E74785B24AAF8D0 /* SentryFileManager.h */; settings = {ATTRIBUTES = (Project, ); }; };
		611FAC34D998D5B2B18EEB932342BFCE /* SentryError.h in Headers */ = {isa = PBXBuildFile; fileRef = 9E70DE40AFBA6163A6A41078E936730D /* SentryError.h */; settings = {ATTRIBUTES = (Project, ); }; };
		613D3130AB5D2D28888143684C10C4E3 /* MIKMIDIMetaTrackSequenceNameEvent.m in Sources */ = {isa = PBXBuildFile; fileRef = EC90F1A0F56F2B3B43AD2A057620AD21 /* MIKMIDIMetaTrackSequenceNameEvent.m */; settings = {COMPILER_FLAGS = "-w -Xanalyzer -analyzer-disable-all-checks"; }; };
		61A63E1C02FE21BBA5337DECCD95C3A7 /* HTTPAsyncFileResponse.m in Sources */ = {isa = PBXBuildFile; fileRef = CE12164EEDD62B0E2A8A35E7E0CFC84C /* HTTPAsyncFileResponse.m */; settings = {COMPILER_FLAGS = "-DOS_OBJECT_USE_OBJC=0 -w -Xanalyzer -analyzer-disable-all-checks"; }; };
		62619F71E28C1A1E351428D721A40A3C /* SentryBreadcrumb.m in Sources */ = {isa = PBXBuildFile; fileRef = 59972FDE8952C961036EEFF88194B954 /* SentryBreadcrumb.m */; settings = {COMPILER_FLAGS = "-w -Xanalyzer -analyzer-disable-all-checks"; }; };
		63464B7E44DF74589B500D733FAA7302 /* SentryCrashID.c in Sources */ = {isa = PBXBuildFile; fileRef = 22322D7B039C07EBEE50A6CD3BAD49AF /* SentryCrashID.c */; settings = {COMPILER_FLAGS = "-w -Xanalyzer -analyzer-disable-all-checks"; }; };
		6516F01126209397A6D760AD9C7AD954 /* MIKMIDISequence.h in Headers */ = {isa = PBXBuildFile; fileRef = 70838900F0899C9BBEA066BB1379E8B5 /* MIKMIDISequence.h */; settings = {ATTRIBUTES = (Project, ); }; };
		6565EC192DC11F68E048B50B3ED06417 /* SentryCrashMonitor_User.c in Sources */ = {isa = PBXBuildFile; fileRef = 679E5C0D44F343FBC0A9374EF5A71179 /* SentryCrashMonitor_User.c */; settings = {COMPILER_FLAGS = "-w -Xanalyzer -analyzer-disable-all-checks"; }; };
		658F2F01EF8873B35EDC4E27EC450DE3 /* SentryError.m in Sources */ = {isa = PBXBuildFile; fileRef = 03FC4662A250A62C076B4FCD76C641D5 /* SentryError.m */; settings = {COMPILER_FLAGS = "-w -Xanalyzer -analyzer-disable-all-checks"; }; };
		66077B14083A0CCC5F2AF87BA4622090 /* ORSSerialBuffer.h in Headers */ = {isa = PBXBuildFile; fileRef = 107CFCC1BEAA7346C8C96ACF0B5C0017 /* ORSSerialBuffer.h */; settings = {ATTRIBUTES = (Project, ); }; };
		66380B2A82B132CFCD9737D33BE051A1 /* SentryUIKitMemoryWarningIntegration.h in Headers */ = {isa = PBXBuildFile; fileRef = 5EF768923FA5E2587F2ABB1B8E0124EE /* SentryUIKitMemoryWarningIntegration.h */; settings = {ATTRIBUTES = (Project, ); }; };
		670FE1961C02D74F3FA6E06CD1A85653 /* SentryCrashThread.c in Sources */ = {isa = PBXBuildFile; fileRef = 60950BA88F6829283EF11095ABE0529C /* SentryCrashThread.c */; settings = {COMPILER_FLAGS = "-w -Xanalyzer -analyzer-disable-all-checks"; }; };
		677FE861BCB3AA013BB2C0021C29165F /* SentryCrashMonitor_Signal.c in Sources */ = {isa = PBXBuildFile; fileRef = 8B9381F7E59C3A983D297A2115E29FEA /* SentryCrashMonitor_Signal.c */; settings = {COMPILER_FLAGS = "-w -Xanalyzer -analyzer-disable-all-checks"; }; };
		67BAD37C702F497BA18C477B43ADC23F /* SentryCrashStackCursor_SelfThread.h in Headers */ = {isa = PBXBuildFile; fileRef = 1857BA3C9FC09308805B3C9696590A44 /* SentryCrashStackCursor_SelfThread.h */; settings = {ATTRIBUTES = (Project, ); }; };
		68BBC1C6363D663D353895704868ABAD /* MIKMIDIPitchBendChangeCommand.h in Headers */ = {isa = PBXBuildFile; fileRef = FBF485E9E671267915743F86A4458E72 /* MIKMIDIPitchBendChangeCommand.h */; settings = {ATTRIBUTES = (Project, ); }; };
		68C75132E728BDF211F64DBF31464A56 /* MIKMIDIControlChangeCommand.h in Headers */ = {isa = PBXBuildFile; fileRef = 2D930928553269411FF37166F3BF2171 /* MIKMIDIControlChangeCommand.h */; settings = {ATTRIBUTES = (Project, ); }; };
		6A6BB27CB28AEC2D1D1479EB6195DBA2 /* SentryCrashReportFilterBasic.m in Sources */ = {isa = PBXBuildFile; fileRef = 142D25D4BA4240054D36306B213EE897 /* SentryCrashReportFilterBasic.m */; settings = {COMPILER_FLAGS = "-w -Xanalyzer -analyzer-disable-all-checks"; }; };
		6B2B43B1176E3EE873D4F8E1E4BE741E /* NSData+SentryCompression.h in Headers */ = {isa = PBXBuildFile; fileRef = F7C3DF9B1A6401F275E0563BE7EF3809 /* NSData+SentryCompression.h */; settings = {ATTRIBUTES = (Project, ); }; };
		6B5857FF7E76C8BE0E5E16F0C75E1996 /* ORSSerialRequest.m in Sources */ = {isa = PBXBuildFile; fileRef = C01EE5CF78FC0AC9EF25D5AAB7C4925E /* ORSSerialRequest.m */; settings = {COMPILER_FLAGS = "-w -Xanalyzer -analyzer-disable-all-checks"; }; };
		6BB54CAD3CABE5951EC554301E45D84B /* SentryThread.m in Sources */ = {isa = PBXBuildFile; fileRef = DFE44C8B8D0AE3233F5FB27354B9BCAB /* SentryThread.m */; settings = {COMPILER_FLAGS = "-w -Xanalyzer -analyzer-disable-all-checks"; }; };
		6C3F1828213117992E2BC1495FF78238 /* SentryCrashMachineContext_Apple.h in Headers */ = {isa = PBXBuildFile; fileRef = 96DEB133CD6115D26F15FF3893A628B6 /* SentryCrashMachineContext_Apple.h */; settings = {ATTRIBUTES = (Project, ); }; };
		6C9E0A852320A385429E4596B747EA80 /* MultipartFormDataParser.h in Headers */ = {isa = PBXBuildFile; fileRef = A5AF522DFFC54B5348C438FAE1700DFE /* MultipartFormDataParser.h */; settings = {ATTRIBUTES = (Project, ); }; };
		6D0A9954DB946C708F7A859ACD5E2477 /* SentryCrashDoctor.h in Headers */ = {isa = PBXBuildFile; fileRef = 236FFBFF060A0B41B13CF58D73A9DDA4 /* SentryCrashDoctor.h */; settings = {ATTRIBUTES = (Project, ); }; };
		6DA5849158997B25126269DC128FEF78 /* MIKMIDINoteOffCommand.h in Headers */ = {isa = PBXBuildFile; fileRef = 34A4AE9260A81816BA3EAFBA9B883D9A /* MIKMIDINoteOffCommand.h */; settings = {ATTRIBUTES = (Project, ); }; };
		6E057C3385DF93A6BFD64645DDC42C66 /* SentryEnvelope.h in Headers */ = {isa = PBXBuildFile; fileRef = 3A5556647C06943C87E82D9192263E9E /* SentryEnvelope.h */; settings = {ATTRIBUTES = (Project, ); }; };
		6E6D27118811BB2DF1E6744DCA16B63E /* SentryCrashReportStore.c in Sources */ = {isa = PBXBuildFile; fileRef = 317A1D105DD311E73F6222439C9ED857 /* SentryCrashReportStore.c */; settings = {COMPILER_FLAGS = "-w -Xanalyzer -analyzer-disable-all-checks"; }; };
		6EEF679073480E27DEE7D120CB6DF81F /* MIKMIDIMetaKeySignatureEvent.m in Sources */ = {isa = PBXBuildFile; fileRef = 1277D2C73197F3E984AD740EA5F99853 /* MIKMIDIMetaKeySignatureEvent.m */; settings = {COMPILER_FLAGS = "-w -Xanalyzer -analyzer-disable-all-checks"; }; };
		6F9B90955E5F5F71322FDA6F2024C28D /* MIKMIDISequencer.m in Sources */ = {isa = PBXBuildFile; fileRef = F465C684AA0D4009E5FE8161E1B2DEC2 /* MIKMIDISequencer.m */; settings = {COMPILER_FLAGS = "-w -Xanalyzer -analyzer-disable-all-checks"; }; };
		6FCC9FDFC0157FBB1E82CF21DC542CEA /* MIKMIDISynthesizerInstrument.h in Headers */ = {isa = PBXBuildFile; fileRef = CBAEF145E29D674ADB70A39C6E07F0E8 /* MIKMIDISynthesizerInstrument.h */; settings = {ATTRIBUTES = (Project, ); }; };
		757613056C9E3E529F48A740CF117C6C /* NSError+SentrySimpleConstructor.h in Headers */ = {isa = PBXBuildFile; fileRef = 0A828726444AA0419B619D92C48C55E4 /* NSError+SentrySimpleConstructor.h */; settings = {ATTRIBUTES = (Project, ); }; };
		75A3B0FB9910F17D66CDF0B4356A7EE3 /* SentryCrashC.c in Sources */ = {isa = PBXBuildFile; fileRef = 51EC78F4C11E727D6CBA233A432092B6 /* SentryCrashC.c */; settings = {COMPILER_FLAGS = "-w -Xanalyzer -analyzer-disable-all-checks"; }; };
		75B1219682C68B563A3978DCE392ED64 /* SentryCrashCString.m in Sources */ = {isa = PBXBuildFile; fileRef = 7CF682BF7778BEFC4E7101388580F906 /* SentryCrashCString.m */; settings = {COMPILER_FLAGS = "-w -Xanalyzer -analyzer-disable-all-checks"; }; };
		7603C06C769A9A0453675C1B1AB6F189 /* SentryRateLimitCategory.h in Headers */ = {isa = PBXBuildFile; fileRef = 6F21CE83A6179CB96178ACECF5810252 /* SentryRateLimitCategory.h */; settings = {ATTRIBUTES = (Project, ); }; };
		762C56F0CC74523E84D3552543B92F1E /* SentryDefaultRateLimits.h in Headers */ = {isa = PBXBuildFile; fileRef = 51FA52394BE298B57D40964FC13A9669 /* SentryDefaultRateLimits.h */; settings = {ATTRIBUTES = (Project, ); }; };
		7743CBED16CDDD20F1B8D1B16ADF2389 /* MIKMIDIUtilities.h in Headers */ = {isa = PBXBuildFile; fileRef = 97B178A92292F4C98F472A5A36F32C29 /* MIKMIDIUtilities.h */; settings = {ATTRIBUTES = (Project, ); }; };
		777B60E21F357F1CD0F117A4E835FFD1 /* SentryCrashCPU_x86_32.c in Sources */ = {isa = PBXBuildFile; fileRef = 240EE7C29C8FDA6DFA74C0D9015CD911 /* SentryCrashCPU_x86_32.c */; settings = {COMPILER_FLAGS = "-w -Xanalyzer -analyzer-disable-all-checks"; }; };
		78022E0408155BD36C56F25FF4DC88F2 /* SentryCurrentDate.m in Sources */ = {isa = PBXBuildFile; fileRef = 2C5021F49331C3FAE17A0691432DDA93 /* SentryCurrentDate.m */; settings = {COMPILER_FLAGS = "-w -Xanalyzer -analyzer-disable-all-checks"; }; };
		786B2C1F07198CC6D5CA03BCFE5B41F6 /* SentryHub.h in Headers */ = {isa = PBXBuildFile; fileRef = E7EC679CA1C22FFCB9EABB3AEB55A4C7 /* SentryHub.h */; settings = {ATTRIBUTES = (Project, ); }; };
		794769B58212223E8C1A66B5CCB74327 /* NSDictionary+SentrySanitize.m in Sources */ = {isa = PBXBuildFile; fileRef = 0B97034D58406B99D91B72E529F95CCF /* NSDictionary+SentrySanitize.m */; settings = {COMPILER_FLAGS = "-w -Xanalyzer -analyzer-disable-all-checks"; }; };
		79F4C8550C56C70977A20A4C4615B6B5 /* DDASLLogger.h in Headers */ = {isa = PBXBuildFile; fileRef = DC9C5DAA9D4617D2781DBC601316EE3C /* DDASLLogger.h */; settings = {ATTRIBUTES = (Project, ); }; };
		79FE55A144378712BBD32E3DFCB464FA /* MIKMIDIOutputPort.h in Headers */ = {isa = PBXBuildFile; fileRef = DD0151CB3B745DFCF51A7B2A213F7D91 /* MIKMIDIOutputPort.h */; settings = {ATTRIBUTES = (Project, ); }; };
		7A74716849028E6934AE0574ACFAC941 /* MIKMIDIEntity.m in Sources */ = {isa = PBXBuildFile; fileRef = 6BC4137538AC12D40341299B2AE75241 /* MIKMIDIEntity.m */; settings = {COMPILER_FLAGS = "-w -Xanalyzer -analyzer-disable-all-checks"; }; };
		7ACCA92A4CFA6237A117694E148F9438 /* SentryOptions.m in Sources */ = {isa = PBXBuildFile; fileRef = D6ADD32DD10D970E810B0BF279A512FE /* SentryOptions.m */; settings = {COMPILER_FLAGS = "-w -Xanalyzer -analyzer-disable-all-checks"; }; };
		7AF6E790634CDA3D033BB48B48A94418 /* SentryCrashJSONCodec.c in Sources */ = {isa = PBXBuildFile; fileRef = B0A4B552D7195E8AD63904E4D005C56A /* SentryCrashJSONCodec.c */; settings = {COMPILER_FLAGS = "-w -Xanalyzer -analyzer-disable-all-checks"; }; };
		7B525CBF87CC495E416719C2744DD47C /* SentryFileContents.m in Sources */ = {isa = PBXBuildFile; fileRef = 36B45C234DFF4ADCE4528E383B1AF910 /* SentryFileContents.m */; settings = {COMPILER_FLAGS = "-w -Xanalyzer -analyzer-disable-all-checks"; }; };
		7DE6D9F42AB5CB9010205CC5C53E5146 /* ORSSerialPortManager.h in Headers */ = {isa = PBXBuildFile; fileRef = D15E5E674321DE53FEA2058C7050AD6B /* ORSSerialPortManager.h */; settings = {ATTRIBUTES = (Project, ); }; };
		7EE96CE475C4138EF064C6C1FC3B2C2E /* PSWebSocket.m in Sources */ = {isa = PBXBuildFile; fileRef = 3EAEDA6248BB05033C440A1874125D62 /* PSWebSocket.m */; settings = {COMPILER_FLAGS = "-w -Xanalyzer -analyzer-disable-all-checks"; }; };
		8098E56E2518CC5EEB9BF66520B8D279 /* GCDAsyncSocket.h in Headers */ = {isa = PBXBuildFile; fileRef = 61D238B212069EC6F580C51B521E134E /* GCDAsyncSocket.h */; settings = {ATTRIBUTES = (Project, ); }; };
		815979773A6E0F356260D3441EDECE9C /* PARImage+ASCIIInput.m in Sources */ = {isa = PBXBuildFile; fileRef = 49BAB63716CAD5667E6A3918DA8ABE36 /* PARImage+ASCIIInput.m */; settings = {COMPILER_FLAGS = "-DOS_OBJECT_USE_OBJC=0 -w -Xanalyzer -analyzer-disable-all-checks"; }; };
		81E7C74DE39818C262F0E441E76242ED /* SentryCrashCPU_arm.c in Sources */ = {isa = PBXBuildFile; fileRef = 263B77180474D4DB65D3C89887847DA4 /* SentryCrashCPU_arm.c */; settings = {COMPILER_FLAGS = "-w -Xanalyzer -analyzer-disable-all-checks"; }; };
		823798FD45A737D5AED6F7E5F64CF60C /* SentrySDK.h in Headers */ = {isa = PBXBuildFile; fileRef = 51FC84E5B12A8EFBF417E36409348D3A /* SentrySDK.h */; settings = {ATTRIBUTES = (Project, ); }; };
		824DAFAC65FFE1E986B633FB7991F22C /* SentryCrashCPU.c in Sources */ = {isa = PBXBuildFile; fileRef = 5E8129C135A426E9A7444F894D597183 /* SentryCrashCPU.c */; settings = {COMPILER_FLAGS = "-w -Xanalyzer -analyzer-disable-all-checks"; }; };
		82B51EC7F5C85C5304898B7C1EAC691C /* SentryEvent.m in Sources */ = {isa = PBXBuildFile; fileRef = 1C68A5B1F1ECD732BB2261694063CC76 /* SentryEvent.m */; settings = {COMPILER_FLAGS = "-w -Xanalyzer -analyzer-disable-all-checks"; }; };
		838935AF7985ECFD7867F99300F6681D /* SentryCrashMonitor_AppState.h in Headers */ = {isa = PBXBuildFile; fileRef = 894ACBD3CACF17F9FC899ED63B7B41CA /* SentryCrashMonitor_AppState.h */; settings = {ATTRIBUTES = (Project, ); }; };
		83966FA89D5A0461C19A576D7D4CBCE5 /* SentryCrashLogger.c in Sources */ = {isa = PBXBuildFile; fileRef = CAF6D35443B5FB8E4CC914D365823BF0 /* SentryCrashLogger.c */; settings = {COMPILER_FLAGS = "-w -Xanalyzer -analyzer-disable-all-checks"; }; };
		841710A45FD164A5033A8546302DFABC /* DDAbstractDatabaseLogger.m in Sources */ = {isa = PBXBuildFile; fileRef = 4B5893BE3FBC8BD2B04D327FB527D713 /* DDAbstractDatabaseLogger.m */; settings = {COMPILER_FLAGS = "-w -Xanalyzer -analyzer-disable-all-checks"; }; };
		849ACD50404B2E94F67DAACC1BA7E6A5 /* MIKMIDISynthesizer_SubclassMethods.h in Headers */ = {isa = PBXBuildFile; fileRef = 6662E8ECBC9D6389411DB3E0CD0240CE /* MIKMIDISynthesizer_SubclassMethods.h */; settings = {ATTRIBUTES = (Project, ); }; };
		85293DD1ACD53319B318C9821B3E566D /* DDLogMacros.h in Headers */ = {isa = PBXBuildFile; fileRef = D0909EE38205C627DF80BA2BD10163D3 /* DDLogMacros.h */; settings = {ATTRIBUTES = (Project, ); }; };
		8565BAA9C344A412DA93A9D2A2EBBB5B /* SentryAutoBreadcrumbTrackingIntegration.m in Sources */ = {isa = PBXBuildFile; fileRef = B43E46D81233F8E03781621F8200C4B7 /* SentryAutoBreadcrumbTrackingIntegration.m */; settings = {COMPILER_FLAGS = "-w -Xanalyzer -analyzer-disable-all-checks"; }; };
		8594D0E21A9D8A4D7DC5A7788232E925 /* DDNumber.h in Headers */ = {isa = PBXBuildFile; fileRef = FD0BB50ECDF2A4AD93B330C6A24F8ED9 /* DDNumber.h */; settings = {ATTRIBUTES = (Project, ); }; };
		861364779CC31BF6962BA6605FE3B0CD /* SentryNSURLRequest.h in Headers */ = {isa = PBXBuildFile; fileRef = 1B9BF60D00CD90FD6AAEFB9456C253FF /* SentryNSURLRequest.h */; settings = {ATTRIBUTES = (Project, ); }; };
		87AF2D7A64917268004BB6A13326359B /* SentryEnvelopeRateLimit.h in Headers */ = {isa = PBXBuildFile; fileRef = 956564F1B02EAB39FAF0226C9C6F2E7D /* SentryEnvelopeRateLimit.h */; settings = {ATTRIBUTES = (Project, ); }; };
		889E6316C358939558472E0BE191BFC0 /* SentryDefaultCurrentDateProvider.h in Headers */ = {isa = PBXBuildFile; fileRef = C7F47F3276B9E884BCA8B66D963247A5 /* SentryDefaultCurrentDateProvider.h */; settings = {ATTRIBUTES = (Project, ); }; };
		88B0ECD00C3EFF3BA2CF18841E03A67E /* MIKMIDIMetaCuePointEvent.m in Sources */ = {isa = PBXBuildFile; fileRef = 23B7A8AA656CCF8BB654DFF0097715D8 /* MIKMIDIMetaCuePointEvent.m */; settings = {COMPILER_FLAGS = "-w -Xanalyzer -analyzer-disable-all-checks"; }; };
		8911151B6DA9BB4AC4CAF340D89E9E59 /* SentryDebugMeta.h in Headers */ = {isa = PBXBuildFile; fileRef = 19642E7B6CF48AB52062E2A331F94DE5 /* SentryDebugMeta.h */; settings = {ATTRIBUTES = (Project, ); }; };
		8937B150803AEA2F992D9AFDBD17F1D8 /* MIKMIDISequence+MIKMIDIPrivate.h in Headers */ = {isa = PBXBuildFile; fileRef = 954AC063EA85F79E4FC559D0F34F443B /* MIKMIDISequence+MIKMIDIPrivate.h */; settings = {ATTRIBUTES = (Project, ); }; };
		89AC7A13FC590A8B632AF681406AEC20 /* MIKMIDITrack.m in Sources */ = {isa = PBXBuildFile; fileRef = 79D6207B6C8E2EE18FE591A155A2C760 /* MIKMIDITrack.m */; settings = {COMPILER_FLAGS = "-w -Xanalyzer -analyzer-disable-all-checks"; }; };
		89C8B131540165F6067B03EB1509B95E /* SentryEvent.h in Headers */ = {isa = PBXBuildFile; fileRef = 1C99D3BB279575E64265E2B7769A8578 /* SentryEvent.h */; settings = {ATTRIBUTES = (Project, ); }; };
		8A86B82417186B38B7060864BC9FBF4A /* MIKMIDICommand.h in Headers */ = {isa = PBXBuildFile; fileRef = 42EA7A798422AC90AF7FA840F00F9A20 /* MIKMIDICommand.h */; settings = {ATTRIBUTES = (Project, ); }; };
		8AB321F1A862C7354AC7DC9F40440E5B /* MIKMIDIMetaCuePointEvent.h in Headers */ = {isa = PBXBuildFile; fileRef = 95519EC334498163F4E0551A9F43DCE3 /* MIKMIDIMetaCuePointEvent.h */; settings = {ATTRIBUTES = (Project, ); }; };
		8B20BA5BEAAF62ADB5087228AFA013DC /* SentryHttpTransport.m in Sources */ = {isa = PBXBuildFile; fileRef = C5D6C2C59BF5DB15B142EECB6C567260 /* SentryHttpTransport.m */; settings = {COMPILER_FLAGS = "-w -Xanalyzer -analyzer-disable-all-checks"; }; };
		8B25E238EBE4F6CBCBCF1DCC211842F6 /* SentryRateLimits.h in Headers */ = {isa = PBXBuildFile; fileRef = C79A8D2787B7A107BB01B20DA56FCFBD /* SentryRateLimits.h */; settings = {ATTRIBUTES = (Project, ); }; };
		8B8D167284B566FA555F3B8E60677ADF /* MIKMIDIObject.m in Sources */ = {isa = PBXBuildFile; fileRef = 8EE6EBD76012D241D35C4732D7E15ED7 /* MIKMIDIObject.m */; settings = {COMPILER_FLAGS = "-w -Xanalyzer -analyzer-disable-all-checks"; }; };
		8B9E8CB198CE92CE68C2047B09AA54DB /* SentryBreadcrumb.h in Headers */ = {isa = PBXBuildFile; fileRef = 1B9CFAA7825525665AD80FBB29F22B71 /* SentryBreadcrumb.h */; settings = {ATTRIBUTES = (Project, ); }; };
		8D729F13E19BF7E54A6B7600B4E3E9DB /* SentryIntegrationProtocol.h in Headers */ = {isa = PBXBuildFile; fileRef = 7EAB34B5DF47FDF6632A3D2757633141 /* SentryIntegrationProtocol.h */; settings = {ATTRIBUTES = (Project, ); }; };
		8D994A4657F49009A2C77957C1FFD8F6 /* SentryThread.h in Headers */ = {isa = PBXBuildFile; fileRef = E134F8C10B4C119CF054E8D34F08EC7F /* SentryThread.h */; settings = {ATTRIBUTES = (Project, ); }; };
		8D9F0AB2B41283D4E724AB0487B7C98D /* MIKMIDICommand.m in Sources */ = {isa = PBXBuildFile; fileRef = D019767C2913E439F9C069E2C6876C5A /* MIKMIDICommand.m */; settings = {COMPILER_FLAGS = "-w -Xanalyzer -analyzer-disable-all-checks"; }; };
		8E3178A46F17363EC3E620AD634DC0CD /* MIKMIDISystemKeepAliveCommand.m in Sources */ = {isa = PBXBuildFile; fileRef = 15BCDDDAEF1B7D4C6B642048E424ECCD /* MIKMIDISystemKeepAliveCommand.m */; settings = {COMPILER_FLAGS = "-w -Xanalyzer -analyzer-disable-all-checks"; }; };
		8E9A8A4C792EDEDD4D9F5A2CF20ACBEA /* SentryCrashFileUtils.c in Sources */ = {isa = PBXBuildFile; fileRef = F0047B37117BBF6B9D00EFDC818CE86F /* SentryCrashFileUtils.c */; settings = {COMPILER_FLAGS = "-w -Xanalyzer -analyzer-disable-all-checks"; }; };
		8E9D311732B0FDC0A8D589C40370C7FC /* SentryDefaultRateLimits.m in Sources */ = {isa = PBXBuildFile; fileRef = EC26F7E8ACDA3DF927ADFCD7BDC88EC1 /* SentryDefaultRateLimits.m */; settings = {COMPILER_FLAGS = "-w -Xanalyzer -analyzer-disable-all-checks"; }; };
		8EA4513D6DB6E7705B70BF6E943D368E /* SentryCrashMonitorType.c in Sources */ = {isa = PBXBuildFile; fileRef = D6F52DCCF708670EC7C63245CACDB234 /* SentryCrashMonitorType.c */; settings = {COMPILER_FLAGS = "-w -Xanalyzer -analyzer-disable-all-checks"; }; };
		8F046F91B833361C933ED81321F2E76A /* MIKMIDIMetaMarkerTextEvent.m in Sources */ = {isa = PBXBuildFile; fileRef = CD485E2923D672C635D426AE0D916A42 /* MIKMIDIMetaMarkerTextEvent.m */; settings = {COMPILER_FLAGS = "-w -Xanalyzer -analyzer-disable-all-checks"; }; };
		8F2A035F0DCF466036D9D294176241B0 /* DDLoggerNames.m in Sources */ = {isa = PBXBuildFile; fileRef = A8B31AB0038A391996B453080B4E032B /* DDLoggerNames.m */; settings = {COMPILER_FLAGS = "-w -Xanalyzer -analyzer-disable-all-checks"; }; };
		8F9DE2CD2F35CB1098151223C25BA21C /* MIKMIDI-dummy.m in Sources */ = {isa = PBXBuildFile; fileRef = 479AF25AF197543A85F8682189DA2B19 /* MIKMIDI-dummy.m */; };
		90A1A08AD4F2255D6FFC59894B83C70C /* SentryCrashMach.h in Headers */ = {isa = PBXBuildFile; fileRef = 92773EABE5F5CCA8BB5130B4FF20BF53 /* SentryCrashMach.h */; settings = {ATTRIBUTES = (Project, ); }; };
		91883C173FACEAFE9A83B1C2340136AD /* SentryCrashReportFilter.h in Headers */ = {isa = PBXBuildFile; fileRef = B991E25B46DF5D53725CABB36677657A /* SentryCrashReportFilter.h */; settings = {ATTRIBUTES = (Project, ); }; };
		91D648B5071CC01E45FAC92A53344BF3 /* MIKMIDIProgramChangeEvent.m in Sources */ = {isa = PBXBuildFile; fileRef = BDD846CD75F7ED061F4DBD8F033AFFB2 /* MIKMIDIProgramChangeEvent.m */; settings = {COMPILER_FLAGS = "-w -Xanalyzer -analyzer-disable-all-checks"; }; };
		92626FAB7499870A0F1A17362A7C41B2 /* SentrySDK.m in Sources */ = {isa = PBXBuildFile; fileRef = 0B790E953E4F436FEE9196378F3B9F96 /* SentrySDK.m */; settings = {COMPILER_FLAGS = "-w -Xanalyzer -analyzer-disable-all-checks"; }; };
		9274E83B892C8FA67D4D232BE3653723 /* MIKMIDIInputPort.h in Headers */ = {isa = PBXBuildFile; fileRef = 8D29EAA9E4A20D76485E870099CCD5C7 /* MIKMIDIInputPort.h */; settings = {ATTRIBUTES = (Project, ); }; };
		93CC299070D60B53A9484E252A874AEE /* MIKMIDIChannelEvent.h in Headers */ = {isa = PBXBuildFile; fileRef = B7A09D6E78835C857911AA84B50241CD /* MIKMIDIChannelEvent.h */; settings = {ATTRIBUTES = (Project, ); }; };
		93FE2E7F0601C7F37B432140FC833269 /* SentryCrashReportSink.m in Sources */ = {isa = PBXBuildFile; fileRef = AA989728399E0D6497CF61A4EAF61D22 /* SentryCrashReportSink.m */; settings = {COMPILER_FLAGS = "-w -Xanalyzer -analyzer-disable-all-checks"; }; };
		9408EF6C510EBF8CBB74F85CB3AF111C /* MIKMIDISequencer+MIKMIDIPrivate.h in Headers */ = {isa = PBXBuildFile; fileRef = 2AC4D46870AA9851C7E84130E244F8A0 /* MIKMIDISequencer+MIKMIDIPrivate.h */; settings = {ATTRIBUTES = (Project, ); }; };
		941BB08BAD3D969B905D8556F16382DF /* DDASLLogCapture.h in Headers */ = {isa = PBXBuildFile; fileRef = 1069C18AA01330E1A1FFA649361E02C7 /* DDASLLogCapture.h */; settings = {ATTRIBUTES = (Project, ); }; };
		946A4044AED79CB2B46C5B1C4F35A274 /* MIKMIDIPort.m in Sources */ = {isa = PBXBuildFile; fileRef = 974636BA6C0FEC5A3447B4F697DC7732 /* MIKMIDIPort.m */; settings = {COMPILER_FLAGS = "-w -Xanalyzer -analyzer-disable-all-checks"; }; };
		951E4C167296A3C504C5AE077C622312 /* MIKMIDIEndpoint.h in Headers */ = {isa = PBXBuildFile; fileRef = 0C6BEC4FB860AB83A698571FD07B471E /* MIKMIDIEndpoint.h */; settings = {ATTRIBUTES = (Project, ); }; };
		9535E86524028388C8BA37A07DEEF08E /* MIKMIDIMetaCopyrightEvent.h in Headers */ = {isa = PBXBuildFile; fileRef = 556623E22C1856D6A2BC7B02D961CB6F /* MIKMIDIMetaCopyrightEvent.h */; settings = {ATTRIBUTES = (Project, ); }; };
		95E96560D7A65243608DCD4925142E1B /* DDFileLogger.m in Sources */ = {isa = PBXBuildFile; fileRef = 9E8CEDE816608AC4B0ED8D618208A954 /* DDFileLogger.m */; settings = {COMPILER_FLAGS = "-w -Xanalyzer -analyzer-disable-all-checks"; }; };
		960A2A69AA277810B46660D372C33E68 /* HTTPConnection.h in Headers */ = {isa = PBXBuildFile; fileRef = 9BC53EFC75771FCA85368FF68316B825 /* HTTPConnection.h */; settings = {ATTRIBUTES = (Project, ); }; };
		9664107A82BE1741BBCD4A10710422DA /* MIKMIDIEvent_SubclassMethods.h in Headers */ = {isa = PBXBuildFile; fileRef = 7234EBDCC716F3464940049C762695A1 /* MIKMIDIEvent_SubclassMethods.h */; settings = {ATTRIBUTES = (Project, ); }; };
		96DF2DA1780050E33A82A2022B296C3A /* SentryCrashMonitor_MachException.h in Headers */ = {isa = PBXBuildFile; fileRef = FAAD0DBF3AFCE651463A052FACE4D9A8 /* SentryCrashMonitor_MachException.h */; settings = {ATTRIBUTES = (Project, ); }; };
		9753F56B1769ACB6B46B35F638C9D1CF /* SentryCrashSignalInfo.h in Headers */ = {isa = PBXBuildFile; fileRef = C11FC75ED421077599F42B476C4FC673 /* SentryCrashSignalInfo.h */; settings = {ATTRIBUTES = (Project, ); }; };
		97D67BFDC1C858DD5B4E01554B542514 /* MIKMIDICommandThrottler.m in Sources */ = {isa = PBXBuildFile; fileRef = 9D6DAB4E609FC427201197DA13D5F55C /* MIKMIDICommandThrottler.m */; settings = {COMPILER_FLAGS = "-w -Xanalyzer -analyzer-disable-all-checks"; }; };
		9927620D85502F57947BC6C03D1D9898 /* MIKMIDIEndpointSynthesizer.h in Headers */ = {isa = PBXBuildFile; fileRef = 242837C9064282B5652A098E893EA3AA /* MIKMIDIEndpointSynthesizer.h */; settings = {ATTRIBUTES = (Project, ); }; };
		993822F7E59B78B4999C52B91063F165 /* SentryCrashMonitor_System.m in Sources */ = {isa = PBXBuildFile; fileRef = D6304A74E102267BE43E447640F7375B /* SentryCrashMonitor_System.m */; settings = {COMPILER_FLAGS = "-w -Xanalyzer -analyzer-disable-all-checks"; }; };
		996C8BD142BCB9BF8495F837ADA2C039 /* SentryCrashReportSink.h in Headers */ = {isa = PBXBuildFile; fileRef = 08BD53A080EAF43D980D8A98680F2F59 /* SentryCrashReportSink.h */; settings = {ATTRIBUTES = (Project, ); }; };
		9972A3DD32A6DCF40740653B0ECF0B54 /* SentryDefines.h in Headers */ = {isa = PBXBuildFile; fileRef = D5F4DD16E22E07CFF6E2BE678B722A96 /* SentryDefines.h */; settings = {ATTRIBUTES = (Project, ); }; };
		9B74868ABDB64229EE5982B7F925C2A5 /* MIKMIDIMappingManager.m in Sources */ = {isa = PBXBuildFile; fileRef = 34F86AF713DA521D9AAD70042B2DC7CE /* MIKMIDIMappingManager.m */; settings = {COMPILER_FLAGS = "-w -Xanalyzer -analyzer-disable-all-checks"; }; };
		9BACB349FB888D2704D3CD9CCC2D56AF /* SentryCrashStackCursor_MachineContext.h in Headers */ = {isa = PBXBuildFile; fileRef = DB4B7F80050D69EAC62A83186C2A58FA /* SentryCrashStackCursor_MachineContext.h */; settings = {ATTRIBUTES = (Project, ); }; };
		9C015E768F7E832535498DDCA8D57477 /* MultipartMessageHeaderField.h in Headers */ = {isa = PBXBuildFile; fileRef = 318F07CFFFFB8B2BB4B3BEB572EB8415 /* MultipartMessageHeaderField.h */; settings = {ATTRIBUTES = (Project, ); }; };
		9C43BE373F12487E5D2787277D162DFF /* MultipartMessageHeader.m in Sources */ = {isa = PBXBuildFile; fileRef = 22DFEFACA45361FD93CA20AF21AE375F /* MultipartMessageHeader.m */; settings = {COMPILER_FLAGS = "-DOS_OBJECT_USE_OBJC=0 -w -Xanalyzer -analyzer-disable-all-checks"; }; };
		9D2C1C8A29D22802CFB023BD6B99F077 /* DDASLLogger.m in Sources */ = {isa = PBXBuildFile; fileRef = 3ABD2AFECF585342D5AD750890CDF8A3 /* DDASLLogger.m */; settings = {COMPILER_FLAGS = "-w -Xanalyzer -analyzer-disable-all-checks"; }; };
		9D6509CD1638A446BDA842C1E8EE4FB5 /* MIKMIDIMetaTimeSignatureEvent.h in Headers */ = {isa = PBXBuildFile; fileRef = 33D532346CC35D2DAB56586659B7D6CF /* MIKMIDIMetaTimeSignatureEvent.h */; settings = {ATTRIBUTES = (Project, ); }; };
		9D734F42E5729FBF0D5A982C1CFA8B73 /* MIKMIDISystemMessageCommand.m in Sources */ = {isa = PBXBuildFile; fileRef = 992CBA4871156A9D86C806CCE2E42143 /* MIKMIDISystemMessageCommand.m */; settings = {COMPILER_FLAGS = "-w -Xanalyzer -analyzer-disable-all-checks"; }; };
		9F15EF59F9A8959B66AA1BD8A1A5AF1C /* DDAbstractDatabaseLogger.h in Headers */ = {isa = PBXBuildFile; fileRef = 616C4265CB17BB24C7841D362F84F1D1 /* DDAbstractDatabaseLogger.h */; settings = {ATTRIBUTES = (Project, ); }; };
		9FA9FACEB68B3CD5209ECC7CC59380DB /* CocoaLumberjack-dummy.m in Sources */ = {isa = PBXBuildFile; fileRef = 30BB03D424E197301FDCD39B50FF9551 /* CocoaLumberjack-dummy.m */; };
		A0074BD2D49E6F7334B66752E78E687D /* SentryCrashCPU_arm64.c in Sources */ = {isa = PBXBuildFile; fileRef = C99F5E16E750DA92ED70A518CE3ABE75 /* SentryCrashCPU_arm64.c */; settings = {COMPILER_FLAGS = "-w -Xanalyzer -analyzer-disable-all-checks"; }; };
		A034DDF6BA3E55C978275D38029E50E8 /* SentryCrashSymbolicator.c in Sources */ = {isa = PBXBuildFile; fileRef = 573A36F50B5F0F658EFF015BF6BE593C /* SentryCrashSymbolicator.c */; settings = {COMPILER_FLAGS = "-w -Xanalyzer -analyzer-disable-all-checks"; }; };
		A0F2F2922F24450E0660AABF84DDE51F /* SentryCrashMachineContext.h in Headers */ = {isa = PBXBuildFile; fileRef = 417B4F53E4CBCAC9CB1EA3DD87B90635 /* SentryCrashMachineContext.h */; settings = {ATTRIBUTES = (Project, ); }; };
		A15FCCC9FFBF2CD30F7FDD88AC8B073E /* SentryCrashIntegration.m in Sources */ = {isa = PBXBuildFile; fileRef = D666F74371ED08513C8D1909A84F8BD4 /* SentryCrashIntegration.m */; settings = {COMPILER_FLAGS = "-w -Xanalyzer -analyzer-disable-all-checks"; }; };
		A2BE5207A6F709848C9378946C512CDF /* MIKMIDIMappableResponder.h in Headers */ = {isa = PBXBuildFile; fileRef = DFEAA0629BE589A62B7AB26E94CD2168 /* MIKMIDIMappableResponder.h */; settings = {ATTRIBUTES = (Project, ); }; };
		A40A24769F1F0949C31D35F8BFFF6542 /* SentryCrashJSONCodecObjC.m in Sources */ = {isa = PBXBuildFile; fileRef = 5986F48A99168A18833F9EF034AFD4BE /* SentryCrashJSONCodecObjC.m */; settings = {COMPILER_FLAGS = "-w -Xanalyzer -analyzer-disable-all-checks"; }; };
		A4A581990EFE9E06AD7287E171CFDC93 /* SentryFileContents.h in Headers */ = {isa = PBXBuildFile; fileRef = C0B63832225EECA42B2E644E3DE9DB0B /* SentryFileContents.h */; settings = {ATTRIBUTES = (Project, ); }; };
		A4C6887A998226287C6CDEA577179E20 /* SentryCrashReport.c in Sources */ = {isa = PBXBuildFile; fileRef = AE00AD662DF127E2EEC1254AFCCFF4B6 /* SentryCrashReport.c */; settings = {COMPILER_FLAGS = "-w -Xanalyzer -analyzer-disable-all-checks"; }; };
		A64940DBCAA466FDC14F682FC3E89103 /* SentryAsynchronousOperation.m in Sources */ = {isa = PBXBuildFile; fileRef = 6D17C9EB666882837AFA87E79575074E /* SentryAsynchronousOperation.m */; settings = {COMPILER_FLAGS = "-w -Xanalyzer -analyzer-disable-all-checks"; }; };
		A6D343FA8CFBA0B1FED4E96B20DCA756 /* SentryCrashStackCursor_SelfThread.c in Sources */ = {isa = PBXBuildFile; fileRef = 78968D2F670A38D60830346768C7B8EF /* SentryCrashStackCursor_SelfThread.c */; settings = {COMPILER_FLAGS = "-w -Xanalyzer -analyzer-disable-all-checks"; }; };
		A7596CFE3475C2B1B5FBB5775D618F9C /* SentryCrashCPU.h in Headers */ = {isa = PBXBuildFile; fileRef = 31E41768697F19BE869BFD6B5D742EBE /* SentryCrashCPU.h */; settings = {ATTRIBUTES = (Project, ); }; };
		A769A1BFE7D8F78B7AF90C92270A1626 /* SentryCrashMonitor_Deadlock.m in Sources */ = {isa = PBXBuildFile; fileRef = 33D1293E82B771D20F26E29E77DBB222 /* SentryCrashMonitor_Deadlock.m */; settings = {COMPILER_FLAGS = "-w -Xanalyzer -analyzer-disable-all-checks"; }; };
		A7BF49EE78AD93C262BFA9B9167ACBC0 /* SentrySwizzle.m in Sources */ = {isa = PBXBuildFile; fileRef = B05CC4D8E72F2356CEC17A5EC4E1D14F /* SentrySwizzle.m */; settings = {COMPILER_FLAGS = "-w -Xanalyzer -analyzer-disable-all-checks"; }; };
		A8170FE0BAB1F6FC4B360BD9F0E92EAA /* SentryCrashMonitor_Zombie.h in Headers */ = {isa = PBXBuildFile; fileRef = 003795FA4743BAB80D4A7937FB71D55A /* SentryCrashMonitor_Zombie.h */; settings = {ATTRIBUTES = (Project, ); }; };
		A84DA122D09B0428482571E7B70E5B9E /* MIKMIDIPort_SubclassMethods.h in Headers */ = {isa = PBXBuildFile; fileRef = 1EAF1316A30E26518BD3FCEF10671E7C /* MIKMIDIPort_SubclassMethods.h */; settings = {ATTRIBUTES = (Project, ); }; };
		A86B6183CB2DCC01E8EB51506E771FF0 /* MIKMIDITransmittable.h in Headers */ = {isa = PBXBuildFile; fileRef = D6623DA826CDC4FECA3B210907B93436 /* MIKMIDITransmittable.h */; settings = {ATTRIBUTES = (Project, ); }; };
		A91528E6679B7D19F8989F04766A6B06 /* MIKMIDIMetaInstrumentNameEvent.h in Headers */ = {isa = PBXBuildFile; fileRef = EB3A5D373085516D38F0CA7FD0C1B6D7 /* MIKMIDIMetaInstrumentNameEvent.h */; settings = {ATTRIBUTES = (Project, ); }; };
		A93FF3D06124CF22BF64E9C62C457B2E /* PARImage+ASCIIInput.h in Headers */ = {isa = PBXBuildFile; fileRef = 58764AE774FC6118FDB0F2469F48E083 /* PARImage+ASCIIInput.h */; settings = {ATTRIBUTES = (Project, ); }; };
		AACF73B3BA0C874BB7C5F20FC4EFEE9E /* MIKMIDIDestinationEndpoint.h in Headers */ = {isa = PBXBuildFile; fileRef = 1AB28FBB28F85C7A1BCB12606C23863A /* MIKMIDIDestinationEndpoint.h */; settings = {ATTRIBUTES = (Project, ); }; };
		AAF827835763854E74FED4138A8ECF98 /* MIKMIDIClientSourceEndpoint.m in Sources */ = {isa = PBXBuildFile; fileRef = F80BAF4DE67C6EDB195221461ADE72FB /* MIKMIDIClientSourceEndpoint.m */; settings = {COMPILER_FLAGS = "-w -Xanalyzer -analyzer-disable-all-checks"; }; };
		AB498DD48DE9FD96F2AC351430710DAF /* MIKMIDIPitchBendChangeCommand.m in Sources */ = {isa = PBXBuildFile; fileRef = 1F8F7F7D62ED24F3E211E4A0B2AF50F3 /* MIKMIDIPitchBendChangeCommand.m */; settings = {COMPILER_FLAGS = "-w -Xanalyzer -analyzer-disable-all-checks"; }; };
		AC48391EFE6B8466F08F7EE72D924E89 /* MIKMIDIPolyphonicKeyPressureCommand.m in Sources */ = {isa = PBXBuildFile; fileRef = B88413F60094715439BF47A3F7ABE571 /* MIKMIDIPolyphonicKeyPressureCommand.m */; settings = {COMPILER_FLAGS = "-w -Xanalyzer -analyzer-disable-all-checks"; }; };
		AC7C4E64F2550BB0F260F411D0C4C597 /* HTTPDataResponse.h in Headers */ = {isa = PBXBuildFile; fileRef = 8183A886E677EB505FFF81F9104DB844 /* HTTPDataResponse.h */; settings = {ATTRIBUTES = (Project, ); }; };
		ACA283E149E5FAA7B5997BD8BC51AB41 /* ORSSerialPacketDescriptor.h in Headers */ = {isa = PBXBuildFile; fileRef = A183327F2FF4490BFA677E0F1BC0FA76 /* ORSSerialPacketDescriptor.h */; settings = {ATTRIBUTES = (Project, ); }; };
		ACA9BFC9BE154F4E8A3D0F01007D8281 /* MIKMIDIUtilities.m in Sources */ = {isa = PBXBuildFile; fileRef = 61B93A04F2697DF24F73F64EDC679B79 /* MIKMIDIUtilities.m */; settings = {COMPILER_FLAGS = "-w -Xanalyzer -analyzer-disable-all-checks"; }; };
		AD84DB7FC75C4C3DA989ABEBF42EA389 /* SentryMechanism.h in Headers */ = {isa = PBXBuildFile; fileRef = FAF2C64FC326F925CD002D7B50648591 /* SentryMechanism.h */; settings = {ATTRIBUTES = (Project, ); }; };
		AD967FDEEE8932DA1759A98F7EF1C029 /* SentryCrashDynamicLinker.h in Headers */ = {isa = PBXBuildFile; fileRef = E6EAA72E0A56097A2C636C1E9116AB79 /* SentryCrashDynamicLinker.h */; settings = {ATTRIBUTES = (Project, ); }; };
		ADB39EE71FC91BE8EECAD1D4A2B28AE1 /* SentryCrashC.h in Headers */ = {isa = PBXBuildFile; fileRef = 2DEBA44AE82C03595B616F668E2E5F0D /* SentryCrashC.h */; settings = {ATTRIBUTES = (Project, ); }; };
		AF2FC8F1774C54FE113775A8C5619F02 /* SentryCrashStackCursor_MachineContext.c in Sources */ = {isa = PBXBuildFile; fileRef = 12510BA68859D11A9F858ADF3A280414 /* SentryCrashStackCursor_MachineContext.c */; settings = {COMPILER_FLAGS = "-w -Xanalyzer -analyzer-disable-all-checks"; }; };
		AFF3FC4B3CFE5A9DF752DFD23EAEE1CE /* SentrySessionTracker.h in Headers */ = {isa = PBXBuildFile; fileRef = 3FE742D6ACDCEB87B8DB2D4454822114 /* SentrySessionTracker.h */; settings = {ATTRIBUTES = (Project, ); }; };
		B08FBA0B8585827224FCE2A805E8FDB1 /* SentryCrashMonitorContext.h in Headers */ = {isa = PBXBuildFile; fileRef = 0E0D1271A4E6722E09D4D659669091D6 /* SentryCrashMonitorContext.h */; settings = {ATTRIBUTES = (Project, ); }; };
		B0BE24B131BE3F839C994C44FBDFACBA /* SentryCrashReportFields.h in Headers */ = {isa = PBXBuildFile; fileRef = 7243D50F9389420D70B2C4C8E0668CB6 /* SentryCrashReportFields.h */; settings = {ATTRIBUTES = (Project, ); }; };
		B16C28E6AE8177DC6E9A3C44C27C6A99 /* SentryCrashStackCursor.h in Headers */ = {isa = PBXBuildFile; fileRef = 502B5AE975D217EA18172F693D4BCDDC /* SentryCrashStackCursor.h */; settings = {ATTRIBUTES = (Project, ); }; };
		B1E9B4D78B367CB16843870F8BAC9BE1 /* DDRange.m in Sources */ = {isa = PBXBuildFile; fileRef = 592BCE41C8C422E8FDB03E1F9193E002 /* DDRange.m */; settings = {COMPILER_FLAGS = "-DOS_OBJECT_USE_OBJC=0 -w -Xanalyzer -analyzer-disable-all-checks"; }; };
		B20C0C02BEB1838AE7E871E4C7E79394 /* NSError+SentrySimpleConstructor.m in Sources */ = {isa = PBXBuildFile; fileRef = 562A1D6382A7A1E22959198B7D0FF806 /* NSError+SentrySimpleConstructor.m */; settings = {COMPILER_FLAGS = "-w -Xanalyzer -analyzer-disable-all-checks"; }; };
		B23383F864446CCD1505209EE88C339D /* SentryCrashDebug.c in Sources */ = {isa = PBXBuildFile; fileRef = 2E56435199EC07641BEF9F330466F0A7 /* SentryCrashDebug.c */; settings = {COMPILER_FLAGS = "-w -Xanalyzer -analyzer-disable-all-checks"; }; };
		B29DEF8C643C8A42E58DE6D46F2A7CAC /* SentryCrashReportFixer.h in Headers */ = {isa = PBXBuildFile; fileRef = A766F707E10323DB61392CB64F950F2F /* SentryCrashReportFixer.h */; settings = {ATTRIBUTES = (Project, ); }; };
		B2DF4EF9667A73A8DC443BAEC7337030 /* HTTPDataResponse.m in Sources */ = {isa = PBXBuildFile; fileRef = D18D0095014DCFE454BA3ED8F54F9608 /* HTTPDataResponse.m */; settings = {COMPILER_FLAGS = "-DOS_OBJECT_USE_OBJC=0 -w -Xanalyzer -analyzer-disable-all-checks"; }; };
		B30ACA3D82409C5A542D070B05CFEE58 /* DDLog.h in Headers */ = {isa = PBXBuildFile; fileRef = 52D3815D70DA09B626029CB4809ACC7B /* DDLog.h */; settings = {ATTRIBUTES = (Project, ); }; };
		B3939528E7EB5C4E55804525A4CFC1F9 /* SentryCrashReportStore.h in Headers */ = {isa = PBXBuildFile; fileRef = C01EA0BE208C31F95BE955A8EDA01656 /* SentryCrashReportStore.h */; settings = {ATTRIBUTES = (Project, ); }; };
		B4644E419F88FF877D07630D65273FDE /* SentryEnvelopeRateLimit.m in Sources */ = {isa = PBXBuildFile; fileRef = 9F4B1040826A34062D1290A89B2D493F /* SentryEnvelopeRateLimit.m */; settings = {COMPILER_FLAGS = "-w -Xanalyzer -analyzer-disable-all-checks"; }; };
		B476D8A00DE568D63349BB60F9A39CC6 /* SentryHttpTransport.h in Headers */ = {isa = PBXBuildFile; fileRef = 4CA62A3B8240D049CF467E65C178CEC3 /* SentryHttpTransport.h */; settings = {ATTRIBUTES = (Project, ); }; };
		B4C083627B95129ABD6EEB3D8E3D41A2 /* MIKMIDIPolyphonicKeyPressureEvent.m in Sources */ = {isa = PBXBuildFile; fileRef = 68E7B31417D28F54ED3371F6A7FD6B39 /* MIKMIDIPolyphonicKeyPressureEvent.m */; settings = {COMPILER_FLAGS = "-w -Xanalyzer -analyzer-disable-all-checks"; }; };
		B4C53E6402317CF1EC241FEFECB18F8B /* SentryRateLimitCategoryMapper.m in Sources */ = {isa = PBXBuildFile; fileRef = 91F66C409D627384C86134C9101FDE33 /* SentryRateLimitCategoryMapper.m */; settings = {COMPILER_FLAGS = "-w -Xanalyzer -analyzer-disable-all-checks"; }; };
		B5839D3081A3A468264DE90870F9C115 /* NSString+SentryNSUIntegerValue.h in Headers */ = {isa = PBXBuildFile; fileRef = 9864A2A0A95A5C4A33E26A2315F6D541 /* NSString+SentryNSUIntegerValue.h */; settings = {ATTRIBUTES = (Project, ); }; };
		B784A280F6A68806044CC36A3CC0B526 /* SentryEnvelope.m in Sources */ = {isa = PBXBuildFile; fileRef = 930877AB2B67043D2FCF173BA946790B /* SentryEnvelope.m */; settings = {COMPILER_FLAGS = "-w -Xanalyzer -analyzer-disable-all-checks"; }; };
		B88F8DFF48234F9DFE1680AD5649A077 /* SentryCrashStackCursor_Backtrace.c in Sources */ = {isa = PBXBuildFile; fileRef = CC3AC56540615CD4176632BBF0A8E31D /* SentryCrashStackCursor_Backtrace.c */; settings = {COMPILER_FLAGS = "-w -Xanalyzer -analyzer-disable-all-checks"; }; };
		BA6531F242C9C63AB12C84471794F410 /* DDData.h in Headers */ = {isa = PBXBuildFile; fileRef = 8887269AF2D3F5724CE746C8545EF2CD /* DDData.h */; settings = {ATTRIBUTES = (Project, ); }; };
		BA80BA18D743E8D93443F8A58D6FACF3 /* MIKMIDIChannelPressureCommand.h in Headers */ = {isa = PBXBuildFile; fileRef = D8F809EF3D77C90ACAE62DC62032681D /* MIKMIDIChannelPressureCommand.h */; settings = {ATTRIBUTES = (Project, ); }; };
		BB41B8DA7482CF8E6D2F0F66B848597C /* SentryCrashInstallation.h in Headers */ = {isa = PBXBuildFile; fileRef = 4657FF05E4C501ED01850792A3EEB47D /* SentryCrashInstallation.h */; settings = {ATTRIBUTES = (Project, ); }; };
		BB4488AC9A818D609DD46F7E2464F44D /* SentryCrashExceptionApplication.m in Sources */ = {isa = PBXBuildFile; fileRef = 01AE9627147E2623D6381AB64B58E715 /* SentryCrashExceptionApplication.m */; settings = {COMPILER_FLAGS = "-w -Xanalyzer -analyzer-disable-all-checks"; }; };
		BBAA50CF02B35BC7EDA211B8D4CA9CCD /* SentrySerialization.m in Sources */ = {isa = PBXBuildFile; fileRef = F60947390010DB540541CBA9BA3C4A56 /* SentrySerialization.m */; settings = {COMPILER_FLAGS = "-w -Xanalyzer -analyzer-disable-all-checks"; }; };
		BC2CB09EE31117730B7A9687F3BE88AD /* Pods-Hammerspoon-dummy.m in Sources */ = {isa = PBXBuildFile; fileRef = 5A19BDEBD7AF4595E9D2E6376FA57D55 /* Pods-Hammerspoon-dummy.m */; };
		BCB8884F37F5FC5D1BEDEC011AD81830 /* SentryCrashMemory.h in Headers */ = {isa = PBXBuildFile; fileRef = 3E3ECEF18C478DFAFFB3FEA21CB5D432 /* SentryCrashMemory.h */; settings = {ATTRIBUTES = (Project, ); }; };
		BCBE32AAF689E2F55F1402FF70D773F5 /* PSWebSocketInflater.m in Sources */ = {isa = PBXBuildFile; fileRef = DFF4C0D36B6038C7D7AD08AE167C29C8 /* PSWebSocketInflater.m */; settings = {COMPILER_FLAGS = "-w -Xanalyzer -analyzer-disable-all-checks"; }; };
		BCD138B1BA7045BB586B3B664D003F04 /* PSWebSocketDeflater.h in Headers */ = {isa = PBXBuildFile; fileRef = 7CA420AB607724B83AFCC1D6F3DAD485 /* PSWebSocketDeflater.h */; settings = {ATTRIBUTES = (Project, ); }; };
		BD8BEC0CBA49CAD74E93024DA6683E8E /* MIKMIDISequence.m in Sources */ = {isa = PBXBuildFile; fileRef = 8E3FCB26E449A6B12FF5DF7895DAB5D6 /* MIKMIDISequence.m */; settings = {COMPILER_FLAGS = "-w -Xanalyzer -analyzer-disable-all-checks"; }; };
		BE2BC54BB7723176D846FB97A48C051F /* MIKMIDIEventIterator.m in Sources */ = {isa = PBXBuildFile; fileRef = D5C47EB319090DC88C97BFD4D6E04569 /* MIKMIDIEventIterator.m */; settings = {COMPILER_FLAGS = "-w -Xanalyzer -analyzer-disable-all-checks"; }; };
		BE42BE02B95E48A5510B7D468C507BDE /* HTTPRedirectResponse.m in Sources */ = {isa = PBXBuildFile; fileRef = FDCA86EBE4E17229B4E7C644A334E97C /* HTTPRedirectResponse.m */; settings = {COMPILER_FLAGS = "-DOS_OBJECT_USE_OBJC=0 -w -Xanalyzer -analyzer-disable-all-checks"; }; };
		BE9C8547B547E3C5C945D12990E09986 /* SentryCrashReportFixer.c in Sources */ = {isa = PBXBuildFile; fileRef = 01B7F02B2256409185DC6A986376A987 /* SentryCrashReportFixer.c */; settings = {COMPILER_FLAGS = "-w -Xanalyzer -analyzer-disable-all-checks"; }; };
		BEBD02ADD7D0D28EE66F922F8A1488CE /* MIKMIDIPlayer.h in Headers */ = {isa = PBXBuildFile; fileRef = 803C5AF0243E0A238E7A80E948F6C774 /* MIKMIDIPlayer.h */; settings = {ATTRIBUTES = (Project, ); }; };
		C07492A87CDD710B7CC1DBD25000623E /* SentryGlobalEventProcessor.m in Sources */ = {isa = PBXBuildFile; fileRef = FE8067BDB8B74E991CD0EC1AE298E8B7 /* SentryGlobalEventProcessor.m */; settings = {COMPILER_FLAGS = "-w -Xanalyzer -analyzer-disable-all-checks"; }; };
		C18A9E706D4A442BC3D75E42266F1ADF /* MIKMIDIMetaSequenceEvent.h in Headers */ = {isa = PBXBuildFile; fileRef = 14C68720442979C32DB7D8E3329D6949 /* MIKMIDIMetaSequenceEvent.h */; settings = {ATTRIBUTES = (Project, ); }; };
		C2A2357225314F0DB68BB335A763652D /* Sentry.h in Headers */ = {isa = PBXBuildFile; fileRef = 27C51B8E31E3A13C81F5A0FDC214B515 /* Sentry.h */; settings = {ATTRIBUTES = (Project, ); }; };
		C2E64E27C4CEE56E72F31406823B886B /* SentryRateLimitCategoryMapper.h in Headers */ = {isa = PBXBuildFile; fileRef = 39709DC0810EA26519E98DDC2B93651D /* SentryRateLimitCategoryMapper.h */; settings = {ATTRIBUTES = (Project, ); }; };
		C370D4379DB635ADB8DB2C2AAEF86774 /* SentryClient.h in Headers */ = {isa = PBXBuildFile; fileRef = 804AE2D847FE12B463551D93A3B07D05 /* SentryClient.h */; settings = {ATTRIBUTES = (Project, ); }; };
		C384CFF326D56AC33353CDA8586BB756 /* DDContextFilterLogFormatter.h in Headers */ = {isa = PBXBuildFile; fileRef = 38EA7048EB486F439EBCE5A86844A98E /* DDContextFilterLogFormatter.h */; settings = {ATTRIBUTES = (Project, ); }; };
		C39B4293A19CBE136107287E25715905 /* MIKMIDIClock.h in Headers */ = {isa = PBXBuildFile; fileRef = 6437E749B5A1F6CB2BC025BAD3CA74CE /* MIKMIDIClock.h */; settings = {ATTRIBUTES = (Project, ); }; };
		C3C01EC7ED50E99D1BDB7C6106C696B9 /* SentryUser.h in Headers */ = {isa = PBXBuildFile; fileRef = 1B6EC814E75D700F456E3F59400FE519 /* SentryUser.h */; settings = {ATTRIBUTES = (Project, ); }; };
		C3EB2F6EFB5AFEFB15C9D7C5FECA0BA9 /* MIKMIDITempoEvent.m in Sources */ = {isa = PBXBuildFile; fileRef = 37B6FA50ED085D2E2E9D84AD81BFFF3E /* MIKMIDITempoEvent.m */; settings = {COMPILER_FLAGS = "-w -Xanalyzer -analyzer-disable-all-checks"; }; };
		C42104465052E3B2A78C6CA6BBA725D7 /* MIKMIDINoteOnCommand.m in Sources */ = {isa = PBXBuildFile; fileRef = 95599F26D56784CE5F1731B3A88D49AE /* MIKMIDINoteOnCommand.m */; settings = {COMPILER_FLAGS = "-w -Xanalyzer -analyzer-disable-all-checks"; }; };
		C488F5752BED74DF6E629503A17C599C /* SentryStacktrace.m in Sources */ = {isa = PBXBuildFile; fileRef = FDB6C25D88A2AA255419144E022FD505 /* SentryStacktrace.m */; settings = {COMPILER_FLAGS = "-w -Xanalyzer -analyzer-disable-all-checks"; }; };
		C4CE2AF14760F1EF473B576E208843BE /* MIKMIDIPrivateUtilities.m in Sources */ = {isa = PBXBuildFile; fileRef = C23347C3380970169D6916D417D3BA51 /* MIKMIDIPrivateUtilities.m */; settings = {COMPILER_FLAGS = "-w -Xanalyzer -analyzer-disable-all-checks"; }; };
		C595C5055229B5CCA289001E431E03ED /* HTTPFileResponse.h in Headers */ = {isa = PBXBuildFile; fileRef = EC0408E59CD5B1AC0445A31CF7772706 /* HTTPFileResponse.h */; settings = {ATTRIBUTES = (Project, ); }; };
		C60ECC48D227996BD0DEE1B75BFA4FF3 /* SentryCrashString.c in Sources */ = {isa = PBXBuildFile; fileRef = 1418BE48253BF028A46F3890CB44D312 /* SentryCrashString.c */; settings = {COMPILER_FLAGS = "-w -Xanalyzer -analyzer-disable-all-checks"; }; };
		C6FFD20699917D400AD292D61D241F11 /* SentryCrashMonitor.h in Headers */ = {isa = PBXBuildFile; fileRef = 9922640BE2DC459445BCD84E4A082A88 /* SentryCrashMonitor.h */; settings = {ATTRIBUTES = (Project, ); }; };
		C7CBBAF729034A36980A0B335E7F291E /* MIKMIDIMapping.m in Sources */ = {isa = PBXBuildFile; fileRef = 2DEF8990D7C4982BF6A6346A20C95B75 /* MIKMIDIMapping.m */; settings = {COMPILER_FLAGS = "-w -Xanalyzer -analyzer-disable-all-checks"; }; };
		C8B39397CCE7598E83F3CB7A0AF3CC7D /* MIKMIDISynthesizer.m in Sources */ = {isa = PBXBuildFile; fileRef = 83CCE052B5D2A6A81AD940C7559BE598 /* MIKMIDISynthesizer.m */; settings = {COMPILER_FLAGS = "-w -Xanalyzer -analyzer-disable-all-checks"; }; };
		C9AB3DC2636C994E546C5192B1317536 /* ORSSerialPort-dummy.m in Sources */ = {isa = PBXBuildFile; fileRef = BF17AFC21D93B2C45919E4BF281EA287 /* ORSSerialPort-dummy.m */; };
		CA12EE48C6563523C5AAB0D57D453DF4 /* SentryCrashMonitor_Deadlock.h in Headers */ = {isa = PBXBuildFile; fileRef = C62FC2DF0AB1BB54CBE33BB2921C0DBE /* SentryCrashMonitor_Deadlock.h */; settings = {ATTRIBUTES = (Project, ); }; };
		CA18D512B5F0387880F9D46928273E90 /* MIKMIDIPolyphonicKeyPressureEvent.h in Headers */ = {isa = PBXBuildFile; fileRef = ECA9311B3A14CB9ED1ADBF5EA4F76B91 /* MIKMIDIPolyphonicKeyPressureEvent.h */; settings = {ATTRIBUTES = (Project, ); }; };
		CA6C7C4C328D996D23F04F9FE372AB06 /* NSDate+SentryExtras.m in Sources */ = {isa = PBXBuildFile; fileRef = 95D7E961AF787CF685FB2927AE436530 /* NSDate+SentryExtras.m */; settings = {COMPILER_FLAGS = "-w -Xanalyzer -analyzer-disable-all-checks"; }; };
		CAAAABEB72A860889DB7AA861E8FAE57 /* MIKMIDIChannelVoiceCommand_SubclassMethods.h in Headers */ = {isa = PBXBuildFile; fileRef = 71F103F912DB50779D7F17ADAF5A06DE /* MIKMIDIChannelVoiceCommand_SubclassMethods.h */; settings = {ATTRIBUTES = (Project, ); }; };
		CADBDDA01557C6FBEB0ACAEB6FF3181A /* SentryGlobalEventProcessor.h in Headers */ = {isa = PBXBuildFile; fileRef = 7B1CCAF414C8D71412D7FCCA7EFA6508 /* SentryGlobalEventProcessor.h */; settings = {ATTRIBUTES = (Project, ); }; };
		CAE80F18DA7788594F3A41F510E23278 /* MIKMIDIDevice.h in Headers */ = {isa = PBXBuildFile; fileRef = 6024C8D141D8061952CD7BD4005E2482 /* MIKMIDIDevice.h */; settings = {ATTRIBUTES = (Project, ); }; };
		CBFE69523CD864064C435EF7E589DA0A /* MIKMIDISourceEndpoint.h in Headers */ = {isa = PBXBuildFile; fileRef = 502AC37B49FAD3FD6E14281B4F325B6C /* MIKMIDISourceEndpoint.h */; settings = {ATTRIBUTES = (Project, ); }; };
		CBFEC30FA39D355CE231D9E8CED31003 /* MIKMIDINoteCommand.h in Headers */ = {isa = PBXBuildFile; fileRef = B7C09328926DA9AC05B035D88211EB46 /* MIKMIDINoteCommand.h */; settings = {ATTRIBUTES = (Project, ); }; };
		CC8BC63C2D403B94CCF9847CFDD00A6A /* MIKMIDICommandThrottler.h in Headers */ = {isa = PBXBuildFile; fileRef = 67D85493EE69E8E4B4E1C6CBE46A19AC /* MIKMIDICommandThrottler.h */; settings = {ATTRIBUTES = (Project, ); }; };
		CCA4DE7CF13101BC632CFB81C8FD303B /* HTTPRedirectResponse.h in Headers */ = {isa = PBXBuildFile; fileRef = ED70AC393EB52210D05DAD9A28C0810F /* HTTPRedirectResponse.h */; settings = {ATTRIBUTES = (Project, ); }; };
		CCF5AD0B7FFF4B9BFBD5DDF51FD541CA /* GCDAsyncUdpSocket.h in Headers */ = {isa = PBXBuildFile; fileRef = DDE138C615F1ABB7E910B1FC600DB24D /* GCDAsyncUdpSocket.h */; settings = {ATTRIBUTES = (Project, ); }; };
		CDA69BB5E8E1661EFF6966DC2337C02B /* HTTPConnection.m in Sources */ = {isa = PBXBuildFile; fileRef = D281268E8F234D8279ABFE81E4EA0F91 /* HTTPConnection.m */; settings = {COMPILER_FLAGS = "-DOS_OBJECT_USE_OBJC=0 -w -Xanalyzer -analyzer-disable-all-checks"; }; };
		CE42378EB2063A77BBA4199C69FB025C /* Container+SentryDeepSearch.m in Sources */ = {isa = PBXBuildFile; fileRef = 66D494F5AB672A2625117B98626B5208 /* Container+SentryDeepSearch.m */; settings = {COMPILER_FLAGS = "-w -Xanalyzer -analyzer-disable-all-checks"; }; };
		CEACDB86EAC25BC775DD27FA773E8C3D /* SentryCrashCPU_Apple.h in Headers */ = {isa = PBXBuildFile; fileRef = EFF035AF0F13FCCB1C7A2729E2505EEA /* SentryCrashCPU_Apple.h */; settings = {ATTRIBUTES = (Project, ); }; };
		CF8D40F4E082553D25845FCEF2D8E048 /* SentryQueueableRequestManager.h in Headers */ = {isa = PBXBuildFile; fileRef = E7E21BD0ECCFFE09FE525DB019D1851D /* SentryQueueableRequestManager.h */; settings = {ATTRIBUTES = (Project, ); }; };
		CFB505C118DDE09ECA1565227CD34216 /* SentryScope+Private.m in Sources */ = {isa = PBXBuildFile; fileRef = 08541AE448AEB7D421DAE993B0E1C84C /* SentryScope+Private.m */; settings = {COMPILER_FLAGS = "-w -Xanalyzer -analyzer-disable-all-checks"; }; };
		CFC70B04960A2CDF6FCF072960E84EC7 /* MIKMIDIEndpoint.m in Sources */ = {isa = PBXBuildFile; fileRef = 16B000F118B5BDE76253760C803F8569 /* MIKMIDIEndpoint.m */; settings = {COMPILER_FLAGS = "-w -Xanalyzer -analyzer-disable-all-checks"; }; };
		CFE2F387B64FC9EFB599588C6EB09851 /* PSWebSocketInternal.h in Headers */ = {isa = PBXBuildFile; fileRef = 4E3059A3ACA7618B05494324FFC5D387 /* PSWebSocketInternal.h */; settings = {ATTRIBUTES = (Project, ); }; };
		CFEE1CB01ED53B2427677E43D0EDEE7C /* SentryBreadcrumbTracker.m in Sources */ = {isa = PBXBuildFile; fileRef = BDBFA5E5E682E52A0B78E59B62A1DBE5 /* SentryBreadcrumbTracker.m */; settings = {COMPILER_FLAGS = "-w -Xanalyzer -analyzer-disable-all-checks"; }; };
		D028C72584EC1A3B90FB57F980555209 /* MIKMIDIMetaTrackSequenceNameEvent.h in Headers */ = {isa = PBXBuildFile; fileRef = 2A2E919039848634A569EC640666DA80 /* MIKMIDIMetaTrackSequenceNameEvent.h */; settings = {ATTRIBUTES = (Project, ); }; };
		D09D30E644D317A3BE61546141C8A580 /* MIKMIDIDevice.m in Sources */ = {isa = PBXBuildFile; fileRef = 2FAB175259993685DC37CDE0D1B16649 /* MIKMIDIDevice.m */; settings = {COMPILER_FLAGS = "-w -Xanalyzer -analyzer-disable-all-checks"; }; };
		D0B807E49EC6F133445B3654B407F4EA /* DDData.m in Sources */ = {isa = PBXBuildFile; fileRef = 2C39BAFFCD21C9F493FC12AE11C244EB /* DDData.m */; settings = {COMPILER_FLAGS = "-DOS_OBJECT_USE_OBJC=0 -w -Xanalyzer -analyzer-disable-all-checks"; }; };
		D0E5D919A981D5AF2C6BF60DC3F0E35B /* SentryScope.h in Headers */ = {isa = PBXBuildFile; fileRef = FDC1645D779E825881D34FCE2F6850A3 /* SentryScope.h */; settings = {ATTRIBUTES = (Project, ); }; };
		D12F0A45D58008BF2F62D0DD6CB60426 /* CLIColor.m in Sources */ = {isa = PBXBuildFile; fileRef = 8563C77DD93D890764B68774C182F265 /* CLIColor.m */; settings = {COMPILER_FLAGS = "-w -Xanalyzer -analyzer-disable-all-checks"; }; };
		D166DA66218B614184D40E8AF25B8D8C /* SentryUIKitMemoryWarningIntegration.m in Sources */ = {isa = PBXBuildFile; fileRef = A586B2594175C866A97E7603560C8467 /* SentryUIKitMemoryWarningIntegration.m */; settings = {COMPILER_FLAGS = "-w -Xanalyzer -analyzer-disable-all-checks"; }; };
		D1E82485E374466692E9D852000AB612 /* DDFileLogger+Internal.h in Headers */ = {isa = PBXBuildFile; fileRef = AD430A18C81720D70E1B62A656E4189B /* DDFileLogger+Internal.h */; settings = {ATTRIBUTES = (Project, ); }; };
		D259D47DA7EB08ED10F6B1136CE197C7 /* HTTPFileResponse.m in Sources */ = {isa = PBXBuildFile; fileRef = 49730596C48B7C5B5362FB9D277421F5 /* HTTPFileResponse.m */; settings = {COMPILER_FLAGS = "-DOS_OBJECT_USE_OBJC=0 -w -Xanalyzer -analyzer-disable-all-checks"; }; };
		D32CF48ABC236110FE4D7245EA39FBF2 /* SentryCrashInstallationReporter.h in Headers */ = {isa = PBXBuildFile; fileRef = DD248BB9D1C9667E72D2347EC4BE6CA6 /* SentryCrashInstallationReporter.h */; settings = {ATTRIBUTES = (Project, ); }; };
		D3EFEED30CC9D9C1FBF03BDCDD93DB11 /* DDMultiFormatter.h in Headers */ = {isa = PBXBuildFile; fileRef = C68FFDB6DB46909F32BA536AFDE9079B /* DDMultiFormatter.h */; settings = {ATTRIBUTES = (Project, ); }; };
		D451D119403718A75851F4088BE42ACE /* ORSSerialPacketDescriptor.m in Sources */ = {isa = PBXBuildFile; fileRef = 31D3D818865B54848B796CC35A03B3BA /* ORSSerialPacketDescriptor.m */; settings = {COMPILER_FLAGS = "-w -Xanalyzer -analyzer-disable-all-checks"; }; };
		D4DDC39CED196F24892A030F66D15F18 /* SentryTransport.h in Headers */ = {isa = PBXBuildFile; fileRef = B3C59FE444A801712B3FFE204BD0A23A /* SentryTransport.h */; settings = {ATTRIBUTES = (Project, ); }; };
		D4E49C04BF1B89F21099B80D52614D8D /* SentryCrashSysCtl.h in Headers */ = {isa = PBXBuildFile; fileRef = A176DF267DB6989251F7EB03322DFF16 /* SentryCrashSysCtl.h */; settings = {ATTRIBUTES = (Project, ); }; };
		D4FF6A727128BD275A57113CB4D67A73 /* SentrySerializable.h in Headers */ = {isa = PBXBuildFile; fileRef = 4B0BC6DBCED9CF038652D21FE8D1D303 /* SentrySerializable.h */; settings = {ATTRIBUTES = (Project, ); }; };
		D58F04DD30B95A253D7F775A5F17EDCF /* SentryOptions.h in Headers */ = {isa = PBXBuildFile; fileRef = 8F24033A2A840A41B749AC69715ED72C /* SentryOptions.h */; settings = {ATTRIBUTES = (Project, ); }; };
		D59176EEB286BB042A2748DA71E778AF /* CLIColor.h in Headers */ = {isa = PBXBuildFile; fileRef = D536CB6619A1C8C50ADFA00F4FD46E8E /* CLIColor.h */; settings = {ATTRIBUTES = (Project, ); }; };
		D5E1B65BBEF25464CD5DB259955A0D40 /* SentryCrashReportFilterBasic.h in Headers */ = {isa = PBXBuildFile; fileRef = F3D7CAB7EFFCEE45B6BBEF69D0005C8C /* SentryCrashReportFilterBasic.h */; settings = {ATTRIBUTES = (Project, ); }; };
		D6BCEA0DC8BA110AB5761DD991E4ABB2 /* DAVResponse.h in Headers */ = {isa = PBXBuildFile; fileRef = 75AFC12AB67C73CB7F8FBA8081B9F0E0 /* DAVResponse.h */; settings = {ATTRIBUTES = (Project, ); }; };
		D6D349A2F3FD727605C99A0DF441623B /* SentryCrashMach.c in Sources */ = {isa = PBXBuildFile; fileRef = A07AA435A3163B8260C0343172DF8D13 /* SentryCrashMach.c */; settings = {COMPILER_FLAGS = "-w -Xanalyzer -analyzer-disable-all-checks"; }; };
		D71495DAAF28027380DA1D150CE4276D /* SentryHttpDateParser.h in Headers */ = {isa = PBXBuildFile; fileRef = 54A5667E09F1514D92A678CE42181DB1 /* SentryHttpDateParser.h */; settings = {ATTRIBUTES = (Project, ); }; };
		D91619EF3A7A2EFAE8EDD20B74313B06 /* SentryCrashCachedData.h in Headers */ = {isa = PBXBuildFile; fileRef = 9646CD9ECC4D4649E4C496769E602F97 /* SentryCrashCachedData.h */; settings = {ATTRIBUTES = (Project, ); }; };
		D94B7BE8921C9CE82FECB7ED6D358534 /* MultipartMessageHeaderField.m in Sources */ = {isa = PBXBuildFile; fileRef = 28F5D60E7A69D78D64AF778CCB4FAE5C /* MultipartMessageHeaderField.m */; settings = {COMPILER_FLAGS = "-DOS_OBJECT_USE_OBJC=0 -w -Xanalyzer -analyzer-disable-all-checks"; }; };
		DAAF431322B8B4424A174635F4360372 /* SentryCrashCachedData.c in Sources */ = {isa = PBXBuildFile; fileRef = F37793AACBD868D200FDE204F61C85FF /* SentryCrashCachedData.c */; settings = {COMPILER_FLAGS = "-w -Xanalyzer -analyzer-disable-all-checks"; }; };
		DC086070035D949EA460F38CBA644766 /* HTTPServer.h in Headers */ = {isa = PBXBuildFile; fileRef = 05EB0F1B8D6C71369C8FEBF95C09376B /* HTTPServer.h */; settings = {ATTRIBUTES = (Project, ); }; };
		DC164978FBDBCB54FC043438690E3980 /* SentryDsn.m in Sources */ = {isa = PBXBuildFile; fileRef = 5059A550675A450734081ADCC34FECDA /* SentryDsn.m */; settings = {COMPILER_FLAGS = "-w -Xanalyzer -analyzer-disable-all-checks"; }; };
		DCFD48B768B1AA4EC9668BBE5B350372 /* DDLoggerNames.h in Headers */ = {isa = PBXBuildFile; fileRef = 3D148E3B7182BD1B19B657E8B40A2CEA /* DDLoggerNames.h */; settings = {ATTRIBUTES = (Project, ); }; };
		DD0DA92E67A1FE45BDBA8F22405AA953 /* GCDAsyncUdpSocket.m in Sources */ = {isa = PBXBuildFile; fileRef = D5CD41BACA68A00547CED72AF0F4404E /* GCDAsyncUdpSocket.m */; settings = {COMPILER_FLAGS = "-w -Xanalyzer -analyzer-disable-all-checks"; }; };
		DD13C2E6171A0F22EDAF44BBD972704D /* SentryCrashLogger.h in Headers */ = {isa = PBXBuildFile; fileRef = 7AE0678559E97D86376300DEDDA9DE09 /* SentryCrashLogger.h */; settings = {ATTRIBUTES = (Project, ); }; };
		DD6CE718F093CA1DE4B9F5DA6164EAB9 /* SentryCrashMonitor_Signal.h in Headers */ = {isa = PBXBuildFile; fileRef = 136E6F32F1E795114B33C36A01E50A13 /* SentryCrashMonitor_Signal.h */; settings = {ATTRIBUTES = (Project, ); }; };
		DDA4A049566CCD7F960DBB89FFC09402 /* SentrySession.h in Headers */ = {isa = PBXBuildFile; fileRef = 61D8341E24CBDE0E12CC48E5D0E379B4 /* SentrySession.h */; settings = {ATTRIBUTES = (Project, ); }; };
		DDCA6F1773F318E578F5AEC52CBBCD32 /* DDDispatchQueueLogFormatter.h in Headers */ = {isa = PBXBuildFile; fileRef = B6F336010AC2D64D3B31D2CF6BC51F6C /* DDDispatchQueueLogFormatter.h */; settings = {ATTRIBUTES = (Project, ); }; };
		DEC39D2FA1B295350F224B15B5D48244 /* ASCIImage-dummy.m in Sources */ = {isa = PBXBuildFile; fileRef = 9905472668FE6E76E52DAA3CEC69FAFA /* ASCIImage-dummy.m */; };
		DF29977E064D8D53517D8BDB17B79E48 /* MIKMIDISynthesizerInstrument.m in Sources */ = {isa = PBXBuildFile; fileRef = ABDF66C633DC0269BC2BB4068C23B985 /* MIKMIDISynthesizerInstrument.m */; settings = {COMPILER_FLAGS = "-w -Xanalyzer -analyzer-disable-all-checks"; }; };
		DFE11266751C528CFCC1AC55E956DEEB /* NSData+SentryCompression.m in Sources */ = {isa = PBXBuildFile; fileRef = ACF4A1C5FEFC37E3B21AAFF68BAFA0E3 /* NSData+SentryCompression.m */; settings = {COMPILER_FLAGS = "-w -Xanalyzer -analyzer-disable-all-checks"; }; };
		E150A5767F98C342586A425EE3590B0E /* SentryAutoBreadcrumbTrackingIntegration.h in Headers */ = {isa = PBXBuildFile; fileRef = 00BC45ACC56586CF63C2F9900421C65F /* SentryAutoBreadcrumbTrackingIntegration.h */; settings = {ATTRIBUTES = (Project, ); }; };
		E15304AC8260AB53D564C5D1B79146A0 /* SentrySerialization.h in Headers */ = {isa = PBXBuildFile; fileRef = 093236DF70D637CDCC25636093B63659 /* SentrySerialization.h */; settings = {ATTRIBUTES = (Project, ); }; };
		E22D4E3003A889C6C0FBD8F0AC2138D7 /* SentryCrash.h in Headers */ = {isa = PBXBuildFile; fileRef = 812C51B2B74620F66073533364F2B7E1 /* SentryCrash.h */; settings = {ATTRIBUTES = (Project, ); }; };
		E25945EBB2C42AD9657A8C8037DD4BC5 /* HTTPAsyncFileResponse.h in Headers */ = {isa = PBXBuildFile; fileRef = BFF48B759832B86105C455011DFB5DFB /* HTTPAsyncFileResponse.h */; settings = {ATTRIBUTES = (Project, ); }; };
		E2D6C9E23A2C8C3F4453F49C5B63DC8B /* MIKMIDINoteCommand.m in Sources */ = {isa = PBXBuildFile; fileRef = 1D0F0CC844D9A65E17050E120B26FF0C /* MIKMIDINoteCommand.m */; settings = {COMPILER_FLAGS = "-w -Xanalyzer -analyzer-disable-all-checks"; }; };
		E386FFA21ADD02404E78066DF463A167 /* CocoaHTTPServer-dummy.m in Sources */ = {isa = PBXBuildFile; fileRef = DEEEC11DDC28CC0904FC4E9DA392F101 /* CocoaHTTPServer-dummy.m */; };
		E43B2F7CA30D3F7C7E9AAEBBC43CAD9F /* SentryCrashObjC.c in Sources */ = {isa = PBXBuildFile; fileRef = B52EAAA95204E4781291E23AEE8BC2F2 /* SentryCrashObjC.c */; settings = {COMPILER_FLAGS = "-w -Xanalyzer -analyzer-disable-all-checks"; }; };
		E4ACA0742DC3BD840C9330C4601F234B /* SentryRateLimitParser.h in Headers */ = {isa = PBXBuildFile; fileRef = 131E822844A172A8915653EEF51E4D52 /* SentryRateLimitParser.h */; settings = {ATTRIBUTES = (Project, ); }; };
		E543C2BC88A60322E2176D0A3F6570FB /* MIKMIDIMetaEvent.h in Headers */ = {isa = PBXBuildFile; fileRef = 2B9B18186F2E1F8681803DA6346660F1 /* MIKMIDIMetaEvent.h */; settings = {ATTRIBUTES = (Project, ); }; };
		E588026F9A6E56BC75FCD8212E65395B /* MIKMIDIProgramChangeCommand.h in Headers */ = {isa = PBXBuildFile; fileRef = 3372C9E2D3A345B873FFCA4E1A69B7B4 /* MIKMIDIProgramChangeCommand.h */; settings = {ATTRIBUTES = (Project, ); }; };
		E5B2EF9CEF5A2793AB945D282FB9025E /* PSWebSocketUTF8Decoder.m in Sources */ = {isa = PBXBuildFile; fileRef = 3EEE0906DC30FDA4DB0D8F294A28032E /* PSWebSocketUTF8Decoder.m */; settings = {COMPILER_FLAGS = "-w -Xanalyzer -analyzer-disable-all-checks"; }; };
		E5BED9FEF19115BEE2A9BB4DF1CB207A /* SentryCrashString.h in Headers */ = {isa = PBXBuildFile; fileRef = 5D9AE3CC9CA5BF4073FBE72FABFFCCC2 /* SentryCrashString.h */; settings = {ATTRIBUTES = (Project, ); }; };
		E5DA3C05C70D35A112E25D8F2CC2139D /* DAVConnection.h in Headers */ = {isa = PBXBuildFile; fileRef = 5E7A06721CA685B0479E4576A77F90D1 /* DAVConnection.h */; settings = {ATTRIBUTES = (Project, ); }; };
		E63328A218242B34B7F6AE5656EDD227 /* HTTPAuthenticationRequest.m in Sources */ = {isa = PBXBuildFile; fileRef = 47C92C523EBD14DAC2FAA47B754E2437 /* HTTPAuthenticationRequest.m */; settings = {COMPILER_FLAGS = "-DOS_OBJECT_USE_OBJC=0 -w -Xanalyzer -analyzer-disable-all-checks"; }; };
		E6BFE202F67E05E5748068AFE9E2D16E /* MIKMIDIEndpointSynthesizer.m in Sources */ = {isa = PBXBuildFile; fileRef = A17F35C9139FA8F9A8E641D6DCA1A69A /* MIKMIDIEndpointSynthesizer.m */; settings = {COMPILER_FLAGS = "-w -Xanalyzer -analyzer-disable-all-checks"; }; };
		E6DE1EB4C9E972DBD86276016F9AB7C2 /* PSWebSocketNetworkThread.m in Sources */ = {isa = PBXBuildFile; fileRef = 3720F13E34381301299D3614041D1E5F /* PSWebSocketNetworkThread.m */; settings = {COMPILER_FLAGS = "-w -Xanalyzer -analyzer-disable-all-checks"; }; };
		E763709D8EEAC4EB1A5CC5AA47D60117 /* CocoaAsyncSocket-dummy.m in Sources */ = {isa = PBXBuildFile; fileRef = 68F505EB85ECD8AFAB915C39DB0D476E /* CocoaAsyncSocket-dummy.m */; };
		E7C4597633FFF0B7F4FF847348D027BC /* PSWebSocketDriver.m in Sources */ = {isa = PBXBuildFile; fileRef = A74467A28D69C07CEC94EBB3322E98EE /* PSWebSocketDriver.m */; settings = {COMPILER_FLAGS = "-w -Xanalyzer -analyzer-disable-all-checks"; }; };
		E82D0879EBCE032A33F140B79E0F2E13 /* SentryCrashReportVersion.h in Headers */ = {isa = PBXBuildFile; fileRef = C8BFD39DF4A1700BBFAF749026E08438 /* SentryCrashReportVersion.h */; settings = {ATTRIBUTES = (Project, ); }; };
		E82DFFCEBB221A22B18AED1C8D155B37 /* SentryFrame.m in Sources */ = {isa = PBXBuildFile; fileRef = 3940E1F00B11505D79BDEF6A6DB2CEE2 /* SentryFrame.m */; settings = {COMPILER_FLAGS = "-w -Xanalyzer -analyzer-disable-all-checks"; }; };
		E8558D3747E02E6D6B84DB68B7A18717 /* SentryHttpDateParser.m in Sources */ = {isa = PBXBuildFile; fileRef = FBD5F3915C2B22F986CC0F5FF9954B3A /* SentryHttpDateParser.m */; settings = {COMPILER_FLAGS = "-w -Xanalyzer -analyzer-disable-all-checks"; }; };
		E8D4BFEE1772AEA27F3621332E35B0F7 /* SentryCrashCPU_x86_64.c in Sources */ = {isa = PBXBuildFile; fileRef = 93F4BC2BCD3C09A38370CA55F2C42EE3 /* SentryCrashCPU_x86_64.c */; settings = {COMPILER_FLAGS = "-w -Xanalyzer -analyzer-disable-all-checks"; }; };
		E95E1E0569E94D6598491BB512C9D31C /* NSDate+SentryExtras.h in Headers */ = {isa = PBXBuildFile; fileRef = C36D6B853C984F92CD60FD1EA071DD77 /* NSDate+SentryExtras.h */; settings = {ATTRIBUTES = (Project, ); }; };
		E9632289606A492FDD15B1A545E1382B /* SentryCrashMonitor_CPPException.cpp in Sources */ = {isa = PBXBuildFile; fileRef = BB7820CD1E67313315FB6363FB03CD28 /* SentryCrashMonitor_CPPException.cpp */; settings = {COMPILER_FLAGS = "-w -Xanalyzer -analyzer-disable-all-checks"; }; };
		E9FA16BE856A47867E04DC1BF12E6D3F /* Sentry-dummy.m in Sources */ = {isa = PBXBuildFile; fileRef = 24B8AA6B47D67002717648B498FF6195 /* Sentry-dummy.m */; };
		EA041EF4CE6ABC3BCC4D7C4B2710D2F5 /* MIKMIDISystemExclusiveCommand.m in Sources */ = {isa = PBXBuildFile; fileRef = 451B7601EDA70FEB569654AAB0F0E346 /* MIKMIDISystemExclusiveCommand.m */; settings = {COMPILER_FLAGS = "-w -Xanalyzer -analyzer-disable-all-checks"; }; };
		EA1119A33F659506FA676ADE5A29C106 /* SentryRequestManager.h in Headers */ = {isa = PBXBuildFile; fileRef = E85EDE6DBD60B1A2DA27760CC940F09D /* SentryRequestManager.h */; settings = {ATTRIBUTES = (Project, ); }; };
		EC5C4150FE1D9A27070E38FDDD9758EF /* SentryAutoSessionTrackingIntegration.m in Sources */ = {isa = PBXBuildFile; fileRef = 213C5A1EDF4BED8174C40B2FA88ACE37 /* SentryAutoSessionTrackingIntegration.m */; settings = {COMPILER_FLAGS = "-w -Xanalyzer -analyzer-disable-all-checks"; }; };
		EC98B36322BF8D98C58EF2A595C2DBC3 /* PUTResponse.m in Sources */ = {isa = PBXBuildFile; fileRef = 7F4C60CCD05D732143CA032D1B08705E /* PUTResponse.m */; settings = {COMPILER_FLAGS = "-DOS_OBJECT_USE_OBJC=0 -w -Xanalyzer -analyzer-disable-all-checks"; }; };
		ED5655B17AAE5ED49F95D2A2D1D92B54 /* MIKMIDIConnectionManager.m in Sources */ = {isa = PBXBuildFile; fileRef = 066F143022DA173065789037CEC858BB /* MIKMIDIConnectionManager.m */; settings = {COMPILER_FLAGS = "-w -Xanalyzer -analyzer-disable-all-checks"; }; };
		EE7A90B55F772C80BAEC8D70188B0011 /* MIKMIDIEvent.h in Headers */ = {isa = PBXBuildFile; fileRef = E8D46F9DA8FB019446ED665D98904C00 /* MIKMIDIEvent.h */; settings = {ATTRIBUTES = (Project, ); }; };
		EEC492F6B64D20B80B457A717D22EACD /* SentryCrashMonitor_NSException.h in Headers */ = {isa = PBXBuildFile; fileRef = D74FD43C6BDC4F07BA21F06698ADD178 /* SentryCrashMonitor_NSException.h */; settings = {ATTRIBUTES = (Project, ); }; };
		EEC54B4391E2B22E27E7CEF48F7CB2AE /* MIKMIDIClientDestinationEndpoint.m in Sources */ = {isa = PBXBuildFile; fileRef = 5C5657BE740A4F622C0D561E43F0E368 /* MIKMIDIClientDestinationEndpoint.m */; settings = {COMPILER_FLAGS = "-w -Xanalyzer -analyzer-disable-all-checks"; }; };
		EF26CDFC6E15F99D0D5476F699F5A848 /* DDFileLogger+Buffering.m in Sources */ = {isa = PBXBuildFile; fileRef = 4EAC2D42137B398E74C17CE1AE04B88F /* DDFileLogger+Buffering.m */; settings = {COMPILER_FLAGS = "-w -Xanalyzer -analyzer-disable-all-checks"; }; };
		EF339AA020C6C63A0257E6E6991BF917 /* SentryCrashJSONCodec.h in Headers */ = {isa = PBXBuildFile; fileRef = 5611B99B8EB5FE8C88A670E3A487F2C1 /* SentryCrashJSONCodec.h */; settings = {ATTRIBUTES = (Project, ); }; };
		EF4A081F3E4CCD511989E72C136735C5 /* MIKMIDISystemExclusiveCommand.h in Headers */ = {isa = PBXBuildFile; fileRef = 4EC753A50A979DDC7B50F275059E9A4B /* MIKMIDISystemExclusiveCommand.h */; settings = {ATTRIBUTES = (Project, ); }; };
		F00D516953BD624187925655CC4CCF2D /* MIKMIDINoteOnCommand.h in Headers */ = {isa = PBXBuildFile; fileRef = 074C43E531661E4DEAD65FB9C8E86CB8 /* MIKMIDINoteOnCommand.h */; settings = {ATTRIBUTES = (Project, ); }; };
		F013CD45F6808290827E4EC9F1D4CCFD /* GCDAsyncSocket.m in Sources */ = {isa = PBXBuildFile; fileRef = 2B92574E049E06BE453EA827190C7008 /* GCDAsyncSocket.m */; settings = {COMPILER_FLAGS = "-w -Xanalyzer -analyzer-disable-all-checks"; }; };
		F0649E273479F45D8AA43925AA1208E4 /* SentryCrashDynamicLinker.c in Sources */ = {isa = PBXBuildFile; fileRef = 5B6F65C8F972E2AF45DF3D35A72344DD /* SentryCrashDynamicLinker.c */; settings = {COMPILER_FLAGS = "-w -Xanalyzer -analyzer-disable-all-checks"; }; };
		F095B1482ECFAC27D353C169CA0E5FE2 /* DDOSLogger.h in Headers */ = {isa = PBXBuildFile; fileRef = 262030B3788760B63919BDEF0E657AA9 /* DDOSLogger.h */; settings = {ATTRIBUTES = (Project, ); }; };
		F13950894FC4AEDABDC03C4D02D4F7A5 /* SentryMechanism.m in Sources */ = {isa = PBXBuildFile; fileRef = E5DE0C7F1CCFB5FFA60385E5E243DFD0 /* SentryMechanism.m */; settings = {COMPILER_FLAGS = "-w -Xanalyzer -analyzer-disable-all-checks"; }; };
		F1440A69783F4CE0689B4BB5D3176BB6 /* MIKMIDIMappingGenerator.m in Sources */ = {isa = PBXBuildFile; fileRef = E3398C3F513BF53F601C1F5A12DC7E6F /* MIKMIDIMappingGenerator.m */; settings = {COMPILER_FLAGS = "-w -Xanalyzer -analyzer-disable-all-checks"; }; };
		F20E1DC42CD4FC8F7CA0AE326E5ED3E6 /* DDTTYLogger.h in Headers */ = {isa = PBXBuildFile; fileRef = 9832581AFFA2248BD080455C74859A78 /* DDTTYLogger.h */; settings = {ATTRIBUTES = (Project, ); }; };
		F27CE0E55696F3A00814537697FC4CF1 /* MIKMIDIPrivate.h in Headers */ = {isa = PBXBuildFile; fileRef = FEEF751836D22B02C2B30FB992E00F16 /* MIKMIDIPrivate.h */; settings = {ATTRIBUTES = (Project, ); }; };
		F38FB9DBD419C35002291C59D6491447 /* PUTResponse.h in Headers */ = {isa = PBXBuildFile; fileRef = FB9096E774B8642FDAC1F4399F6D25E4 /* PUTResponse.h */; settings = {ATTRIBUTES = (Project, ); }; };
		F46131FCE384A18FCD4787320F49E130 /* MIKMIDIChannelPressureCommand.m in Sources */ = {isa = PBXBuildFile; fileRef = A453CC515AB5EC0515A63234D1769CC2 /* MIKMIDIChannelPressureCommand.m */; settings = {COMPILER_FLAGS = "-w -Xanalyzer -analyzer-disable-all-checks"; }; };
		F4B4CF6E35FC957DAE6AD812446C4EBE /* SentryCrashStackCursor.c in Sources */ = {isa = PBXBuildFile; fileRef = 7B3236E50D5F4534FB04B5DAF0A3B55A /* SentryCrashStackCursor.c */; settings = {COMPILER_FLAGS = "-w -Xanalyzer -analyzer-disable-all-checks"; }; };
		F55B7B8936AE2F6B3D98F72EAC4187D4 /* HTTPMessage.m in Sources */ = {isa = PBXBuildFile; fileRef = 0C9D824BCF7E5F37873AFEB9EA40B1B0 /* HTTPMessage.m */; settings = {COMPILER_FLAGS = "-DOS_OBJECT_USE_OBJC=0 -w -Xanalyzer -analyzer-disable-all-checks"; }; };
		F6AA64F632EA897EA0EFD235365D3598 /* MIKMIDIMappingXMLParser.m in Sources */ = {isa = PBXBuildFile; fileRef = 08D1AAE4DD4D7BC153D1B59D5BDC249A /* MIKMIDIMappingXMLParser.m */; settings = {COMPILER_FLAGS = "-w -Xanalyzer -analyzer-disable-all-checks"; }; };
		F6D991F3A5E1934E5B2B022F187DFC1C /* SentryCrashMonitor_MachException.c in Sources */ = {isa = PBXBuildFile; fileRef = 63B3895F692E0D45D18118DAC5E504B3 /* SentryCrashMonitor_MachException.c */; settings = {COMPILER_FLAGS = "-w -Xanalyzer -analyzer-disable-all-checks"; }; };
		F747B70C6B2C155BB37065DB09C490E0 /* MIKMIDIMetaKeySignatureEvent.h in Headers */ = {isa = PBXBuildFile; fileRef = 4BD7DE2530116C9921B5D5D75998AF7A /* MIKMIDIMetaKeySignatureEvent.h */; settings = {ATTRIBUTES = (Project, ); }; };
		F8EE407EE9F645DFE40C0920FF240BE1 /* SentryRetryAfterHeaderParser.h in Headers */ = {isa = PBXBuildFile; fileRef = 7B3079B9EA01B6E8FDDC7576CCB84EB9 /* SentryRetryAfterHeaderParser.h */; settings = {ATTRIBUTES = (Project, ); }; };
		F9EE5585E73EB506E7E6A81307F335B5 /* SentryInstallation.h in Headers */ = {isa = PBXBuildFile; fileRef = 45473024F29F81FE691A30C5AD5E51CD /* SentryInstallation.h */; settings = {ATTRIBUTES = (Project, ); }; };
		FB70A9945731A66D0241D046DF022EF6 /* SentryCrashReportConverter.h in Headers */ = {isa = PBXBuildFile; fileRef = 72BADE79760BDE5756078BC7B2DFF233 /* SentryCrashReportConverter.h */; settings = {ATTRIBUTES = (Project, ); }; };
		FEA028805A6959BD3F2387DC53C3EA39 /* PocketSocket-dummy.m in Sources */ = {isa = PBXBuildFile; fileRef = 75A48A07B4D64F06E9E8C7BB59F4FBF6 /* PocketSocket-dummy.m */; };
		FED8A88222304733A064ED2C39A200A9 /* DAVConnection.m in Sources */ = {isa = PBXBuildFile; fileRef = CF43CADB08E8C4CD118CE0D5B87DAAF4 /* DAVConnection.m */; settings = {COMPILER_FLAGS = "-DOS_OBJECT_USE_OBJC=0 -w -Xanalyzer -analyzer-disable-all-checks"; }; };
>>>>>>> bfa66a6b
/* End PBXBuildFile section */

/* Begin PBXContainerItemProxy section */
		16BDE3D80788450DB316DD02A34A96C4 /* PBXContainerItemProxy */ = {
			isa = PBXContainerItemProxy;
			containerPortal = BFDFE7DC352907FC980B868725387E98 /* Project object */;
			proxyType = 1;
			remoteGlobalIDString = E95654B155D25890BE8E26081FCA8265;
			remoteInfo = CocoaLumberjack;
		};
<<<<<<< HEAD
		2500A9943266759AE84B0DE4D3CB3948 /* PBXContainerItemProxy */ = {
=======
		70F9A1C2DD9E13C3B514743E58467A8B /* PBXContainerItemProxy */ = {
			isa = PBXContainerItemProxy;
			containerPortal = BFDFE7DC352907FC980B868725387E98 /* Project object */;
			proxyType = 1;
			remoteGlobalIDString = 83EFF9537A7F38964851032EF617DE38;
			remoteInfo = PocketSocket;
		};
		71DC9B475E119D91A6692FE85844AFB2 /* PBXContainerItemProxy */ = {
>>>>>>> bfa66a6b
			isa = PBXContainerItemProxy;
			containerPortal = BFDFE7DC352907FC980B868725387E98 /* Project object */;
			proxyType = 1;
			remoteGlobalIDString = ADF9F3B1BBEC7F642AA07171CF4B2509;
			remoteInfo = CocoaHTTPServer;
		};
<<<<<<< HEAD
		377A2E87EE2FF07D65C64B30E44A138F /* PBXContainerItemProxy */ = {
			isa = PBXContainerItemProxy;
			containerPortal = BFDFE7DC352907FC980B868725387E98 /* Project object */;
			proxyType = 1;
			remoteGlobalIDString = E95654B155D25890BE8E26081FCA8265;
			remoteInfo = CocoaLumberjack;
		};
		6AF1180F603D875664E0DAB5FFA2865A /* PBXContainerItemProxy */ = {
			isa = PBXContainerItemProxy;
			containerPortal = BFDFE7DC352907FC980B868725387E98 /* Project object */;
			proxyType = 1;
			remoteGlobalIDString = 1948D0B63D2CF6A48E18B0B292BC6091;
			remoteInfo = SocketRocket;
		};
		7E3863EA6F64D11BE693B7BD7B6D274F /* PBXContainerItemProxy */ = {
=======
		76DB50CFBB19117956FF7F20A1A721E5 /* PBXContainerItemProxy */ = {
			isa = PBXContainerItemProxy;
			containerPortal = BFDFE7DC352907FC980B868725387E98 /* Project object */;
			proxyType = 1;
			remoteGlobalIDString = 94BDCD90B52278D1FB244A66E8B95A4A;
			remoteInfo = Sentry;
		};
		9A38482754744D3FA6656AA0C3DFD16F /* PBXContainerItemProxy */ = {
			isa = PBXContainerItemProxy;
			containerPortal = BFDFE7DC352907FC980B868725387E98 /* Project object */;
			proxyType = 1;
			remoteGlobalIDString = ED77B4B88587C894E85C361023D67C53;
			remoteInfo = Sparkle;
		};
		9D4D2A83C6BE952E4642C70B48D99723 /* PBXContainerItemProxy */ = {
>>>>>>> bfa66a6b
			isa = PBXContainerItemProxy;
			containerPortal = BFDFE7DC352907FC980B868725387E98 /* Project object */;
			proxyType = 1;
			remoteGlobalIDString = 9310B3A9161D4A357995A672BC027CBF;
			remoteInfo = MIKMIDI;
		};
<<<<<<< HEAD
		9697DCBE066C8DAE10D84176CC74A10C /* PBXContainerItemProxy */ = {
			isa = PBXContainerItemProxy;
			containerPortal = BFDFE7DC352907FC980B868725387E98 /* Project object */;
			proxyType = 1;
			remoteGlobalIDString = ED77B4B88587C894E85C361023D67C53;
			remoteInfo = Sparkle;
		};
		B2CDCFF20918CA397503A64B14E30840 /* PBXContainerItemProxy */ = {
=======
		B155A25EF93FD0F644FD97F2A9E06BF4 /* PBXContainerItemProxy */ = {
			isa = PBXContainerItemProxy;
			containerPortal = BFDFE7DC352907FC980B868725387E98 /* Project object */;
			proxyType = 1;
			remoteGlobalIDString = 6083682834ABE0AE7BD1CBF06CADD036;
			remoteInfo = CocoaAsyncSocket;
		};
		C5AC8E07C0534E56F6F5ECDEFA386E56 /* PBXContainerItemProxy */ = {
>>>>>>> bfa66a6b
			isa = PBXContainerItemProxy;
			containerPortal = BFDFE7DC352907FC980B868725387E98 /* Project object */;
			proxyType = 1;
			remoteGlobalIDString = 9310B3A9161D4A357995A672BC027CBF;
			remoteInfo = MIKMIDI;
		};
<<<<<<< HEAD
		B36714293477D5AB2240AC5B7317DCD4 /* PBXContainerItemProxy */ = {
			isa = PBXContainerItemProxy;
			containerPortal = BFDFE7DC352907FC980B868725387E98 /* Project object */;
			proxyType = 1;
			remoteGlobalIDString = BB446757690D70C17D8A0A56E3FE1C37;
			remoteInfo = ASCIImage;
		};
		BDED730E4CD5F8AC4133132BD6665828 /* PBXContainerItemProxy */ = {
=======
		D4DB7787DEFA5C36EEB56F650A57741F /* PBXContainerItemProxy */ = {
			isa = PBXContainerItemProxy;
			containerPortal = BFDFE7DC352907FC980B868725387E98 /* Project object */;
			proxyType = 1;
			remoteGlobalIDString = 18ABAA2950D5B4418A5DBF7F07F33088;
			remoteInfo = ORSSerialPort;
		};
		D58D76B3B99B7AC408409862DDFCDE1C /* PBXContainerItemProxy */ = {
>>>>>>> bfa66a6b
			isa = PBXContainerItemProxy;
			containerPortal = BFDFE7DC352907FC980B868725387E98 /* Project object */;
			proxyType = 1;
			remoteGlobalIDString = 6083682834ABE0AE7BD1CBF06CADD036;
			remoteInfo = CocoaAsyncSocket;
		};
<<<<<<< HEAD
		D58D76B3B99B7AC408409862DDFCDE1C /* PBXContainerItemProxy */ = {
			isa = PBXContainerItemProxy;
			containerPortal = BFDFE7DC352907FC980B868725387E98 /* Project object */;
			proxyType = 1;
			remoteGlobalIDString = 6083682834ABE0AE7BD1CBF06CADD036;
			remoteInfo = CocoaAsyncSocket;
		};
		E74E9DD4DDE144C330E76D5108FDFC25 /* PBXContainerItemProxy */ = {
			isa = PBXContainerItemProxy;
			containerPortal = BFDFE7DC352907FC980B868725387E98 /* Project object */;
			proxyType = 1;
			remoteGlobalIDString = 6083682834ABE0AE7BD1CBF06CADD036;
			remoteInfo = CocoaAsyncSocket;
=======
		E68866329ADCDDB9AD132D2A1347DB16 /* PBXContainerItemProxy */ = {
			isa = PBXContainerItemProxy;
			containerPortal = BFDFE7DC352907FC980B868725387E98 /* Project object */;
			proxyType = 1;
			remoteGlobalIDString = BB446757690D70C17D8A0A56E3FE1C37;
			remoteInfo = ASCIImage;
>>>>>>> bfa66a6b
		};
/* End PBXContainerItemProxy section */

/* Begin PBXFileReference section */
<<<<<<< HEAD
		0115C3C00C175D77422084DD0542CE6F /* libSentry.a */ = {isa = PBXFileReference; explicitFileType = archive.ar; includeInIndex = 0; name = libSentry.a; path = libSentry.a; sourceTree = BUILT_PRODUCTS_DIR; };
		01B008BAF124E6E1398C7DC3B6135535 /* MIKMIDIProgramChangeEvent.m */ = {isa = PBXFileReference; includeInIndex = 1; lastKnownFileType = sourcecode.c.objc; name = MIKMIDIProgramChangeEvent.m; path = Source/MIKMIDIProgramChangeEvent.m; sourceTree = "<group>"; };
		0227605D38760A489A3785AE2F288294 /* SentrySerializable.h */ = {isa = PBXFileReference; includeInIndex = 1; lastKnownFileType = sourcecode.c.h; name = SentrySerializable.h; path = Sources/Sentry/include/SentrySerializable.h; sourceTree = "<group>"; };
		0259AE0E335D0ED85F4ACEF8847B2A79 /* SentryCrashFileUtils.c */ = {isa = PBXFileReference; includeInIndex = 1; name = SentryCrashFileUtils.c; path = Sources/SentryCrash/Recording/Tools/SentryCrashFileUtils.c; sourceTree = "<group>"; };
		0370427021A183CBAA00F772970B938D /* MIKMIDIChannelPressureCommand.m */ = {isa = PBXFileReference; includeInIndex = 1; lastKnownFileType = sourcecode.c.objc; name = MIKMIDIChannelPressureCommand.m; path = Source/MIKMIDIChannelPressureCommand.m; sourceTree = "<group>"; };
		03979CDA2D2609501BA15E014EA9C151 /* DDDispatchQueueLogFormatter.h */ = {isa = PBXFileReference; includeInIndex = 1; lastKnownFileType = sourcecode.c.h; name = DDDispatchQueueLogFormatter.h; path = Classes/Extensions/DDDispatchQueueLogFormatter.h; sourceTree = "<group>"; };
		0560F193A11BA740D3249D7588BE8380 /* SentryMechanism.m */ = {isa = PBXFileReference; includeInIndex = 1; lastKnownFileType = sourcecode.c.objc; name = SentryMechanism.m; path = Sources/Sentry/SentryMechanism.m; sourceTree = "<group>"; };
		070A5A831933827D58C7CE960CDBE903 /* SentryAutoSessionTrackingIntegration.m */ = {isa = PBXFileReference; includeInIndex = 1; lastKnownFileType = sourcecode.c.objc; name = SentryAutoSessionTrackingIntegration.m; path = Sources/Sentry/SentryAutoSessionTrackingIntegration.m; sourceTree = "<group>"; };
		075EF205F061409C6F7BEA21636E70B6 /* CocoaHTTPServer-dummy.m */ = {isa = PBXFileReference; includeInIndex = 1; lastKnownFileType = sourcecode.c.objc; path = "CocoaHTTPServer-dummy.m"; sourceTree = "<group>"; };
		07602AB993546F2F680E3C00A8716A32 /* SRWebSocket.m */ = {isa = PBXFileReference; includeInIndex = 1; lastKnownFileType = sourcecode.c.objc; name = SRWebSocket.m; path = SocketRocket/SRWebSocket.m; sourceTree = "<group>"; };
		0798728EDC471EDAAEA7E90C448C26AF /* Pods-Hammerspoon-frameworks.sh */ = {isa = PBXFileReference; includeInIndex = 1; lastKnownFileType = text.script.sh; path = "Pods-Hammerspoon-frameworks.sh"; sourceTree = "<group>"; };
		07CABD89F4713E4428BA6CD8F5C76D1C /* MIKMIDISequencer.h */ = {isa = PBXFileReference; includeInIndex = 1; lastKnownFileType = sourcecode.c.h; name = MIKMIDISequencer.h; path = Source/MIKMIDISequencer.h; sourceTree = "<group>"; };
		07FD4FA2A36EFC42380D07E5E21BF7BB /* MIKMIDIMetaCuePointEvent.h */ = {isa = PBXFileReference; includeInIndex = 1; lastKnownFileType = sourcecode.c.h; name = MIKMIDIMetaCuePointEvent.h; path = Source/MIKMIDIMetaCuePointEvent.h; sourceTree = "<group>"; };
		082F6A1EFA8EF674ABA1648F0EE0A839 /* SentryRateLimitCategoryMapper.m */ = {isa = PBXFileReference; includeInIndex = 1; lastKnownFileType = sourcecode.c.objc; name = SentryRateLimitCategoryMapper.m; path = Sources/Sentry/SentryRateLimitCategoryMapper.m; sourceTree = "<group>"; };
		0963E2C7307336830D408ABD4934024D /* SentryCrashThread.h */ = {isa = PBXFileReference; includeInIndex = 1; lastKnownFileType = sourcecode.c.h; name = SentryCrashThread.h; path = Sources/SentryCrash/Recording/Tools/SentryCrashThread.h; sourceTree = "<group>"; };
		09CB20C67C542F937203DE10AC4BC1B0 /* MIKMIDIMetaCuePointEvent.m */ = {isa = PBXFileReference; includeInIndex = 1; lastKnownFileType = sourcecode.c.objc; name = MIKMIDIMetaCuePointEvent.m; path = Source/MIKMIDIMetaCuePointEvent.m; sourceTree = "<group>"; };
		0AAB46C336F618F523ED7D422285CFEC /* libCocoaHTTPServer.a */ = {isa = PBXFileReference; explicitFileType = archive.ar; includeInIndex = 0; name = libCocoaHTTPServer.a; path = libCocoaHTTPServer.a; sourceTree = BUILT_PRODUCTS_DIR; };
		0AB6807BA2BCFFDA9400EC1618ADC87B /* SentryCrashMonitor_Signal.c */ = {isa = PBXFileReference; includeInIndex = 1; name = SentryCrashMonitor_Signal.c; path = Sources/SentryCrash/Recording/Monitors/SentryCrashMonitor_Signal.c; sourceTree = "<group>"; };
		0BEEBE9AD4879B43206EC20688853968 /* SentryCrashMemory.c */ = {isa = PBXFileReference; includeInIndex = 1; name = SentryCrashMemory.c; path = Sources/SentryCrash/Recording/Tools/SentryCrashMemory.c; sourceTree = "<group>"; };
		0CEEA502E6192093646C5145A0441555 /* MIKMIDITempoEvent.m */ = {isa = PBXFileReference; includeInIndex = 1; lastKnownFileType = sourcecode.c.objc; name = MIKMIDITempoEvent.m; path = Source/MIKMIDITempoEvent.m; sourceTree = "<group>"; };
		0DDD1EF6A74D4B7594F555AD65D589CE /* SUAppcastItem.h */ = {isa = PBXFileReference; includeInIndex = 1; lastKnownFileType = sourcecode.c.h; name = SUAppcastItem.h; path = Sparkle.framework/Versions/A/Headers/SUAppcastItem.h; sourceTree = "<group>"; };
		0E171C3BBF571E6FF3086AF628157A1D /* SentrySerialization.m */ = {isa = PBXFileReference; includeInIndex = 1; lastKnownFileType = sourcecode.c.objc; name = SentrySerialization.m; path = Sources/Sentry/SentrySerialization.m; sourceTree = "<group>"; };
		0E5489CAE59D4CD0BA8D26E24D3B9ED1 /* CocoaLumberjack.release.xcconfig */ = {isa = PBXFileReference; includeInIndex = 1; lastKnownFileType = text.xcconfig; path = CocoaLumberjack.release.xcconfig; sourceTree = "<group>"; };
		0E7ED3F48805CEB93499C044F79360ED /* MIKMIDISourceEndpoint.h */ = {isa = PBXFileReference; includeInIndex = 1; lastKnownFileType = sourcecode.c.h; name = MIKMIDISourceEndpoint.h; path = Source/MIKMIDISourceEndpoint.h; sourceTree = "<group>"; };
		0EB9D995C60DC37575CA4E682BEE14DC /* DDLogMacros.h */ = {isa = PBXFileReference; includeInIndex = 1; lastKnownFileType = sourcecode.c.h; name = DDLogMacros.h; path = Classes/DDLogMacros.h; sourceTree = "<group>"; };
		0F70202DFCEC39FB19CDEDAD1B7FF960 /* SentryCrashMonitor.c */ = {isa = PBXFileReference; includeInIndex = 1; name = SentryCrashMonitor.c; path = Sources/SentryCrash/Recording/Monitors/SentryCrashMonitor.c; sourceTree = "<group>"; };
		0F87441D750E820120D2C4443EEA1E80 /* SentryCrashMonitor.h */ = {isa = PBXFileReference; includeInIndex = 1; lastKnownFileType = sourcecode.c.h; name = SentryCrashMonitor.h; path = Sources/SentryCrash/Recording/Monitors/SentryCrashMonitor.h; sourceTree = "<group>"; };
		0FD6FDF8CA9491B9265B5C41ADBFD0EC /* MIKMIDI-dummy.m */ = {isa = PBXFileReference; includeInIndex = 1; lastKnownFileType = sourcecode.c.objc; path = "MIKMIDI-dummy.m"; sourceTree = "<group>"; };
		0FE6E05174B0FE82593241CC527C71D0 /* SentryThread.m */ = {isa = PBXFileReference; includeInIndex = 1; lastKnownFileType = sourcecode.c.objc; name = SentryThread.m; path = Sources/Sentry/SentryThread.m; sourceTree = "<group>"; };
		103B02B1F5043EA4DAA2A144C5FE6B50 /* SentryUser.m */ = {isa = PBXFileReference; includeInIndex = 1; lastKnownFileType = sourcecode.c.objc; name = SentryUser.m; path = Sources/Sentry/SentryUser.m; sourceTree = "<group>"; };
		1081A2E0E4429CE148D7ED334FFE7A92 /* MIKMIDIMetaEvent.h */ = {isa = PBXFileReference; includeInIndex = 1; lastKnownFileType = sourcecode.c.h; name = MIKMIDIMetaEvent.h; path = Source/MIKMIDIMetaEvent.h; sourceTree = "<group>"; };
		109DD3CAABB94A5A5436C3EA4D77B79F /* CLIColor.h */ = {isa = PBXFileReference; includeInIndex = 1; lastKnownFileType = sourcecode.c.h; name = CLIColor.h; path = Classes/CLI/CLIColor.h; sourceTree = "<group>"; };
		10DC5DFBA7EFFFAC6EE92DCB09A22BDC /* NSDate+SentryExtras.m */ = {isa = PBXFileReference; includeInIndex = 1; lastKnownFileType = sourcecode.c.objc; name = "NSDate+SentryExtras.m"; path = "Sources/Sentry/NSDate+SentryExtras.m"; sourceTree = "<group>"; };
		112A20417DFFE983F237AB3D79CA8FDE /* HTTPAsyncFileResponse.m */ = {isa = PBXFileReference; includeInIndex = 1; lastKnownFileType = sourcecode.c.objc; name = HTTPAsyncFileResponse.m; path = Core/Responses/HTTPAsyncFileResponse.m; sourceTree = "<group>"; };
		1145E9D1C5EE902EEE7A323AA2BB60DF /* DDFileLogger+Buffering.h */ = {isa = PBXFileReference; includeInIndex = 1; lastKnownFileType = sourcecode.c.h; name = "DDFileLogger+Buffering.h"; path = "Classes/Extensions/DDFileLogger+Buffering.h"; sourceTree = "<group>"; };
		1198709A05C0C30F8CDD4B6596017DE0 /* SentrySerialization.h */ = {isa = PBXFileReference; includeInIndex = 1; lastKnownFileType = sourcecode.c.h; name = SentrySerialization.h; path = Sources/Sentry/include/SentrySerialization.h; sourceTree = "<group>"; };
		12BC1DCC4824ED3BEAF7659F3C265259 /* SentryCrashStackCursor_SelfThread.h */ = {isa = PBXFileReference; includeInIndex = 1; lastKnownFileType = sourcecode.c.h; name = SentryCrashStackCursor_SelfThread.h; path = Sources/SentryCrash/Recording/Tools/SentryCrashStackCursor_SelfThread.h; sourceTree = "<group>"; };
		12FD42FD290082D6D6A4F053B2A25F08 /* MultipartMessageHeaderField.m */ = {isa = PBXFileReference; includeInIndex = 1; lastKnownFileType = sourcecode.c.objc; name = MultipartMessageHeaderField.m; path = Core/Mime/MultipartMessageHeaderField.m; sourceTree = "<group>"; };
		1432B1FB03B2BD09D67B8D095084A1A5 /* SRWebSocket.h */ = {isa = PBXFileReference; includeInIndex = 1; lastKnownFileType = sourcecode.c.h; name = SRWebSocket.h; path = SocketRocket/SRWebSocket.h; sourceTree = "<group>"; };
		14933AB341246DA230369CB2A7605249 /* SentryCrashThread.c */ = {isa = PBXFileReference; includeInIndex = 1; name = SentryCrashThread.c; path = Sources/SentryCrash/Recording/Tools/SentryCrashThread.c; sourceTree = "<group>"; };
		14A6D8349B7F6C8C07EF925FAACCAADA /* HTTPResponse.h */ = {isa = PBXFileReference; includeInIndex = 1; lastKnownFileType = sourcecode.c.h; name = HTTPResponse.h; path = Core/HTTPResponse.h; sourceTree = "<group>"; };
		14A702109F047ED657B8365FCAF8C26D /* CocoaHTTPServer-prefix.pch */ = {isa = PBXFileReference; includeInIndex = 1; lastKnownFileType = sourcecode.c.h; path = "CocoaHTTPServer-prefix.pch"; sourceTree = "<group>"; };
		1570FD8FF782280BDB12029DAF159355 /* SentryRetryAfterHeaderParser.h */ = {isa = PBXFileReference; includeInIndex = 1; lastKnownFileType = sourcecode.c.h; name = SentryRetryAfterHeaderParser.h; path = Sources/Sentry/include/SentryRetryAfterHeaderParser.h; sourceTree = "<group>"; };
		15F589F51354ACA00A4AFC8FBE15BA12 /* SentryCrash.h */ = {isa = PBXFileReference; includeInIndex = 1; lastKnownFileType = sourcecode.c.h; name = SentryCrash.h; path = Sources/SentryCrash/Recording/SentryCrash.h; sourceTree = "<group>"; };
		161DA2DE72B0314C128D4FC604A44EE2 /* SentryCrashSysCtl.c */ = {isa = PBXFileReference; includeInIndex = 1; name = SentryCrashSysCtl.c; path = Sources/SentryCrash/Recording/Tools/SentryCrashSysCtl.c; sourceTree = "<group>"; };
		16E6CC6648233E4E5A5FF2850EA77F07 /* MIKMIDIMetaCopyrightEvent.m */ = {isa = PBXFileReference; includeInIndex = 1; lastKnownFileType = sourcecode.c.objc; name = MIKMIDIMetaCopyrightEvent.m; path = Source/MIKMIDIMetaCopyrightEvent.m; sourceTree = "<group>"; };
		176CFF629E5A45F3D06286F6651879EE /* SentryCrashSymbolicator.h */ = {isa = PBXFileReference; includeInIndex = 1; lastKnownFileType = sourcecode.c.h; name = SentryCrashSymbolicator.h; path = Sources/SentryCrash/Recording/Tools/SentryCrashSymbolicator.h; sourceTree = "<group>"; };
		18B71134F47CE935DF31E0E890F43FD7 /* MIKMIDIMetaTextEvent.h */ = {isa = PBXFileReference; includeInIndex = 1; lastKnownFileType = sourcecode.c.h; name = MIKMIDIMetaTextEvent.h; path = Source/MIKMIDIMetaTextEvent.h; sourceTree = "<group>"; };
		19BA13BDD3D5D410FCC2781226719650 /* MIKMIDISequence.h */ = {isa = PBXFileReference; includeInIndex = 1; lastKnownFileType = sourcecode.c.h; name = MIKMIDISequence.h; path = Source/MIKMIDISequence.h; sourceTree = "<group>"; };
		19DDFAC9B74C52078624F4285AF58C86 /* SentryBreadcrumb.h */ = {isa = PBXFileReference; includeInIndex = 1; lastKnownFileType = sourcecode.c.h; name = SentryBreadcrumb.h; path = Sources/Sentry/include/SentryBreadcrumb.h; sourceTree = "<group>"; };
		19F9E81CCA63748C73E273B2351D0846 /* SentryAutoBreadcrumbTrackingIntegration.m */ = {isa = PBXFileReference; includeInIndex = 1; lastKnownFileType = sourcecode.c.objc; name = SentryAutoBreadcrumbTrackingIntegration.m; path = Sources/Sentry/SentryAutoBreadcrumbTrackingIntegration.m; sourceTree = "<group>"; };
		1A6C13914BCB89A6D578B090BCDB2AE2 /* MIKMIDISequencer.m */ = {isa = PBXFileReference; includeInIndex = 1; lastKnownFileType = sourcecode.c.objc; name = MIKMIDISequencer.m; path = Source/MIKMIDISequencer.m; sourceTree = "<group>"; };
		1A892D2808B3984146253793FE4131CA /* SentryCrashReportConverter.h */ = {isa = PBXFileReference; includeInIndex = 1; lastKnownFileType = sourcecode.c.h; name = SentryCrashReportConverter.h; path = Sources/Sentry/include/SentryCrashReportConverter.h; sourceTree = "<group>"; };
		1ABF839B0924F2D014249D5EB5309101 /* SentryEnvelopeRateLimit.m */ = {isa = PBXFileReference; includeInIndex = 1; lastKnownFileType = sourcecode.c.objc; name = SentryEnvelopeRateLimit.m; path = Sources/Sentry/SentryEnvelopeRateLimit.m; sourceTree = "<group>"; };
		1B37DF1FE4556DE241955E30A8F5D050 /* SentryCrashDebug.h */ = {isa = PBXFileReference; includeInIndex = 1; lastKnownFileType = sourcecode.c.h; name = SentryCrashDebug.h; path = Sources/SentryCrash/Recording/Tools/SentryCrashDebug.h; sourceTree = "<group>"; };
		1BA2A034153EA36612C77BB1F3D500A5 /* SentryException.h */ = {isa = PBXFileReference; includeInIndex = 1; lastKnownFileType = sourcecode.c.h; name = SentryException.h; path = Sources/Sentry/include/SentryException.h; sourceTree = "<group>"; };
		1CAC4C6781A4CEF122E99F03741CF6C5 /* SentryDefaultRateLimits.h */ = {isa = PBXFileReference; includeInIndex = 1; lastKnownFileType = sourcecode.c.h; name = SentryDefaultRateLimits.h; path = Sources/Sentry/include/SentryDefaultRateLimits.h; sourceTree = "<group>"; };
		1CE36B9CA861DFA250AA3E0E5F22951D /* SentryIntegrationProtocol.h */ = {isa = PBXFileReference; includeInIndex = 1; lastKnownFileType = sourcecode.c.h; name = SentryIntegrationProtocol.h; path = Sources/Sentry/include/SentryIntegrationProtocol.h; sourceTree = "<group>"; };
		1DD68FED680CD0B3D7626C584B63CCA4 /* DDLog.m */ = {isa = PBXFileReference; includeInIndex = 1; lastKnownFileType = sourcecode.c.objc; name = DDLog.m; path = Classes/DDLog.m; sourceTree = "<group>"; };
		1E8AEEA22179C2DABC556BE6E84AFF9D /* DDLog.h */ = {isa = PBXFileReference; includeInIndex = 1; lastKnownFileType = sourcecode.c.h; name = DDLog.h; path = Classes/DDLog.h; sourceTree = "<group>"; };
		1EB21E0CDAAF82A433A33F8012B4CA9E /* MIKMIDICommandThrottler.m */ = {isa = PBXFileReference; includeInIndex = 1; lastKnownFileType = sourcecode.c.objc; name = MIKMIDICommandThrottler.m; path = Source/MIKMIDICommandThrottler.m; sourceTree = "<group>"; };
		1ECCE75AD12A1A7BE680564618FA28D4 /* PSWebSocketDeflater.m */ = {isa = PBXFileReference; includeInIndex = 1; lastKnownFileType = sourcecode.c.objc; name = PSWebSocketDeflater.m; path = PocketSocket/PSWebSocketDeflater.m; sourceTree = "<group>"; };
		1F27E66176BA7D4DF9A2A159664D7A3B /* PSWebSocket.h */ = {isa = PBXFileReference; includeInIndex = 1; lastKnownFileType = sourcecode.c.h; name = PSWebSocket.h; path = PocketSocket/PSWebSocket.h; sourceTree = "<group>"; };
		1FDE053F8DF13E85C800A6A702C4E82A /* SentrySystemEventsBreadcrumbs.h */ = {isa = PBXFileReference; includeInIndex = 1; lastKnownFileType = sourcecode.c.h; name = SentrySystemEventsBreadcrumbs.h; path = Sources/Sentry/SentrySystemEventsBreadcrumbs.h; sourceTree = "<group>"; };
		2181313D55DF1C88D5FAB7B850B33A4F /* SocketRocket.debug.xcconfig */ = {isa = PBXFileReference; includeInIndex = 1; lastKnownFileType = text.xcconfig; path = SocketRocket.debug.xcconfig; sourceTree = "<group>"; };
		21BFB9164C7114E2333C9ECF3083E4E9 /* MIKMIDIUtilities.m */ = {isa = PBXFileReference; includeInIndex = 1; lastKnownFileType = sourcecode.c.objc; name = MIKMIDIUtilities.m; path = Source/MIKMIDIUtilities.m; sourceTree = "<group>"; };
		222B2EB4C43EE3B4CA4AE997D4646439 /* MIKMIDIClientDestinationEndpoint.m */ = {isa = PBXFileReference; includeInIndex = 1; lastKnownFileType = sourcecode.c.objc; name = MIKMIDIClientDestinationEndpoint.m; path = Source/MIKMIDIClientDestinationEndpoint.m; sourceTree = "<group>"; };
		22F2B48A8555B4FED9CF92B21878070D /* MIKMIDIMetaSequenceEvent.m */ = {isa = PBXFileReference; includeInIndex = 1; lastKnownFileType = sourcecode.c.objc; name = MIKMIDIMetaSequenceEvent.m; path = Source/MIKMIDIMetaSequenceEvent.m; sourceTree = "<group>"; };
		230101A0A97378ACC70EECD91A1E9F22 /* SentryScope.m */ = {isa = PBXFileReference; includeInIndex = 1; lastKnownFileType = sourcecode.c.objc; name = SentryScope.m; path = Sources/Sentry/SentryScope.m; sourceTree = "<group>"; };
		235DACD78FA04565988BAA1A44CF7813 /* PSWebSocketDriver.m */ = {isa = PBXFileReference; includeInIndex = 1; lastKnownFileType = sourcecode.c.objc; name = PSWebSocketDriver.m; path = PocketSocket/PSWebSocketDriver.m; sourceTree = "<group>"; };
		243A27BF349B2AB67335136698AA6020 /* Sparkle.debug.xcconfig */ = {isa = PBXFileReference; includeInIndex = 1; lastKnownFileType = text.xcconfig; path = Sparkle.debug.xcconfig; sourceTree = "<group>"; };
		25362E7A6A177F35A2D06D20025729BB /* MIKMIDITrack_Protected.h */ = {isa = PBXFileReference; includeInIndex = 1; lastKnownFileType = sourcecode.c.h; name = MIKMIDITrack_Protected.h; path = Source/MIKMIDITrack_Protected.h; sourceTree = "<group>"; };
		255F818615FB484A93CC64CAD4269F49 /* NSData+SentryCompression.m */ = {isa = PBXFileReference; includeInIndex = 1; lastKnownFileType = sourcecode.c.objc; name = "NSData+SentryCompression.m"; path = "Sources/Sentry/NSData+SentryCompression.m"; sourceTree = "<group>"; };
		26524A8BD2A158AB1BDF4554A0823F3D /* SentrySDK.h */ = {isa = PBXFileReference; includeInIndex = 1; lastKnownFileType = sourcecode.c.h; name = SentrySDK.h; path = Sources/Sentry/include/SentrySDK.h; sourceTree = "<group>"; };
		2665E47ABE95F7E0C6CDD75A1D8ABBF7 /* SentryEnvelope.h */ = {isa = PBXFileReference; includeInIndex = 1; lastKnownFileType = sourcecode.c.h; name = SentryEnvelope.h; path = Sources/Sentry/include/SentryEnvelope.h; sourceTree = "<group>"; };
		2690E8AA74E51CE60326E549616EF225 /* SentryCrashMonitor_User.h */ = {isa = PBXFileReference; includeInIndex = 1; lastKnownFileType = sourcecode.c.h; name = SentryCrashMonitor_User.h; path = Sources/SentryCrash/Recording/Monitors/SentryCrashMonitor_User.h; sourceTree = "<group>"; };
		271E9F29B2A2158FBEEE9D9B80EB7481 /* HTTPConnection.h */ = {isa = PBXFileReference; includeInIndex = 1; lastKnownFileType = sourcecode.c.h; name = HTTPConnection.h; path = Core/HTTPConnection.h; sourceTree = "<group>"; };
		2744C55420146B4E50B4447F92138BB2 /* GCDAsyncUdpSocket.h */ = {isa = PBXFileReference; includeInIndex = 1; lastKnownFileType = sourcecode.c.h; name = GCDAsyncUdpSocket.h; path = Source/GCD/GCDAsyncUdpSocket.h; sourceTree = "<group>"; };
		2754DE5F7A67B7DEAA898B0A5CA6E64A /* PSWebSocketDriver.h */ = {isa = PBXFileReference; includeInIndex = 1; lastKnownFileType = sourcecode.c.h; name = PSWebSocketDriver.h; path = PocketSocket/PSWebSocketDriver.h; sourceTree = "<group>"; };
		27881CBC44603F2B8019A0BA5995E35C /* SentryCrashC.c */ = {isa = PBXFileReference; includeInIndex = 1; name = SentryCrashC.c; path = Sources/SentryCrash/Recording/SentryCrashC.c; sourceTree = "<group>"; };
		278CAA248AD6F7F376FFE4A773D275AC /* MIKMIDINoteCommand_SubclassMethods.h */ = {isa = PBXFileReference; includeInIndex = 1; lastKnownFileType = sourcecode.c.h; name = MIKMIDINoteCommand_SubclassMethods.h; path = Source/MIKMIDINoteCommand_SubclassMethods.h; sourceTree = "<group>"; };
		283F159297120C1C01D5239DA697C150 /* SentryRateLimitParser.m */ = {isa = PBXFileReference; includeInIndex = 1; lastKnownFileType = sourcecode.c.objc; name = SentryRateLimitParser.m; path = Sources/Sentry/SentryRateLimitParser.m; sourceTree = "<group>"; };
		287162061E45DD30C34EA3C124776E0B /* MIKMIDI.h */ = {isa = PBXFileReference; includeInIndex = 1; lastKnownFileType = sourcecode.c.h; name = MIKMIDI.h; path = Source/MIKMIDI.h; sourceTree = "<group>"; };
		287929CCF61C9ACDB7B210741A70E600 /* SentryCrashDefaultMachineContextWrapper.h */ = {isa = PBXFileReference; includeInIndex = 1; lastKnownFileType = sourcecode.c.h; name = SentryCrashDefaultMachineContextWrapper.h; path = Sources/Sentry/include/SentryCrashDefaultMachineContextWrapper.h; sourceTree = "<group>"; };
		28C17BDC6F21720882BC696436455CA1 /* MIKMIDICommand_SubclassMethods.h */ = {isa = PBXFileReference; includeInIndex = 1; lastKnownFileType = sourcecode.c.h; name = MIKMIDICommand_SubclassMethods.h; path = Source/MIKMIDICommand_SubclassMethods.h; sourceTree = "<group>"; };
		28C2482545EFA83552E83B279A2272A1 /* SUAppcast.h */ = {isa = PBXFileReference; includeInIndex = 1; lastKnownFileType = sourcecode.c.h; name = SUAppcast.h; path = Sparkle.framework/Versions/A/Headers/SUAppcast.h; sourceTree = "<group>"; };
		29643CA9954779A3C47EBF34978F5565 /* NSArray+SentrySanitize.h */ = {isa = PBXFileReference; includeInIndex = 1; lastKnownFileType = sourcecode.c.h; name = "NSArray+SentrySanitize.h"; path = "Sources/Sentry/NSArray+SentrySanitize.h"; sourceTree = "<group>"; };
		299031F5D7F5AC7CE28957E69B1D2ABF /* SentryCrashMonitorContext.h */ = {isa = PBXFileReference; includeInIndex = 1; lastKnownFileType = sourcecode.c.h; name = SentryCrashMonitorContext.h; path = Sources/SentryCrash/Recording/Monitors/SentryCrashMonitorContext.h; sourceTree = "<group>"; };
		29D6D6682B0935B621B35A036923B002 /* DDMultiFormatter.h */ = {isa = PBXFileReference; includeInIndex = 1; lastKnownFileType = sourcecode.c.h; name = DDMultiFormatter.h; path = Classes/Extensions/DDMultiFormatter.h; sourceTree = "<group>"; };
		2A3EEED30961C32C84C3374D98071B12 /* SentryHexAddressFormatter.h */ = {isa = PBXFileReference; includeInIndex = 1; lastKnownFileType = sourcecode.c.h; name = SentryHexAddressFormatter.h; path = Sources/Sentry/include/SentryHexAddressFormatter.h; sourceTree = "<group>"; };
		2A4C7745FF857153CD69B697F29A091F /* SPUDownloaderDeprecated.h */ = {isa = PBXFileReference; includeInIndex = 1; lastKnownFileType = sourcecode.c.h; name = SPUDownloaderDeprecated.h; path = Sparkle.framework/Versions/A/Headers/SPUDownloaderDeprecated.h; sourceTree = "<group>"; };
		2A59D6672BA35A01113F1C55FD6F6B10 /* MIKMIDIMetronome.m */ = {isa = PBXFileReference; includeInIndex = 1; lastKnownFileType = sourcecode.c.objc; name = MIKMIDIMetronome.m; path = Source/MIKMIDIMetronome.m; sourceTree = "<group>"; };
		2A5A75B53D753BED80E231F84FF463A3 /* SocketRocket-dummy.m */ = {isa = PBXFileReference; includeInIndex = 1; lastKnownFileType = sourcecode.c.objc; path = "SocketRocket-dummy.m"; sourceTree = "<group>"; };
		2ABCAD21AC585E13DF4723E74AC3B7E7 /* PSWebSocketInternal.h */ = {isa = PBXFileReference; includeInIndex = 1; lastKnownFileType = sourcecode.c.h; name = PSWebSocketInternal.h; path = PocketSocket/PSWebSocketInternal.h; sourceTree = "<group>"; };
		2B1C97694D20A49703172080B5279BF8 /* SentryFrame.h */ = {isa = PBXFileReference; includeInIndex = 1; lastKnownFileType = sourcecode.c.h; name = SentryFrame.h; path = Sources/Sentry/include/SentryFrame.h; sourceTree = "<group>"; };
		2C5911540B90ED2735BB8D0A86E7717F /* SentryCrashCachedData.h */ = {isa = PBXFileReference; includeInIndex = 1; lastKnownFileType = sourcecode.c.h; name = SentryCrashCachedData.h; path = Sources/SentryCrash/Recording/SentryCrashCachedData.h; sourceTree = "<group>"; };
		2CC67FA0D002103597A93A5D88F86D95 /* MIKMIDIEvent.m */ = {isa = PBXFileReference; includeInIndex = 1; lastKnownFileType = sourcecode.c.objc; name = MIKMIDIEvent.m; path = Source/MIKMIDIEvent.m; sourceTree = "<group>"; };
		2CEA83541C0CB24436D066FC7D7092BB /* SentryCrashMachineContextWrapper.h */ = {isa = PBXFileReference; includeInIndex = 1; lastKnownFileType = sourcecode.c.h; name = SentryCrashMachineContextWrapper.h; path = Sources/Sentry/include/SentryCrashMachineContextWrapper.h; sourceTree = "<group>"; };
		2D28D160D47020B4F962D81D4547768B /* SentryDateUtil.h */ = {isa = PBXFileReference; includeInIndex = 1; lastKnownFileType = sourcecode.c.h; name = SentryDateUtil.h; path = Sources/Sentry/include/SentryDateUtil.h; sourceTree = "<group>"; };
		2D59CF35F050D5811D13FE28F384B2DC /* MIKMIDITrack.h */ = {isa = PBXFileReference; includeInIndex = 1; lastKnownFileType = sourcecode.c.h; name = MIKMIDITrack.h; path = Source/MIKMIDITrack.h; sourceTree = "<group>"; };
		2DF44CCB458D308C04013A0B8E7C78EB /* MIKMIDIMetaTrackSequenceNameEvent.m */ = {isa = PBXFileReference; includeInIndex = 1; lastKnownFileType = sourcecode.c.objc; name = MIKMIDIMetaTrackSequenceNameEvent.m; path = Source/MIKMIDIMetaTrackSequenceNameEvent.m; sourceTree = "<group>"; };
		2DFA6EF9A9D49DC7D0FAE03197437DE6 /* SentryCrashCachedData.c */ = {isa = PBXFileReference; includeInIndex = 1; name = SentryCrashCachedData.c; path = Sources/SentryCrash/Recording/SentryCrashCachedData.c; sourceTree = "<group>"; };
		2E09F6FB5834D52832FE8750535D17AC /* MIKMIDIDevice.h */ = {isa = PBXFileReference; includeInIndex = 1; lastKnownFileType = sourcecode.c.h; name = MIKMIDIDevice.h; path = Source/MIKMIDIDevice.h; sourceTree = "<group>"; };
		2E3FC8A760BB9BD17566F96C95572596 /* SentryCrashMonitor_User.c */ = {isa = PBXFileReference; includeInIndex = 1; name = SentryCrashMonitor_User.c; path = Sources/SentryCrash/Recording/Monitors/SentryCrashMonitor_User.c; sourceTree = "<group>"; };
		2F250B078FD3A67EEB8D5EF4AD0A08C2 /* SentryCrashReportStore.c */ = {isa = PBXFileReference; includeInIndex = 1; name = SentryCrashReportStore.c; path = Sources/SentryCrash/Recording/SentryCrashReportStore.c; sourceTree = "<group>"; };
		2F81B128A47A275CAC99E8D10C9C73FB /* Pods-Hammerspoon.debug.xcconfig */ = {isa = PBXFileReference; includeInIndex = 1; lastKnownFileType = text.xcconfig; path = "Pods-Hammerspoon.debug.xcconfig"; sourceTree = "<group>"; };
		2FAF9C92EBC2EBB312F68FCF61DABF6B /* MIKMIDIControlChangeCommand+Private.h */ = {isa = PBXFileReference; includeInIndex = 1; lastKnownFileType = sourcecode.c.h; name = "MIKMIDIControlChangeCommand+Private.h"; path = "Source/MIKMIDIControlChangeCommand+Private.h"; sourceTree = "<group>"; };
		2FF7B75E5047C981E183E4016B8A21A3 /* SentryMeta.m */ = {isa = PBXFileReference; includeInIndex = 1; lastKnownFileType = sourcecode.c.objc; name = SentryMeta.m; path = Sources/Sentry/SentryMeta.m; sourceTree = "<group>"; };
		3067B61DEEC3BFC79A5218B2C5F4F796 /* SentryFrame.m */ = {isa = PBXFileReference; includeInIndex = 1; lastKnownFileType = sourcecode.c.objc; name = SentryFrame.m; path = Sources/Sentry/SentryFrame.m; sourceTree = "<group>"; };
		30720A0A29B3FEC574FDEA5A35F5D183 /* MIKMIDI.debug.xcconfig */ = {isa = PBXFileReference; includeInIndex = 1; lastKnownFileType = text.xcconfig; path = MIKMIDI.debug.xcconfig; sourceTree = "<group>"; };
		308835F42DBAE8BAECB9A5521DD5EE39 /* HTTPFileResponse.h */ = {isa = PBXFileReference; includeInIndex = 1; lastKnownFileType = sourcecode.c.h; name = HTTPFileResponse.h; path = Core/Responses/HTTPFileResponse.h; sourceTree = "<group>"; };
		3137FC915FCCE964079BD1E9E4DF9BA6 /* MIKMIDINoteEvent.m */ = {isa = PBXFileReference; includeInIndex = 1; lastKnownFileType = sourcecode.c.objc; name = MIKMIDINoteEvent.m; path = Source/MIKMIDINoteEvent.m; sourceTree = "<group>"; };
		31C3D7BD54DEE8CE3B89D9E6BC6893BD /* ASCIImage-prefix.pch */ = {isa = PBXFileReference; includeInIndex = 1; lastKnownFileType = sourcecode.c.h; path = "ASCIImage-prefix.pch"; sourceTree = "<group>"; };
		3241E6CBC17CF194D2017C46D585DFBB /* SentryCrashCString.m */ = {isa = PBXFileReference; includeInIndex = 1; lastKnownFileType = sourcecode.c.objc; name = SentryCrashCString.m; path = Sources/SentryCrash/Reporting/Tools/SentryCrashCString.m; sourceTree = "<group>"; };
		33A1B9F6E71C10638D8AA17D197654C7 /* MIKMIDIEventIterator.m */ = {isa = PBXFileReference; includeInIndex = 1; lastKnownFileType = sourcecode.c.objc; name = MIKMIDIEventIterator.m; path = Source/MIKMIDIEventIterator.m; sourceTree = "<group>"; };
		34EB8FC154813A3DF1A6F3E7BF4EAE5F /* MIKMIDIMappableResponder.h */ = {isa = PBXFileReference; includeInIndex = 1; lastKnownFileType = sourcecode.c.h; name = MIKMIDIMappableResponder.h; path = Source/MIKMIDIMappableResponder.h; sourceTree = "<group>"; };
		35F76A245E5372E70B02EFFB4B37067F /* SentrySession.m */ = {isa = PBXFileReference; includeInIndex = 1; lastKnownFileType = sourcecode.c.objc; name = SentrySession.m; path = Sources/Sentry/SentrySession.m; sourceTree = "<group>"; };
		3607778441876D0D2261EAA890C463FB /* MIKMIDICommandScheduler.h */ = {isa = PBXFileReference; includeInIndex = 1; lastKnownFileType = sourcecode.c.h; name = MIKMIDICommandScheduler.h; path = Source/MIKMIDICommandScheduler.h; sourceTree = "<group>"; };
		369C44A3D8CA7456C713AB3E4DEC20D8 /* MIKMIDIMacDebugQuickLookSupport.m */ = {isa = PBXFileReference; includeInIndex = 1; lastKnownFileType = sourcecode.c.objc; name = MIKMIDIMacDebugQuickLookSupport.m; path = Source/MIKMIDIMacDebugQuickLookSupport.m; sourceTree = "<group>"; };
		36F8C3CDDE91D52EDDAF71E69D7EDF0C /* SentryDebugMeta.m */ = {isa = PBXFileReference; includeInIndex = 1; lastKnownFileType = sourcecode.c.objc; name = SentryDebugMeta.m; path = Sources/Sentry/SentryDebugMeta.m; sourceTree = "<group>"; };
		378908073C489703230FAF3344B916F1 /* SentryEnvelope.m */ = {isa = PBXFileReference; includeInIndex = 1; lastKnownFileType = sourcecode.c.objc; name = SentryEnvelope.m; path = Sources/Sentry/SentryEnvelope.m; sourceTree = "<group>"; };
		37D42FFD86A7FB4C35C945ADB72D2EB2 /* SentryCrashDynamicLinker.h */ = {isa = PBXFileReference; includeInIndex = 1; lastKnownFileType = sourcecode.c.h; name = SentryCrashDynamicLinker.h; path = Sources/SentryCrash/Recording/Tools/SentryCrashDynamicLinker.h; sourceTree = "<group>"; };
		37E59E21970B1AC3B48521CE83DDB551 /* SentryTransportFactory.h */ = {isa = PBXFileReference; includeInIndex = 1; lastKnownFileType = sourcecode.c.h; name = SentryTransportFactory.h; path = Sources/Sentry/include/SentryTransportFactory.h; sourceTree = "<group>"; };
		37FEF5C984DCE80CBE55A311FDD789DD /* DELETEResponse.h */ = {isa = PBXFileReference; includeInIndex = 1; lastKnownFileType = sourcecode.c.h; name = DELETEResponse.h; path = Extensions/WebDAV/DELETEResponse.h; sourceTree = "<group>"; };
		3906E3AD5A24CD9E3A2FAC164700043F /* ASCIImage.release.xcconfig */ = {isa = PBXFileReference; includeInIndex = 1; lastKnownFileType = text.xcconfig; path = ASCIImage.release.xcconfig; sourceTree = "<group>"; };
		392194F1A4B86D7836485F531F110F9A /* SentryCrashObjC.c */ = {isa = PBXFileReference; includeInIndex = 1; name = SentryCrashObjC.c; path = Sources/SentryCrash/Recording/Tools/SentryCrashObjC.c; sourceTree = "<group>"; };
		3946CB6FADCE330212E14ABDF77BE6C0 /* CLIColor.m */ = {isa = PBXFileReference; includeInIndex = 1; lastKnownFileType = sourcecode.c.objc; name = CLIColor.m; path = Classes/CLI/CLIColor.m; sourceTree = "<group>"; };
		39C208C1B0F9A7307598497FC0663292 /* Sentry.debug.xcconfig */ = {isa = PBXFileReference; includeInIndex = 1; lastKnownFileType = text.xcconfig; path = Sentry.debug.xcconfig; sourceTree = "<group>"; };
		39EBA6B4C85FC682A2CA7EDBB7A88B0D /* MIKMIDIInputPort.m */ = {isa = PBXFileReference; includeInIndex = 1; lastKnownFileType = sourcecode.c.objc; name = MIKMIDIInputPort.m; path = Source/MIKMIDIInputPort.m; sourceTree = "<group>"; };
		3A1C70E1943742F15B6A14182AA273A7 /* SentryBreadcrumbTracker.m */ = {isa = PBXFileReference; includeInIndex = 1; lastKnownFileType = sourcecode.c.objc; name = SentryBreadcrumbTracker.m; path = Sources/Sentry/SentryBreadcrumbTracker.m; sourceTree = "<group>"; };
		3A32803646E68D205DEF5D6616F94613 /* SentryCrashObjC.h */ = {isa = PBXFileReference; includeInIndex = 1; lastKnownFileType = sourcecode.c.h; name = SentryCrashObjC.h; path = Sources/SentryCrash/Recording/Tools/SentryCrashObjC.h; sourceTree = "<group>"; };
		3A6A03E05372E30EA6E1F877B817C340 /* PocketSocket-prefix.pch */ = {isa = PBXFileReference; includeInIndex = 1; lastKnownFileType = sourcecode.c.h; path = "PocketSocket-prefix.pch"; sourceTree = "<group>"; };
		3A793FB9A1764AB77E9DB1BC46EC6149 /* MIKMIDIMetaSequenceEvent.h */ = {isa = PBXFileReference; includeInIndex = 1; lastKnownFileType = sourcecode.c.h; name = MIKMIDIMetaSequenceEvent.h; path = Source/MIKMIDIMetaSequenceEvent.h; sourceTree = "<group>"; };
		3A8E79895CA90BE299B75B85E814F141 /* SentryCrashDoctor.h */ = {isa = PBXFileReference; includeInIndex = 1; lastKnownFileType = sourcecode.c.h; name = SentryCrashDoctor.h; path = Sources/SentryCrash/Recording/SentryCrashDoctor.h; sourceTree = "<group>"; };
		3AF8DA442730211DBC4548F09D933389 /* DDMultiFormatter.m */ = {isa = PBXFileReference; includeInIndex = 1; lastKnownFileType = sourcecode.c.objc; name = DDMultiFormatter.m; path = Classes/Extensions/DDMultiFormatter.m; sourceTree = "<group>"; };
		3B416D593C2C10BD491885FB17678DC4 /* MIKMIDIPort.h */ = {isa = PBXFileReference; includeInIndex = 1; lastKnownFileType = sourcecode.c.h; name = MIKMIDIPort.h; path = Source/MIKMIDIPort.h; sourceTree = "<group>"; };
		3BB655AE221AEFED6C8B1B4086239D36 /* SentryCrashReportFields.h */ = {isa = PBXFileReference; includeInIndex = 1; lastKnownFileType = sourcecode.c.h; name = SentryCrashReportFields.h; path = Sources/SentryCrash/Recording/SentryCrashReportFields.h; sourceTree = "<group>"; };
		3BBE684A3352BA8A37DB1D915D0FE2A0 /* PARImage+ASCIIInput.m */ = {isa = PBXFileReference; includeInIndex = 1; lastKnownFileType = sourcecode.c.objc; name = "PARImage+ASCIIInput.m"; path = "Core/PARImage+ASCIIInput.m"; sourceTree = "<group>"; };
		3BDB3922FEDFA14F8CC7FCD7931D642C /* Container+SentryDeepSearch.h */ = {isa = PBXFileReference; includeInIndex = 1; lastKnownFileType = sourcecode.c.h; name = "Container+SentryDeepSearch.h"; path = "Sources/SentryCrash/Reporting/Filters/Tools/Container+SentryDeepSearch.h"; sourceTree = "<group>"; };
		3C04797F4A30F6E586582E8F546202FC /* SentryCrashID.c */ = {isa = PBXFileReference; includeInIndex = 1; name = SentryCrashID.c; path = Sources/SentryCrash/Recording/Tools/SentryCrashID.c; sourceTree = "<group>"; };
		3C1C47041EB8316337D831A2F610E895 /* NSDate+SentryExtras.h */ = {isa = PBXFileReference; includeInIndex = 1; lastKnownFileType = sourcecode.c.h; name = "NSDate+SentryExtras.h"; path = "Sources/Sentry/include/NSDate+SentryExtras.h"; sourceTree = "<group>"; };
		3C43BB31FB6A12F67BE474AD3B6EB523 /* DDLoggerNames.m */ = {isa = PBXFileReference; includeInIndex = 1; lastKnownFileType = sourcecode.c.objc; name = DDLoggerNames.m; path = Classes/DDLoggerNames.m; sourceTree = "<group>"; };
		3CD1282E90486D6C121A0099E8C2CAD1 /* MIKMIDIMetaKeySignatureEvent.h */ = {isa = PBXFileReference; includeInIndex = 1; lastKnownFileType = sourcecode.c.h; name = MIKMIDIMetaKeySignatureEvent.h; path = Source/MIKMIDIMetaKeySignatureEvent.h; sourceTree = "<group>"; };
		3D986968947CFE91BDE03382FBF7CB86 /* MIKMIDIDeviceManager.h */ = {isa = PBXFileReference; includeInIndex = 1; lastKnownFileType = sourcecode.c.h; name = MIKMIDIDeviceManager.h; path = Source/MIKMIDIDeviceManager.h; sourceTree = "<group>"; };
		40F82C5F7216E8EF9994B7BC83136A76 /* PARImage+ASCIIInput.h */ = {isa = PBXFileReference; includeInIndex = 1; lastKnownFileType = sourcecode.c.h; name = "PARImage+ASCIIInput.h"; path = "Core/PARImage+ASCIIInput.h"; sourceTree = "<group>"; };
		435E32AA997DD62011B765E185E6CF80 /* SentryQueueableRequestManager.h */ = {isa = PBXFileReference; includeInIndex = 1; lastKnownFileType = sourcecode.c.h; name = SentryQueueableRequestManager.h; path = Sources/Sentry/include/SentryQueueableRequestManager.h; sourceTree = "<group>"; };
		43F1697311361810D281FAD5334CF84A /* PSWebSocketNetworkThread.h */ = {isa = PBXFileReference; includeInIndex = 1; lastKnownFileType = sourcecode.c.h; name = PSWebSocketNetworkThread.h; path = PocketSocket/PSWebSocketNetworkThread.h; sourceTree = "<group>"; };
		44A334384FE08990E02170EF8223B4FD /* MIKMIDIPolyphonicKeyPressureEvent.m */ = {isa = PBXFileReference; includeInIndex = 1; lastKnownFileType = sourcecode.c.objc; name = MIKMIDIPolyphonicKeyPressureEvent.m; path = Source/MIKMIDIPolyphonicKeyPressureEvent.m; sourceTree = "<group>"; };
		44B95C00B4D9DD1FC898E35C14FACDBB /* DDContextFilterLogFormatter.h */ = {isa = PBXFileReference; includeInIndex = 1; lastKnownFileType = sourcecode.c.h; name = DDContextFilterLogFormatter.h; path = Classes/Extensions/DDContextFilterLogFormatter.h; sourceTree = "<group>"; };
		4614CC6D3A694B5BF4A22D413982AAF4 /* SentryCrashMonitorType.c */ = {isa = PBXFileReference; includeInIndex = 1; name = SentryCrashMonitorType.c; path = Sources/SentryCrash/Recording/Monitors/SentryCrashMonitorType.c; sourceTree = "<group>"; };
		463093D12F4AFF2243D4CD7CD0160599 /* SentryQueueableRequestManager.m */ = {isa = PBXFileReference; includeInIndex = 1; lastKnownFileType = sourcecode.c.objc; name = SentryQueueableRequestManager.m; path = Sources/Sentry/SentryQueueableRequestManager.m; sourceTree = "<group>"; };
		4712B67DEE691F2E53EE5CAE430A52F4 /* SentryFileManager.m */ = {isa = PBXFileReference; includeInIndex = 1; lastKnownFileType = sourcecode.c.objc; name = SentryFileManager.m; path = Sources/Sentry/SentryFileManager.m; sourceTree = "<group>"; };
		4722042DEBD6AAB3000231ED60EBF3A9 /* SentryCrashMonitor_Zombie.c */ = {isa = PBXFileReference; includeInIndex = 1; name = SentryCrashMonitor_Zombie.c; path = Sources/SentryCrash/Recording/Monitors/SentryCrashMonitor_Zombie.c; sourceTree = "<group>"; };
		47CE53ECD162A3BDC77D9FEFD10ABC74 /* DDTTYLogger.h */ = {isa = PBXFileReference; includeInIndex = 1; lastKnownFileType = sourcecode.c.h; name = DDTTYLogger.h; path = Classes/DDTTYLogger.h; sourceTree = "<group>"; };
		48766A7022BE69C58A13ECC85038781E /* SentryBreadcrumbTracker.h */ = {isa = PBXFileReference; includeInIndex = 1; lastKnownFileType = sourcecode.c.h; name = SentryBreadcrumbTracker.h; path = Sources/Sentry/include/SentryBreadcrumbTracker.h; sourceTree = "<group>"; };
		48B8079B87ED84AC5E15D22EF5A62232 /* MIKMIDISystemMessageCommand.m */ = {isa = PBXFileReference; includeInIndex = 1; lastKnownFileType = sourcecode.c.objc; name = MIKMIDISystemMessageCommand.m; path = Source/MIKMIDISystemMessageCommand.m; sourceTree = "<group>"; };
		499A4062A2387B0656989AEE7E7CE449 /* HTTPRedirectResponse.h */ = {isa = PBXFileReference; includeInIndex = 1; lastKnownFileType = sourcecode.c.h; name = HTTPRedirectResponse.h; path = Core/Responses/HTTPRedirectResponse.h; sourceTree = "<group>"; };
		4AA419DACD1F29FB70355C96424189B3 /* SentryCrashStackCursor.c */ = {isa = PBXFileReference; includeInIndex = 1; name = SentryCrashStackCursor.c; path = Sources/SentryCrash/Recording/Tools/SentryCrashStackCursor.c; sourceTree = "<group>"; };
		4ACEE85AE09DC1E199CFC1163B49AAC1 /* CocoaLumberjack-prefix.pch */ = {isa = PBXFileReference; includeInIndex = 1; lastKnownFileType = sourcecode.c.h; path = "CocoaLumberjack-prefix.pch"; sourceTree = "<group>"; };
		4AD6ECDA96E2D29F0DB545969D30B792 /* MIKMIDICompilerCompatibility.h */ = {isa = PBXFileReference; includeInIndex = 1; lastKnownFileType = sourcecode.c.h; name = MIKMIDICompilerCompatibility.h; path = Source/MIKMIDICompilerCompatibility.h; sourceTree = "<group>"; };
		4B39F458942576A2ECDC7A78480CE8BE /* SentryRequestOperation.h */ = {isa = PBXFileReference; includeInIndex = 1; lastKnownFileType = sourcecode.c.h; name = SentryRequestOperation.h; path = Sources/Sentry/include/SentryRequestOperation.h; sourceTree = "<group>"; };
		4B8C1BFE0C6012FE95D27CB7863A7BCC /* SentryMeta.h */ = {isa = PBXFileReference; includeInIndex = 1; lastKnownFileType = sourcecode.c.h; name = SentryMeta.h; path = Sources/Sentry/include/SentryMeta.h; sourceTree = "<group>"; };
		4C99BC61A99CDC88D1DEB9D6A132C357 /* MIKMIDIPolyphonicKeyPressureEvent.h */ = {isa = PBXFileReference; includeInIndex = 1; lastKnownFileType = sourcecode.c.h; name = MIKMIDIPolyphonicKeyPressureEvent.h; path = Source/MIKMIDIPolyphonicKeyPressureEvent.h; sourceTree = "<group>"; };
		4C9ECDDDCB40B6E3263508B871E58EAB /* MIKMIDICommand.h */ = {isa = PBXFileReference; includeInIndex = 1; lastKnownFileType = sourcecode.c.h; name = MIKMIDICommand.h; path = Source/MIKMIDICommand.h; sourceTree = "<group>"; };
		4E30E59BDF6D027142AE9D0C3E74E574 /* SentryCrashMonitor_System.h */ = {isa = PBXFileReference; includeInIndex = 1; lastKnownFileType = sourcecode.c.h; name = SentryCrashMonitor_System.h; path = Sources/SentryCrash/Recording/Monitors/SentryCrashMonitor_System.h; sourceTree = "<group>"; };
		4F48AFF8C49636C69D28B3656EBACACE /* SPUDownloadData.h */ = {isa = PBXFileReference; includeInIndex = 1; lastKnownFileType = sourcecode.c.h; name = SPUDownloadData.h; path = Sparkle.framework/Versions/A/Headers/SPUDownloadData.h; sourceTree = "<group>"; };
		4FBE1E9C0F55B593B1C1851851BC5663 /* MIKMIDIPlayer.m */ = {isa = PBXFileReference; includeInIndex = 1; lastKnownFileType = sourcecode.c.objc; name = MIKMIDIPlayer.m; path = Source/MIKMIDIPlayer.m; sourceTree = "<group>"; };
		50555329A6CDEC98DEDB56DE9AC2D76E /* PUTResponse.h */ = {isa = PBXFileReference; includeInIndex = 1; lastKnownFileType = sourcecode.c.h; name = PUTResponse.h; path = Extensions/WebDAV/PUTResponse.h; sourceTree = "<group>"; };
		511940CCB20BE49D7E34384474B597A6 /* SentryNSURLRequest.m */ = {isa = PBXFileReference; includeInIndex = 1; lastKnownFileType = sourcecode.c.objc; name = SentryNSURLRequest.m; path = Sources/Sentry/SentryNSURLRequest.m; sourceTree = "<group>"; };
		5180B4A0015C87BF9B0D74CE74767226 /* SentryCrashMonitor_Zombie.h */ = {isa = PBXFileReference; includeInIndex = 1; lastKnownFileType = sourcecode.c.h; name = SentryCrashMonitor_Zombie.h; path = Sources/SentryCrash/Recording/Monitors/SentryCrashMonitor_Zombie.h; sourceTree = "<group>"; };
		51E07EF59F71C0DAF0CD37587A3659FD /* MIKMIDIMetaInstrumentNameEvent.h */ = {isa = PBXFileReference; includeInIndex = 1; lastKnownFileType = sourcecode.c.h; name = MIKMIDIMetaInstrumentNameEvent.h; path = Source/MIKMIDIMetaInstrumentNameEvent.h; sourceTree = "<group>"; };
		525E4F4764CF9E371AD3DC829397D918 /* MIKMIDIMetaMarkerTextEvent.m */ = {isa = PBXFileReference; includeInIndex = 1; lastKnownFileType = sourcecode.c.objc; name = MIKMIDIMetaMarkerTextEvent.m; path = Source/MIKMIDIMetaMarkerTextEvent.m; sourceTree = "<group>"; };
		52FC4D4AB678F8AF6CA227BDA83C779A /* SentryScope+Private.m */ = {isa = PBXFileReference; includeInIndex = 1; lastKnownFileType = sourcecode.c.objc; name = "SentryScope+Private.m"; path = "Sources/Sentry/SentryScope+Private.m"; sourceTree = "<group>"; };
		52FEC3C4E8A31916C4ADE95ABD930559 /* MIKMIDIPort.m */ = {isa = PBXFileReference; includeInIndex = 1; lastKnownFileType = sourcecode.c.objc; name = MIKMIDIPort.m; path = Source/MIKMIDIPort.m; sourceTree = "<group>"; };
		534E6932F1E9D1DEA62410793E911AF5 /* MIKMIDIMetaLyricEvent.m */ = {isa = PBXFileReference; includeInIndex = 1; lastKnownFileType = sourcecode.c.objc; name = MIKMIDIMetaLyricEvent.m; path = Source/MIKMIDIMetaLyricEvent.m; sourceTree = "<group>"; };
		53C4DDD8A8D5E293B0596FD1B3745463 /* SentryAutoSessionTrackingIntegration.h */ = {isa = PBXFileReference; includeInIndex = 1; lastKnownFileType = sourcecode.c.h; name = SentryAutoSessionTrackingIntegration.h; path = Sources/Sentry/include/SentryAutoSessionTrackingIntegration.h; sourceTree = "<group>"; };
		54AC9348655118DA6ABF4527772717B4 /* MIKMIDISynthesizerInstrument.m */ = {isa = PBXFileReference; includeInIndex = 1; lastKnownFileType = sourcecode.c.objc; name = MIKMIDISynthesizerInstrument.m; path = Source/MIKMIDISynthesizerInstrument.m; sourceTree = "<group>"; };
		54C05EB8AF54E70CEEE89BBDF05B18A1 /* Sparkle.h */ = {isa = PBXFileReference; includeInIndex = 1; lastKnownFileType = sourcecode.c.h; name = Sparkle.h; path = Sparkle.framework/Versions/A/Headers/Sparkle.h; sourceTree = "<group>"; };
		5505B7D8800682E35315F360F7F4FDBA /* MIKMIDIDeviceManager.m */ = {isa = PBXFileReference; includeInIndex = 1; lastKnownFileType = sourcecode.c.objc; name = MIKMIDIDeviceManager.m; path = Source/MIKMIDIDeviceManager.m; sourceTree = "<group>"; };
		552851492D1F3876A32234ADEE943816 /* SentryCrashStackCursor_SelfThread.c */ = {isa = PBXFileReference; includeInIndex = 1; name = SentryCrashStackCursor_SelfThread.c; path = Sources/SentryCrash/Recording/Tools/SentryCrashStackCursor_SelfThread.c; sourceTree = "<group>"; };
		552E9A7D259823E3B6511DABA215D3C6 /* SentryCrashObjCApple.h */ = {isa = PBXFileReference; includeInIndex = 1; lastKnownFileType = sourcecode.c.h; name = SentryCrashObjCApple.h; path = Sources/SentryCrash/Recording/Tools/SentryCrashObjCApple.h; sourceTree = "<group>"; };
		5575A2F9B499F2B3274DE6383BEEB398 /* SentryMechanism.h */ = {isa = PBXFileReference; includeInIndex = 1; lastKnownFileType = sourcecode.c.h; name = SentryMechanism.h; path = Sources/Sentry/include/SentryMechanism.h; sourceTree = "<group>"; };
		5576EECD201BB07BB2503B22564AC5E8 /* MIKMIDIClientSourceEndpoint.h */ = {isa = PBXFileReference; includeInIndex = 1; lastKnownFileType = sourcecode.c.h; name = MIKMIDIClientSourceEndpoint.h; path = Source/MIKMIDIClientSourceEndpoint.h; sourceTree = "<group>"; };
		55C245783E8B6618964FFE7944475811 /* PSWebSocketDeflater.h */ = {isa = PBXFileReference; includeInIndex = 1; lastKnownFileType = sourcecode.c.h; name = PSWebSocketDeflater.h; path = PocketSocket/PSWebSocketDeflater.h; sourceTree = "<group>"; };
		563E395F6169F8258B4EB74EB3DE1D19 /* SentryCrashMonitor_Signal.h */ = {isa = PBXFileReference; includeInIndex = 1; lastKnownFileType = sourcecode.c.h; name = SentryCrashMonitor_Signal.h; path = Sources/SentryCrash/Recording/Monitors/SentryCrashMonitor_Signal.h; sourceTree = "<group>"; };
		564424AF6397A205337EB7759280E286 /* MIKMIDIMappingGenerator.h */ = {isa = PBXFileReference; includeInIndex = 1; lastKnownFileType = sourcecode.c.h; name = MIKMIDIMappingGenerator.h; path = Source/MIKMIDIMappingGenerator.h; sourceTree = "<group>"; };
		56809E6B4679BB27631EB1B9997AA783 /* SentryCurrentDate.h */ = {isa = PBXFileReference; includeInIndex = 1; lastKnownFileType = sourcecode.c.h; name = SentryCurrentDate.h; path = Sources/Sentry/include/SentryCurrentDate.h; sourceTree = "<group>"; };
		56D90120FE461999E74EBB7DBBBA58BD /* PUTResponse.m */ = {isa = PBXFileReference; includeInIndex = 1; lastKnownFileType = sourcecode.c.objc; name = PUTResponse.m; path = Extensions/WebDAV/PUTResponse.m; sourceTree = "<group>"; };
		56DEC9262CBF97040D13F30F8F234B65 /* PocketSocket-dummy.m */ = {isa = PBXFileReference; includeInIndex = 1; lastKnownFileType = sourcecode.c.objc; path = "PocketSocket-dummy.m"; sourceTree = "<group>"; };
		56E7E081C76C59CE1196B0ADBAC2B0D8 /* GCDAsyncUdpSocket.m */ = {isa = PBXFileReference; includeInIndex = 1; lastKnownFileType = sourcecode.c.objc; name = GCDAsyncUdpSocket.m; path = Source/GCD/GCDAsyncUdpSocket.m; sourceTree = "<group>"; };
		574B8F4B4FF9EF6FAAD2E4650C5F1A26 /* MIKMIDIMetaTrackSequenceNameEvent.h */ = {isa = PBXFileReference; includeInIndex = 1; lastKnownFileType = sourcecode.c.h; name = MIKMIDIMetaTrackSequenceNameEvent.h; path = Source/MIKMIDIMetaTrackSequenceNameEvent.h; sourceTree = "<group>"; };
		57A8EAA399950A041FFC27F64CF7E72E /* DDLog+LOGV.h */ = {isa = PBXFileReference; includeInIndex = 1; lastKnownFileType = sourcecode.c.h; name = "DDLog+LOGV.h"; path = "Classes/DDLog+LOGV.h"; sourceTree = "<group>"; };
		58F83D00A81D20416EF32F92A700421F /* SentryClient.h */ = {isa = PBXFileReference; includeInIndex = 1; lastKnownFileType = sourcecode.c.h; name = SentryClient.h; path = Sources/Sentry/include/SentryClient.h; sourceTree = "<group>"; };
		594905C98544FCA4F2ABDCE64E366D0A /* DDFileLogger+Internal.h */ = {isa = PBXFileReference; includeInIndex = 1; lastKnownFileType = sourcecode.c.h; name = "DDFileLogger+Internal.h"; path = "Classes/DDFileLogger+Internal.h"; sourceTree = "<group>"; };
		5962951C27488A68EBF26540FBB316CD /* MIKMIDIClock.m */ = {isa = PBXFileReference; includeInIndex = 1; lastKnownFileType = sourcecode.c.objc; name = MIKMIDIClock.m; path = Source/MIKMIDIClock.m; sourceTree = "<group>"; };
		597ED8C876A86DC644018D33BB5C1F53 /* PocketSocket.release.xcconfig */ = {isa = PBXFileReference; includeInIndex = 1; lastKnownFileType = text.xcconfig; path = PocketSocket.release.xcconfig; sourceTree = "<group>"; };
		59D86A41770086378F78E1C4DFC00042 /* SentryCrashCPU_Apple.h */ = {isa = PBXFileReference; includeInIndex = 1; lastKnownFileType = sourcecode.c.h; name = SentryCrashCPU_Apple.h; path = Sources/SentryCrash/Recording/Tools/SentryCrashCPU_Apple.h; sourceTree = "<group>"; };
		5A19BDEBD7AF4595E9D2E6376FA57D55 /* Pods-Hammerspoon-dummy.m */ = {isa = PBXFileReference; includeInIndex = 1; lastKnownFileType = sourcecode.c.objc; path = "Pods-Hammerspoon-dummy.m"; sourceTree = "<group>"; };
		5A6FB6673C44BA3CF42590AE363D5A87 /* SentryCrashExceptionApplication.h */ = {isa = PBXFileReference; includeInIndex = 1; lastKnownFileType = sourcecode.c.h; name = SentryCrashExceptionApplication.h; path = Sources/Sentry/include/SentryCrashExceptionApplication.h; sourceTree = "<group>"; };
		5A87305DD35C30ADD3D8A52AE1B9B967 /* MIKMIDIChannelVoiceCommand.m */ = {isa = PBXFileReference; includeInIndex = 1; lastKnownFileType = sourcecode.c.objc; name = MIKMIDIChannelVoiceCommand.m; path = Source/MIKMIDIChannelVoiceCommand.m; sourceTree = "<group>"; };
		5B1E488927902761BD54C8604DE49FFA /* SentryInstallation.h */ = {isa = PBXFileReference; includeInIndex = 1; lastKnownFileType = sourcecode.c.h; name = SentryInstallation.h; path = Sources/Sentry/include/SentryInstallation.h; sourceTree = "<group>"; };
		5BB4154E6F4B1869B7A91914C32A454F /* SentryCrashMonitor_Deadlock.h */ = {isa = PBXFileReference; includeInIndex = 1; lastKnownFileType = sourcecode.c.h; name = SentryCrashMonitor_Deadlock.h; path = Sources/SentryCrash/Recording/Monitors/SentryCrashMonitor_Deadlock.h; sourceTree = "<group>"; };
		5D2DA157664D9017CC5396A745A4C3ED /* SentryCrashMemory.h */ = {isa = PBXFileReference; includeInIndex = 1; lastKnownFileType = sourcecode.c.h; name = SentryCrashMemory.h; path = Sources/SentryCrash/Recording/Tools/SentryCrashMemory.h; sourceTree = "<group>"; };
		5D80871C1BB45EAA593794EDDE8219CA /* MIKMIDIDestinationEndpoint.m */ = {isa = PBXFileReference; includeInIndex = 1; lastKnownFileType = sourcecode.c.objc; name = MIKMIDIDestinationEndpoint.m; path = Source/MIKMIDIDestinationEndpoint.m; sourceTree = "<group>"; };
		5D979C1AE20CC9B71012AF96BC30041A /* SentryLog.h */ = {isa = PBXFileReference; includeInIndex = 1; lastKnownFileType = sourcecode.c.h; name = SentryLog.h; path = Sources/Sentry/include/SentryLog.h; sourceTree = "<group>"; };
		5D9EF322DBD00BB30E5B02D5C77E7D0B /* DDRange.h */ = {isa = PBXFileReference; includeInIndex = 1; lastKnownFileType = sourcecode.c.h; name = DDRange.h; path = Core/Categories/DDRange.h; sourceTree = "<group>"; };
		5DE7F2CC2A551CEBA9385CACECF61A04 /* SocketRocket.h */ = {isa = PBXFileReference; includeInIndex = 1; lastKnownFileType = sourcecode.c.h; name = SocketRocket.h; path = SocketRocket/SocketRocket.h; sourceTree = "<group>"; };
		5E413B4F8C2FE8ACC5020970D18EE2E5 /* SPUDownloaderDelegate.h */ = {isa = PBXFileReference; includeInIndex = 1; lastKnownFileType = sourcecode.c.h; name = SPUDownloaderDelegate.h; path = Sparkle.framework/Versions/A/Headers/SPUDownloaderDelegate.h; sourceTree = "<group>"; };
		5EC93C4E39B0E39C7E2262A4FACB7751 /* MIKMIDIProgramChangeCommand.h */ = {isa = PBXFileReference; includeInIndex = 1; lastKnownFileType = sourcecode.c.h; name = MIKMIDIProgramChangeCommand.h; path = Source/MIKMIDIProgramChangeCommand.h; sourceTree = "<group>"; };
		5EEC48EDFDA1CEEDA713FBDA980B9777 /* Sentry-dummy.m */ = {isa = PBXFileReference; includeInIndex = 1; lastKnownFileType = sourcecode.c.objc; path = "Sentry-dummy.m"; sourceTree = "<group>"; };
		5F148B227A56782AFE6D853A2F8EEE7E /* MIKMIDIControlChangeEvent.h */ = {isa = PBXFileReference; includeInIndex = 1; lastKnownFileType = sourcecode.c.h; name = MIKMIDIControlChangeEvent.h; path = Source/MIKMIDIControlChangeEvent.h; sourceTree = "<group>"; };
		613F72890D64106EC3A8BBF1DB552430 /* DAVResponse.m */ = {isa = PBXFileReference; includeInIndex = 1; lastKnownFileType = sourcecode.c.objc; name = DAVResponse.m; path = Extensions/WebDAV/DAVResponse.m; sourceTree = "<group>"; };
		615FF2A35F72AC395BA26E95D11C8B8A /* SentryCurrentDateProvider.h */ = {isa = PBXFileReference; includeInIndex = 1; lastKnownFileType = sourcecode.c.h; name = SentryCurrentDateProvider.h; path = Sources/Sentry/include/SentryCurrentDateProvider.h; sourceTree = "<group>"; };
		619DF89DFF567DACA5A567B4D3CF18B1 /* SentryCrashIntegration.m */ = {isa = PBXFileReference; includeInIndex = 1; lastKnownFileType = sourcecode.c.objc; name = SentryCrashIntegration.m; path = Sources/Sentry/SentryCrashIntegration.m; sourceTree = "<group>"; };
		6237B2A7AB93F1815AD6F03B04DD05A7 /* SentryCrashMonitor_CPPException.cpp */ = {isa = PBXFileReference; includeInIndex = 1; name = SentryCrashMonitor_CPPException.cpp; path = Sources/SentryCrash/Recording/Monitors/SentryCrashMonitor_CPPException.cpp; sourceTree = "<group>"; };
		6342CBBB59451E5315D427D5013E0099 /* SentryDefaultCurrentDateProvider.m */ = {isa = PBXFileReference; includeInIndex = 1; lastKnownFileType = sourcecode.c.objc; name = SentryDefaultCurrentDateProvider.m; path = Sources/Sentry/SentryDefaultCurrentDateProvider.m; sourceTree = "<group>"; };
		63697C8CB62ABA4CE74825BDDBFB0287 /* MIKMIDIMappingItem.h */ = {isa = PBXFileReference; includeInIndex = 1; lastKnownFileType = sourcecode.c.h; name = MIKMIDIMappingItem.h; path = Source/MIKMIDIMappingItem.h; sourceTree = "<group>"; };
		638456FAA6C053C05204CC5E832D02CD /* SentryCrashCPU_arm64.c */ = {isa = PBXFileReference; includeInIndex = 1; name = SentryCrashCPU_arm64.c; path = Sources/SentryCrash/Recording/Tools/SentryCrashCPU_arm64.c; sourceTree = "<group>"; };
		63BC9E9BDD19471B3F15114910613E20 /* SentryCrash.m */ = {isa = PBXFileReference; includeInIndex = 1; lastKnownFileType = sourcecode.c.objc; name = SentryCrash.m; path = Sources/SentryCrash/Recording/SentryCrash.m; sourceTree = "<group>"; };
		63EC889C5333D7899FC116125B4BA474 /* SentryDsn.h */ = {isa = PBXFileReference; includeInIndex = 1; lastKnownFileType = sourcecode.c.h; name = SentryDsn.h; path = Sources/Sentry/include/SentryDsn.h; sourceTree = "<group>"; };
		65191B1AA6B1BD41FA0C5FD3B12696A6 /* SentryCrashMonitor_AppState.c */ = {isa = PBXFileReference; includeInIndex = 1; name = SentryCrashMonitor_AppState.c; path = Sources/SentryCrash/Recording/Monitors/SentryCrashMonitor_AppState.c; sourceTree = "<group>"; };
		65308939DE20026E07178A805FE905D9 /* NSError+SentrySimpleConstructor.m */ = {isa = PBXFileReference; includeInIndex = 1; lastKnownFileType = sourcecode.c.objc; name = "NSError+SentrySimpleConstructor.m"; path = "Sources/SentryCrash/Recording/Tools/NSError+SentrySimpleConstructor.m"; sourceTree = "<group>"; };
		65EC66C25CBA3780CD26FD6677FABDB3 /* SentryCrashC.h */ = {isa = PBXFileReference; includeInIndex = 1; lastKnownFileType = sourcecode.c.h; name = SentryCrashC.h; path = Sources/SentryCrash/Recording/SentryCrashC.h; sourceTree = "<group>"; };
		66141E03A4E28E6528F53C2A11157FE3 /* MIKMIDIMapping.h */ = {isa = PBXFileReference; includeInIndex = 1; lastKnownFileType = sourcecode.c.h; name = MIKMIDIMapping.h; path = Source/MIKMIDIMapping.h; sourceTree = "<group>"; };
		662F0CCC4E8F0AEB96A732C67937976D /* MIKMIDIChannelPressureCommand.h */ = {isa = PBXFileReference; includeInIndex = 1; lastKnownFileType = sourcecode.c.h; name = MIKMIDIChannelPressureCommand.h; path = Source/MIKMIDIChannelPressureCommand.h; sourceTree = "<group>"; };
		668FF610790B2A7112160380D1BDA001 /* SentryEnvelopeRateLimit.h */ = {isa = PBXFileReference; includeInIndex = 1; lastKnownFileType = sourcecode.c.h; name = SentryEnvelopeRateLimit.h; path = Sources/Sentry/include/SentryEnvelopeRateLimit.h; sourceTree = "<group>"; };
		670D301A3600B0E26E6CC8D5E7B9AE41 /* HTTPMessage.h */ = {isa = PBXFileReference; includeInIndex = 1; lastKnownFileType = sourcecode.c.h; name = HTTPMessage.h; path = Core/HTTPMessage.h; sourceTree = "<group>"; };
		6755B486B682F8D4C11258752A4414E2 /* SentryEnvelopeItemType.h */ = {isa = PBXFileReference; includeInIndex = 1; lastKnownFileType = sourcecode.c.h; name = SentryEnvelopeItemType.h; path = Sources/Sentry/include/SentryEnvelopeItemType.h; sourceTree = "<group>"; };
		6786922B5CFB37D0ADD1AD92CDD72E26 /* WebSocket.h */ = {isa = PBXFileReference; includeInIndex = 1; lastKnownFileType = sourcecode.c.h; name = WebSocket.h; path = Core/WebSocket.h; sourceTree = "<group>"; };
		68181F62031122404DC89C4C79657F6F /* HTTPAuthenticationRequest.m */ = {isa = PBXFileReference; includeInIndex = 1; lastKnownFileType = sourcecode.c.objc; name = HTTPAuthenticationRequest.m; path = Core/HTTPAuthenticationRequest.m; sourceTree = "<group>"; };
		68DA9ADBB5B724D3A23678176FD5081C /* SentryEvent.m */ = {isa = PBXFileReference; includeInIndex = 1; lastKnownFileType = sourcecode.c.objc; name = SentryEvent.m; path = Sources/Sentry/SentryEvent.m; sourceTree = "<group>"; };
		68E25A564841424AD9A96554E412EF34 /* CocoaLumberjack.debug.xcconfig */ = {isa = PBXFileReference; includeInIndex = 1; lastKnownFileType = text.xcconfig; path = CocoaLumberjack.debug.xcconfig; sourceTree = "<group>"; };
		68EF07462A3025D12D71657C5BC05EFD /* MIKMIDIChannelVoiceCommand.h */ = {isa = PBXFileReference; includeInIndex = 1; lastKnownFileType = sourcecode.c.h; name = MIKMIDIChannelVoiceCommand.h; path = Source/MIKMIDIChannelVoiceCommand.h; sourceTree = "<group>"; };
		69E0334803214F5E461D6F35061818C1 /* SentryCrashID.h */ = {isa = PBXFileReference; includeInIndex = 1; lastKnownFileType = sourcecode.c.h; name = SentryCrashID.h; path = Sources/SentryCrash/Recording/Tools/SentryCrashID.h; sourceTree = "<group>"; };
		6A06FB495179DA4995D075103B480884 /* SentryCrashMonitor_Deadlock.m */ = {isa = PBXFileReference; includeInIndex = 1; lastKnownFileType = sourcecode.c.objc; name = SentryCrashMonitor_Deadlock.m; path = Sources/SentryCrash/Recording/Monitors/SentryCrashMonitor_Deadlock.m; sourceTree = "<group>"; };
		6B1E9B20AB49201272216F50ACDF291A /* PSWebSocketUTF8Decoder.m */ = {isa = PBXFileReference; includeInIndex = 1; lastKnownFileType = sourcecode.c.objc; name = PSWebSocketUTF8Decoder.m; path = PocketSocket/PSWebSocketUTF8Decoder.m; sourceTree = "<group>"; };
		6BB9C776258E8DB0734F94A6E465003C /* MIKMIDIDevice.m */ = {isa = PBXFileReference; includeInIndex = 1; lastKnownFileType = sourcecode.c.objc; name = MIKMIDIDevice.m; path = Source/MIKMIDIDevice.m; sourceTree = "<group>"; };
		6CBEFE4F9E22AFDC6347A739BB35FF8C /* libCocoaAsyncSocket.a */ = {isa = PBXFileReference; explicitFileType = archive.ar; includeInIndex = 0; name = libCocoaAsyncSocket.a; path = libCocoaAsyncSocket.a; sourceTree = BUILT_PRODUCTS_DIR; };
		6D6548C9ADDDF5052E921388EB2875B5 /* SentryCrashSystemCapabilities.h */ = {isa = PBXFileReference; includeInIndex = 1; lastKnownFileType = sourcecode.c.h; name = SentryCrashSystemCapabilities.h; path = Sources/SentryCrash/Recording/SentryCrashSystemCapabilities.h; sourceTree = "<group>"; };
		6E01BF8226CEC9551BAB2CEB67E97C20 /* Sparkle.framework */ = {isa = PBXFileReference; lastKnownFileType = wrapper.framework; path = Sparkle.framework; sourceTree = "<group>"; };
		6E14CF4C75833FDE9B839D7D27EFBC6C /* SentryCrashStackCursor_MachineContext.c */ = {isa = PBXFileReference; includeInIndex = 1; name = SentryCrashStackCursor_MachineContext.c; path = Sources/SentryCrash/Recording/Tools/SentryCrashStackCursor_MachineContext.c; sourceTree = "<group>"; };
		6EA57A885506F293BC6CBEA4EC510039 /* SPUURLRequest.h */ = {isa = PBXFileReference; includeInIndex = 1; lastKnownFileType = sourcecode.c.h; name = SPUURLRequest.h; path = Sparkle.framework/Versions/A/Headers/SPUURLRequest.h; sourceTree = "<group>"; };
		6EF88C00D6EB89FDF80D327F798E3828 /* SentryRequestManager.h */ = {isa = PBXFileReference; includeInIndex = 1; lastKnownFileType = sourcecode.c.h; name = SentryRequestManager.h; path = Sources/Sentry/include/SentryRequestManager.h; sourceTree = "<group>"; };
		6F0C0F7765AED7C48D93078DA22F3BC7 /* Sentry-prefix.pch */ = {isa = PBXFileReference; includeInIndex = 1; lastKnownFileType = sourcecode.c.h; path = "Sentry-prefix.pch"; sourceTree = "<group>"; };
		6F13B86AEA4077FC3B8521337E467B1D /* MIKMIDINoteOnCommand.m */ = {isa = PBXFileReference; includeInIndex = 1; lastKnownFileType = sourcecode.c.objc; name = MIKMIDINoteOnCommand.m; path = Source/MIKMIDINoteOnCommand.m; sourceTree = "<group>"; };
		6FB45EDEC41F48FC625A4301BCBC25D4 /* SentryAsynchronousOperation.m */ = {isa = PBXFileReference; includeInIndex = 1; lastKnownFileType = sourcecode.c.objc; name = SentryAsynchronousOperation.m; path = Sources/Sentry/SentryAsynchronousOperation.m; sourceTree = "<group>"; };
		6FCCDCEBE605A88E31BE9255913D239A /* SentrySdkInfo.h */ = {isa = PBXFileReference; includeInIndex = 1; lastKnownFileType = sourcecode.c.h; name = SentrySdkInfo.h; path = Sources/Sentry/include/SentrySdkInfo.h; sourceTree = "<group>"; };
		709DE4464C979DC2CAED78325926D8F5 /* SentryCrashMach.c */ = {isa = PBXFileReference; includeInIndex = 1; name = SentryCrashMach.c; path = Sources/SentryCrash/Recording/Tools/SentryCrashMach.c; sourceTree = "<group>"; };
		7119BBCE412A10F4579FFB2725FBDAFA /* Sparkle.release.xcconfig */ = {isa = PBXFileReference; includeInIndex = 1; lastKnownFileType = text.xcconfig; path = Sparkle.release.xcconfig; sourceTree = "<group>"; };
		7135C78F39B58A09634247C6B8BD8760 /* SentryCrashDate.c */ = {isa = PBXFileReference; includeInIndex = 1; name = SentryCrashDate.c; path = Sources/SentryCrash/Recording/Tools/SentryCrashDate.c; sourceTree = "<group>"; };
		7144D39160ADC0B2FBE8CC1342E04559 /* SentryRateLimitParser.h */ = {isa = PBXFileReference; includeInIndex = 1; lastKnownFileType = sourcecode.c.h; name = SentryRateLimitParser.h; path = Sources/Sentry/include/SentryRateLimitParser.h; sourceTree = "<group>"; };
		71C3C6EF91C8F11BA08802670F64433B /* SentryDsn.m */ = {isa = PBXFileReference; includeInIndex = 1; lastKnownFileType = sourcecode.c.objc; name = SentryDsn.m; path = Sources/Sentry/SentryDsn.m; sourceTree = "<group>"; };
		71FF253F2058497737E1DCA8E583AE2D /* SentryCrashCPU.c */ = {isa = PBXFileReference; includeInIndex = 1; name = SentryCrashCPU.c; path = Sources/SentryCrash/Recording/Tools/SentryCrashCPU.c; sourceTree = "<group>"; };
		7294477E671E7EAFF69C58710882CFF1 /* DDOSLogger.m */ = {isa = PBXFileReference; includeInIndex = 1; lastKnownFileType = sourcecode.c.objc; name = DDOSLogger.m; path = Classes/DDOSLogger.m; sourceTree = "<group>"; };
		7295D4DA3074628CF4E881124664649C /* SentryRetryAfterHeaderParser.m */ = {isa = PBXFileReference; includeInIndex = 1; lastKnownFileType = sourcecode.c.objc; name = SentryRetryAfterHeaderParser.m; path = Sources/Sentry/SentryRetryAfterHeaderParser.m; sourceTree = "<group>"; };
		72BD3B30B1E90215037F0D697C6B7F5F /* CocoaAsyncSocket.release.xcconfig */ = {isa = PBXFileReference; includeInIndex = 1; lastKnownFileType = text.xcconfig; path = CocoaAsyncSocket.release.xcconfig; sourceTree = "<group>"; };
		73E1246A57F6CA5684443FB14A105FAD /* MIKMIDINoteCommand.h */ = {isa = PBXFileReference; includeInIndex = 1; lastKnownFileType = sourcecode.c.h; name = MIKMIDINoteCommand.h; path = Source/MIKMIDINoteCommand.h; sourceTree = "<group>"; };
		73F4C8E0F2C0920D3133902B8FA95FA7 /* NSArray+SentrySanitize.m */ = {isa = PBXFileReference; includeInIndex = 1; lastKnownFileType = sourcecode.c.objc; name = "NSArray+SentrySanitize.m"; path = "Sources/Sentry/NSArray+SentrySanitize.m"; sourceTree = "<group>"; };
		743AEADA20F4479B7923D3E256A22CD3 /* SentryCrashUUIDConversion.h */ = {isa = PBXFileReference; includeInIndex = 1; lastKnownFileType = sourcecode.c.h; name = SentryCrashUUIDConversion.h; path = Sources/SentryCrash/Recording/Tools/SentryCrashUUIDConversion.h; sourceTree = "<group>"; };
		7509A3F5421D753AB98F9DB3468439EF /* MIKMIDISystemKeepAliveCommand.m */ = {isa = PBXFileReference; includeInIndex = 1; lastKnownFileType = sourcecode.c.objc; name = MIKMIDISystemKeepAliveCommand.m; path = Source/MIKMIDISystemKeepAliveCommand.m; sourceTree = "<group>"; };
		750FD40F13396E84B83B12253D842A25 /* SentryCrashCPU_arm.c */ = {isa = PBXFileReference; includeInIndex = 1; name = SentryCrashCPU_arm.c; path = Sources/SentryCrash/Recording/Tools/SentryCrashCPU_arm.c; sourceTree = "<group>"; };
		752B8A157F2543308537D9952A0CDE8C /* HTTPMessage.m */ = {isa = PBXFileReference; includeInIndex = 1; lastKnownFileType = sourcecode.c.objc; name = HTTPMessage.m; path = Core/HTTPMessage.m; sourceTree = "<group>"; };
		7632D8695CD0A0EA7768B3112029E01E /* MultipartFormDataParser.m */ = {isa = PBXFileReference; includeInIndex = 1; lastKnownFileType = sourcecode.c.objc; name = MultipartFormDataParser.m; path = Core/Mime/MultipartFormDataParser.m; sourceTree = "<group>"; };
		7642C0DB41A61804B8DD30CFA6F1B379 /* SentrySwizzle.h */ = {isa = PBXFileReference; includeInIndex = 1; lastKnownFileType = sourcecode.c.h; name = SentrySwizzle.h; path = Sources/Sentry/include/SentrySwizzle.h; sourceTree = "<group>"; };
		76A249FAF2FAD31984CC557AF6CADAB7 /* DDASLLogCapture.m */ = {isa = PBXFileReference; includeInIndex = 1; lastKnownFileType = sourcecode.c.objc; name = DDASLLogCapture.m; path = Classes/DDASLLogCapture.m; sourceTree = "<group>"; };
		77A8F8610CAAB0A8CFF7BD50132F7B90 /* MIKMIDICommandThrottler.h */ = {isa = PBXFileReference; includeInIndex = 1; lastKnownFileType = sourcecode.c.h; name = MIKMIDICommandThrottler.h; path = Source/MIKMIDICommandThrottler.h; sourceTree = "<group>"; };
		789A2168D63D60277A7D8D6943DC8446 /* SentryCrashDefaultMachineContextWrapper.m */ = {isa = PBXFileReference; includeInIndex = 1; lastKnownFileType = sourcecode.c.objc; name = SentryCrashDefaultMachineContextWrapper.m; path = Sources/Sentry/SentryCrashDefaultMachineContextWrapper.m; sourceTree = "<group>"; };
		79837A8A00D2872B9156664203993718 /* SentryHub.h */ = {isa = PBXFileReference; includeInIndex = 1; lastKnownFileType = sourcecode.c.h; name = SentryHub.h; path = Sources/Sentry/include/SentryHub.h; sourceTree = "<group>"; };
		7A366B20DF957B934DFB7155E7E2C830 /* SentryCrashReport.h */ = {isa = PBXFileReference; includeInIndex = 1; lastKnownFileType = sourcecode.c.h; name = SentryCrashReport.h; path = Sources/SentryCrash/Recording/SentryCrashReport.h; sourceTree = "<group>"; };
		7A55916937BCF05AED78F0A6C20FCA87 /* SentryConcurrentRateLimitsDictionary.m */ = {isa = PBXFileReference; includeInIndex = 1; lastKnownFileType = sourcecode.c.objc; name = SentryConcurrentRateLimitsDictionary.m; path = Sources/Sentry/SentryConcurrentRateLimitsDictionary.m; sourceTree = "<group>"; };
		7A65A7DD51C1BBB4B2418DCB70A12627 /* MIKMIDIPitchBendChangeCommand.h */ = {isa = PBXFileReference; includeInIndex = 1; lastKnownFileType = sourcecode.c.h; name = MIKMIDIPitchBendChangeCommand.h; path = Source/MIKMIDIPitchBendChangeCommand.h; sourceTree = "<group>"; };
		7AAEEDEBF6D20CB9D3535D56126EAA9A /* MIKMIDIOutputPort.h */ = {isa = PBXFileReference; includeInIndex = 1; lastKnownFileType = sourcecode.c.h; name = MIKMIDIOutputPort.h; path = Source/MIKMIDIOutputPort.h; sourceTree = "<group>"; };
		7AC5C5953564999AEC2C7C1CF570718A /* NSUIApplication+MIKMIDI.m */ = {isa = PBXFileReference; includeInIndex = 1; lastKnownFileType = sourcecode.c.objc; name = "NSUIApplication+MIKMIDI.m"; path = "Source/NSUIApplication+MIKMIDI.m"; sourceTree = "<group>"; };
		7B2945361AEAEF8FBB9E1A51D1CE82E2 /* SentryCrashReportFilterBasic.m */ = {isa = PBXFileReference; includeInIndex = 1; lastKnownFileType = sourcecode.c.objc; name = SentryCrashReportFilterBasic.m; path = Sources/SentryCrash/Reporting/Filters/SentryCrashReportFilterBasic.m; sourceTree = "<group>"; };
		7BDD40441D232381D024523FF1F9687B /* MIKMIDIEndpoint.m */ = {isa = PBXFileReference; includeInIndex = 1; lastKnownFileType = sourcecode.c.objc; name = MIKMIDIEndpoint.m; path = Source/MIKMIDIEndpoint.m; sourceTree = "<group>"; };
		7CD60238B2D7DCEE9C9702407CF7B7F5 /* SentryCrashExceptionApplication.m */ = {isa = PBXFileReference; includeInIndex = 1; lastKnownFileType = sourcecode.c.objc; name = SentryCrashExceptionApplication.m; path = Sources/Sentry/SentryCrashExceptionApplication.m; sourceTree = "<group>"; };
		7E102D12372160B752516B9ADAD88FFE /* DDFileLogger.m */ = {isa = PBXFileReference; includeInIndex = 1; lastKnownFileType = sourcecode.c.objc; name = DDFileLogger.m; path = Classes/DDFileLogger.m; sourceTree = "<group>"; };
		7E3FA2BEDD157D69F86FFFE22B5E2EB0 /* SentryBreadcrumb.m */ = {isa = PBXFileReference; includeInIndex = 1; lastKnownFileType = sourcecode.c.objc; name = SentryBreadcrumb.m; path = Sources/Sentry/SentryBreadcrumb.m; sourceTree = "<group>"; };
		7E9057B2F952580CED761595275FE519 /* MIKMIDIMappingXMLParser.h */ = {isa = PBXFileReference; includeInIndex = 1; lastKnownFileType = sourcecode.c.h; name = MIKMIDIMappingXMLParser.h; path = Source/MIKMIDIMappingXMLParser.h; sourceTree = "<group>"; };
		7F2CF8D07AB8303B725BBCF2C3C2098C /* MIKMIDIEntity.m */ = {isa = PBXFileReference; includeInIndex = 1; lastKnownFileType = sourcecode.c.objc; name = MIKMIDIEntity.m; path = Source/MIKMIDIEntity.m; sourceTree = "<group>"; };
		7F3E7E0F522A412876D38BF14071B8E5 /* PocketSocket.debug.xcconfig */ = {isa = PBXFileReference; includeInIndex = 1; lastKnownFileType = text.xcconfig; path = PocketSocket.debug.xcconfig; sourceTree = "<group>"; };
		7F9487DC221E8ED3711D222FB86301C6 /* SentryTransport.h */ = {isa = PBXFileReference; includeInIndex = 1; lastKnownFileType = sourcecode.c.h; name = SentryTransport.h; path = Sources/Sentry/include/SentryTransport.h; sourceTree = "<group>"; };
		7FEE73023FDDCCF5026FB9B400F33BC6 /* SentrySwizzle.m */ = {isa = PBXFileReference; includeInIndex = 1; lastKnownFileType = sourcecode.c.objc; name = SentrySwizzle.m; path = Sources/Sentry/SentrySwizzle.m; sourceTree = "<group>"; };
		8021EF5A57147DB9F66937E16FD69AD0 /* SentryStacktraceBuilder.m */ = {isa = PBXFileReference; includeInIndex = 1; lastKnownFileType = sourcecode.c.objc; name = SentryStacktraceBuilder.m; path = Sources/Sentry/SentryStacktraceBuilder.m; sourceTree = "<group>"; };
		8049021C450E7A646B02E370BB793C43 /* PSWebSocketBuffer.m */ = {isa = PBXFileReference; includeInIndex = 1; lastKnownFileType = sourcecode.c.objc; name = PSWebSocketBuffer.m; path = PocketSocket/PSWebSocketBuffer.m; sourceTree = "<group>"; };
		80C7A54AD5B484C14606A5C231E98586 /* MIKMIDISequencer+MIKMIDIPrivate.h */ = {isa = PBXFileReference; includeInIndex = 1; lastKnownFileType = sourcecode.c.h; name = "MIKMIDISequencer+MIKMIDIPrivate.h"; path = "Source/MIKMIDISequencer+MIKMIDIPrivate.h"; sourceTree = "<group>"; };
		80DEDEC6BBB912C5F2BA231789A58782 /* MIKMIDINoteEvent.h */ = {isa = PBXFileReference; includeInIndex = 1; lastKnownFileType = sourcecode.c.h; name = MIKMIDINoteEvent.h; path = Source/MIKMIDINoteEvent.h; sourceTree = "<group>"; };
		80E3CE1BFDA56A6BC8903DA2B0FB2295 /* NSError+SentrySimpleConstructor.h */ = {isa = PBXFileReference; includeInIndex = 1; lastKnownFileType = sourcecode.c.h; name = "NSError+SentrySimpleConstructor.h"; path = "Sources/SentryCrash/Recording/Tools/NSError+SentrySimpleConstructor.h"; sourceTree = "<group>"; };
		81376ECC59A369200DF72952A819AD2A /* MIKMIDIPolyphonicKeyPressureCommand.h */ = {isa = PBXFileReference; includeInIndex = 1; lastKnownFileType = sourcecode.c.h; name = MIKMIDIPolyphonicKeyPressureCommand.h; path = Source/MIKMIDIPolyphonicKeyPressureCommand.h; sourceTree = "<group>"; };
		81C6D7571C18F61E9DC3A721F927BA22 /* PSWebSocketInflater.h */ = {isa = PBXFileReference; includeInIndex = 1; lastKnownFileType = sourcecode.c.h; name = PSWebSocketInflater.h; path = PocketSocket/PSWebSocketInflater.h; sourceTree = "<group>"; };
		829184131D23B681D78E31665FAF41C8 /* DDNumber.h */ = {isa = PBXFileReference; includeInIndex = 1; lastKnownFileType = sourcecode.c.h; name = DDNumber.h; path = Core/Categories/DDNumber.h; sourceTree = "<group>"; };
		82B95D7A57ED0A805A0D0DBC5A2DD417 /* DDDispatchQueueLogFormatter.m */ = {isa = PBXFileReference; includeInIndex = 1; lastKnownFileType = sourcecode.c.objc; name = DDDispatchQueueLogFormatter.m; path = Classes/Extensions/DDDispatchQueueLogFormatter.m; sourceTree = "<group>"; };
		82C10B5335DD330C8EDD7C756C76F9A8 /* SentryHttpDateParser.h */ = {isa = PBXFileReference; includeInIndex = 1; lastKnownFileType = sourcecode.c.h; name = SentryHttpDateParser.h; path = Sources/Sentry/include/SentryHttpDateParser.h; sourceTree = "<group>"; };
		8303E3EC61FDA9FEE0E2EAA2837323B6 /* SentryCrashStackCursor_Backtrace.h */ = {isa = PBXFileReference; includeInIndex = 1; lastKnownFileType = sourcecode.c.h; name = SentryCrashStackCursor_Backtrace.h; path = Sources/SentryCrash/Recording/Tools/SentryCrashStackCursor_Backtrace.h; sourceTree = "<group>"; };
		8321A3CF24A5163C3B03BE4D11AF0C38 /* MultipartMessageHeader.h */ = {isa = PBXFileReference; includeInIndex = 1; lastKnownFileType = sourcecode.c.h; name = MultipartMessageHeader.h; path = Core/Mime/MultipartMessageHeader.h; sourceTree = "<group>"; };
		8394615C9FF8A48F189D4522244E20EA /* MIKMIDIMetaInstrumentNameEvent.m */ = {isa = PBXFileReference; includeInIndex = 1; lastKnownFileType = sourcecode.c.objc; name = MIKMIDIMetaInstrumentNameEvent.m; path = Source/MIKMIDIMetaInstrumentNameEvent.m; sourceTree = "<group>"; };
		839E6057F4E67E066F34DBBAB0023731 /* DDAssertMacros.h */ = {isa = PBXFileReference; includeInIndex = 1; lastKnownFileType = sourcecode.c.h; name = DDAssertMacros.h; path = Classes/DDAssertMacros.h; sourceTree = "<group>"; };
		83D128C36ED2452ACC60469FA65AFBA0 /* SentryFileContents.h */ = {isa = PBXFileReference; includeInIndex = 1; lastKnownFileType = sourcecode.c.h; name = SentryFileContents.h; path = Sources/Sentry/include/SentryFileContents.h; sourceTree = "<group>"; };
		83DA2B571BE86A9972736EBDEB21A07B /* MIKMIDITransmittable.h */ = {isa = PBXFileReference; includeInIndex = 1; lastKnownFileType = sourcecode.c.h; name = MIKMIDITransmittable.h; path = Source/MIKMIDITransmittable.h; sourceTree = "<group>"; };
		8421D4FA3A672ABCBC0D44EAD26D7831 /* MIKMIDIPrivate.h */ = {isa = PBXFileReference; includeInIndex = 1; lastKnownFileType = sourcecode.c.h; name = MIKMIDIPrivate.h; path = Source/MIKMIDIPrivate.h; sourceTree = "<group>"; };
		8468F87F55252C90C3AF32F93B225A88 /* DDNumber.m */ = {isa = PBXFileReference; includeInIndex = 1; lastKnownFileType = sourcecode.c.objc; name = DDNumber.m; path = Core/Categories/DDNumber.m; sourceTree = "<group>"; };
		846F800D771D9F4FF4981C8319BFFB88 /* libASCIImage.a */ = {isa = PBXFileReference; explicitFileType = archive.ar; includeInIndex = 0; name = libASCIImage.a; path = libASCIImage.a; sourceTree = BUILT_PRODUCTS_DIR; };
		84F0C075762D4083DE496DAF6076C377 /* SentryCrashDate.h */ = {isa = PBXFileReference; includeInIndex = 1; lastKnownFileType = sourcecode.c.h; name = SentryCrashDate.h; path = Sources/SentryCrash/Recording/Tools/SentryCrashDate.h; sourceTree = "<group>"; };
		855DFD3F8C7A1EEC6141C924E72E2C3B /* CocoaAsyncSocket-prefix.pch */ = {isa = PBXFileReference; includeInIndex = 1; lastKnownFileType = sourcecode.c.h; path = "CocoaAsyncSocket-prefix.pch"; sourceTree = "<group>"; };
		85A01882ED06DFEA2E0CE78BCDB204A7 /* libSocketRocket.a */ = {isa = PBXFileReference; explicitFileType = archive.ar; includeInIndex = 0; name = libSocketRocket.a; path = libSocketRocket.a; sourceTree = BUILT_PRODUCTS_DIR; };
		85A48B02FE8008F721282B81520067A7 /* CocoaLumberjack-dummy.m */ = {isa = PBXFileReference; includeInIndex = 1; lastKnownFileType = sourcecode.c.objc; path = "CocoaLumberjack-dummy.m"; sourceTree = "<group>"; };
		85C8F0A248804B28D5CC05E3E75C8710 /* MIKMIDIDestinationEndpoint.h */ = {isa = PBXFileReference; includeInIndex = 1; lastKnownFileType = sourcecode.c.h; name = MIKMIDIDestinationEndpoint.h; path = Source/MIKMIDIDestinationEndpoint.h; sourceTree = "<group>"; };
		85EC408510270186A5D740BCCE645E16 /* MIKMIDIChannelPressureEvent.h */ = {isa = PBXFileReference; includeInIndex = 1; lastKnownFileType = sourcecode.c.h; name = MIKMIDIChannelPressureEvent.h; path = Source/MIKMIDIChannelPressureEvent.h; sourceTree = "<group>"; };
		863A34E8D03B7E2F09BADA9C3CBA9149 /* CocoaLumberjack.h */ = {isa = PBXFileReference; includeInIndex = 1; lastKnownFileType = sourcecode.c.h; name = CocoaLumberjack.h; path = Classes/CocoaLumberjack.h; sourceTree = "<group>"; };
		86BE791CCFCDDA89E32387E4824590E9 /* MIKMIDIPort_SubclassMethods.h */ = {isa = PBXFileReference; includeInIndex = 1; lastKnownFileType = sourcecode.c.h; name = MIKMIDIPort_SubclassMethods.h; path = Source/MIKMIDIPort_SubclassMethods.h; sourceTree = "<group>"; };
		875C9725ACCDF9AC153CFBAD92416A42 /* SentryCrashStackCursor_Backtrace.c */ = {isa = PBXFileReference; includeInIndex = 1; name = SentryCrashStackCursor_Backtrace.c; path = Sources/SentryCrash/Recording/Tools/SentryCrashStackCursor_Backtrace.c; sourceTree = "<group>"; };
		87754708DE638E6D948438EC1F55F7D2 /* MIKMIDIPlayer.h */ = {isa = PBXFileReference; includeInIndex = 1; lastKnownFileType = sourcecode.c.h; name = MIKMIDIPlayer.h; path = Source/MIKMIDIPlayer.h; sourceTree = "<group>"; };
		88D93E1E641B49145083E9955466A563 /* DDContextFilterLogFormatter.m */ = {isa = PBXFileReference; includeInIndex = 1; lastKnownFileType = sourcecode.c.objc; name = DDContextFilterLogFormatter.m; path = Classes/Extensions/DDContextFilterLogFormatter.m; sourceTree = "<group>"; };
		890BB5A0EA71906B4E61BFE8CE71AA9B /* SentryEvent.h */ = {isa = PBXFileReference; includeInIndex = 1; lastKnownFileType = sourcecode.c.h; name = SentryEvent.h; path = Sources/Sentry/include/SentryEvent.h; sourceTree = "<group>"; };
		893C02A20F7980813FA60BA75489CB25 /* MIKMIDIConnectionManager.m */ = {isa = PBXFileReference; includeInIndex = 1; lastKnownFileType = sourcecode.c.objc; name = MIKMIDIConnectionManager.m; path = Source/MIKMIDIConnectionManager.m; sourceTree = "<group>"; };
		89668AA293AFB8056EE05FEAED8E90A8 /* CocoaHTTPServer.release.xcconfig */ = {isa = PBXFileReference; includeInIndex = 1; lastKnownFileType = text.xcconfig; path = CocoaHTTPServer.release.xcconfig; sourceTree = "<group>"; };
		89A336E35FEEAD907B8421984EDE78E0 /* SentryFileManager.h */ = {isa = PBXFileReference; includeInIndex = 1; lastKnownFileType = sourcecode.c.h; name = SentryFileManager.h; path = Sources/Sentry/include/SentryFileManager.h; sourceTree = "<group>"; };
		89D6E0F83D9AAD80EAD41AC0AA9506ED /* SentryScope+Private.h */ = {isa = PBXFileReference; includeInIndex = 1; lastKnownFileType = sourcecode.c.h; name = "SentryScope+Private.h"; path = "Sources/Sentry/include/SentryScope+Private.h"; sourceTree = "<group>"; };
		8ADE02394463145ADAF897DA074B597B /* SentryCrashCPU.h */ = {isa = PBXFileReference; includeInIndex = 1; lastKnownFileType = sourcecode.c.h; name = SentryCrashCPU.h; path = Sources/SentryCrash/Recording/Tools/SentryCrashCPU.h; sourceTree = "<group>"; };
		8AE4F92348504288968156F843954AA6 /* SentryDefines.h */ = {isa = PBXFileReference; includeInIndex = 1; lastKnownFileType = sourcecode.c.h; name = SentryDefines.h; path = Sources/Sentry/include/SentryDefines.h; sourceTree = "<group>"; };
		8B397F4EC7165775CF1D3CC228BC9971 /* SentryCrashString.c */ = {isa = PBXFileReference; includeInIndex = 1; name = SentryCrashString.c; path = Sources/SentryCrash/Recording/Tools/SentryCrashString.c; sourceTree = "<group>"; };
		8B5E8EA3260860F742738ABE8537C745 /* SentryCrashDefaultBinaryImageProvider.h */ = {isa = PBXFileReference; includeInIndex = 1; lastKnownFileType = sourcecode.c.h; name = SentryCrashDefaultBinaryImageProvider.h; path = Sources/Sentry/include/SentryCrashDefaultBinaryImageProvider.h; sourceTree = "<group>"; };
		8C7E796BDD8BD6F21410E42FC8415A33 /* MIKMIDIEndpointSynthesizer.h */ = {isa = PBXFileReference; includeInIndex = 1; lastKnownFileType = sourcecode.c.h; name = MIKMIDIEndpointSynthesizer.h; path = Source/MIKMIDIEndpointSynthesizer.h; sourceTree = "<group>"; };
		8CE4199E063684E830B5C52CC2E0456E /* DAVResponse.h */ = {isa = PBXFileReference; includeInIndex = 1; lastKnownFileType = sourcecode.c.h; name = DAVResponse.h; path = Extensions/WebDAV/DAVResponse.h; sourceTree = "<group>"; };
		8DB737EBDE3A14DE4E2747DF65DF7968 /* MIKMIDIMetaLyricEvent.h */ = {isa = PBXFileReference; includeInIndex = 1; lastKnownFileType = sourcecode.c.h; name = MIKMIDIMetaLyricEvent.h; path = Source/MIKMIDIMetaLyricEvent.h; sourceTree = "<group>"; };
		8E0AD49CE2FF7575F70046EF4EB0B354 /* SentryClient.m */ = {isa = PBXFileReference; includeInIndex = 1; lastKnownFileType = sourcecode.c.objc; name = SentryClient.m; path = Sources/Sentry/SentryClient.m; sourceTree = "<group>"; };
		8E39FCDFAC199E429916CE125ECAC286 /* Pods-Hammerspoon-acknowledgements.plist */ = {isa = PBXFileReference; includeInIndex = 1; lastKnownFileType = text.plist.xml; path = "Pods-Hammerspoon-acknowledgements.plist"; sourceTree = "<group>"; };
		8ED0C1FE0242126459F2FE625E7593BC /* DDAbstractDatabaseLogger.m */ = {isa = PBXFileReference; includeInIndex = 1; lastKnownFileType = sourcecode.c.objc; name = DDAbstractDatabaseLogger.m; path = Classes/DDAbstractDatabaseLogger.m; sourceTree = "<group>"; };
		8F51A3861507DC735800EABD472859C1 /* HTTPConnection.m */ = {isa = PBXFileReference; includeInIndex = 1; lastKnownFileType = sourcecode.c.objc; name = HTTPConnection.m; path = Core/HTTPConnection.m; sourceTree = "<group>"; };
		8F5BF96E92551E74F1EAEC9EB6CAC3C7 /* SentryHub.m */ = {isa = PBXFileReference; includeInIndex = 1; lastKnownFileType = sourcecode.c.objc; name = SentryHub.m; path = Sources/Sentry/SentryHub.m; sourceTree = "<group>"; };
		8FAC0A36D9127DB7367CE9038D222F34 /* MultipartMessageHeaderField.h */ = {isa = PBXFileReference; includeInIndex = 1; lastKnownFileType = sourcecode.c.h; name = MultipartMessageHeaderField.h; path = Core/Mime/MultipartMessageHeaderField.h; sourceTree = "<group>"; };
		8FE8F18BD7D9ED481597236E14008808 /* HTTPDynamicFileResponse.h */ = {isa = PBXFileReference; includeInIndex = 1; lastKnownFileType = sourcecode.c.h; name = HTTPDynamicFileResponse.h; path = Core/Responses/HTTPDynamicFileResponse.h; sourceTree = "<group>"; };
		920F9D4E1ED1175440B7A636DE7E70BB /* SentryCrashSignalInfo.h */ = {isa = PBXFileReference; includeInIndex = 1; lastKnownFileType = sourcecode.c.h; name = SentryCrashSignalInfo.h; path = Sources/SentryCrash/Recording/Tools/SentryCrashSignalInfo.h; sourceTree = "<group>"; };
		92770E363E6CAB9EAA733C465A4682F4 /* MIKMIDIResponder.h */ = {isa = PBXFileReference; includeInIndex = 1; lastKnownFileType = sourcecode.c.h; name = MIKMIDIResponder.h; path = Source/MIKMIDIResponder.h; sourceTree = "<group>"; };
		92FD7D9D2F687C4A032A67C8D86D6E6C /* HTTPServer.m */ = {isa = PBXFileReference; includeInIndex = 1; lastKnownFileType = sourcecode.c.objc; name = HTTPServer.m; path = Core/HTTPServer.m; sourceTree = "<group>"; };
		9312F274ED1230FEF67EFE0A5805C1E1 /* MIKMIDINoteOnCommand.h */ = {isa = PBXFileReference; includeInIndex = 1; lastKnownFileType = sourcecode.c.h; name = MIKMIDINoteOnCommand.h; path = Source/MIKMIDINoteOnCommand.h; sourceTree = "<group>"; };
		9423268D85524D10E8480A620734B1AF /* GCDAsyncSocket.m */ = {isa = PBXFileReference; includeInIndex = 1; lastKnownFileType = sourcecode.c.objc; name = GCDAsyncSocket.m; path = Source/GCD/GCDAsyncSocket.m; sourceTree = "<group>"; };
		94235A1A9E91430837971044CC882B2C /* Pods-Hammerspoon.release.xcconfig */ = {isa = PBXFileReference; includeInIndex = 1; lastKnownFileType = text.xcconfig; path = "Pods-Hammerspoon.release.xcconfig"; sourceTree = "<group>"; };
		94DB9A8CEAD34493915FA60BE720FE1B /* MIKMIDIPitchBendChangeCommand.m */ = {isa = PBXFileReference; includeInIndex = 1; lastKnownFileType = sourcecode.c.objc; name = MIKMIDIPitchBendChangeCommand.m; path = Source/MIKMIDIPitchBendChangeCommand.m; sourceTree = "<group>"; };
		96015CC2C8770E364B92E0BB832377A3 /* MIKMIDIMetaTimeSignatureEvent.h */ = {isa = PBXFileReference; includeInIndex = 1; lastKnownFileType = sourcecode.c.h; name = MIKMIDIMetaTimeSignatureEvent.h; path = Source/MIKMIDIMetaTimeSignatureEvent.h; sourceTree = "<group>"; };
		965F899E6745E7739B5036C53276B9A4 /* NSDictionary+SentrySanitize.m */ = {isa = PBXFileReference; includeInIndex = 1; lastKnownFileType = sourcecode.c.objc; name = "NSDictionary+SentrySanitize.m"; path = "Sources/Sentry/NSDictionary+SentrySanitize.m"; sourceTree = "<group>"; };
		9703A57BD26B39B13CF0575BF9B54D45 /* SentryCrashLogger.h */ = {isa = PBXFileReference; includeInIndex = 1; lastKnownFileType = sourcecode.c.h; name = SentryCrashLogger.h; path = Sources/SentryCrash/Recording/Tools/SentryCrashLogger.h; sourceTree = "<group>"; };
		98D5432201975BF914EFE0766B8CB256 /* MIKMIDIMetronome.h */ = {isa = PBXFileReference; includeInIndex = 1; lastKnownFileType = sourcecode.c.h; name = MIKMIDIMetronome.h; path = Source/MIKMIDIMetronome.h; sourceTree = "<group>"; };
		99175F606BC2B93269AEF32B23C0873E /* MIKMIDIPrivateUtilities.m */ = {isa = PBXFileReference; includeInIndex = 1; lastKnownFileType = sourcecode.c.objc; name = MIKMIDIPrivateUtilities.m; path = Source/MIKMIDIPrivateUtilities.m; sourceTree = "<group>"; };
		99A2B7520A1B987FF79E7A02B6759E1C /* SentryRateLimitCategoryMapper.h */ = {isa = PBXFileReference; includeInIndex = 1; lastKnownFileType = sourcecode.c.h; name = SentryRateLimitCategoryMapper.h; path = Sources/Sentry/include/SentryRateLimitCategoryMapper.h; sourceTree = "<group>"; };
		99FD32E46A5BCF37EA89119F5C62F5CF /* PSWebSocketBuffer.h */ = {isa = PBXFileReference; includeInIndex = 1; lastKnownFileType = sourcecode.c.h; name = PSWebSocketBuffer.h; path = PocketSocket/PSWebSocketBuffer.h; sourceTree = "<group>"; };
		9A1D84BFAAB643D1A2F442BC17C4FCC0 /* MIKMIDIUtilities.h */ = {isa = PBXFileReference; includeInIndex = 1; lastKnownFileType = sourcecode.c.h; name = MIKMIDIUtilities.h; path = Source/MIKMIDIUtilities.h; sourceTree = "<group>"; };
		9A5617F437944DF3F5AC845CF13C293C /* NSUIApplication+MIKMIDI.h */ = {isa = PBXFileReference; includeInIndex = 1; lastKnownFileType = sourcecode.c.h; name = "NSUIApplication+MIKMIDI.h"; path = "Source/NSUIApplication+MIKMIDI.h"; sourceTree = "<group>"; };
		9B2C04DAFFF8639DD899DF1D2D0858AB /* SentryThread.h */ = {isa = PBXFileReference; includeInIndex = 1; lastKnownFileType = sourcecode.c.h; name = SentryThread.h; path = Sources/Sentry/include/SentryThread.h; sourceTree = "<group>"; };
		9B4068DD486982B2C092DB0FC781F544 /* SentryDebugMeta.h */ = {isa = PBXFileReference; includeInIndex = 1; lastKnownFileType = sourcecode.c.h; name = SentryDebugMeta.h; path = Sources/Sentry/include/SentryDebugMeta.h; sourceTree = "<group>"; };
		9B5CB2A8F46DB24550B1C61D4C6211C4 /* DAVConnection.m */ = {isa = PBXFileReference; includeInIndex = 1; lastKnownFileType = sourcecode.c.objc; name = DAVConnection.m; path = Extensions/WebDAV/DAVConnection.m; sourceTree = "<group>"; };
		9B838851E2836983BC5D855C7409B6FC /* SentryStacktraceBuilder.h */ = {isa = PBXFileReference; includeInIndex = 1; lastKnownFileType = sourcecode.c.h; name = SentryStacktraceBuilder.h; path = Sources/Sentry/SentryStacktraceBuilder.h; sourceTree = "<group>"; };
		9B9091238748ADE7D352D908DF552074 /* MIKMIDIMappingXMLParser.m */ = {isa = PBXFileReference; includeInIndex = 1; lastKnownFileType = sourcecode.c.objc; name = MIKMIDIMappingXMLParser.m; path = Source/MIKMIDIMappingXMLParser.m; sourceTree = "<group>"; };
		9C643CACD52320BEDDE82A2754C523D2 /* DDRange.m */ = {isa = PBXFileReference; includeInIndex = 1; lastKnownFileType = sourcecode.c.objc; name = DDRange.m; path = Core/Categories/DDRange.m; sourceTree = "<group>"; };
		9D24C8ABDCC8CB34E091336054FD1C87 /* SentryCrashMachineContext.c */ = {isa = PBXFileReference; includeInIndex = 1; name = SentryCrashMachineContext.c; path = Sources/SentryCrash/Recording/Tools/SentryCrashMachineContext.c; sourceTree = "<group>"; };
		9D4916DCF7B52B806354131D01A4CADB /* SentryThreadInspector.m */ = {isa = PBXFileReference; includeInIndex = 1; lastKnownFileType = sourcecode.c.objc; name = SentryThreadInspector.m; path = Sources/Sentry/SentryThreadInspector.m; sourceTree = "<group>"; };
		9D5FFDB1D0EFE0938F715064E6E0FB7E /* SentryCrashMonitor_NSException.m */ = {isa = PBXFileReference; includeInIndex = 1; lastKnownFileType = sourcecode.c.objc; name = SentryCrashMonitor_NSException.m; path = Sources/SentryCrash/Recording/Monitors/SentryCrashMonitor_NSException.m; sourceTree = "<group>"; };
		9D7232D086B1CC3C35F99847C0ADC341 /* SentryCrashInstallation.m */ = {isa = PBXFileReference; includeInIndex = 1; lastKnownFileType = sourcecode.c.objc; name = SentryCrashInstallation.m; path = Sources/SentryCrash/Installations/SentryCrashInstallation.m; sourceTree = "<group>"; };
		9D940727FF8FB9C785EB98E56350EF41 /* Podfile */ = {isa = PBXFileReference; explicitFileType = text.script.ruby; includeInIndex = 1; indentWidth = 2; lastKnownFileType = text; name = Podfile; path = ../Podfile; sourceTree = SOURCE_ROOT; tabWidth = 2; xcLanguageSpecificationIdentifier = xcode.lang.ruby; };
		9E5943E9F7D0BB1D92F2B6C9153713B2 /* MIKMIDISystemMessageCommand.h */ = {isa = PBXFileReference; includeInIndex = 1; lastKnownFileType = sourcecode.c.h; name = MIKMIDISystemMessageCommand.h; path = Source/MIKMIDISystemMessageCommand.h; sourceTree = "<group>"; };
		9EDA58782328F0BFE189C4B7961B0415 /* MIKMIDIChannelVoiceCommand_SubclassMethods.h */ = {isa = PBXFileReference; includeInIndex = 1; lastKnownFileType = sourcecode.c.h; name = MIKMIDIChannelVoiceCommand_SubclassMethods.h; path = Source/MIKMIDIChannelVoiceCommand_SubclassMethods.h; sourceTree = "<group>"; };
		9F04797945683E15F2B3D71AF045969C /* MIKMIDINoteOffCommand.h */ = {isa = PBXFileReference; includeInIndex = 1; lastKnownFileType = sourcecode.c.h; name = MIKMIDINoteOffCommand.h; path = Source/MIKMIDINoteOffCommand.h; sourceTree = "<group>"; };
		9F14435E48F6A40DBB4CF1B73CC9A347 /* SentryStacktrace.m */ = {isa = PBXFileReference; includeInIndex = 1; lastKnownFileType = sourcecode.c.objc; name = SentryStacktrace.m; path = Sources/Sentry/SentryStacktrace.m; sourceTree = "<group>"; };
		9F2129A413431ADE25D252EF838E0382 /* MIKMIDIMappingGenerator.m */ = {isa = PBXFileReference; includeInIndex = 1; lastKnownFileType = sourcecode.c.objc; name = MIKMIDIMappingGenerator.m; path = Source/MIKMIDIMappingGenerator.m; sourceTree = "<group>"; };
		9F7526799A6C1107CFE54E29973B062C /* SentryCrashStackCursor_MachineContext.h */ = {isa = PBXFileReference; includeInIndex = 1; lastKnownFileType = sourcecode.c.h; name = SentryCrashStackCursor_MachineContext.h; path = Sources/SentryCrash/Recording/Tools/SentryCrashStackCursor_MachineContext.h; sourceTree = "<group>"; };
		9FBB8B7FBF6FF8203F481E1C426AC894 /* MIKMIDIMappingItem.m */ = {isa = PBXFileReference; includeInIndex = 1; lastKnownFileType = sourcecode.c.objc; name = MIKMIDIMappingItem.m; path = Source/MIKMIDIMappingItem.m; sourceTree = "<group>"; };
		9FDD79D1D394DCDAF2FAC63F4391D05B /* SPUDownloader.h */ = {isa = PBXFileReference; includeInIndex = 1; lastKnownFileType = sourcecode.c.h; name = SPUDownloader.h; path = Sparkle.framework/Versions/A/Headers/SPUDownloader.h; sourceTree = "<group>"; };
		A0D567584DF51C3CB139D5D70F7A6CB4 /* NSString+SentryNSUIntegerValue.m */ = {isa = PBXFileReference; includeInIndex = 1; lastKnownFileType = sourcecode.c.objc; name = "NSString+SentryNSUIntegerValue.m"; path = "Sources/Sentry/NSString+SentryNSUIntegerValue.m"; sourceTree = "<group>"; };
		A0F40AE158C51D7FB8B6C11F9FEFE9E7 /* SentryCrashIsAppImage.h */ = {isa = PBXFileReference; includeInIndex = 1; lastKnownFileType = sourcecode.c.h; name = SentryCrashIsAppImage.h; path = Sources/Sentry/include/SentryCrashIsAppImage.h; sourceTree = "<group>"; };
		A1601F1D90CBF665C44AF7C391BEE43A /* MIKMIDIPitchBendChangeEvent.h */ = {isa = PBXFileReference; includeInIndex = 1; lastKnownFileType = sourcecode.c.h; name = MIKMIDIPitchBendChangeEvent.h; path = Source/MIKMIDIPitchBendChangeEvent.h; sourceTree = "<group>"; };
		A161D2D0A8856E32D3D4D32B3579410C /* MIKMIDIProgramChangeCommand.m */ = {isa = PBXFileReference; includeInIndex = 1; lastKnownFileType = sourcecode.c.objc; name = MIKMIDIProgramChangeCommand.m; path = Source/MIKMIDIProgramChangeCommand.m; sourceTree = "<group>"; };
		A168C4060F1D1811AE158062AB540AA9 /* SentryThreadInspector.h */ = {isa = PBXFileReference; includeInIndex = 1; lastKnownFileType = sourcecode.c.h; name = SentryThreadInspector.h; path = Sources/Sentry/include/SentryThreadInspector.h; sourceTree = "<group>"; };
		A1AE99E52A4F72AFDDD8AB4453E4FC85 /* SentryCrashSignalInfo.c */ = {isa = PBXFileReference; includeInIndex = 1; name = SentryCrashSignalInfo.c; path = Sources/SentryCrash/Recording/Tools/SentryCrashSignalInfo.c; sourceTree = "<group>"; };
		A21CAACFC80215638D3EA6539E84FB31 /* MIKMIDIMetaKeySignatureEvent.m */ = {isa = PBXFileReference; includeInIndex = 1; lastKnownFileType = sourcecode.c.objc; name = MIKMIDIMetaKeySignatureEvent.m; path = Source/MIKMIDIMetaKeySignatureEvent.m; sourceTree = "<group>"; };
		A24A956421F65407B703E28909974EC1 /* SocketRocket-prefix.pch */ = {isa = PBXFileReference; includeInIndex = 1; lastKnownFileType = sourcecode.c.h; path = "SocketRocket-prefix.pch"; sourceTree = "<group>"; };
		A4137A4CEAB74B984B640DB8E5B3EE5B /* SentryCrashMachineContext.h */ = {isa = PBXFileReference; includeInIndex = 1; lastKnownFileType = sourcecode.c.h; name = SentryCrashMachineContext.h; path = Sources/SentryCrash/Recording/Tools/SentryCrashMachineContext.h; sourceTree = "<group>"; };
		A4AA9F01C36C24561098F16C7DCD9963 /* SUExport.h */ = {isa = PBXFileReference; includeInIndex = 1; lastKnownFileType = sourcecode.c.h; name = SUExport.h; path = Sparkle.framework/Versions/A/Headers/SUExport.h; sourceTree = "<group>"; };
		A4CA59216BB2B22DCDF198C1D60BBA00 /* PSWebSocketNetworkThread.m */ = {isa = PBXFileReference; includeInIndex = 1; lastKnownFileType = sourcecode.c.objc; name = PSWebSocketNetworkThread.m; path = PocketSocket/PSWebSocketNetworkThread.m; sourceTree = "<group>"; };
		A5F5AD5720BC02941C348C46F678248E /* HTTPServer.h */ = {isa = PBXFileReference; includeInIndex = 1; lastKnownFileType = sourcecode.c.h; name = HTTPServer.h; path = Core/HTTPServer.h; sourceTree = "<group>"; };
		A6227679BD4E3A8C9047B5BB3CB30D98 /* MIKMIDIMetaCopyrightEvent.h */ = {isa = PBXFileReference; includeInIndex = 1; lastKnownFileType = sourcecode.c.h; name = MIKMIDIMetaCopyrightEvent.h; path = Source/MIKMIDIMetaCopyrightEvent.h; sourceTree = "<group>"; };
		A67BF3AA2A6968001CBFE294ED383109 /* MIKMIDIEndpoint.h */ = {isa = PBXFileReference; includeInIndex = 1; lastKnownFileType = sourcecode.c.h; name = MIKMIDIEndpoint.h; path = Source/MIKMIDIEndpoint.h; sourceTree = "<group>"; };
		A7666AAD771B1FC307DC19FBDEF1484C /* DDLegacyMacros.h */ = {isa = PBXFileReference; includeInIndex = 1; lastKnownFileType = sourcecode.c.h; name = DDLegacyMacros.h; path = Classes/DDLegacyMacros.h; sourceTree = "<group>"; };
		A82F780CE88869A040EF71571711973D /* MIKMIDIMetaEvent.m */ = {isa = PBXFileReference; includeInIndex = 1; lastKnownFileType = sourcecode.c.objc; name = MIKMIDIMetaEvent.m; path = Source/MIKMIDIMetaEvent.m; sourceTree = "<group>"; };
		A8A0DBC9766D4FCEFF6DBFCA98F18B55 /* SentryTransportFactory.m */ = {isa = PBXFileReference; includeInIndex = 1; lastKnownFileType = sourcecode.c.objc; name = SentryTransportFactory.m; path = Sources/Sentry/SentryTransportFactory.m; sourceTree = "<group>"; };
		A8B669C010ECC4CDE8C964421281219C /* MIKMIDIEntity.h */ = {isa = PBXFileReference; includeInIndex = 1; lastKnownFileType = sourcecode.c.h; name = MIKMIDIEntity.h; path = Source/MIKMIDIEntity.h; sourceTree = "<group>"; };
		A8FFA82AB64B591A58735F66B5802949 /* SUUpdater.h */ = {isa = PBXFileReference; includeInIndex = 1; lastKnownFileType = sourcecode.c.h; name = SUUpdater.h; path = Sparkle.framework/Versions/A/Headers/SUUpdater.h; sourceTree = "<group>"; };
		A9095A0D4D718FEF2E6838A37D3E0315 /* NSString+SentryNSUIntegerValue.h */ = {isa = PBXFileReference; includeInIndex = 1; lastKnownFileType = sourcecode.c.h; name = "NSString+SentryNSUIntegerValue.h"; path = "Sources/Sentry/include/NSString+SentryNSUIntegerValue.h"; sourceTree = "<group>"; };
		AA58ACF39B5D17D81B01BEF9F2121E21 /* DDFileLogger+Buffering.m */ = {isa = PBXFileReference; includeInIndex = 1; lastKnownFileType = sourcecode.c.objc; name = "DDFileLogger+Buffering.m"; path = "Classes/Extensions/DDFileLogger+Buffering.m"; sourceTree = "<group>"; };
		AAD4D7BC1C03C6327CFF16D20AB26A58 /* SentrySession.h */ = {isa = PBXFileReference; includeInIndex = 1; lastKnownFileType = sourcecode.c.h; name = SentrySession.h; path = Sources/Sentry/include/SentrySession.h; sourceTree = "<group>"; };
		AAFE37CDEC97D672556EB5B5B6C270F4 /* SentryCrashBinaryImageProvider.h */ = {isa = PBXFileReference; includeInIndex = 1; lastKnownFileType = sourcecode.c.h; name = SentryCrashBinaryImageProvider.h; path = Sources/Sentry/include/SentryCrashBinaryImageProvider.h; sourceTree = "<group>"; };
		AB762142BA6B34C59B592B7BB3568F36 /* MIKMIDITempoEvent.h */ = {isa = PBXFileReference; includeInIndex = 1; lastKnownFileType = sourcecode.c.h; name = MIKMIDITempoEvent.h; path = Source/MIKMIDITempoEvent.h; sourceTree = "<group>"; };
		AD07AB21A9AF2FAB1AFA6DB89FC9EEE2 /* SentryCrashJSONCodecObjC.h */ = {isa = PBXFileReference; includeInIndex = 1; lastKnownFileType = sourcecode.c.h; name = SentryCrashJSONCodecObjC.h; path = Sources/SentryCrash/Recording/Tools/SentryCrashJSONCodecObjC.h; sourceTree = "<group>"; };
		ADD7ADB1B12B8F294974AC16BF850A64 /* Container+SentryDeepSearch.m */ = {isa = PBXFileReference; includeInIndex = 1; lastKnownFileType = sourcecode.c.objc; name = "Container+SentryDeepSearch.m"; path = "Sources/SentryCrash/Reporting/Filters/Tools/Container+SentryDeepSearch.m"; sourceTree = "<group>"; };
		AE90034F73BA9DE8B5273E9A58542F35 /* MIKMIDISynthesizer.h */ = {isa = PBXFileReference; includeInIndex = 1; lastKnownFileType = sourcecode.c.h; name = MIKMIDISynthesizer.h; path = Source/MIKMIDISynthesizer.h; sourceTree = "<group>"; };
		AF23A65C984B183BD6DA5E3518537536 /* DDOSLogger.h */ = {isa = PBXFileReference; includeInIndex = 1; lastKnownFileType = sourcecode.c.h; name = DDOSLogger.h; path = Classes/DDOSLogger.h; sourceTree = "<group>"; };
		AF6932F190BDA00A0405F9F66D469922 /* SentryRateLimitCategory.h */ = {isa = PBXFileReference; includeInIndex = 1; lastKnownFileType = sourcecode.c.h; name = SentryRateLimitCategory.h; path = Sources/Sentry/include/SentryRateLimitCategory.h; sourceTree = "<group>"; };
		AF8BFBA5C06E2F64B8E91DC8B65D5B1D /* HTTPAuthenticationRequest.h */ = {isa = PBXFileReference; includeInIndex = 1; lastKnownFileType = sourcecode.c.h; name = HTTPAuthenticationRequest.h; path = Core/HTTPAuthenticationRequest.h; sourceTree = "<group>"; };
		AFB4977D2C3EC26703884C9E643EB859 /* DDASLLogger.h */ = {isa = PBXFileReference; includeInIndex = 1; lastKnownFileType = sourcecode.c.h; name = DDASLLogger.h; path = Classes/DDASLLogger.h; sourceTree = "<group>"; };
		AFFA55235A4D19CD6417B147575444A4 /* SentryRequestOperation.m */ = {isa = PBXFileReference; includeInIndex = 1; lastKnownFileType = sourcecode.c.objc; name = SentryRequestOperation.m; path = Sources/Sentry/SentryRequestOperation.m; sourceTree = "<group>"; };
		B17C23A9F0A00F1D2B44B9809ED6D8E6 /* MIKMIDIControlChangeCommand.m */ = {isa = PBXFileReference; includeInIndex = 1; lastKnownFileType = sourcecode.c.objc; name = MIKMIDIControlChangeCommand.m; path = Source/MIKMIDIControlChangeCommand.m; sourceTree = "<group>"; };
		B2365BE0A79C68FC9B86716001921833 /* SentryCrashMonitor_System.m */ = {isa = PBXFileReference; includeInIndex = 1; lastKnownFileType = sourcecode.c.objc; name = SentryCrashMonitor_System.m; path = Sources/SentryCrash/Recording/Monitors/SentryCrashMonitor_System.m; sourceTree = "<group>"; };
		B333C7DB955DF62AAE182F777D3FD560 /* SentryRateLimits.h */ = {isa = PBXFileReference; includeInIndex = 1; lastKnownFileType = sourcecode.c.h; name = SentryRateLimits.h; path = Sources/Sentry/include/SentryRateLimits.h; sourceTree = "<group>"; };
		B43CE827A9E17EAEB0EFBD3B029764EB /* Pods-Hammerspoon.profile.xcconfig */ = {isa = PBXFileReference; includeInIndex = 1; lastKnownFileType = text.xcconfig; path = "Pods-Hammerspoon.profile.xcconfig"; sourceTree = "<group>"; };
		B4C5F061502F44BEC4973E8E6FD09775 /* SentryCrashReportFilter.h */ = {isa = PBXFileReference; includeInIndex = 1; lastKnownFileType = sourcecode.c.h; name = SentryCrashReportFilter.h; path = Sources/SentryCrash/Reporting/Filters/SentryCrashReportFilter.h; sourceTree = "<group>"; };
		B53AF91924F15EA4460FEB4741D91A66 /* SentryCrashMonitor_NSException.h */ = {isa = PBXFileReference; includeInIndex = 1; lastKnownFileType = sourcecode.c.h; name = SentryCrashMonitor_NSException.h; path = Sources/SentryCrash/Recording/Monitors/SentryCrashMonitor_NSException.h; sourceTree = "<group>"; };
		B56C4EB7A0947ED5C47119A433722153 /* MIKMIDINoteCommand.m */ = {isa = PBXFileReference; includeInIndex = 1; lastKnownFileType = sourcecode.c.objc; name = MIKMIDINoteCommand.m; path = Source/MIKMIDINoteCommand.m; sourceTree = "<group>"; };
		B5D24B5254262FC94FB75E597C490701 /* SentryCrashSymbolicator.c */ = {isa = PBXFileReference; includeInIndex = 1; name = SentryCrashSymbolicator.c; path = Sources/SentryCrash/Recording/Tools/SentryCrashSymbolicator.c; sourceTree = "<group>"; };
		B5FF5E1B3B4B022362206C410BAC2674 /* SentryOptions.m */ = {isa = PBXFileReference; includeInIndex = 1; lastKnownFileType = sourcecode.c.objc; name = SentryOptions.m; path = Sources/Sentry/SentryOptions.m; sourceTree = "<group>"; };
		B8B48A2DF72E14318EFB3A498EF3E6D5 /* HTTPDataResponse.m */ = {isa = PBXFileReference; includeInIndex = 1; lastKnownFileType = sourcecode.c.objc; name = HTTPDataResponse.m; path = Core/Responses/HTTPDataResponse.m; sourceTree = "<group>"; };
		B8CE2EC851640419C07946DAAA863D83 /* HTTPAsyncFileResponse.h */ = {isa = PBXFileReference; includeInIndex = 1; lastKnownFileType = sourcecode.c.h; name = HTTPAsyncFileResponse.h; path = Core/Responses/HTTPAsyncFileResponse.h; sourceTree = "<group>"; };
		B8CF6D39B5E24097CC673AE63E8F7524 /* SentryCrashMonitor_MachException.h */ = {isa = PBXFileReference; includeInIndex = 1; lastKnownFileType = sourcecode.c.h; name = SentryCrashMonitor_MachException.h; path = Sources/SentryCrash/Recording/Monitors/SentryCrashMonitor_MachException.h; sourceTree = "<group>"; };
		B942C30CA6D6BEE928D905AF2FEA6917 /* MIKMIDISynthesizer.m */ = {isa = PBXFileReference; includeInIndex = 1; lastKnownFileType = sourcecode.c.objc; name = MIKMIDISynthesizer.m; path = Source/MIKMIDISynthesizer.m; sourceTree = "<group>"; };
		B96BD39A83A907757A5D73F27DA52B01 /* DELETEResponse.m */ = {isa = PBXFileReference; includeInIndex = 1; lastKnownFileType = sourcecode.c.objc; name = DELETEResponse.m; path = Extensions/WebDAV/DELETEResponse.m; sourceTree = "<group>"; };
		BA5023ADAEA88243AD3FB5C0AB708078 /* MIKMIDIClientSourceEndpoint.m */ = {isa = PBXFileReference; includeInIndex = 1; lastKnownFileType = sourcecode.c.objc; name = MIKMIDIClientSourceEndpoint.m; path = Source/MIKMIDIClientSourceEndpoint.m; sourceTree = "<group>"; };
		BA7B969FBBDE32E06F816DA93C262BF7 /* HTTPLogging.h */ = {isa = PBXFileReference; includeInIndex = 1; lastKnownFileType = sourcecode.c.h; name = HTTPLogging.h; path = Core/HTTPLogging.h; sourceTree = "<group>"; };
		BB69C1238738A01BD993CEA027155BBB /* MIKMIDIMetaTextEvent.m */ = {isa = PBXFileReference; includeInIndex = 1; lastKnownFileType = sourcecode.c.objc; name = MIKMIDIMetaTextEvent.m; path = Source/MIKMIDIMetaTextEvent.m; sourceTree = "<group>"; };
		BD1358335709A4BF49C10F7D98008A35 /* MIKMIDIMetaMarkerTextEvent.h */ = {isa = PBXFileReference; includeInIndex = 1; lastKnownFileType = sourcecode.c.h; name = MIKMIDIMetaMarkerTextEvent.h; path = Source/MIKMIDIMetaMarkerTextEvent.h; sourceTree = "<group>"; };
		BD199EBE5D9DCEDDB80A034D5B2D102F /* SentryCrashStackEntryMapper.h */ = {isa = PBXFileReference; includeInIndex = 1; lastKnownFileType = sourcecode.c.h; name = SentryCrashStackEntryMapper.h; path = Sources/Sentry/include/SentryCrashStackEntryMapper.h; sourceTree = "<group>"; };
		BD8A62E281F81D6E7B2A44CE412B7615 /* SentryCrashDebug.c */ = {isa = PBXFileReference; includeInIndex = 1; name = SentryCrashDebug.c; path = Sources/SentryCrash/Recording/Tools/SentryCrashDebug.c; sourceTree = "<group>"; };
		BDD9F271C0F54EDD9165B939DAA96831 /* SentryCrashFileUtils.h */ = {isa = PBXFileReference; includeInIndex = 1; lastKnownFileType = sourcecode.c.h; name = SentryCrashFileUtils.h; path = Sources/SentryCrash/Recording/Tools/SentryCrashFileUtils.h; sourceTree = "<group>"; };
		BEBCCC5CEBB52E65E8EFAB18D31FF241 /* PSWebSocketTypes.h */ = {isa = PBXFileReference; includeInIndex = 1; lastKnownFileType = sourcecode.c.h; name = PSWebSocketTypes.h; path = PocketSocket/PSWebSocketTypes.h; sourceTree = "<group>"; };
		BF482A5BFAB2D306844A7485B6DFF590 /* MIKMIDIErrors.m */ = {isa = PBXFileReference; includeInIndex = 1; lastKnownFileType = sourcecode.c.objc; name = MIKMIDIErrors.m; path = Source/MIKMIDIErrors.m; sourceTree = "<group>"; };
		BFD291EF16EEF55A0EBC2E01DC53954C /* GCDAsyncSocket.h */ = {isa = PBXFileReference; includeInIndex = 1; lastKnownFileType = sourcecode.c.h; name = GCDAsyncSocket.h; path = Source/GCD/GCDAsyncSocket.h; sourceTree = "<group>"; };
		C1FBE4C9E4649A97F4AA1079E281384B /* DDASLLogger.m */ = {isa = PBXFileReference; includeInIndex = 1; lastKnownFileType = sourcecode.c.objc; name = DDASLLogger.m; path = Classes/DDASLLogger.m; sourceTree = "<group>"; };
		C261436D14052AE3C35F240BCD155CAC /* libCocoaLumberjack.a */ = {isa = PBXFileReference; explicitFileType = archive.ar; includeInIndex = 0; name = libCocoaLumberjack.a; path = libCocoaLumberjack.a; sourceTree = BUILT_PRODUCTS_DIR; };
		C2ED7673E6770D603F42B1A008E3F6D5 /* MIKMIDI.release.xcconfig */ = {isa = PBXFileReference; includeInIndex = 1; lastKnownFileType = text.xcconfig; path = MIKMIDI.release.xcconfig; sourceTree = "<group>"; };
		C4308CDCADD5EF5C6AE611954883E74A /* DDData.h */ = {isa = PBXFileReference; includeInIndex = 1; lastKnownFileType = sourcecode.c.h; name = DDData.h; path = Core/Categories/DDData.h; sourceTree = "<group>"; };
		C5519BF3B184BE7D5EB580BFC349F337 /* MIKMIDIObject.h */ = {isa = PBXFileReference; includeInIndex = 1; lastKnownFileType = sourcecode.c.h; name = MIKMIDIObject.h; path = Source/MIKMIDIObject.h; sourceTree = "<group>"; };
		C5C8CB6DB8436C9DB075DE145451A2F6 /* HTTPDynamicFileResponse.m */ = {isa = PBXFileReference; includeInIndex = 1; lastKnownFileType = sourcecode.c.objc; name = HTTPDynamicFileResponse.m; path = Core/Responses/HTTPDynamicFileResponse.m; sourceTree = "<group>"; };
		C61684973C1BFFCA71B49C3D58090C23 /* SUVersionComparisonProtocol.h */ = {isa = PBXFileReference; includeInIndex = 1; lastKnownFileType = sourcecode.c.h; name = SUVersionComparisonProtocol.h; path = Sparkle.framework/Versions/A/Headers/SUVersionComparisonProtocol.h; sourceTree = "<group>"; };
		C64FEE7A465EFFDECB8D33DF0E0A0ABB /* SentryCrashReportWriter.h */ = {isa = PBXFileReference; includeInIndex = 1; lastKnownFileType = sourcecode.c.h; name = SentryCrashReportWriter.h; path = Sources/SentryCrash/Recording/SentryCrashReportWriter.h; sourceTree = "<group>"; };
		C65F8DAAD9FD4116954D57B0B2CCD780 /* SPUDownloaderSession.h */ = {isa = PBXFileReference; includeInIndex = 1; lastKnownFileType = sourcecode.c.h; name = SPUDownloaderSession.h; path = Sparkle.framework/Versions/A/Headers/SPUDownloaderSession.h; sourceTree = "<group>"; };
		C686CF03B00B6AE4B28C4D1C6944BC3E /* MIKMIDIEndpointSynthesizer.m */ = {isa = PBXFileReference; includeInIndex = 1; lastKnownFileType = sourcecode.c.objc; name = MIKMIDIEndpointSynthesizer.m; path = Source/MIKMIDIEndpointSynthesizer.m; sourceTree = "<group>"; };
		C6E273FF5CCD89D5C095AC21207BF5C2 /* MIKMIDIEventIterator.h */ = {isa = PBXFileReference; includeInIndex = 1; lastKnownFileType = sourcecode.c.h; name = MIKMIDIEventIterator.h; path = Source/MIKMIDIEventIterator.h; sourceTree = "<group>"; };
		C7178AD46B51DA01E80E47036D32BA7D /* MIKMIDIMetaTimeSignatureEvent.m */ = {isa = PBXFileReference; includeInIndex = 1; lastKnownFileType = sourcecode.c.objc; name = MIKMIDIMetaTimeSignatureEvent.m; path = Source/MIKMIDIMetaTimeSignatureEvent.m; sourceTree = "<group>"; };
		C804F7E7CCE923817F3FA9629B3939C4 /* MIKMIDISynthesizer_SubclassMethods.h */ = {isa = PBXFileReference; includeInIndex = 1; lastKnownFileType = sourcecode.c.h; name = MIKMIDISynthesizer_SubclassMethods.h; path = Source/MIKMIDISynthesizer_SubclassMethods.h; sourceTree = "<group>"; };
		C879C9AE8C36281DC98B7BA9CA785F08 /* SentryCrashReportConverter.m */ = {isa = PBXFileReference; includeInIndex = 1; lastKnownFileType = sourcecode.c.objc; name = SentryCrashReportConverter.m; path = Sources/Sentry/SentryCrashReportConverter.m; sourceTree = "<group>"; };
		C89ECD608D5A969AF3F465B73C54C918 /* Sentry.h */ = {isa = PBXFileReference; includeInIndex = 1; lastKnownFileType = sourcecode.c.h; name = Sentry.h; path = Sources/Sentry/include/Sentry.h; sourceTree = "<group>"; };
		C90C9530136BFDD18547BAFB0BF5F632 /* MIKMIDIPolyphonicKeyPressureCommand.m */ = {isa = PBXFileReference; includeInIndex = 1; lastKnownFileType = sourcecode.c.objc; name = MIKMIDIPolyphonicKeyPressureCommand.m; path = Source/MIKMIDIPolyphonicKeyPressureCommand.m; sourceTree = "<group>"; };
		C93669EFB52142B4D5FE5E2492601D05 /* SentryCrashStackCursor.h */ = {isa = PBXFileReference; includeInIndex = 1; lastKnownFileType = sourcecode.c.h; name = SentryCrashStackCursor.h; path = Sources/SentryCrash/Recording/Tools/SentryCrashStackCursor.h; sourceTree = "<group>"; };
		C948E009F26E6805FAE528C67CBE7823 /* MIKMIDIInputPort.h */ = {isa = PBXFileReference; includeInIndex = 1; lastKnownFileType = sourcecode.c.h; name = MIKMIDIInputPort.h; path = Source/MIKMIDIInputPort.h; sourceTree = "<group>"; };
		C983C7246E39988CF006FA2B014B228C /* SentryCrashMonitor_CPPException.h */ = {isa = PBXFileReference; includeInIndex = 1; lastKnownFileType = sourcecode.c.h; name = SentryCrashMonitor_CPPException.h; path = Sources/SentryCrash/Recording/Monitors/SentryCrashMonitor_CPPException.h; sourceTree = "<group>"; };
		CAC6DFC458356DEDFF4D8A66B7D41972 /* DDASLLogCapture.h */ = {isa = PBXFileReference; includeInIndex = 1; lastKnownFileType = sourcecode.c.h; name = DDASLLogCapture.h; path = Classes/DDASLLogCapture.h; sourceTree = "<group>"; };
		CC4ACA00DEF35939D504740AFE250DE9 /* Sentry.release.xcconfig */ = {isa = PBXFileReference; includeInIndex = 1; lastKnownFileType = text.xcconfig; path = Sentry.release.xcconfig; sourceTree = "<group>"; };
		CCA049D07C3BFF3ED8AD5F20F42A4282 /* CocoaAsyncSocket-dummy.m */ = {isa = PBXFileReference; includeInIndex = 1; lastKnownFileType = sourcecode.c.objc; path = "CocoaAsyncSocket-dummy.m"; sourceTree = "<group>"; };
		CE3324AC60D0AAD92D35B1DEC6949CEA /* MIKMIDIMappingManager.h */ = {isa = PBXFileReference; includeInIndex = 1; lastKnownFileType = sourcecode.c.h; name = MIKMIDIMappingManager.h; path = Source/MIKMIDIMappingManager.h; sourceTree = "<group>"; };
		CE45A20CFA34B7A0688891154CA18A0A /* libMIKMIDI.a */ = {isa = PBXFileReference; explicitFileType = archive.ar; includeInIndex = 0; name = libMIKMIDI.a; path = libMIKMIDI.a; sourceTree = BUILT_PRODUCTS_DIR; };
		CECBA55C6003932562CDC9C6FED31C4E /* SentryHttpTransport.m */ = {isa = PBXFileReference; includeInIndex = 1; lastKnownFileType = sourcecode.c.objc; name = SentryHttpTransport.m; path = Sources/Sentry/SentryHttpTransport.m; sourceTree = "<group>"; };
		CF05DCF65E9719721565DBC4B6C0AEB6 /* WebSocket.m */ = {isa = PBXFileReference; includeInIndex = 1; lastKnownFileType = sourcecode.c.objc; name = WebSocket.m; path = Core/WebSocket.m; sourceTree = "<group>"; };
		CF11A4C4ABD1900AB838DFAE7103647D /* SentryCrashJSONCodec.h */ = {isa = PBXFileReference; includeInIndex = 1; lastKnownFileType = sourcecode.c.h; name = SentryCrashJSONCodec.h; path = Sources/SentryCrash/Recording/Tools/SentryCrashJSONCodec.h; sourceTree = "<group>"; };
		CF5CE6753F5A03016474EC257F5709F0 /* NSData+SentryCompression.h */ = {isa = PBXFileReference; includeInIndex = 1; lastKnownFileType = sourcecode.c.h; name = "NSData+SentryCompression.h"; path = "Sources/Sentry/include/NSData+SentryCompression.h"; sourceTree = "<group>"; };
		D01BA06D8E6D7A4DFEBDA343DE5757C3 /* Pods-Hammerspoon-acknowledgements.markdown */ = {isa = PBXFileReference; includeInIndex = 1; lastKnownFileType = text; path = "Pods-Hammerspoon-acknowledgements.markdown"; sourceTree = "<group>"; };
		D0F827FD85C02B140228A068E6C59BC0 /* DAVConnection.h */ = {isa = PBXFileReference; includeInIndex = 1; lastKnownFileType = sourcecode.c.h; name = DAVConnection.h; path = Extensions/WebDAV/DAVConnection.h; sourceTree = "<group>"; };
		D100BB99DC23EAE3ADF0DFA207D36A78 /* SentryCrashAdapter.h */ = {isa = PBXFileReference; includeInIndex = 1; lastKnownFileType = sourcecode.c.h; name = SentryCrashAdapter.h; path = Sources/Sentry/include/SentryCrashAdapter.h; sourceTree = "<group>"; };
		D17D1514E37848C8EA114B463E265525 /* SentryAutoBreadcrumbTrackingIntegration.h */ = {isa = PBXFileReference; includeInIndex = 1; lastKnownFileType = sourcecode.c.h; name = SentryAutoBreadcrumbTrackingIntegration.h; path = Sources/Sentry/include/SentryAutoBreadcrumbTrackingIntegration.h; sourceTree = "<group>"; };
		D1A1FB7C650A2F3A4EB6395938879495 /* libPocketSocket.a */ = {isa = PBXFileReference; explicitFileType = archive.ar; includeInIndex = 0; name = libPocketSocket.a; path = libPocketSocket.a; sourceTree = BUILT_PRODUCTS_DIR; };
		D1BAC0E311DC9FA4C1253EED58D2EC48 /* MIKMIDIChannelEvent.m */ = {isa = PBXFileReference; includeInIndex = 1; lastKnownFileType = sourcecode.c.objc; name = MIKMIDIChannelEvent.m; path = Source/MIKMIDIChannelEvent.m; sourceTree = "<group>"; };
		D1D05BA95C905C9355D8351D75AADA2B /* SentrySdkInfo.m */ = {isa = PBXFileReference; includeInIndex = 1; lastKnownFileType = sourcecode.c.objc; name = SentrySdkInfo.m; path = Sources/Sentry/SentrySdkInfo.m; sourceTree = "<group>"; };
		D2DB93D2DB50E62D48081216EAA4C767 /* SentrySessionTracker.m */ = {isa = PBXFileReference; includeInIndex = 1; lastKnownFileType = sourcecode.c.objc; name = SentrySessionTracker.m; path = Sources/Sentry/SentrySessionTracker.m; sourceTree = "<group>"; };
		D401146D2E58575DC85C1F01007B1478 /* SentryCrashInstallation+Private.h */ = {isa = PBXFileReference; includeInIndex = 1; lastKnownFileType = sourcecode.c.h; name = "SentryCrashInstallation+Private.h"; path = "Sources/SentryCrash/Installations/SentryCrashInstallation+Private.h"; sourceTree = "<group>"; };
		D429BDEFCFCD26F730812AF90F89E1D6 /* MIKMIDIObject_SubclassMethods.h */ = {isa = PBXFileReference; includeInIndex = 1; lastKnownFileType = sourcecode.c.h; name = MIKMIDIObject_SubclassMethods.h; path = Source/MIKMIDIObject_SubclassMethods.h; sourceTree = "<group>"; };
		D42D65F4336BF3DAC58919BBEFFDB116 /* MIKMIDISystemExclusiveCommand.m */ = {isa = PBXFileReference; includeInIndex = 1; lastKnownFileType = sourcecode.c.objc; name = MIKMIDISystemExclusiveCommand.m; path = Source/MIKMIDISystemExclusiveCommand.m; sourceTree = "<group>"; };
		D4BAC9FF7DA4897FA08A79A7AB77B905 /* SUCodeSigningVerifier.h */ = {isa = PBXFileReference; includeInIndex = 1; lastKnownFileType = sourcecode.c.h; name = SUCodeSigningVerifier.h; path = Sparkle.framework/Versions/A/Headers/SUCodeSigningVerifier.h; sourceTree = "<group>"; };
		D4DF99BABE28C9D214022C64106799CD /* SentryLog.m */ = {isa = PBXFileReference; includeInIndex = 1; lastKnownFileType = sourcecode.c.objc; name = SentryLog.m; path = Sources/Sentry/SentryLog.m; sourceTree = "<group>"; };
		D4EDF8E08245900843EA97B8FB91F3D6 /* MIKMIDIPitchBendChangeEvent.m */ = {isa = PBXFileReference; includeInIndex = 1; lastKnownFileType = sourcecode.c.objc; name = MIKMIDIPitchBendChangeEvent.m; path = Source/MIKMIDIPitchBendChangeEvent.m; sourceTree = "<group>"; };
		D4F2C02FF809F99E9677FB21FC1D4D3C /* SentryCrashReportSink.h */ = {isa = PBXFileReference; includeInIndex = 1; lastKnownFileType = sourcecode.c.h; name = SentryCrashReportSink.h; path = Sources/Sentry/include/SentryCrashReportSink.h; sourceTree = "<group>"; };
		D5099D0F0920400C7A4F05E84C07CE6D /* SentryCrashString.h */ = {isa = PBXFileReference; includeInIndex = 1; lastKnownFileType = sourcecode.c.h; name = SentryCrashString.h; path = Sources/SentryCrash/Recording/Tools/SentryCrashString.h; sourceTree = "<group>"; };
		D557D0447E0B64D515DEBDD60AA5BF49 /* DDAbstractDatabaseLogger.h */ = {isa = PBXFileReference; includeInIndex = 1; lastKnownFileType = sourcecode.c.h; name = DDAbstractDatabaseLogger.h; path = Classes/DDAbstractDatabaseLogger.h; sourceTree = "<group>"; };
		D651FA24247A515015196616A2FF5FA6 /* MIKMIDISourceEndpoint.m */ = {isa = PBXFileReference; includeInIndex = 1; lastKnownFileType = sourcecode.c.objc; name = MIKMIDISourceEndpoint.m; path = Source/MIKMIDISourceEndpoint.m; sourceTree = "<group>"; };
		D68C5B76AD4A475EE76D545BE0930760 /* libPods-Hammerspoon.a */ = {isa = PBXFileReference; explicitFileType = archive.ar; includeInIndex = 0; name = "libPods-Hammerspoon.a"; path = "libPods-Hammerspoon.a"; sourceTree = BUILT_PRODUCTS_DIR; };
		D73CF7AD6B86A74C965FC2FBF9DCDA35 /* SUStandardVersionComparator.h */ = {isa = PBXFileReference; includeInIndex = 1; lastKnownFileType = sourcecode.c.h; name = SUStandardVersionComparator.h; path = Sparkle.framework/Versions/A/Headers/SUStandardVersionComparator.h; sourceTree = "<group>"; };
		D74F75E1B6FB1E6A19F39CFDBD95C6B0 /* PSWebSocket.m */ = {isa = PBXFileReference; includeInIndex = 1; lastKnownFileType = sourcecode.c.objc; name = PSWebSocket.m; path = PocketSocket/PSWebSocket.m; sourceTree = "<group>"; };
		D7A459B6A8671B52643EB481D8FB3133 /* SentryCrashVarArgs.h */ = {isa = PBXFileReference; includeInIndex = 1; lastKnownFileType = sourcecode.c.h; name = SentryCrashVarArgs.h; path = Sources/SentryCrash/Reporting/Filters/Tools/SentryCrashVarArgs.h; sourceTree = "<group>"; };
		D802DE52D7957F06FDED2982E6A40979 /* SentryCrashDoctor.m */ = {isa = PBXFileReference; includeInIndex = 1; lastKnownFileType = sourcecode.c.objc; name = SentryCrashDoctor.m; path = Sources/SentryCrash/Recording/SentryCrashDoctor.m; sourceTree = "<group>"; };
		D9121C9EDEC94946EB388849A64F5762 /* DDTTYLogger.m */ = {isa = PBXFileReference; includeInIndex = 1; lastKnownFileType = sourcecode.c.objc; name = DDTTYLogger.m; path = Classes/DDTTYLogger.m; sourceTree = "<group>"; };
		D94CBF9D233318B26D9B90A25D48764F /* SentryHttpTransport.h */ = {isa = PBXFileReference; includeInIndex = 1; lastKnownFileType = sourcecode.c.h; name = SentryHttpTransport.h; path = Sources/Sentry/include/SentryHttpTransport.h; sourceTree = "<group>"; };
		D9567A58B14C195CE7A7AC14E93F8DB5 /* SentryCrashDynamicLinker.c */ = {isa = PBXFileReference; includeInIndex = 1; name = SentryCrashDynamicLinker.c; path = Sources/SentryCrash/Recording/Tools/SentryCrashDynamicLinker.c; sourceTree = "<group>"; };
		D976337B39C4F4D699BC00B8E28E74E1 /* SentryScope.h */ = {isa = PBXFileReference; includeInIndex = 1; lastKnownFileType = sourcecode.c.h; name = SentryScope.h; path = Sources/Sentry/include/SentryScope.h; sourceTree = "<group>"; };
		DA41DB28A44DED18E57F1D887E27A092 /* SentryCrashMachineContext_Apple.h */ = {isa = PBXFileReference; includeInIndex = 1; lastKnownFileType = sourcecode.c.h; name = SentryCrashMachineContext_Apple.h; path = Sources/SentryCrash/Recording/Tools/SentryCrashMachineContext_Apple.h; sourceTree = "<group>"; };
		DA510BA3BE34813BE5AE8EE8A7841F80 /* MIKMIDIConnectionManager.h */ = {isa = PBXFileReference; includeInIndex = 1; lastKnownFileType = sourcecode.c.h; name = MIKMIDIConnectionManager.h; path = Source/MIKMIDIConnectionManager.h; sourceTree = "<group>"; };
		DAAE87F2D06127FBCDC6CCDC4BEA9FD6 /* MultipartMessageHeader.m */ = {isa = PBXFileReference; includeInIndex = 1; lastKnownFileType = sourcecode.c.objc; name = MultipartMessageHeader.m; path = Core/Mime/MultipartMessageHeader.m; sourceTree = "<group>"; };
		DB2BECBA27D319732C483062F04123D1 /* SentryFileContents.m */ = {isa = PBXFileReference; includeInIndex = 1; lastKnownFileType = sourcecode.c.objc; name = SentryFileContents.m; path = Sources/Sentry/SentryFileContents.m; sourceTree = "<group>"; };
		DB63E810DE1448238D39E47D4150A672 /* SUVersionDisplayProtocol.h */ = {isa = PBXFileReference; includeInIndex = 1; lastKnownFileType = sourcecode.c.h; name = SUVersionDisplayProtocol.h; path = Sparkle.framework/Versions/A/Headers/SUVersionDisplayProtocol.h; sourceTree = "<group>"; };
		DBE42E0C9F978C2A541E7ECD2895CA9B /* MIKMIDISystemKeepAliveCommand.h */ = {isa = PBXFileReference; includeInIndex = 1; lastKnownFileType = sourcecode.c.h; name = MIKMIDISystemKeepAliveCommand.h; path = Source/MIKMIDISystemKeepAliveCommand.h; sourceTree = "<group>"; };
		DD3793C1F71286E94F50789E6698C2F7 /* SentryCrashReportSink.m */ = {isa = PBXFileReference; includeInIndex = 1; lastKnownFileType = sourcecode.c.objc; name = SentryCrashReportSink.m; path = Sources/Sentry/SentryCrashReportSink.m; sourceTree = "<group>"; };
		DD73637D802319247730F3190B6C3FC0 /* MIKMIDICommand.m */ = {isa = PBXFileReference; includeInIndex = 1; lastKnownFileType = sourcecode.c.objc; name = MIKMIDICommand.m; path = Source/MIKMIDICommand.m; sourceTree = "<group>"; };
		DE55DCEE33FB93854FEE58FF25FA500D /* SentryCrashJSONCodecObjC.m */ = {isa = PBXFileReference; includeInIndex = 1; lastKnownFileType = sourcecode.c.objc; name = SentryCrashJSONCodecObjC.m; path = Sources/SentryCrash/Recording/Tools/SentryCrashJSONCodecObjC.m; sourceTree = "<group>"; };
		DEB2FE8EC775B09C14F0F61468073DCE /* SentrySDK.m */ = {isa = PBXFileReference; includeInIndex = 1; lastKnownFileType = sourcecode.c.objc; name = SentrySDK.m; path = Sources/Sentry/SentrySDK.m; sourceTree = "<group>"; };
		DF031281085E41542B8729B01208CE20 /* SentryCrashCPU_x86_32.c */ = {isa = PBXFileReference; includeInIndex = 1; name = SentryCrashCPU_x86_32.c; path = Sources/SentryCrash/Recording/Tools/SentryCrashCPU_x86_32.c; sourceTree = "<group>"; };
		DF26BF86EBD3DB5995F0E122A1A57A98 /* SentryCrashMonitor_AppState.h */ = {isa = PBXFileReference; includeInIndex = 1; lastKnownFileType = sourcecode.c.h; name = SentryCrashMonitor_AppState.h; path = Sources/SentryCrash/Recording/Monitors/SentryCrashMonitor_AppState.h; sourceTree = "<group>"; };
		E04398F2E350DFA66946B9EF93A958D1 /* SentryCrashInstallationReporter.h */ = {isa = PBXFileReference; includeInIndex = 1; lastKnownFileType = sourcecode.c.h; name = SentryCrashInstallationReporter.h; path = Sources/Sentry/include/SentryCrashInstallationReporter.h; sourceTree = "<group>"; };
		E069A1EF5C316E5012B2AFF52E794825 /* SentryNSURLRequest.h */ = {isa = PBXFileReference; includeInIndex = 1; lastKnownFileType = sourcecode.c.h; name = SentryNSURLRequest.h; path = Sources/Sentry/include/SentryNSURLRequest.h; sourceTree = "<group>"; };
		E0AD056B6C4F1189DF096C2D410E9FCF /* SentryGlobalEventProcessor.m */ = {isa = PBXFileReference; includeInIndex = 1; lastKnownFileType = sourcecode.c.objc; name = SentryGlobalEventProcessor.m; path = Sources/Sentry/SentryGlobalEventProcessor.m; sourceTree = "<group>"; };
		E0C6FDF589DE32353155119A1255B90D /* SentryHttpDateParser.m */ = {isa = PBXFileReference; includeInIndex = 1; lastKnownFileType = sourcecode.c.objc; name = SentryHttpDateParser.m; path = Sources/Sentry/SentryHttpDateParser.m; sourceTree = "<group>"; };
		E1388E8BACC08AF5614F6D553ADC6F64 /* SPUDownloaderProtocol.h */ = {isa = PBXFileReference; includeInIndex = 1; lastKnownFileType = sourcecode.c.h; name = SPUDownloaderProtocol.h; path = Sparkle.framework/Versions/A/Headers/SPUDownloaderProtocol.h; sourceTree = "<group>"; };
		E161C2F62B7E5A08680DBCA374366969 /* MIKMIDIEvent.h */ = {isa = PBXFileReference; includeInIndex = 1; lastKnownFileType = sourcecode.c.h; name = MIKMIDIEvent.h; path = Source/MIKMIDIEvent.h; sourceTree = "<group>"; };
		E29D57A466616E163A11CB264C5A50FE /* MIKMIDIControlChangeEvent.m */ = {isa = PBXFileReference; includeInIndex = 1; lastKnownFileType = sourcecode.c.objc; name = MIKMIDIControlChangeEvent.m; path = Source/MIKMIDIControlChangeEvent.m; sourceTree = "<group>"; };
		E350375FCD1E970279EF25FEA8F5F7AA /* SentryCurrentDate.m */ = {isa = PBXFileReference; includeInIndex = 1; lastKnownFileType = sourcecode.c.objc; name = SentryCurrentDate.m; path = Sources/Sentry/SentryCurrentDate.m; sourceTree = "<group>"; };
		E3CEF6F7A83F19206A2F3A45497C97AF /* SentryDebugMetaBuilder.h */ = {isa = PBXFileReference; includeInIndex = 1; lastKnownFileType = sourcecode.c.h; name = SentryDebugMetaBuilder.h; path = Sources/Sentry/include/SentryDebugMetaBuilder.h; sourceTree = "<group>"; };
		E45861C257A68D31CCD02C2B005EDE3E /* MIKMIDIControlChangeCommand.h */ = {isa = PBXFileReference; includeInIndex = 1; lastKnownFileType = sourcecode.c.h; name = MIKMIDIControlChangeCommand.h; path = Source/MIKMIDIControlChangeCommand.h; sourceTree = "<group>"; };
		E45E0E9B57222E9A2ABC8D777ED646CE /* MIKMIDIErrors.h */ = {isa = PBXFileReference; includeInIndex = 1; lastKnownFileType = sourcecode.c.h; name = MIKMIDIErrors.h; path = Source/MIKMIDIErrors.h; sourceTree = "<group>"; };
		E46A18EAFE7F1797475094373563E0D4 /* CocoaAsyncSocket.debug.xcconfig */ = {isa = PBXFileReference; includeInIndex = 1; lastKnownFileType = text.xcconfig; path = CocoaAsyncSocket.debug.xcconfig; sourceTree = "<group>"; };
		E494A213621C4088BE1871DCEE9E1E96 /* SentryCrashReportFixer.h */ = {isa = PBXFileReference; includeInIndex = 1; lastKnownFileType = sourcecode.c.h; name = SentryCrashReportFixer.h; path = Sources/SentryCrash/Recording/SentryCrashReportFixer.h; sourceTree = "<group>"; };
		E4A5845E489DB1813FE8BDB1483508C2 /* SentryCrashMach.h */ = {isa = PBXFileReference; includeInIndex = 1; lastKnownFileType = sourcecode.c.h; name = SentryCrashMach.h; path = Sources/SentryCrash/Recording/Tools/SentryCrashMach.h; sourceTree = "<group>"; };
		E4E9BECD5BC2B55B942F3A06C846C831 /* DDData.m */ = {isa = PBXFileReference; includeInIndex = 1; lastKnownFileType = sourcecode.c.objc; name = DDData.m; path = Core/Categories/DDData.m; sourceTree = "<group>"; };
		E5167B0F9B6420EFC9DFA438E34A22D2 /* SentryError.h */ = {isa = PBXFileReference; includeInIndex = 1; lastKnownFileType = sourcecode.c.h; name = SentryError.h; path = Sources/Sentry/include/SentryError.h; sourceTree = "<group>"; };
		E567F92136754DE4A1C11AE5645EC162 /* SentryCrashInstallationReporter.m */ = {isa = PBXFileReference; includeInIndex = 1; lastKnownFileType = sourcecode.c.objc; name = SentryCrashInstallationReporter.m; path = Sources/Sentry/SentryCrashInstallationReporter.m; sourceTree = "<group>"; };
		E6761FB47A0BBA398A261796352863D2 /* MIKMIDIMapping.m */ = {isa = PBXFileReference; includeInIndex = 1; lastKnownFileType = sourcecode.c.objc; name = MIKMIDIMapping.m; path = Source/MIKMIDIMapping.m; sourceTree = "<group>"; };
		E7783D143C6034FDC7C0DE855056B804 /* SentryCrashReportFilterBasic.h */ = {isa = PBXFileReference; includeInIndex = 1; lastKnownFileType = sourcecode.c.h; name = SentryCrashReportFilterBasic.h; path = Sources/SentryCrash/Reporting/Filters/SentryCrashReportFilterBasic.h; sourceTree = "<group>"; };
		E84CFCAA6EBF9C3F6056CD9EE898AA77 /* SentryException.m */ = {isa = PBXFileReference; includeInIndex = 1; lastKnownFileType = sourcecode.c.objc; name = SentryException.m; path = Sources/Sentry/SentryException.m; sourceTree = "<group>"; };
		E8FC60E2DCFC498F662C032F5E187510 /* SentryInstallation.m */ = {isa = PBXFileReference; includeInIndex = 1; lastKnownFileType = sourcecode.c.objc; name = SentryInstallation.m; path = Sources/Sentry/SentryInstallation.m; sourceTree = "<group>"; };
		EA3EE069673634E00A761CFBE6F5ED74 /* SentryDebugMetaBuilder.m */ = {isa = PBXFileReference; includeInIndex = 1; lastKnownFileType = sourcecode.c.objc; name = SentryDebugMetaBuilder.m; path = Sources/Sentry/SentryDebugMetaBuilder.m; sourceTree = "<group>"; };
		EA473DF077EB365B594711520A7052D1 /* PSWebSocketUTF8Decoder.h */ = {isa = PBXFileReference; includeInIndex = 1; lastKnownFileType = sourcecode.c.h; name = PSWebSocketUTF8Decoder.h; path = PocketSocket/PSWebSocketUTF8Decoder.h; sourceTree = "<group>"; };
		EA8BB37683E2A4A2D17ED3296B9F0A57 /* SentryError.m */ = {isa = PBXFileReference; includeInIndex = 1; lastKnownFileType = sourcecode.c.objc; name = SentryError.m; path = Sources/Sentry/SentryError.m; sourceTree = "<group>"; };
		EA9075E7D546DC898E6A99E637EEFD33 /* MIKMIDISynthesizerInstrument.h */ = {isa = PBXFileReference; includeInIndex = 1; lastKnownFileType = sourcecode.c.h; name = MIKMIDISynthesizerInstrument.h; path = Source/MIKMIDISynthesizerInstrument.h; sourceTree = "<group>"; };
		EAC1C28ADF2CBE9B3CE68C618EBA9894 /* MIKMIDIPrivateUtilities.h */ = {isa = PBXFileReference; includeInIndex = 1; lastKnownFileType = sourcecode.c.h; name = MIKMIDIPrivateUtilities.h; path = Source/MIKMIDIPrivateUtilities.h; sourceTree = "<group>"; };
		EB511890F88DB35846FC09F176DACE23 /* ASCIImage-dummy.m */ = {isa = PBXFileReference; includeInIndex = 1; lastKnownFileType = sourcecode.c.objc; path = "ASCIImage-dummy.m"; sourceTree = "<group>"; };
		EC1E6AD1A052B173D2655B802D9687BF /* MIKMIDISequence+MIKMIDIPrivate.h */ = {isa = PBXFileReference; includeInIndex = 1; lastKnownFileType = sourcecode.c.h; name = "MIKMIDISequence+MIKMIDIPrivate.h"; path = "Source/MIKMIDISequence+MIKMIDIPrivate.h"; sourceTree = "<group>"; };
		EC63F768A4109CE55E6B55DF2C077B8F /* HTTPRedirectResponse.m */ = {isa = PBXFileReference; includeInIndex = 1; lastKnownFileType = sourcecode.c.objc; name = HTTPRedirectResponse.m; path = Core/Responses/HTTPRedirectResponse.m; sourceTree = "<group>"; };
		ED0A008265AE4277186CB4D584718412 /* SentryCrashCString.h */ = {isa = PBXFileReference; includeInIndex = 1; lastKnownFileType = sourcecode.c.h; name = SentryCrashCString.h; path = Sources/SentryCrash/Reporting/Tools/SentryCrashCString.h; sourceTree = "<group>"; };
		ED3A0C7FC85DC5EBE9AC7F804D5C22B2 /* SentryOptions.h */ = {isa = PBXFileReference; includeInIndex = 1; lastKnownFileType = sourcecode.c.h; name = SentryOptions.h; path = Sources/Sentry/include/SentryOptions.h; sourceTree = "<group>"; };
		ED448E5B716CA9FFF3BCE020519030FF /* MIKMIDIEvent_SubclassMethods.h */ = {isa = PBXFileReference; includeInIndex = 1; lastKnownFileType = sourcecode.c.h; name = MIKMIDIEvent_SubclassMethods.h; path = Source/MIKMIDIEvent_SubclassMethods.h; sourceTree = "<group>"; };
		ED50F78E6495C9C3B6F6A96ED65FF2A0 /* MIKMIDISequence.m */ = {isa = PBXFileReference; includeInIndex = 1; lastKnownFileType = sourcecode.c.objc; name = MIKMIDISequence.m; path = Source/MIKMIDISequence.m; sourceTree = "<group>"; };
		EDE2692187BA73E59A8FE5DD04B19585 /* SUErrors.h */ = {isa = PBXFileReference; includeInIndex = 1; lastKnownFileType = sourcecode.c.h; name = SUErrors.h; path = Sparkle.framework/Versions/A/Headers/SUErrors.h; sourceTree = "<group>"; };
		EDF0C8DA4CEFF5F017FD3D1126A9F1C6 /* SentryCrashSysCtl.h */ = {isa = PBXFileReference; includeInIndex = 1; lastKnownFileType = sourcecode.c.h; name = SentryCrashSysCtl.h; path = Sources/SentryCrash/Recording/Tools/SentryCrashSysCtl.h; sourceTree = "<group>"; };
		EE56ED866FE676040E3AAB23F8F4E8D6 /* SentrySessionTracker.h */ = {isa = PBXFileReference; includeInIndex = 1; lastKnownFileType = sourcecode.c.h; name = SentrySessionTracker.h; path = Sources/Sentry/include/SentrySessionTracker.h; sourceTree = "<group>"; };
		EEF7E52FF9CA865872540263BC6827A4 /* MIKMIDIClock.h */ = {isa = PBXFileReference; includeInIndex = 1; lastKnownFileType = sourcecode.c.h; name = MIKMIDIClock.h; path = Source/MIKMIDIClock.h; sourceTree = "<group>"; };
		EF2384979D7142C988CBAB399FE6908F /* SentryCrashLogger.c */ = {isa = PBXFileReference; includeInIndex = 1; name = SentryCrashLogger.c; path = Sources/SentryCrash/Recording/Tools/SentryCrashLogger.c; sourceTree = "<group>"; };
		EF6C7C5BA019087C0330650D581E9EFD /* MIKMIDIProgramChangeEvent.h */ = {isa = PBXFileReference; includeInIndex = 1; lastKnownFileType = sourcecode.c.h; name = MIKMIDIProgramChangeEvent.h; path = Source/MIKMIDIProgramChangeEvent.h; sourceTree = "<group>"; };
		EFF426E48681D6016148D8ABCD704B8C /* HTTPDataResponse.h */ = {isa = PBXFileReference; includeInIndex = 1; lastKnownFileType = sourcecode.c.h; name = HTTPDataResponse.h; path = Core/Responses/HTTPDataResponse.h; sourceTree = "<group>"; };
		F0193B97C8678DD8A7ADD8CA8AB68EF2 /* SentryDateUtil.m */ = {isa = PBXFileReference; includeInIndex = 1; lastKnownFileType = sourcecode.c.objc; name = SentryDateUtil.m; path = Sources/Sentry/SentryDateUtil.m; sourceTree = "<group>"; };
		F02223E919D0EE50F003C97657383802 /* SentryCrashAdapter.m */ = {isa = PBXFileReference; includeInIndex = 1; lastKnownFileType = sourcecode.c.objc; name = SentryCrashAdapter.m; path = Sources/Sentry/SentryCrashAdapter.m; sourceTree = "<group>"; };
		F04358230629CE7366929BED43988647 /* SentryCrashReportVersion.h */ = {isa = PBXFileReference; includeInIndex = 1; lastKnownFileType = sourcecode.c.h; name = SentryCrashReportVersion.h; path = Sources/SentryCrash/Recording/SentryCrashReportVersion.h; sourceTree = "<group>"; };
		F0E143A5C6ACD43C2C4924ABDA1DDD46 /* MIKMIDITrack.m */ = {isa = PBXFileReference; includeInIndex = 1; lastKnownFileType = sourcecode.c.objc; name = MIKMIDITrack.m; path = Source/MIKMIDITrack.m; sourceTree = "<group>"; };
		F11713CC4270881539E3E38C21225508 /* SentryDefaultCurrentDateProvider.h */ = {isa = PBXFileReference; includeInIndex = 1; lastKnownFileType = sourcecode.c.h; name = SentryDefaultCurrentDateProvider.h; path = Sources/Sentry/include/SentryDefaultCurrentDateProvider.h; sourceTree = "<group>"; };
		F13BA0611FDE2FF7A20A66CB39848FC9 /* MIKMIDIClientDestinationEndpoint.h */ = {isa = PBXFileReference; includeInIndex = 1; lastKnownFileType = sourcecode.c.h; name = MIKMIDIClientDestinationEndpoint.h; path = Source/MIKMIDIClientDestinationEndpoint.h; sourceTree = "<group>"; };
		F15738F7B19F166BFC796FC08E500F7A /* MIKMIDISystemExclusiveCommand.h */ = {isa = PBXFileReference; includeInIndex = 1; lastKnownFileType = sourcecode.c.h; name = MIKMIDISystemExclusiveCommand.h; path = Source/MIKMIDISystemExclusiveCommand.h; sourceTree = "<group>"; };
		F1676480F68CC26D91BAE2337CB061F4 /* NSDictionary+SentrySanitize.h */ = {isa = PBXFileReference; includeInIndex = 1; lastKnownFileType = sourcecode.c.h; name = "NSDictionary+SentrySanitize.h"; path = "Sources/Sentry/include/NSDictionary+SentrySanitize.h"; sourceTree = "<group>"; };
		F177BBE342820A390A4E2754116B53D4 /* MIKMIDIChannelPressureEvent.m */ = {isa = PBXFileReference; includeInIndex = 1; lastKnownFileType = sourcecode.c.objc; name = MIKMIDIChannelPressureEvent.m; path = Source/MIKMIDIChannelPressureEvent.m; sourceTree = "<group>"; };
		F17AF44F338F5FBCE68A003DAC86D66E /* SentryCrashMonitor_MachException.c */ = {isa = PBXFileReference; includeInIndex = 1; name = SentryCrashMonitor_MachException.c; path = Sources/SentryCrash/Recording/Monitors/SentryCrashMonitor_MachException.c; sourceTree = "<group>"; };
		F18431C1A9927DAFAFBACB71C4C38F8C /* MIKMIDINoteOffCommand.m */ = {isa = PBXFileReference; includeInIndex = 1; lastKnownFileType = sourcecode.c.objc; name = MIKMIDINoteOffCommand.m; path = Source/MIKMIDINoteOffCommand.m; sourceTree = "<group>"; };
		F25D11443F599750BC56DB721E2763E3 /* SentryCrashReportStore.h */ = {isa = PBXFileReference; includeInIndex = 1; lastKnownFileType = sourcecode.c.h; name = SentryCrashReportStore.h; path = Sources/SentryCrash/Recording/SentryCrashReportStore.h; sourceTree = "<group>"; };
		F285397CB855802D7049C06653062A36 /* SentryCrashIntegration.h */ = {isa = PBXFileReference; includeInIndex = 1; lastKnownFileType = sourcecode.c.h; name = SentryCrashIntegration.h; path = Sources/Sentry/include/SentryCrashIntegration.h; sourceTree = "<group>"; };
		F2C82626BF6579745625CE5907382DE9 /* MIKMIDIMetaEvent_SubclassMethods.h */ = {isa = PBXFileReference; includeInIndex = 1; lastKnownFileType = sourcecode.c.h; name = MIKMIDIMetaEvent_SubclassMethods.h; path = Source/MIKMIDIMetaEvent_SubclassMethods.h; sourceTree = "<group>"; };
		F2EBD83DA65DEA4A5DD0E3609EF31688 /* SocketRocket.release.xcconfig */ = {isa = PBXFileReference; includeInIndex = 1; lastKnownFileType = text.xcconfig; path = SocketRocket.release.xcconfig; sourceTree = "<group>"; };
		F2F9DCBE91A400B5694A2220D666A2BC /* MIKMIDI-prefix.pch */ = {isa = PBXFileReference; includeInIndex = 1; lastKnownFileType = sourcecode.c.h; path = "MIKMIDI-prefix.pch"; sourceTree = "<group>"; };
		F320DCB93388DB0B2CB69A2777CF0C2B /* SentryAsynchronousOperation.h */ = {isa = PBXFileReference; includeInIndex = 1; lastKnownFileType = sourcecode.c.h; name = SentryAsynchronousOperation.h; path = Sources/Sentry/include/SentryAsynchronousOperation.h; sourceTree = "<group>"; };
		F3DFCF95C1E7ABEDE3246911FC49CC26 /* SentryUser.h */ = {isa = PBXFileReference; includeInIndex = 1; lastKnownFileType = sourcecode.c.h; name = SentryUser.h; path = Sources/Sentry/include/SentryUser.h; sourceTree = "<group>"; };
		F3E27B0EB7BBE96A8F5A598A770811D3 /* DDLoggerNames.h */ = {isa = PBXFileReference; includeInIndex = 1; lastKnownFileType = sourcecode.c.h; name = DDLoggerNames.h; path = Classes/DDLoggerNames.h; sourceTree = "<group>"; };
		F3E3B693D46F32E69128467285841075 /* SentryCrashReportFixer.c */ = {isa = PBXFileReference; includeInIndex = 1; name = SentryCrashReportFixer.c; path = Sources/SentryCrash/Recording/SentryCrashReportFixer.c; sourceTree = "<group>"; };
		F3ED82FE6F785F1A71194C64CAC190B1 /* MultipartFormDataParser.h */ = {isa = PBXFileReference; includeInIndex = 1; lastKnownFileType = sourcecode.c.h; name = MultipartFormDataParser.h; path = Core/Mime/MultipartFormDataParser.h; sourceTree = "<group>"; };
		F454BD32A7CB09284FA4885E91AB246A /* MIKMIDIOutputPort.m */ = {isa = PBXFileReference; includeInIndex = 1; lastKnownFileType = sourcecode.c.objc; name = MIKMIDIOutputPort.m; path = Source/MIKMIDIOutputPort.m; sourceTree = "<group>"; };
		F455F129A3DC46D955CD6519F9DAA963 /* MIKMIDIObject.m */ = {isa = PBXFileReference; includeInIndex = 1; lastKnownFileType = sourcecode.c.objc; name = MIKMIDIObject.m; path = Source/MIKMIDIObject.m; sourceTree = "<group>"; };
		F470487A1EDE7C0A4B892DFEBC4AFE0D /* SentryCrashStackEntryMapper.m */ = {isa = PBXFileReference; includeInIndex = 1; lastKnownFileType = sourcecode.c.objc; name = SentryCrashStackEntryMapper.m; path = Sources/Sentry/SentryCrashStackEntryMapper.m; sourceTree = "<group>"; };
		F495B3255B694A4E43FED59AD2AE5EE4 /* SentryCrashCPU_x86_64.c */ = {isa = PBXFileReference; includeInIndex = 1; name = SentryCrashCPU_x86_64.c; path = Sources/SentryCrash/Recording/Tools/SentryCrashCPU_x86_64.c; sourceTree = "<group>"; };
		F51674CF6988B57233555CA558AA1200 /* SentryCrashInstallation.h */ = {isa = PBXFileReference; includeInIndex = 1; lastKnownFileType = sourcecode.c.h; name = SentryCrashInstallation.h; path = Sources/SentryCrash/Installations/SentryCrashInstallation.h; sourceTree = "<group>"; };
		F5D38A75E9517BC97226AF3CACCB12CC /* ASCIImage.debug.xcconfig */ = {isa = PBXFileReference; includeInIndex = 1; lastKnownFileType = text.xcconfig; path = ASCIImage.debug.xcconfig; sourceTree = "<group>"; };
		F618C88B87885C70BEC88B6916675F4A /* DDFileLogger.h */ = {isa = PBXFileReference; includeInIndex = 1; lastKnownFileType = sourcecode.c.h; name = DDFileLogger.h; path = Classes/DDFileLogger.h; sourceTree = "<group>"; };
		F69ED2CD9126839E139996D366C79149 /* MIKMIDIMappingManager.m */ = {isa = PBXFileReference; includeInIndex = 1; lastKnownFileType = sourcecode.c.objc; name = MIKMIDIMappingManager.m; path = Source/MIKMIDIMappingManager.m; sourceTree = "<group>"; };
		F7828E276089B4C5AB13B5ACE8E38112 /* SUUpdaterDelegate.h */ = {isa = PBXFileReference; includeInIndex = 1; lastKnownFileType = sourcecode.c.h; name = SUUpdaterDelegate.h; path = Sparkle.framework/Versions/A/Headers/SUUpdaterDelegate.h; sourceTree = "<group>"; };
		F799DF860160118FEDA3303E888DD29B /* SentryGlobalEventProcessor.h */ = {isa = PBXFileReference; includeInIndex = 1; lastKnownFileType = sourcecode.c.h; name = SentryGlobalEventProcessor.h; path = Sources/Sentry/include/SentryGlobalEventProcessor.h; sourceTree = "<group>"; };
		F8054BE4EE46CCA1CEF2CBC7D28B8DD1 /* SentryCrashReport.c */ = {isa = PBXFileReference; includeInIndex = 1; name = SentryCrashReport.c; path = Sources/SentryCrash/Recording/SentryCrashReport.c; sourceTree = "<group>"; };
		F988FF82CCF799B438ACD79A04F5222C /* HTTPFileResponse.m */ = {isa = PBXFileReference; includeInIndex = 1; lastKnownFileType = sourcecode.c.objc; name = HTTPFileResponse.m; path = Core/Responses/HTTPFileResponse.m; sourceTree = "<group>"; };
		FA82D530130B6A47B641CE943624B3BE /* SentryCrashMonitorType.h */ = {isa = PBXFileReference; includeInIndex = 1; lastKnownFileType = sourcecode.c.h; name = SentryCrashMonitorType.h; path = Sources/SentryCrash/Recording/Monitors/SentryCrashMonitorType.h; sourceTree = "<group>"; };
		FAA49210D84D3D2F46D1342049D5D6F9 /* SentryCrashJSONCodec.c */ = {isa = PBXFileReference; includeInIndex = 1; name = SentryCrashJSONCodec.c; path = Sources/SentryCrash/Recording/Tools/SentryCrashJSONCodec.c; sourceTree = "<group>"; };
		FAB8922E2882B7E8FA28D55F28CF73EA /* SentryStacktrace.h */ = {isa = PBXFileReference; includeInIndex = 1; lastKnownFileType = sourcecode.c.h; name = SentryStacktrace.h; path = Sources/Sentry/include/SentryStacktrace.h; sourceTree = "<group>"; };
		FB53C8792E1DC04613E4D32BB2D561E5 /* SentryCrashDefaultBinaryImageProvider.m */ = {isa = PBXFileReference; includeInIndex = 1; lastKnownFileType = sourcecode.c.objc; name = SentryCrashDefaultBinaryImageProvider.m; path = Sources/Sentry/SentryCrashDefaultBinaryImageProvider.m; sourceTree = "<group>"; };
		FB6DBBDBB2D4124B35DFB3A244ECB4A0 /* CocoaHTTPServer.debug.xcconfig */ = {isa = PBXFileReference; includeInIndex = 1; lastKnownFileType = text.xcconfig; path = CocoaHTTPServer.debug.xcconfig; sourceTree = "<group>"; };
		FBB8A3BC620DA0645003911D55922EB4 /* PSWebSocketInflater.m */ = {isa = PBXFileReference; includeInIndex = 1; lastKnownFileType = sourcecode.c.objc; name = PSWebSocketInflater.m; path = PocketSocket/PSWebSocketInflater.m; sourceTree = "<group>"; };
		FC2F37B017D14EFF164D93971CD3EC65 /* MIKMIDIChannelEvent.h */ = {isa = PBXFileReference; includeInIndex = 1; lastKnownFileType = sourcecode.c.h; name = MIKMIDIChannelEvent.h; path = Source/MIKMIDIChannelEvent.h; sourceTree = "<group>"; };
		FD22606CC013DA8E0634D481E55A60FD /* SentryConcurrentRateLimitsDictionary.h */ = {isa = PBXFileReference; includeInIndex = 1; lastKnownFileType = sourcecode.c.h; name = SentryConcurrentRateLimitsDictionary.h; path = Sources/Sentry/include/SentryConcurrentRateLimitsDictionary.h; sourceTree = "<group>"; };
		FE6737EE31D9B62B41C7C4CCAB67D685 /* SentryDefaultRateLimits.m */ = {isa = PBXFileReference; includeInIndex = 1; lastKnownFileType = sourcecode.c.objc; name = SentryDefaultRateLimits.m; path = Sources/Sentry/SentryDefaultRateLimits.m; sourceTree = "<group>"; };
		FF3224AD403E81F505BF1C63A5A7B768 /* SentrySystemEventsBreadcrumbs.m */ = {isa = PBXFileReference; includeInIndex = 1; lastKnownFileType = sourcecode.c.objc; name = SentrySystemEventsBreadcrumbs.m; path = Sources/Sentry/SentrySystemEventsBreadcrumbs.m; sourceTree = "<group>"; };
=======
		003795FA4743BAB80D4A7937FB71D55A /* SentryCrashMonitor_Zombie.h */ = {isa = PBXFileReference; includeInIndex = 1; lastKnownFileType = sourcecode.c.h; name = SentryCrashMonitor_Zombie.h; path = Sources/SentryCrash/Recording/Monitors/SentryCrashMonitor_Zombie.h; sourceTree = "<group>"; };
		0054DA762A979A84260614B264EA5E50 /* MIKMIDIChannelVoiceCommand.m */ = {isa = PBXFileReference; includeInIndex = 1; lastKnownFileType = sourcecode.c.objc; name = MIKMIDIChannelVoiceCommand.m; path = Source/MIKMIDIChannelVoiceCommand.m; sourceTree = "<group>"; };
		00BC45ACC56586CF63C2F9900421C65F /* SentryAutoBreadcrumbTrackingIntegration.h */ = {isa = PBXFileReference; includeInIndex = 1; lastKnownFileType = sourcecode.c.h; name = SentryAutoBreadcrumbTrackingIntegration.h; path = Sources/Sentry/include/SentryAutoBreadcrumbTrackingIntegration.h; sourceTree = "<group>"; };
		0115C3C00C175D77422084DD0542CE6F /* libSentry.a */ = {isa = PBXFileReference; explicitFileType = archive.ar; includeInIndex = 0; name = libSentry.a; path = libSentry.a; sourceTree = BUILT_PRODUCTS_DIR; };
		01AE9627147E2623D6381AB64B58E715 /* SentryCrashExceptionApplication.m */ = {isa = PBXFileReference; includeInIndex = 1; lastKnownFileType = sourcecode.c.objc; name = SentryCrashExceptionApplication.m; path = Sources/Sentry/SentryCrashExceptionApplication.m; sourceTree = "<group>"; };
		01B7F02B2256409185DC6A986376A987 /* SentryCrashReportFixer.c */ = {isa = PBXFileReference; includeInIndex = 1; name = SentryCrashReportFixer.c; path = Sources/SentryCrash/Recording/SentryCrashReportFixer.c; sourceTree = "<group>"; };
		01D71ADBD74C4C0CB8F9C1551857CB18 /* ORSSerialPort.release.xcconfig */ = {isa = PBXFileReference; includeInIndex = 1; lastKnownFileType = text.xcconfig; path = ORSSerialPort.release.xcconfig; sourceTree = "<group>"; };
		01EAC8EDC666E3AABF90ED776744DD00 /* MIKMIDIProgramChangeCommand.m */ = {isa = PBXFileReference; includeInIndex = 1; lastKnownFileType = sourcecode.c.objc; name = MIKMIDIProgramChangeCommand.m; path = Source/MIKMIDIProgramChangeCommand.m; sourceTree = "<group>"; };
		03A521AA3200C1137E64B11DB1EF0828 /* SUStandardVersionComparator.h */ = {isa = PBXFileReference; includeInIndex = 1; lastKnownFileType = sourcecode.c.h; name = SUStandardVersionComparator.h; path = Sparkle.framework/Versions/A/Headers/SUStandardVersionComparator.h; sourceTree = "<group>"; };
		03FB6B9F64CB2881512417B478BEA7A5 /* MIKMIDIMetaSequenceEvent.m */ = {isa = PBXFileReference; includeInIndex = 1; lastKnownFileType = sourcecode.c.objc; name = MIKMIDIMetaSequenceEvent.m; path = Source/MIKMIDIMetaSequenceEvent.m; sourceTree = "<group>"; };
		03FC4662A250A62C076B4FCD76C641D5 /* SentryError.m */ = {isa = PBXFileReference; includeInIndex = 1; lastKnownFileType = sourcecode.c.objc; name = SentryError.m; path = Sources/Sentry/SentryError.m; sourceTree = "<group>"; };
		04B7E30C4B10F159AA0F56B0D45C77A6 /* SentryCrashJSONCodecObjC.h */ = {isa = PBXFileReference; includeInIndex = 1; lastKnownFileType = sourcecode.c.h; name = SentryCrashJSONCodecObjC.h; path = Sources/SentryCrash/Recording/Tools/SentryCrashJSONCodecObjC.h; sourceTree = "<group>"; };
		05049597714DDE3D0B70870E9E397A89 /* PSWebSocket.h */ = {isa = PBXFileReference; includeInIndex = 1; lastKnownFileType = sourcecode.c.h; name = PSWebSocket.h; path = PocketSocket/PSWebSocket.h; sourceTree = "<group>"; };
		05EB0F1B8D6C71369C8FEBF95C09376B /* HTTPServer.h */ = {isa = PBXFileReference; includeInIndex = 1; lastKnownFileType = sourcecode.c.h; name = HTTPServer.h; path = Core/HTTPServer.h; sourceTree = "<group>"; };
		066F143022DA173065789037CEC858BB /* MIKMIDIConnectionManager.m */ = {isa = PBXFileReference; includeInIndex = 1; lastKnownFileType = sourcecode.c.objc; name = MIKMIDIConnectionManager.m; path = Source/MIKMIDIConnectionManager.m; sourceTree = "<group>"; };
		074C43E531661E4DEAD65FB9C8E86CB8 /* MIKMIDINoteOnCommand.h */ = {isa = PBXFileReference; includeInIndex = 1; lastKnownFileType = sourcecode.c.h; name = MIKMIDINoteOnCommand.h; path = Source/MIKMIDINoteOnCommand.h; sourceTree = "<group>"; };
		07800F0484D23E235B4321052A41E2C0 /* SPUURLRequest.h */ = {isa = PBXFileReference; includeInIndex = 1; lastKnownFileType = sourcecode.c.h; name = SPUURLRequest.h; path = Sparkle.framework/Versions/A/Headers/SPUURLRequest.h; sourceTree = "<group>"; };
		0798728EDC471EDAAEA7E90C448C26AF /* Pods-Hammerspoon-frameworks.sh */ = {isa = PBXFileReference; includeInIndex = 1; lastKnownFileType = text.script.sh; path = "Pods-Hammerspoon-frameworks.sh"; sourceTree = "<group>"; };
		07A2ED3288CEB1057693F761068E949D /* SPUDownloaderSession.h */ = {isa = PBXFileReference; includeInIndex = 1; lastKnownFileType = sourcecode.c.h; name = SPUDownloaderSession.h; path = Sparkle.framework/Versions/A/Headers/SPUDownloaderSession.h; sourceTree = "<group>"; };
		08541AE448AEB7D421DAE993B0E1C84C /* SentryScope+Private.m */ = {isa = PBXFileReference; includeInIndex = 1; lastKnownFileType = sourcecode.c.objc; name = "SentryScope+Private.m"; path = "Sources/Sentry/SentryScope+Private.m"; sourceTree = "<group>"; };
		08BD53A080EAF43D980D8A98680F2F59 /* SentryCrashReportSink.h */ = {isa = PBXFileReference; includeInIndex = 1; lastKnownFileType = sourcecode.c.h; name = SentryCrashReportSink.h; path = Sources/Sentry/include/SentryCrashReportSink.h; sourceTree = "<group>"; };
		08D1AAE4DD4D7BC153D1B59D5BDC249A /* MIKMIDIMappingXMLParser.m */ = {isa = PBXFileReference; includeInIndex = 1; lastKnownFileType = sourcecode.c.objc; name = MIKMIDIMappingXMLParser.m; path = Source/MIKMIDIMappingXMLParser.m; sourceTree = "<group>"; };
		08E94FF2327BCF93F0F87E2F851A66CD /* SentryCrashMonitor_System.h */ = {isa = PBXFileReference; includeInIndex = 1; lastKnownFileType = sourcecode.c.h; name = SentryCrashMonitor_System.h; path = Sources/SentryCrash/Recording/Monitors/SentryCrashMonitor_System.h; sourceTree = "<group>"; };
		093236DF70D637CDCC25636093B63659 /* SentrySerialization.h */ = {isa = PBXFileReference; includeInIndex = 1; lastKnownFileType = sourcecode.c.h; name = SentrySerialization.h; path = Sources/Sentry/include/SentrySerialization.h; sourceTree = "<group>"; };
		09B3CF8DA296CB986CC6C4CBB2055741 /* CocoaAsyncSocket.debug.xcconfig */ = {isa = PBXFileReference; includeInIndex = 1; lastKnownFileType = text.xcconfig; path = CocoaAsyncSocket.debug.xcconfig; sourceTree = "<group>"; };
		0A828726444AA0419B619D92C48C55E4 /* NSError+SentrySimpleConstructor.h */ = {isa = PBXFileReference; includeInIndex = 1; lastKnownFileType = sourcecode.c.h; name = "NSError+SentrySimpleConstructor.h"; path = "Sources/SentryCrash/Recording/Tools/NSError+SentrySimpleConstructor.h"; sourceTree = "<group>"; };
		0AAB46C336F618F523ED7D422285CFEC /* libCocoaHTTPServer.a */ = {isa = PBXFileReference; explicitFileType = archive.ar; includeInIndex = 0; name = libCocoaHTTPServer.a; path = libCocoaHTTPServer.a; sourceTree = BUILT_PRODUCTS_DIR; };
		0B790E953E4F436FEE9196378F3B9F96 /* SentrySDK.m */ = {isa = PBXFileReference; includeInIndex = 1; lastKnownFileType = sourcecode.c.objc; name = SentrySDK.m; path = Sources/Sentry/SentrySDK.m; sourceTree = "<group>"; };
		0B97034D58406B99D91B72E529F95CCF /* NSDictionary+SentrySanitize.m */ = {isa = PBXFileReference; includeInIndex = 1; lastKnownFileType = sourcecode.c.objc; name = "NSDictionary+SentrySanitize.m"; path = "Sources/Sentry/NSDictionary+SentrySanitize.m"; sourceTree = "<group>"; };
		0C6BEC4FB860AB83A698571FD07B471E /* MIKMIDIEndpoint.h */ = {isa = PBXFileReference; includeInIndex = 1; lastKnownFileType = sourcecode.c.h; name = MIKMIDIEndpoint.h; path = Source/MIKMIDIEndpoint.h; sourceTree = "<group>"; };
		0C9D824BCF7E5F37873AFEB9EA40B1B0 /* HTTPMessage.m */ = {isa = PBXFileReference; includeInIndex = 1; lastKnownFileType = sourcecode.c.objc; name = HTTPMessage.m; path = Core/HTTPMessage.m; sourceTree = "<group>"; };
		0E0D1271A4E6722E09D4D659669091D6 /* SentryCrashMonitorContext.h */ = {isa = PBXFileReference; includeInIndex = 1; lastKnownFileType = sourcecode.c.h; name = SentryCrashMonitorContext.h; path = Sources/SentryCrash/Recording/Monitors/SentryCrashMonitorContext.h; sourceTree = "<group>"; };
		0EEDEC3A8A98F416466FC6D11CCF7579 /* SentryTransportFactory.m */ = {isa = PBXFileReference; includeInIndex = 1; lastKnownFileType = sourcecode.c.objc; name = SentryTransportFactory.m; path = Sources/Sentry/SentryTransportFactory.m; sourceTree = "<group>"; };
		0F03192FD9AC2DE77406AF8D7A356381 /* PSWebSocketTypes.h */ = {isa = PBXFileReference; includeInIndex = 1; lastKnownFileType = sourcecode.c.h; name = PSWebSocketTypes.h; path = PocketSocket/PSWebSocketTypes.h; sourceTree = "<group>"; };
		0FF4070832960FBA1AEE874E5286D914 /* ORSSerialPortManager.m */ = {isa = PBXFileReference; includeInIndex = 1; lastKnownFileType = sourcecode.c.objc; name = ORSSerialPortManager.m; path = Source/ORSSerialPortManager.m; sourceTree = "<group>"; };
		105CF823928633B000723D01053F0E12 /* SentryCrashObjC.h */ = {isa = PBXFileReference; includeInIndex = 1; lastKnownFileType = sourcecode.c.h; name = SentryCrashObjC.h; path = Sources/SentryCrash/Recording/Tools/SentryCrashObjC.h; sourceTree = "<group>"; };
		1069C18AA01330E1A1FFA649361E02C7 /* DDASLLogCapture.h */ = {isa = PBXFileReference; includeInIndex = 1; lastKnownFileType = sourcecode.c.h; name = DDASLLogCapture.h; path = Classes/DDASLLogCapture.h; sourceTree = "<group>"; };
		107CFCC1BEAA7346C8C96ACF0B5C0017 /* ORSSerialBuffer.h */ = {isa = PBXFileReference; includeInIndex = 1; lastKnownFileType = sourcecode.c.h; name = ORSSerialBuffer.h; path = Source/ORSSerialBuffer.h; sourceTree = "<group>"; };
		10BEE885183089DE3F480503C62C157A /* MIKMIDITrack.h */ = {isa = PBXFileReference; includeInIndex = 1; lastKnownFileType = sourcecode.c.h; name = MIKMIDITrack.h; path = Source/MIKMIDITrack.h; sourceTree = "<group>"; };
		1100554277468C2B30DB72E88C35A543 /* HTTPMessage.h */ = {isa = PBXFileReference; includeInIndex = 1; lastKnownFileType = sourcecode.c.h; name = HTTPMessage.h; path = Core/HTTPMessage.h; sourceTree = "<group>"; };
		112874737B3E96573EAF33B77818D320 /* DDLog+LOGV.h */ = {isa = PBXFileReference; includeInIndex = 1; lastKnownFileType = sourcecode.c.h; name = "DDLog+LOGV.h"; path = "Classes/DDLog+LOGV.h"; sourceTree = "<group>"; };
		1136CEFF8A8B8EB7261150A6C3B343E4 /* MIKMIDIControlChangeCommand.m */ = {isa = PBXFileReference; includeInIndex = 1; lastKnownFileType = sourcecode.c.objc; name = MIKMIDIControlChangeCommand.m; path = Source/MIKMIDIControlChangeCommand.m; sourceTree = "<group>"; };
		1185CEA594AF0B64A3516DB2EEA80C83 /* MIKMIDIDeviceManager.h */ = {isa = PBXFileReference; includeInIndex = 1; lastKnownFileType = sourcecode.c.h; name = MIKMIDIDeviceManager.h; path = Source/MIKMIDIDeviceManager.h; sourceTree = "<group>"; };
		12510BA68859D11A9F858ADF3A280414 /* SentryCrashStackCursor_MachineContext.c */ = {isa = PBXFileReference; includeInIndex = 1; name = SentryCrashStackCursor_MachineContext.c; path = Sources/SentryCrash/Recording/Tools/SentryCrashStackCursor_MachineContext.c; sourceTree = "<group>"; };
		1277D2C73197F3E984AD740EA5F99853 /* MIKMIDIMetaKeySignatureEvent.m */ = {isa = PBXFileReference; includeInIndex = 1; lastKnownFileType = sourcecode.c.objc; name = MIKMIDIMetaKeySignatureEvent.m; path = Source/MIKMIDIMetaKeySignatureEvent.m; sourceTree = "<group>"; };
		12F536F851A05BF9C9D38760A2CF7F37 /* WebSocket.m */ = {isa = PBXFileReference; includeInIndex = 1; lastKnownFileType = sourcecode.c.objc; name = WebSocket.m; path = Core/WebSocket.m; sourceTree = "<group>"; };
		131E822844A172A8915653EEF51E4D52 /* SentryRateLimitParser.h */ = {isa = PBXFileReference; includeInIndex = 1; lastKnownFileType = sourcecode.c.h; name = SentryRateLimitParser.h; path = Sources/Sentry/include/SentryRateLimitParser.h; sourceTree = "<group>"; };
		136E6F32F1E795114B33C36A01E50A13 /* SentryCrashMonitor_Signal.h */ = {isa = PBXFileReference; includeInIndex = 1; lastKnownFileType = sourcecode.c.h; name = SentryCrashMonitor_Signal.h; path = Sources/SentryCrash/Recording/Monitors/SentryCrashMonitor_Signal.h; sourceTree = "<group>"; };
		1418BE48253BF028A46F3890CB44D312 /* SentryCrashString.c */ = {isa = PBXFileReference; includeInIndex = 1; name = SentryCrashString.c; path = Sources/SentryCrash/Recording/Tools/SentryCrashString.c; sourceTree = "<group>"; };
		142D25D4BA4240054D36306B213EE897 /* SentryCrashReportFilterBasic.m */ = {isa = PBXFileReference; includeInIndex = 1; lastKnownFileType = sourcecode.c.objc; name = SentryCrashReportFilterBasic.m; path = Sources/SentryCrash/Reporting/Filters/SentryCrashReportFilterBasic.m; sourceTree = "<group>"; };
		14C68720442979C32DB7D8E3329D6949 /* MIKMIDIMetaSequenceEvent.h */ = {isa = PBXFileReference; includeInIndex = 1; lastKnownFileType = sourcecode.c.h; name = MIKMIDIMetaSequenceEvent.h; path = Source/MIKMIDIMetaSequenceEvent.h; sourceTree = "<group>"; };
		14E0D5273DDAA021ED83E18025CE5312 /* ORSSerialBuffer.m */ = {isa = PBXFileReference; includeInIndex = 1; lastKnownFileType = sourcecode.c.objc; name = ORSSerialBuffer.m; path = Source/ORSSerialBuffer.m; sourceTree = "<group>"; };
		151F90050572AE7262E6E3B01120579A /* MIKMIDIMacDebugQuickLookSupport.m */ = {isa = PBXFileReference; includeInIndex = 1; lastKnownFileType = sourcecode.c.objc; name = MIKMIDIMacDebugQuickLookSupport.m; path = Source/MIKMIDIMacDebugQuickLookSupport.m; sourceTree = "<group>"; };
		156E1D12F91C613FFF43B8F25689A180 /* MIKMIDIMetaTextEvent.h */ = {isa = PBXFileReference; includeInIndex = 1; lastKnownFileType = sourcecode.c.h; name = MIKMIDIMetaTextEvent.h; path = Source/MIKMIDIMetaTextEvent.h; sourceTree = "<group>"; };
		15BCDDDAEF1B7D4C6B642048E424ECCD /* MIKMIDISystemKeepAliveCommand.m */ = {isa = PBXFileReference; includeInIndex = 1; lastKnownFileType = sourcecode.c.objc; name = MIKMIDISystemKeepAliveCommand.m; path = Source/MIKMIDISystemKeepAliveCommand.m; sourceTree = "<group>"; };
		15D3BBC4CBB64A72C7C3997FFDDB0050 /* MIKMIDISourceEndpoint.m */ = {isa = PBXFileReference; includeInIndex = 1; lastKnownFileType = sourcecode.c.objc; name = MIKMIDISourceEndpoint.m; path = Source/MIKMIDISourceEndpoint.m; sourceTree = "<group>"; };
		15E494618DF52BBE7BD41B3C8F22312A /* ASCIImage.release.xcconfig */ = {isa = PBXFileReference; includeInIndex = 1; lastKnownFileType = text.xcconfig; path = ASCIImage.release.xcconfig; sourceTree = "<group>"; };
		1664A602B196078FA97602A4F46648C1 /* SentryCrashMemory.c */ = {isa = PBXFileReference; includeInIndex = 1; name = SentryCrashMemory.c; path = Sources/SentryCrash/Recording/Tools/SentryCrashMemory.c; sourceTree = "<group>"; };
		16AC289600AED5923A9CE68CFCAD6570 /* SPUDownloader.h */ = {isa = PBXFileReference; includeInIndex = 1; lastKnownFileType = sourcecode.c.h; name = SPUDownloader.h; path = Sparkle.framework/Versions/A/Headers/SPUDownloader.h; sourceTree = "<group>"; };
		16B000F118B5BDE76253760C803F8569 /* MIKMIDIEndpoint.m */ = {isa = PBXFileReference; includeInIndex = 1; lastKnownFileType = sourcecode.c.objc; name = MIKMIDIEndpoint.m; path = Source/MIKMIDIEndpoint.m; sourceTree = "<group>"; };
		1742F5D3D60DA23F40BC773579C4C65D /* MultipartFormDataParser.m */ = {isa = PBXFileReference; includeInIndex = 1; lastKnownFileType = sourcecode.c.objc; name = MultipartFormDataParser.m; path = Core/Mime/MultipartFormDataParser.m; sourceTree = "<group>"; };
		18250D03BF491C218C84FA500EDE07F0 /* CocoaLumberjack.release.xcconfig */ = {isa = PBXFileReference; includeInIndex = 1; lastKnownFileType = text.xcconfig; path = CocoaLumberjack.release.xcconfig; sourceTree = "<group>"; };
		1857BA3C9FC09308805B3C9696590A44 /* SentryCrashStackCursor_SelfThread.h */ = {isa = PBXFileReference; includeInIndex = 1; lastKnownFileType = sourcecode.c.h; name = SentryCrashStackCursor_SelfThread.h; path = Sources/SentryCrash/Recording/Tools/SentryCrashStackCursor_SelfThread.h; sourceTree = "<group>"; };
		1873926DBAEF5AFE29C2C951ECF1B7A6 /* NSUIApplication+MIKMIDI.m */ = {isa = PBXFileReference; includeInIndex = 1; lastKnownFileType = sourcecode.c.objc; name = "NSUIApplication+MIKMIDI.m"; path = "Source/NSUIApplication+MIKMIDI.m"; sourceTree = "<group>"; };
		18AE41C611D3BAEFA76AFA35B06CE6A4 /* MIKMIDISystemKeepAliveCommand.h */ = {isa = PBXFileReference; includeInIndex = 1; lastKnownFileType = sourcecode.c.h; name = MIKMIDISystemKeepAliveCommand.h; path = Source/MIKMIDISystemKeepAliveCommand.h; sourceTree = "<group>"; };
		19642E7B6CF48AB52062E2A331F94DE5 /* SentryDebugMeta.h */ = {isa = PBXFileReference; includeInIndex = 1; lastKnownFileType = sourcecode.c.h; name = SentryDebugMeta.h; path = Sources/Sentry/include/SentryDebugMeta.h; sourceTree = "<group>"; };
		1A2C63E9E31EBC811044FBC24E59FEF9 /* HTTPDynamicFileResponse.m */ = {isa = PBXFileReference; includeInIndex = 1; lastKnownFileType = sourcecode.c.objc; name = HTTPDynamicFileResponse.m; path = Core/Responses/HTTPDynamicFileResponse.m; sourceTree = "<group>"; };
		1AB28FBB28F85C7A1BCB12606C23863A /* MIKMIDIDestinationEndpoint.h */ = {isa = PBXFileReference; includeInIndex = 1; lastKnownFileType = sourcecode.c.h; name = MIKMIDIDestinationEndpoint.h; path = Source/MIKMIDIDestinationEndpoint.h; sourceTree = "<group>"; };
		1B6EC814E75D700F456E3F59400FE519 /* SentryUser.h */ = {isa = PBXFileReference; includeInIndex = 1; lastKnownFileType = sourcecode.c.h; name = SentryUser.h; path = Sources/Sentry/include/SentryUser.h; sourceTree = "<group>"; };
		1B9BF60D00CD90FD6AAEFB9456C253FF /* SentryNSURLRequest.h */ = {isa = PBXFileReference; includeInIndex = 1; lastKnownFileType = sourcecode.c.h; name = SentryNSURLRequest.h; path = Sources/Sentry/include/SentryNSURLRequest.h; sourceTree = "<group>"; };
		1B9CFAA7825525665AD80FBB29F22B71 /* SentryBreadcrumb.h */ = {isa = PBXFileReference; includeInIndex = 1; lastKnownFileType = sourcecode.c.h; name = SentryBreadcrumb.h; path = Sources/Sentry/include/SentryBreadcrumb.h; sourceTree = "<group>"; };
		1C68A5B1F1ECD732BB2261694063CC76 /* SentryEvent.m */ = {isa = PBXFileReference; includeInIndex = 1; lastKnownFileType = sourcecode.c.objc; name = SentryEvent.m; path = Sources/Sentry/SentryEvent.m; sourceTree = "<group>"; };
		1C99D3BB279575E64265E2B7769A8578 /* SentryEvent.h */ = {isa = PBXFileReference; includeInIndex = 1; lastKnownFileType = sourcecode.c.h; name = SentryEvent.h; path = Sources/Sentry/include/SentryEvent.h; sourceTree = "<group>"; };
		1D0F0CC844D9A65E17050E120B26FF0C /* MIKMIDINoteCommand.m */ = {isa = PBXFileReference; includeInIndex = 1; lastKnownFileType = sourcecode.c.objc; name = MIKMIDINoteCommand.m; path = Source/MIKMIDINoteCommand.m; sourceTree = "<group>"; };
		1D7EBC3A8FB818CF4CE40D81A044F996 /* SentryCrashInstallationReporter.m */ = {isa = PBXFileReference; includeInIndex = 1; lastKnownFileType = sourcecode.c.objc; name = SentryCrashInstallationReporter.m; path = Sources/Sentry/SentryCrashInstallationReporter.m; sourceTree = "<group>"; };
		1D85639730F190A6841838672B55AB8B /* HTTPAuthenticationRequest.h */ = {isa = PBXFileReference; includeInIndex = 1; lastKnownFileType = sourcecode.c.h; name = HTTPAuthenticationRequest.h; path = Core/HTTPAuthenticationRequest.h; sourceTree = "<group>"; };
		1E71B68F1AC26FF00A0F8DCD340B1EBE /* SentryCrashCString.h */ = {isa = PBXFileReference; includeInIndex = 1; lastKnownFileType = sourcecode.c.h; name = SentryCrashCString.h; path = Sources/SentryCrash/Reporting/Tools/SentryCrashCString.h; sourceTree = "<group>"; };
		1EAF1316A30E26518BD3FCEF10671E7C /* MIKMIDIPort_SubclassMethods.h */ = {isa = PBXFileReference; includeInIndex = 1; lastKnownFileType = sourcecode.c.h; name = MIKMIDIPort_SubclassMethods.h; path = Source/MIKMIDIPort_SubclassMethods.h; sourceTree = "<group>"; };
		1F87D640E7699321E2E3555097BA9510 /* SUCodeSigningVerifier.h */ = {isa = PBXFileReference; includeInIndex = 1; lastKnownFileType = sourcecode.c.h; name = SUCodeSigningVerifier.h; path = Sparkle.framework/Versions/A/Headers/SUCodeSigningVerifier.h; sourceTree = "<group>"; };
		1F8EEE1BB21456791810B7B3382A1A9E /* MIKMIDIEntity.h */ = {isa = PBXFileReference; includeInIndex = 1; lastKnownFileType = sourcecode.c.h; name = MIKMIDIEntity.h; path = Source/MIKMIDIEntity.h; sourceTree = "<group>"; };
		1F8F7F7D62ED24F3E211E4A0B2AF50F3 /* MIKMIDIPitchBendChangeCommand.m */ = {isa = PBXFileReference; includeInIndex = 1; lastKnownFileType = sourcecode.c.objc; name = MIKMIDIPitchBendChangeCommand.m; path = Source/MIKMIDIPitchBendChangeCommand.m; sourceTree = "<group>"; };
		20178FC893A19B33FD2D1333B85F5479 /* MIKMIDIInputPort.m */ = {isa = PBXFileReference; includeInIndex = 1; lastKnownFileType = sourcecode.c.objc; name = MIKMIDIInputPort.m; path = Source/MIKMIDIInputPort.m; sourceTree = "<group>"; };
		213C5A1EDF4BED8174C40B2FA88ACE37 /* SentryAutoSessionTrackingIntegration.m */ = {isa = PBXFileReference; includeInIndex = 1; lastKnownFileType = sourcecode.c.objc; name = SentryAutoSessionTrackingIntegration.m; path = Sources/Sentry/SentryAutoSessionTrackingIntegration.m; sourceTree = "<group>"; };
		22322D7B039C07EBEE50A6CD3BAD49AF /* SentryCrashID.c */ = {isa = PBXFileReference; includeInIndex = 1; name = SentryCrashID.c; path = Sources/SentryCrash/Recording/Tools/SentryCrashID.c; sourceTree = "<group>"; };
		2262D7491FDDB4A2CB3A143B88768D0B /* SentrySwizzle.h */ = {isa = PBXFileReference; includeInIndex = 1; lastKnownFileType = sourcecode.c.h; name = SentrySwizzle.h; path = Sources/Sentry/include/SentrySwizzle.h; sourceTree = "<group>"; };
		2268390AE3A88E0FE22AE21740B188F1 /* PSWebSocketBuffer.m */ = {isa = PBXFileReference; includeInIndex = 1; lastKnownFileType = sourcecode.c.objc; name = PSWebSocketBuffer.m; path = PocketSocket/PSWebSocketBuffer.m; sourceTree = "<group>"; };
		22DFEFACA45361FD93CA20AF21AE375F /* MultipartMessageHeader.m */ = {isa = PBXFileReference; includeInIndex = 1; lastKnownFileType = sourcecode.c.objc; name = MultipartMessageHeader.m; path = Core/Mime/MultipartMessageHeader.m; sourceTree = "<group>"; };
		2369824A15DEC10A697AB353D94F7003 /* libORSSerialPort.a */ = {isa = PBXFileReference; explicitFileType = archive.ar; includeInIndex = 0; name = libORSSerialPort.a; path = libORSSerialPort.a; sourceTree = BUILT_PRODUCTS_DIR; };
		236FFBFF060A0B41B13CF58D73A9DDA4 /* SentryCrashDoctor.h */ = {isa = PBXFileReference; includeInIndex = 1; lastKnownFileType = sourcecode.c.h; name = SentryCrashDoctor.h; path = Sources/SentryCrash/Recording/SentryCrashDoctor.h; sourceTree = "<group>"; };
		23B7A8AA656CCF8BB654DFF0097715D8 /* MIKMIDIMetaCuePointEvent.m */ = {isa = PBXFileReference; includeInIndex = 1; lastKnownFileType = sourcecode.c.objc; name = MIKMIDIMetaCuePointEvent.m; path = Source/MIKMIDIMetaCuePointEvent.m; sourceTree = "<group>"; };
		240EE7C29C8FDA6DFA74C0D9015CD911 /* SentryCrashCPU_x86_32.c */ = {isa = PBXFileReference; includeInIndex = 1; name = SentryCrashCPU_x86_32.c; path = Sources/SentryCrash/Recording/Tools/SentryCrashCPU_x86_32.c; sourceTree = "<group>"; };
		242837C9064282B5652A098E893EA3AA /* MIKMIDIEndpointSynthesizer.h */ = {isa = PBXFileReference; includeInIndex = 1; lastKnownFileType = sourcecode.c.h; name = MIKMIDIEndpointSynthesizer.h; path = Source/MIKMIDIEndpointSynthesizer.h; sourceTree = "<group>"; };
		24B8AA6B47D67002717648B498FF6195 /* Sentry-dummy.m */ = {isa = PBXFileReference; includeInIndex = 1; lastKnownFileType = sourcecode.c.objc; path = "Sentry-dummy.m"; sourceTree = "<group>"; };
		25971426D6E15E2E10623C06C4D61AC1 /* MIKMIDIErrors.h */ = {isa = PBXFileReference; includeInIndex = 1; lastKnownFileType = sourcecode.c.h; name = MIKMIDIErrors.h; path = Source/MIKMIDIErrors.h; sourceTree = "<group>"; };
		25E43D2A9146032DB6ED8ADDF31AACA3 /* MIKMIDIMappingGenerator.h */ = {isa = PBXFileReference; includeInIndex = 1; lastKnownFileType = sourcecode.c.h; name = MIKMIDIMappingGenerator.h; path = Source/MIKMIDIMappingGenerator.h; sourceTree = "<group>"; };
		262030B3788760B63919BDEF0E657AA9 /* DDOSLogger.h */ = {isa = PBXFileReference; includeInIndex = 1; lastKnownFileType = sourcecode.c.h; name = DDOSLogger.h; path = Classes/DDOSLogger.h; sourceTree = "<group>"; };
		263B77180474D4DB65D3C89887847DA4 /* SentryCrashCPU_arm.c */ = {isa = PBXFileReference; includeInIndex = 1; name = SentryCrashCPU_arm.c; path = Sources/SentryCrash/Recording/Tools/SentryCrashCPU_arm.c; sourceTree = "<group>"; };
		27C51B8E31E3A13C81F5A0FDC214B515 /* Sentry.h */ = {isa = PBXFileReference; includeInIndex = 1; lastKnownFileType = sourcecode.c.h; name = Sentry.h; path = Sources/Sentry/include/Sentry.h; sourceTree = "<group>"; };
		27D13843B160ACCAF0F96D37D3547034 /* SentryCrashInstallation.m */ = {isa = PBXFileReference; includeInIndex = 1; lastKnownFileType = sourcecode.c.objc; name = SentryCrashInstallation.m; path = Sources/SentryCrash/Installations/SentryCrashInstallation.m; sourceTree = "<group>"; };
		286CC1851621E6BD04696501EE4178B1 /* MIKMIDIMetaInstrumentNameEvent.m */ = {isa = PBXFileReference; includeInIndex = 1; lastKnownFileType = sourcecode.c.objc; name = MIKMIDIMetaInstrumentNameEvent.m; path = Source/MIKMIDIMetaInstrumentNameEvent.m; sourceTree = "<group>"; };
		28F5D60E7A69D78D64AF778CCB4FAE5C /* MultipartMessageHeaderField.m */ = {isa = PBXFileReference; includeInIndex = 1; lastKnownFileType = sourcecode.c.objc; name = MultipartMessageHeaderField.m; path = Core/Mime/MultipartMessageHeaderField.m; sourceTree = "<group>"; };
		29B1A2C2CE89232BD91EFFB54AEE6CBE /* SentryCrashID.h */ = {isa = PBXFileReference; includeInIndex = 1; lastKnownFileType = sourcecode.c.h; name = SentryCrashID.h; path = Sources/SentryCrash/Recording/Tools/SentryCrashID.h; sourceTree = "<group>"; };
		29FD5AB98587B58A6E097423C521D2FD /* Sparkle.debug.xcconfig */ = {isa = PBXFileReference; includeInIndex = 1; lastKnownFileType = text.xcconfig; path = Sparkle.debug.xcconfig; sourceTree = "<group>"; };
		2A2E919039848634A569EC640666DA80 /* MIKMIDIMetaTrackSequenceNameEvent.h */ = {isa = PBXFileReference; includeInIndex = 1; lastKnownFileType = sourcecode.c.h; name = MIKMIDIMetaTrackSequenceNameEvent.h; path = Source/MIKMIDIMetaTrackSequenceNameEvent.h; sourceTree = "<group>"; };
		2AC4D46870AA9851C7E84130E244F8A0 /* MIKMIDISequencer+MIKMIDIPrivate.h */ = {isa = PBXFileReference; includeInIndex = 1; lastKnownFileType = sourcecode.c.h; name = "MIKMIDISequencer+MIKMIDIPrivate.h"; path = "Source/MIKMIDISequencer+MIKMIDIPrivate.h"; sourceTree = "<group>"; };
		2B1A6515ACA21D6C628FC4747122773A /* MIKMIDIEvent.m */ = {isa = PBXFileReference; includeInIndex = 1; lastKnownFileType = sourcecode.c.objc; name = MIKMIDIEvent.m; path = Source/MIKMIDIEvent.m; sourceTree = "<group>"; };
		2B83BBAC0FA380C22F35E63FB4D7941C /* ORSSerialPort-prefix.pch */ = {isa = PBXFileReference; includeInIndex = 1; lastKnownFileType = sourcecode.c.h; path = "ORSSerialPort-prefix.pch"; sourceTree = "<group>"; };
		2B92574E049E06BE453EA827190C7008 /* GCDAsyncSocket.m */ = {isa = PBXFileReference; includeInIndex = 1; lastKnownFileType = sourcecode.c.objc; name = GCDAsyncSocket.m; path = Source/GCD/GCDAsyncSocket.m; sourceTree = "<group>"; };
		2B9B18186F2E1F8681803DA6346660F1 /* MIKMIDIMetaEvent.h */ = {isa = PBXFileReference; includeInIndex = 1; lastKnownFileType = sourcecode.c.h; name = MIKMIDIMetaEvent.h; path = Source/MIKMIDIMetaEvent.h; sourceTree = "<group>"; };
		2C39BAFFCD21C9F493FC12AE11C244EB /* DDData.m */ = {isa = PBXFileReference; includeInIndex = 1; lastKnownFileType = sourcecode.c.objc; name = DDData.m; path = Core/Categories/DDData.m; sourceTree = "<group>"; };
		2C446BDDB6C14D07DB6ABE552388B20F /* MIKMIDIControlChangeCommand+Private.h */ = {isa = PBXFileReference; includeInIndex = 1; lastKnownFileType = sourcecode.c.h; name = "MIKMIDIControlChangeCommand+Private.h"; path = "Source/MIKMIDIControlChangeCommand+Private.h"; sourceTree = "<group>"; };
		2C5021F49331C3FAE17A0691432DDA93 /* SentryCurrentDate.m */ = {isa = PBXFileReference; includeInIndex = 1; lastKnownFileType = sourcecode.c.objc; name = SentryCurrentDate.m; path = Sources/Sentry/SentryCurrentDate.m; sourceTree = "<group>"; };
		2CCF053C98078519BBDD97E4701B5614 /* SPUDownloaderDelegate.h */ = {isa = PBXFileReference; includeInIndex = 1; lastKnownFileType = sourcecode.c.h; name = SPUDownloaderDelegate.h; path = Sparkle.framework/Versions/A/Headers/SPUDownloaderDelegate.h; sourceTree = "<group>"; };
		2CDD7FDF4181DA95DB957DCEFB60384C /* DDASLLogCapture.m */ = {isa = PBXFileReference; includeInIndex = 1; lastKnownFileType = sourcecode.c.objc; name = DDASLLogCapture.m; path = Classes/DDASLLogCapture.m; sourceTree = "<group>"; };
		2D1C535D55AA0E9860CE22C4DBBBC7AB /* MIKMIDIMetaLyricEvent.m */ = {isa = PBXFileReference; includeInIndex = 1; lastKnownFileType = sourcecode.c.objc; name = MIKMIDIMetaLyricEvent.m; path = Source/MIKMIDIMetaLyricEvent.m; sourceTree = "<group>"; };
		2D4F01FA847764CD7B0C6E86229A8E2C /* DDAssertMacros.h */ = {isa = PBXFileReference; includeInIndex = 1; lastKnownFileType = sourcecode.c.h; name = DDAssertMacros.h; path = Classes/DDAssertMacros.h; sourceTree = "<group>"; };
		2D501C4396761C3928722B8122D1776E /* WebSocket.h */ = {isa = PBXFileReference; includeInIndex = 1; lastKnownFileType = sourcecode.c.h; name = WebSocket.h; path = Core/WebSocket.h; sourceTree = "<group>"; };
		2D930928553269411FF37166F3BF2171 /* MIKMIDIControlChangeCommand.h */ = {isa = PBXFileReference; includeInIndex = 1; lastKnownFileType = sourcecode.c.h; name = MIKMIDIControlChangeCommand.h; path = Source/MIKMIDIControlChangeCommand.h; sourceTree = "<group>"; };
		2DEBA44AE82C03595B616F668E2E5F0D /* SentryCrashC.h */ = {isa = PBXFileReference; includeInIndex = 1; lastKnownFileType = sourcecode.c.h; name = SentryCrashC.h; path = Sources/SentryCrash/Recording/SentryCrashC.h; sourceTree = "<group>"; };
		2DEF8990D7C4982BF6A6346A20C95B75 /* MIKMIDIMapping.m */ = {isa = PBXFileReference; includeInIndex = 1; lastKnownFileType = sourcecode.c.objc; name = MIKMIDIMapping.m; path = Source/MIKMIDIMapping.m; sourceTree = "<group>"; };
		2E56435199EC07641BEF9F330466F0A7 /* SentryCrashDebug.c */ = {isa = PBXFileReference; includeInIndex = 1; name = SentryCrashDebug.c; path = Sources/SentryCrash/Recording/Tools/SentryCrashDebug.c; sourceTree = "<group>"; };
		2F81B128A47A275CAC99E8D10C9C73FB /* Pods-Hammerspoon.debug.xcconfig */ = {isa = PBXFileReference; includeInIndex = 1; lastKnownFileType = text.xcconfig; path = "Pods-Hammerspoon.debug.xcconfig"; sourceTree = "<group>"; };
		2FAB175259993685DC37CDE0D1B16649 /* MIKMIDIDevice.m */ = {isa = PBXFileReference; includeInIndex = 1; lastKnownFileType = sourcecode.c.objc; name = MIKMIDIDevice.m; path = Source/MIKMIDIDevice.m; sourceTree = "<group>"; };
		303AE782922585C64C0CBA15F84A0696 /* SentryFileManager.m */ = {isa = PBXFileReference; includeInIndex = 1; lastKnownFileType = sourcecode.c.objc; name = SentryFileManager.m; path = Sources/Sentry/SentryFileManager.m; sourceTree = "<group>"; };
		30BB03D424E197301FDCD39B50FF9551 /* CocoaLumberjack-dummy.m */ = {isa = PBXFileReference; includeInIndex = 1; lastKnownFileType = sourcecode.c.objc; path = "CocoaLumberjack-dummy.m"; sourceTree = "<group>"; };
		317A1D105DD311E73F6222439C9ED857 /* SentryCrashReportStore.c */ = {isa = PBXFileReference; includeInIndex = 1; name = SentryCrashReportStore.c; path = Sources/SentryCrash/Recording/SentryCrashReportStore.c; sourceTree = "<group>"; };
		318F07CFFFFB8B2BB4B3BEB572EB8415 /* MultipartMessageHeaderField.h */ = {isa = PBXFileReference; includeInIndex = 1; lastKnownFileType = sourcecode.c.h; name = MultipartMessageHeaderField.h; path = Core/Mime/MultipartMessageHeaderField.h; sourceTree = "<group>"; };
		31D3D818865B54848B796CC35A03B3BA /* ORSSerialPacketDescriptor.m */ = {isa = PBXFileReference; includeInIndex = 1; lastKnownFileType = sourcecode.c.objc; name = ORSSerialPacketDescriptor.m; path = Source/ORSSerialPacketDescriptor.m; sourceTree = "<group>"; };
		31E41768697F19BE869BFD6B5D742EBE /* SentryCrashCPU.h */ = {isa = PBXFileReference; includeInIndex = 1; lastKnownFileType = sourcecode.c.h; name = SentryCrashCPU.h; path = Sources/SentryCrash/Recording/Tools/SentryCrashCPU.h; sourceTree = "<group>"; };
		32F4225FB72201900172C7499798AF51 /* SentryRequestOperation.h */ = {isa = PBXFileReference; includeInIndex = 1; lastKnownFileType = sourcecode.c.h; name = SentryRequestOperation.h; path = Sources/Sentry/include/SentryRequestOperation.h; sourceTree = "<group>"; };
		3353AE4B88B5F3D8A2052AC5944750D0 /* PSWebSocketInflater.h */ = {isa = PBXFileReference; includeInIndex = 1; lastKnownFileType = sourcecode.c.h; name = PSWebSocketInflater.h; path = PocketSocket/PSWebSocketInflater.h; sourceTree = "<group>"; };
		3372C9E2D3A345B873FFCA4E1A69B7B4 /* MIKMIDIProgramChangeCommand.h */ = {isa = PBXFileReference; includeInIndex = 1; lastKnownFileType = sourcecode.c.h; name = MIKMIDIProgramChangeCommand.h; path = Source/MIKMIDIProgramChangeCommand.h; sourceTree = "<group>"; };
		33CC357EA3995AC3D37E1F3F25945AF6 /* MIKMIDIMappingXMLParser.h */ = {isa = PBXFileReference; includeInIndex = 1; lastKnownFileType = sourcecode.c.h; name = MIKMIDIMappingXMLParser.h; path = Source/MIKMIDIMappingXMLParser.h; sourceTree = "<group>"; };
		33D1293E82B771D20F26E29E77DBB222 /* SentryCrashMonitor_Deadlock.m */ = {isa = PBXFileReference; includeInIndex = 1; lastKnownFileType = sourcecode.c.objc; name = SentryCrashMonitor_Deadlock.m; path = Sources/SentryCrash/Recording/Monitors/SentryCrashMonitor_Deadlock.m; sourceTree = "<group>"; };
		33D532346CC35D2DAB56586659B7D6CF /* MIKMIDIMetaTimeSignatureEvent.h */ = {isa = PBXFileReference; includeInIndex = 1; lastKnownFileType = sourcecode.c.h; name = MIKMIDIMetaTimeSignatureEvent.h; path = Source/MIKMIDIMetaTimeSignatureEvent.h; sourceTree = "<group>"; };
		34A4AE9260A81816BA3EAFBA9B883D9A /* MIKMIDINoteOffCommand.h */ = {isa = PBXFileReference; includeInIndex = 1; lastKnownFileType = sourcecode.c.h; name = MIKMIDINoteOffCommand.h; path = Source/MIKMIDINoteOffCommand.h; sourceTree = "<group>"; };
		34AC09CE4BFB587B5552692C4F207667 /* PSWebSocketDriver.h */ = {isa = PBXFileReference; includeInIndex = 1; lastKnownFileType = sourcecode.c.h; name = PSWebSocketDriver.h; path = PocketSocket/PSWebSocketDriver.h; sourceTree = "<group>"; };
		34F86AF713DA521D9AAD70042B2DC7CE /* MIKMIDIMappingManager.m */ = {isa = PBXFileReference; includeInIndex = 1; lastKnownFileType = sourcecode.c.objc; name = MIKMIDIMappingManager.m; path = Source/MIKMIDIMappingManager.m; sourceTree = "<group>"; };
		36B45C234DFF4ADCE4528E383B1AF910 /* SentryFileContents.m */ = {isa = PBXFileReference; includeInIndex = 1; lastKnownFileType = sourcecode.c.objc; name = SentryFileContents.m; path = Sources/Sentry/SentryFileContents.m; sourceTree = "<group>"; };
		3720F13E34381301299D3614041D1E5F /* PSWebSocketNetworkThread.m */ = {isa = PBXFileReference; includeInIndex = 1; lastKnownFileType = sourcecode.c.objc; name = PSWebSocketNetworkThread.m; path = PocketSocket/PSWebSocketNetworkThread.m; sourceTree = "<group>"; };
		37B56665C014894427EB162CCD44BF34 /* SUVersionDisplayProtocol.h */ = {isa = PBXFileReference; includeInIndex = 1; lastKnownFileType = sourcecode.c.h; name = SUVersionDisplayProtocol.h; path = Sparkle.framework/Versions/A/Headers/SUVersionDisplayProtocol.h; sourceTree = "<group>"; };
		37B6FA50ED085D2E2E9D84AD81BFFF3E /* MIKMIDITempoEvent.m */ = {isa = PBXFileReference; includeInIndex = 1; lastKnownFileType = sourcecode.c.objc; name = MIKMIDITempoEvent.m; path = Source/MIKMIDITempoEvent.m; sourceTree = "<group>"; };
		389388C4F9CCAF5B40B700587A2CC231 /* MIKMIDICommand_SubclassMethods.h */ = {isa = PBXFileReference; includeInIndex = 1; lastKnownFileType = sourcecode.c.h; name = MIKMIDICommand_SubclassMethods.h; path = Source/MIKMIDICommand_SubclassMethods.h; sourceTree = "<group>"; };
		38952EAE697FB45FF1798009D23E01BC /* ORSSerialRequest.h */ = {isa = PBXFileReference; includeInIndex = 1; lastKnownFileType = sourcecode.c.h; name = ORSSerialRequest.h; path = Source/ORSSerialRequest.h; sourceTree = "<group>"; };
		38EA7048EB486F439EBCE5A86844A98E /* DDContextFilterLogFormatter.h */ = {isa = PBXFileReference; includeInIndex = 1; lastKnownFileType = sourcecode.c.h; name = DDContextFilterLogFormatter.h; path = Classes/Extensions/DDContextFilterLogFormatter.h; sourceTree = "<group>"; };
		38FA450CEED2E64017FD4722ED86CE11 /* MIKMIDIControlChangeEvent.h */ = {isa = PBXFileReference; includeInIndex = 1; lastKnownFileType = sourcecode.c.h; name = MIKMIDIControlChangeEvent.h; path = Source/MIKMIDIControlChangeEvent.h; sourceTree = "<group>"; };
		3940E1F00B11505D79BDEF6A6DB2CEE2 /* SentryFrame.m */ = {isa = PBXFileReference; includeInIndex = 1; lastKnownFileType = sourcecode.c.objc; name = SentryFrame.m; path = Sources/Sentry/SentryFrame.m; sourceTree = "<group>"; };
		3957123857409F36084DD51D04300761 /* SentryCrashExceptionApplication.h */ = {isa = PBXFileReference; includeInIndex = 1; lastKnownFileType = sourcecode.c.h; name = SentryCrashExceptionApplication.h; path = Sources/Sentry/include/SentryCrashExceptionApplication.h; sourceTree = "<group>"; };
		39709DC0810EA26519E98DDC2B93651D /* SentryRateLimitCategoryMapper.h */ = {isa = PBXFileReference; includeInIndex = 1; lastKnownFileType = sourcecode.c.h; name = SentryRateLimitCategoryMapper.h; path = Sources/Sentry/include/SentryRateLimitCategoryMapper.h; sourceTree = "<group>"; };
		3A5556647C06943C87E82D9192263E9E /* SentryEnvelope.h */ = {isa = PBXFileReference; includeInIndex = 1; lastKnownFileType = sourcecode.c.h; name = SentryEnvelope.h; path = Sources/Sentry/include/SentryEnvelope.h; sourceTree = "<group>"; };
		3A826169856F04C6E4C7B75D4196AFAB /* SentryCrashMonitor.c */ = {isa = PBXFileReference; includeInIndex = 1; name = SentryCrashMonitor.c; path = Sources/SentryCrash/Recording/Monitors/SentryCrashMonitor.c; sourceTree = "<group>"; };
		3ABD2AFECF585342D5AD750890CDF8A3 /* DDASLLogger.m */ = {isa = PBXFileReference; includeInIndex = 1; lastKnownFileType = sourcecode.c.objc; name = DDASLLogger.m; path = Classes/DDASLLogger.m; sourceTree = "<group>"; };
		3D148E3B7182BD1B19B657E8B40A2CEA /* DDLoggerNames.h */ = {isa = PBXFileReference; includeInIndex = 1; lastKnownFileType = sourcecode.c.h; name = DDLoggerNames.h; path = Classes/DDLoggerNames.h; sourceTree = "<group>"; };
		3D32FE6D9E236AA15C2B7F24EF983A3F /* SentryInstallation.m */ = {isa = PBXFileReference; includeInIndex = 1; lastKnownFileType = sourcecode.c.objc; name = SentryInstallation.m; path = Sources/Sentry/SentryInstallation.m; sourceTree = "<group>"; };
		3D79313E7C436C493CC975F544D727AA /* SentryMeta.m */ = {isa = PBXFileReference; includeInIndex = 1; lastKnownFileType = sourcecode.c.objc; name = SentryMeta.m; path = Sources/Sentry/SentryMeta.m; sourceTree = "<group>"; };
		3E3ECEF18C478DFAFFB3FEA21CB5D432 /* SentryCrashMemory.h */ = {isa = PBXFileReference; includeInIndex = 1; lastKnownFileType = sourcecode.c.h; name = SentryCrashMemory.h; path = Sources/SentryCrash/Recording/Tools/SentryCrashMemory.h; sourceTree = "<group>"; };
		3EAEDA6248BB05033C440A1874125D62 /* PSWebSocket.m */ = {isa = PBXFileReference; includeInIndex = 1; lastKnownFileType = sourcecode.c.objc; name = PSWebSocket.m; path = PocketSocket/PSWebSocket.m; sourceTree = "<group>"; };
		3EBCA53601207BB4D8C501CC3566224F /* SentryFrame.h */ = {isa = PBXFileReference; includeInIndex = 1; lastKnownFileType = sourcecode.c.h; name = SentryFrame.h; path = Sources/Sentry/include/SentryFrame.h; sourceTree = "<group>"; };
		3EEE0906DC30FDA4DB0D8F294A28032E /* PSWebSocketUTF8Decoder.m */ = {isa = PBXFileReference; includeInIndex = 1; lastKnownFileType = sourcecode.c.objc; name = PSWebSocketUTF8Decoder.m; path = PocketSocket/PSWebSocketUTF8Decoder.m; sourceTree = "<group>"; };
		3F0F2D8E9EB98AF8B97212A20B1FC0C6 /* DDRange.h */ = {isa = PBXFileReference; includeInIndex = 1; lastKnownFileType = sourcecode.c.h; name = DDRange.h; path = Core/Categories/DDRange.h; sourceTree = "<group>"; };
		3FE742D6ACDCEB87B8DB2D4454822114 /* SentrySessionTracker.h */ = {isa = PBXFileReference; includeInIndex = 1; lastKnownFileType = sourcecode.c.h; name = SentrySessionTracker.h; path = Sources/Sentry/include/SentrySessionTracker.h; sourceTree = "<group>"; };
		405B72A27537AE17C0CE232624822AA4 /* NSDictionary+SentrySanitize.h */ = {isa = PBXFileReference; includeInIndex = 1; lastKnownFileType = sourcecode.c.h; name = "NSDictionary+SentrySanitize.h"; path = "Sources/Sentry/include/NSDictionary+SentrySanitize.h"; sourceTree = "<group>"; };
		417B4F53E4CBCAC9CB1EA3DD87B90635 /* SentryCrashMachineContext.h */ = {isa = PBXFileReference; includeInIndex = 1; lastKnownFileType = sourcecode.c.h; name = SentryCrashMachineContext.h; path = Sources/SentryCrash/Recording/Tools/SentryCrashMachineContext.h; sourceTree = "<group>"; };
		420192FF6C947995830C4E6C07D96946 /* SentryCrashReportWriter.h */ = {isa = PBXFileReference; includeInIndex = 1; lastKnownFileType = sourcecode.c.h; name = SentryCrashReportWriter.h; path = Sources/SentryCrash/Recording/SentryCrashReportWriter.h; sourceTree = "<group>"; };
		42EA7A798422AC90AF7FA840F00F9A20 /* MIKMIDICommand.h */ = {isa = PBXFileReference; includeInIndex = 1; lastKnownFileType = sourcecode.c.h; name = MIKMIDICommand.h; path = Source/MIKMIDICommand.h; sourceTree = "<group>"; };
		4362E411412BABBA9DFB6878AD9C1707 /* DDLog.m */ = {isa = PBXFileReference; includeInIndex = 1; lastKnownFileType = sourcecode.c.objc; name = DDLog.m; path = Classes/DDLog.m; sourceTree = "<group>"; };
		44A6BE03B073BA6D64EE66F227BCDBE0 /* SentryCrashSystemCapabilities.h */ = {isa = PBXFileReference; includeInIndex = 1; lastKnownFileType = sourcecode.c.h; name = SentryCrashSystemCapabilities.h; path = Sources/SentryCrash/Recording/SentryCrashSystemCapabilities.h; sourceTree = "<group>"; };
		451B7601EDA70FEB569654AAB0F0E346 /* MIKMIDISystemExclusiveCommand.m */ = {isa = PBXFileReference; includeInIndex = 1; lastKnownFileType = sourcecode.c.objc; name = MIKMIDISystemExclusiveCommand.m; path = Source/MIKMIDISystemExclusiveCommand.m; sourceTree = "<group>"; };
		45473024F29F81FE691A30C5AD5E51CD /* SentryInstallation.h */ = {isa = PBXFileReference; includeInIndex = 1; lastKnownFileType = sourcecode.c.h; name = SentryInstallation.h; path = Sources/Sentry/include/SentryInstallation.h; sourceTree = "<group>"; };
		4657FF05E4C501ED01850792A3EEB47D /* SentryCrashInstallation.h */ = {isa = PBXFileReference; includeInIndex = 1; lastKnownFileType = sourcecode.c.h; name = SentryCrashInstallation.h; path = Sources/SentryCrash/Installations/SentryCrashInstallation.h; sourceTree = "<group>"; };
		479AF25AF197543A85F8682189DA2B19 /* MIKMIDI-dummy.m */ = {isa = PBXFileReference; includeInIndex = 1; lastKnownFileType = sourcecode.c.objc; path = "MIKMIDI-dummy.m"; sourceTree = "<group>"; };
		47C92C523EBD14DAC2FAA47B754E2437 /* HTTPAuthenticationRequest.m */ = {isa = PBXFileReference; includeInIndex = 1; lastKnownFileType = sourcecode.c.objc; name = HTTPAuthenticationRequest.m; path = Core/HTTPAuthenticationRequest.m; sourceTree = "<group>"; };
		47F15F667DC24D62E5A6315CD00DE877 /* PSWebSocketDeflater.m */ = {isa = PBXFileReference; includeInIndex = 1; lastKnownFileType = sourcecode.c.objc; name = PSWebSocketDeflater.m; path = PocketSocket/PSWebSocketDeflater.m; sourceTree = "<group>"; };
		485A74F7FCAA7816FCE38F336EC11D8C /* SentryCrashFileUtils.h */ = {isa = PBXFileReference; includeInIndex = 1; lastKnownFileType = sourcecode.c.h; name = SentryCrashFileUtils.h; path = Sources/SentryCrash/Recording/Tools/SentryCrashFileUtils.h; sourceTree = "<group>"; };
		49087CF7D447FD288A65A0C6C087DE48 /* CocoaHTTPServer.release.xcconfig */ = {isa = PBXFileReference; includeInIndex = 1; lastKnownFileType = text.xcconfig; path = CocoaHTTPServer.release.xcconfig; sourceTree = "<group>"; };
		49730596C48B7C5B5362FB9D277421F5 /* HTTPFileResponse.m */ = {isa = PBXFileReference; includeInIndex = 1; lastKnownFileType = sourcecode.c.objc; name = HTTPFileResponse.m; path = Core/Responses/HTTPFileResponse.m; sourceTree = "<group>"; };
		49BAB63716CAD5667E6A3918DA8ABE36 /* PARImage+ASCIIInput.m */ = {isa = PBXFileReference; includeInIndex = 1; lastKnownFileType = sourcecode.c.objc; name = "PARImage+ASCIIInput.m"; path = "Core/PARImage+ASCIIInput.m"; sourceTree = "<group>"; };
		4A0B1C8EE1413FBEF8C131CF80A35ED4 /* SentrySession.m */ = {isa = PBXFileReference; includeInIndex = 1; lastKnownFileType = sourcecode.c.objc; name = SentrySession.m; path = Sources/Sentry/SentrySession.m; sourceTree = "<group>"; };
		4B0BC6DBCED9CF038652D21FE8D1D303 /* SentrySerializable.h */ = {isa = PBXFileReference; includeInIndex = 1; lastKnownFileType = sourcecode.c.h; name = SentrySerializable.h; path = Sources/Sentry/include/SentrySerializable.h; sourceTree = "<group>"; };
		4B5893BE3FBC8BD2B04D327FB527D713 /* DDAbstractDatabaseLogger.m */ = {isa = PBXFileReference; includeInIndex = 1; lastKnownFileType = sourcecode.c.objc; name = DDAbstractDatabaseLogger.m; path = Classes/DDAbstractDatabaseLogger.m; sourceTree = "<group>"; };
		4BD7DE2530116C9921B5D5D75998AF7A /* MIKMIDIMetaKeySignatureEvent.h */ = {isa = PBXFileReference; includeInIndex = 1; lastKnownFileType = sourcecode.c.h; name = MIKMIDIMetaKeySignatureEvent.h; path = Source/MIKMIDIMetaKeySignatureEvent.h; sourceTree = "<group>"; };
		4C26E72A4AC61908321520EA4F6A97EA /* MIKMIDIErrors.m */ = {isa = PBXFileReference; includeInIndex = 1; lastKnownFileType = sourcecode.c.objc; name = MIKMIDIErrors.m; path = Source/MIKMIDIErrors.m; sourceTree = "<group>"; };
		4CA62A3B8240D049CF467E65C178CEC3 /* SentryHttpTransport.h */ = {isa = PBXFileReference; includeInIndex = 1; lastKnownFileType = sourcecode.c.h; name = SentryHttpTransport.h; path = Sources/Sentry/include/SentryHttpTransport.h; sourceTree = "<group>"; };
		4CE6BD0C5D4A910A4AA38DB0A07CAADA /* CocoaLumberjack.h */ = {isa = PBXFileReference; includeInIndex = 1; lastKnownFileType = sourcecode.c.h; name = CocoaLumberjack.h; path = Classes/CocoaLumberjack.h; sourceTree = "<group>"; };
		4D0E54BC1BB287B9300718A2B5E39415 /* SentryLog.h */ = {isa = PBXFileReference; includeInIndex = 1; lastKnownFileType = sourcecode.c.h; name = SentryLog.h; path = Sources/Sentry/include/SentryLog.h; sourceTree = "<group>"; };
		4DBA2E9C4B666B416DFC346B9CF2702E /* MIKMIDIClientSourceEndpoint.h */ = {isa = PBXFileReference; includeInIndex = 1; lastKnownFileType = sourcecode.c.h; name = MIKMIDIClientSourceEndpoint.h; path = Source/MIKMIDIClientSourceEndpoint.h; sourceTree = "<group>"; };
		4E3059A3ACA7618B05494324FFC5D387 /* PSWebSocketInternal.h */ = {isa = PBXFileReference; includeInIndex = 1; lastKnownFileType = sourcecode.c.h; name = PSWebSocketInternal.h; path = PocketSocket/PSWebSocketInternal.h; sourceTree = "<group>"; };
		4E4D234EECC641EE934DA607301DB204 /* MIKMIDISynthesizer.h */ = {isa = PBXFileReference; includeInIndex = 1; lastKnownFileType = sourcecode.c.h; name = MIKMIDISynthesizer.h; path = Source/MIKMIDISynthesizer.h; sourceTree = "<group>"; };
		4EAC2D42137B398E74C17CE1AE04B88F /* DDFileLogger+Buffering.m */ = {isa = PBXFileReference; includeInIndex = 1; lastKnownFileType = sourcecode.c.objc; name = "DDFileLogger+Buffering.m"; path = "Classes/Extensions/DDFileLogger+Buffering.m"; sourceTree = "<group>"; };
		4EC753A50A979DDC7B50F275059E9A4B /* MIKMIDISystemExclusiveCommand.h */ = {isa = PBXFileReference; includeInIndex = 1; lastKnownFileType = sourcecode.c.h; name = MIKMIDISystemExclusiveCommand.h; path = Source/MIKMIDISystemExclusiveCommand.h; sourceTree = "<group>"; };
		4F4B52079ADD8633225F1A06CBDAA2AD /* MIKMIDIPitchBendChangeEvent.h */ = {isa = PBXFileReference; includeInIndex = 1; lastKnownFileType = sourcecode.c.h; name = MIKMIDIPitchBendChangeEvent.h; path = Source/MIKMIDIPitchBendChangeEvent.h; sourceTree = "<group>"; };
		502AC37B49FAD3FD6E14281B4F325B6C /* MIKMIDISourceEndpoint.h */ = {isa = PBXFileReference; includeInIndex = 1; lastKnownFileType = sourcecode.c.h; name = MIKMIDISourceEndpoint.h; path = Source/MIKMIDISourceEndpoint.h; sourceTree = "<group>"; };
		502B5AE975D217EA18172F693D4BCDDC /* SentryCrashStackCursor.h */ = {isa = PBXFileReference; includeInIndex = 1; lastKnownFileType = sourcecode.c.h; name = SentryCrashStackCursor.h; path = Sources/SentryCrash/Recording/Tools/SentryCrashStackCursor.h; sourceTree = "<group>"; };
		5059A550675A450734081ADCC34FECDA /* SentryDsn.m */ = {isa = PBXFileReference; includeInIndex = 1; lastKnownFileType = sourcecode.c.objc; name = SentryDsn.m; path = Sources/Sentry/SentryDsn.m; sourceTree = "<group>"; };
		50DBC6EC6CB045C407A52D198D38D2F4 /* SentryCrashDebug.h */ = {isa = PBXFileReference; includeInIndex = 1; lastKnownFileType = sourcecode.c.h; name = SentryCrashDebug.h; path = Sources/SentryCrash/Recording/Tools/SentryCrashDebug.h; sourceTree = "<group>"; };
		5189361EED88FE6C8727691E0B9B8AB2 /* SUAppcastItem.h */ = {isa = PBXFileReference; includeInIndex = 1; lastKnownFileType = sourcecode.c.h; name = SUAppcastItem.h; path = Sparkle.framework/Versions/A/Headers/SUAppcastItem.h; sourceTree = "<group>"; };
		51EC78F4C11E727D6CBA233A432092B6 /* SentryCrashC.c */ = {isa = PBXFileReference; includeInIndex = 1; name = SentryCrashC.c; path = Sources/SentryCrash/Recording/SentryCrashC.c; sourceTree = "<group>"; };
		51FA52394BE298B57D40964FC13A9669 /* SentryDefaultRateLimits.h */ = {isa = PBXFileReference; includeInIndex = 1; lastKnownFileType = sourcecode.c.h; name = SentryDefaultRateLimits.h; path = Sources/Sentry/include/SentryDefaultRateLimits.h; sourceTree = "<group>"; };
		51FC84E5B12A8EFBF417E36409348D3A /* SentrySDK.h */ = {isa = PBXFileReference; includeInIndex = 1; lastKnownFileType = sourcecode.c.h; name = SentrySDK.h; path = Sources/Sentry/include/SentrySDK.h; sourceTree = "<group>"; };
		52D3815D70DA09B626029CB4809ACC7B /* DDLog.h */ = {isa = PBXFileReference; includeInIndex = 1; lastKnownFileType = sourcecode.c.h; name = DDLog.h; path = Classes/DDLog.h; sourceTree = "<group>"; };
		53872BD144EB42605F41BB2A6F8D7F72 /* SentryCrashSysCtl.c */ = {isa = PBXFileReference; includeInIndex = 1; name = SentryCrashSysCtl.c; path = Sources/SentryCrash/Recording/Tools/SentryCrashSysCtl.c; sourceTree = "<group>"; };
		53C7B465FA7D61857D617ED3C3426B37 /* MIKMIDIMetaEvent_SubclassMethods.h */ = {isa = PBXFileReference; includeInIndex = 1; lastKnownFileType = sourcecode.c.h; name = MIKMIDIMetaEvent_SubclassMethods.h; path = Source/MIKMIDIMetaEvent_SubclassMethods.h; sourceTree = "<group>"; };
		54A5667E09F1514D92A678CE42181DB1 /* SentryHttpDateParser.h */ = {isa = PBXFileReference; includeInIndex = 1; lastKnownFileType = sourcecode.c.h; name = SentryHttpDateParser.h; path = Sources/Sentry/include/SentryHttpDateParser.h; sourceTree = "<group>"; };
		556623E22C1856D6A2BC7B02D961CB6F /* MIKMIDIMetaCopyrightEvent.h */ = {isa = PBXFileReference; includeInIndex = 1; lastKnownFileType = sourcecode.c.h; name = MIKMIDIMetaCopyrightEvent.h; path = Source/MIKMIDIMetaCopyrightEvent.h; sourceTree = "<group>"; };
		55A7D93B4361C38BBC43EDC4267973ED /* MIKMIDINoteOffCommand.m */ = {isa = PBXFileReference; includeInIndex = 1; lastKnownFileType = sourcecode.c.objc; name = MIKMIDINoteOffCommand.m; path = Source/MIKMIDINoteOffCommand.m; sourceTree = "<group>"; };
		5611B99B8EB5FE8C88A670E3A487F2C1 /* SentryCrashJSONCodec.h */ = {isa = PBXFileReference; includeInIndex = 1; lastKnownFileType = sourcecode.c.h; name = SentryCrashJSONCodec.h; path = Sources/SentryCrash/Recording/Tools/SentryCrashJSONCodec.h; sourceTree = "<group>"; };
		562A1D6382A7A1E22959198B7D0FF806 /* NSError+SentrySimpleConstructor.m */ = {isa = PBXFileReference; includeInIndex = 1; lastKnownFileType = sourcecode.c.objc; name = "NSError+SentrySimpleConstructor.m"; path = "Sources/SentryCrash/Recording/Tools/NSError+SentrySimpleConstructor.m"; sourceTree = "<group>"; };
		56B8B546D09569B25678FAFE15698924 /* SentryCrashInstallation+Private.h */ = {isa = PBXFileReference; includeInIndex = 1; lastKnownFileType = sourcecode.c.h; name = "SentryCrashInstallation+Private.h"; path = "Sources/SentryCrash/Installations/SentryCrashInstallation+Private.h"; sourceTree = "<group>"; };
		573A36F50B5F0F658EFF015BF6BE593C /* SentryCrashSymbolicator.c */ = {isa = PBXFileReference; includeInIndex = 1; name = SentryCrashSymbolicator.c; path = Sources/SentryCrash/Recording/Tools/SentryCrashSymbolicator.c; sourceTree = "<group>"; };
		57E416DB2EC7AD4D5194A25FCEC2AA62 /* MIKMIDI.debug.xcconfig */ = {isa = PBXFileReference; includeInIndex = 1; lastKnownFileType = text.xcconfig; path = MIKMIDI.debug.xcconfig; sourceTree = "<group>"; };
		585BC1494F51B24F91938EEFD3350AEE /* MIKMIDITrack_Protected.h */ = {isa = PBXFileReference; includeInIndex = 1; lastKnownFileType = sourcecode.c.h; name = MIKMIDITrack_Protected.h; path = Source/MIKMIDITrack_Protected.h; sourceTree = "<group>"; };
		58764AE774FC6118FDB0F2469F48E083 /* PARImage+ASCIIInput.h */ = {isa = PBXFileReference; includeInIndex = 1; lastKnownFileType = sourcecode.c.h; name = "PARImage+ASCIIInput.h"; path = "Core/PARImage+ASCIIInput.h"; sourceTree = "<group>"; };
		58F000E3038EEF23A93C290E49068D79 /* MIKMIDINoteEvent.m */ = {isa = PBXFileReference; includeInIndex = 1; lastKnownFileType = sourcecode.c.objc; name = MIKMIDINoteEvent.m; path = Source/MIKMIDINoteEvent.m; sourceTree = "<group>"; };
		592BCE41C8C422E8FDB03E1F9193E002 /* DDRange.m */ = {isa = PBXFileReference; includeInIndex = 1; lastKnownFileType = sourcecode.c.objc; name = DDRange.m; path = Core/Categories/DDRange.m; sourceTree = "<group>"; };
		5986F48A99168A18833F9EF034AFD4BE /* SentryCrashJSONCodecObjC.m */ = {isa = PBXFileReference; includeInIndex = 1; lastKnownFileType = sourcecode.c.objc; name = SentryCrashJSONCodecObjC.m; path = Sources/SentryCrash/Recording/Tools/SentryCrashJSONCodecObjC.m; sourceTree = "<group>"; };
		59972FDE8952C961036EEFF88194B954 /* SentryBreadcrumb.m */ = {isa = PBXFileReference; includeInIndex = 1; lastKnownFileType = sourcecode.c.objc; name = SentryBreadcrumb.m; path = Sources/Sentry/SentryBreadcrumb.m; sourceTree = "<group>"; };
		5A19BDEBD7AF4595E9D2E6376FA57D55 /* Pods-Hammerspoon-dummy.m */ = {isa = PBXFileReference; includeInIndex = 1; lastKnownFileType = sourcecode.c.objc; path = "Pods-Hammerspoon-dummy.m"; sourceTree = "<group>"; };
		5AD1E9FCDAB74ACFD186B40B59DDD086 /* SentryRetryAfterHeaderParser.m */ = {isa = PBXFileReference; includeInIndex = 1; lastKnownFileType = sourcecode.c.objc; name = SentryRetryAfterHeaderParser.m; path = Sources/Sentry/SentryRetryAfterHeaderParser.m; sourceTree = "<group>"; };
		5B6F65C8F972E2AF45DF3D35A72344DD /* SentryCrashDynamicLinker.c */ = {isa = PBXFileReference; includeInIndex = 1; name = SentryCrashDynamicLinker.c; path = Sources/SentryCrash/Recording/Tools/SentryCrashDynamicLinker.c; sourceTree = "<group>"; };
		5C35D123C99E2D3AFFB0AFD3E39BFCA4 /* DDLegacyMacros.h */ = {isa = PBXFileReference; includeInIndex = 1; lastKnownFileType = sourcecode.c.h; name = DDLegacyMacros.h; path = Classes/DDLegacyMacros.h; sourceTree = "<group>"; };
		5C5657BE740A4F622C0D561E43F0E368 /* MIKMIDIClientDestinationEndpoint.m */ = {isa = PBXFileReference; includeInIndex = 1; lastKnownFileType = sourcecode.c.objc; name = MIKMIDIClientDestinationEndpoint.m; path = Source/MIKMIDIClientDestinationEndpoint.m; sourceTree = "<group>"; };
		5C6E0F235A25BC1E1A2BC0CAD197280D /* CocoaLumberjack.debug.xcconfig */ = {isa = PBXFileReference; includeInIndex = 1; lastKnownFileType = text.xcconfig; path = CocoaLumberjack.debug.xcconfig; sourceTree = "<group>"; };
		5C9386BDDFD762D373398BC73A738DC7 /* SentryCrashDate.c */ = {isa = PBXFileReference; includeInIndex = 1; name = SentryCrashDate.c; path = Sources/SentryCrash/Recording/Tools/SentryCrashDate.c; sourceTree = "<group>"; };
		5CBFBFD97388E21B1A8B4954A2AEF4C6 /* DDContextFilterLogFormatter.m */ = {isa = PBXFileReference; includeInIndex = 1; lastKnownFileType = sourcecode.c.objc; name = DDContextFilterLogFormatter.m; path = Classes/Extensions/DDContextFilterLogFormatter.m; sourceTree = "<group>"; };
		5D9AE3CC9CA5BF4073FBE72FABFFCCC2 /* SentryCrashString.h */ = {isa = PBXFileReference; includeInIndex = 1; lastKnownFileType = sourcecode.c.h; name = SentryCrashString.h; path = Sources/SentryCrash/Recording/Tools/SentryCrashString.h; sourceTree = "<group>"; };
		5E5999A456A07C807C5DD356B584C34F /* SentryCrashSignalInfo.c */ = {isa = PBXFileReference; includeInIndex = 1; name = SentryCrashSignalInfo.c; path = Sources/SentryCrash/Recording/Tools/SentryCrashSignalInfo.c; sourceTree = "<group>"; };
		5E7A06721CA685B0479E4576A77F90D1 /* DAVConnection.h */ = {isa = PBXFileReference; includeInIndex = 1; lastKnownFileType = sourcecode.c.h; name = DAVConnection.h; path = Extensions/WebDAV/DAVConnection.h; sourceTree = "<group>"; };
		5E8129C135A426E9A7444F894D597183 /* SentryCrashCPU.c */ = {isa = PBXFileReference; includeInIndex = 1; name = SentryCrashCPU.c; path = Sources/SentryCrash/Recording/Tools/SentryCrashCPU.c; sourceTree = "<group>"; };
		5EF768923FA5E2587F2ABB1B8E0124EE /* SentryUIKitMemoryWarningIntegration.h */ = {isa = PBXFileReference; includeInIndex = 1; lastKnownFileType = sourcecode.c.h; name = SentryUIKitMemoryWarningIntegration.h; path = Sources/Sentry/include/SentryUIKitMemoryWarningIntegration.h; sourceTree = "<group>"; };
		6024C8D141D8061952CD7BD4005E2482 /* MIKMIDIDevice.h */ = {isa = PBXFileReference; includeInIndex = 1; lastKnownFileType = sourcecode.c.h; name = MIKMIDIDevice.h; path = Source/MIKMIDIDevice.h; sourceTree = "<group>"; };
		60950BA88F6829283EF11095ABE0529C /* SentryCrashThread.c */ = {isa = PBXFileReference; includeInIndex = 1; name = SentryCrashThread.c; path = Sources/SentryCrash/Recording/Tools/SentryCrashThread.c; sourceTree = "<group>"; };
		616C4265CB17BB24C7841D362F84F1D1 /* DDAbstractDatabaseLogger.h */ = {isa = PBXFileReference; includeInIndex = 1; lastKnownFileType = sourcecode.c.h; name = DDAbstractDatabaseLogger.h; path = Classes/DDAbstractDatabaseLogger.h; sourceTree = "<group>"; };
		6195E74B5C2197E9F2088B8779D379E4 /* MIKMIDITempoEvent.h */ = {isa = PBXFileReference; includeInIndex = 1; lastKnownFileType = sourcecode.c.h; name = MIKMIDITempoEvent.h; path = Source/MIKMIDITempoEvent.h; sourceTree = "<group>"; };
		61B93A04F2697DF24F73F64EDC679B79 /* MIKMIDIUtilities.m */ = {isa = PBXFileReference; includeInIndex = 1; lastKnownFileType = sourcecode.c.objc; name = MIKMIDIUtilities.m; path = Source/MIKMIDIUtilities.m; sourceTree = "<group>"; };
		61D238B212069EC6F580C51B521E134E /* GCDAsyncSocket.h */ = {isa = PBXFileReference; includeInIndex = 1; lastKnownFileType = sourcecode.c.h; name = GCDAsyncSocket.h; path = Source/GCD/GCDAsyncSocket.h; sourceTree = "<group>"; };
		61D8341E24CBDE0E12CC48E5D0E379B4 /* SentrySession.h */ = {isa = PBXFileReference; includeInIndex = 1; lastKnownFileType = sourcecode.c.h; name = SentrySession.h; path = Sources/Sentry/include/SentrySession.h; sourceTree = "<group>"; };
		63B3895F692E0D45D18118DAC5E504B3 /* SentryCrashMonitor_MachException.c */ = {isa = PBXFileReference; includeInIndex = 1; name = SentryCrashMonitor_MachException.c; path = Sources/SentryCrash/Recording/Monitors/SentryCrashMonitor_MachException.c; sourceTree = "<group>"; };
		6437E749B5A1F6CB2BC025BAD3CA74CE /* MIKMIDIClock.h */ = {isa = PBXFileReference; includeInIndex = 1; lastKnownFileType = sourcecode.c.h; name = MIKMIDIClock.h; path = Source/MIKMIDIClock.h; sourceTree = "<group>"; };
		6458AAA5F723AB88F0D2FD411B822013 /* MIKMIDIClientDestinationEndpoint.h */ = {isa = PBXFileReference; includeInIndex = 1; lastKnownFileType = sourcecode.c.h; name = MIKMIDIClientDestinationEndpoint.h; path = Source/MIKMIDIClientDestinationEndpoint.h; sourceTree = "<group>"; };
		6589D294B9FD0F42A910E6EA41E5E1F3 /* MIKMIDIMetaCopyrightEvent.m */ = {isa = PBXFileReference; includeInIndex = 1; lastKnownFileType = sourcecode.c.objc; name = MIKMIDIMetaCopyrightEvent.m; path = Source/MIKMIDIMetaCopyrightEvent.m; sourceTree = "<group>"; };
		65D282F3EAB371905EDF39D88301C2EC /* MIKMIDIControlChangeEvent.m */ = {isa = PBXFileReference; includeInIndex = 1; lastKnownFileType = sourcecode.c.objc; name = MIKMIDIControlChangeEvent.m; path = Source/MIKMIDIControlChangeEvent.m; sourceTree = "<group>"; };
		6652CA7565EBE06795E8399C8226E59F /* SentryScope+Private.h */ = {isa = PBXFileReference; includeInIndex = 1; lastKnownFileType = sourcecode.c.h; name = "SentryScope+Private.h"; path = "Sources/Sentry/include/SentryScope+Private.h"; sourceTree = "<group>"; };
		6660091CB41FE3A0D9BA0DC03DFCE456 /* SentryEnvelopeItemType.h */ = {isa = PBXFileReference; includeInIndex = 1; lastKnownFileType = sourcecode.c.h; name = SentryEnvelopeItemType.h; path = Sources/Sentry/include/SentryEnvelopeItemType.h; sourceTree = "<group>"; };
		6662E8ECBC9D6389411DB3E0CD0240CE /* MIKMIDISynthesizer_SubclassMethods.h */ = {isa = PBXFileReference; includeInIndex = 1; lastKnownFileType = sourcecode.c.h; name = MIKMIDISynthesizer_SubclassMethods.h; path = Source/MIKMIDISynthesizer_SubclassMethods.h; sourceTree = "<group>"; };
		66849488435570475A7913A728901522 /* SentryCrashMonitor_Zombie.c */ = {isa = PBXFileReference; includeInIndex = 1; name = SentryCrashMonitor_Zombie.c; path = Sources/SentryCrash/Recording/Monitors/SentryCrashMonitor_Zombie.c; sourceTree = "<group>"; };
		66D494F5AB672A2625117B98626B5208 /* Container+SentryDeepSearch.m */ = {isa = PBXFileReference; includeInIndex = 1; lastKnownFileType = sourcecode.c.objc; name = "Container+SentryDeepSearch.m"; path = "Sources/SentryCrash/Reporting/Filters/Tools/Container+SentryDeepSearch.m"; sourceTree = "<group>"; };
		6715711486394A850B1847B7003165AB /* Sentry-prefix.pch */ = {isa = PBXFileReference; includeInIndex = 1; lastKnownFileType = sourcecode.c.h; path = "Sentry-prefix.pch"; sourceTree = "<group>"; };
		679E5C0D44F343FBC0A9374EF5A71179 /* SentryCrashMonitor_User.c */ = {isa = PBXFileReference; includeInIndex = 1; name = SentryCrashMonitor_User.c; path = Sources/SentryCrash/Recording/Monitors/SentryCrashMonitor_User.c; sourceTree = "<group>"; };
		67D85493EE69E8E4B4E1C6CBE46A19AC /* MIKMIDICommandThrottler.h */ = {isa = PBXFileReference; includeInIndex = 1; lastKnownFileType = sourcecode.c.h; name = MIKMIDICommandThrottler.h; path = Source/MIKMIDICommandThrottler.h; sourceTree = "<group>"; };
		68C66D9EE5D8CE01DD99162CE86B1A05 /* DDFileLogger+Buffering.h */ = {isa = PBXFileReference; includeInIndex = 1; lastKnownFileType = sourcecode.c.h; name = "DDFileLogger+Buffering.h"; path = "Classes/Extensions/DDFileLogger+Buffering.h"; sourceTree = "<group>"; };
		68E7B31417D28F54ED3371F6A7FD6B39 /* MIKMIDIPolyphonicKeyPressureEvent.m */ = {isa = PBXFileReference; includeInIndex = 1; lastKnownFileType = sourcecode.c.objc; name = MIKMIDIPolyphonicKeyPressureEvent.m; path = Source/MIKMIDIPolyphonicKeyPressureEvent.m; sourceTree = "<group>"; };
		68F505EB85ECD8AFAB915C39DB0D476E /* CocoaAsyncSocket-dummy.m */ = {isa = PBXFileReference; includeInIndex = 1; lastKnownFileType = sourcecode.c.objc; path = "CocoaAsyncSocket-dummy.m"; sourceTree = "<group>"; };
		6B0ECF9FF5880D85D91371A4EBC1A582 /* SPUDownloaderDeprecated.h */ = {isa = PBXFileReference; includeInIndex = 1; lastKnownFileType = sourcecode.c.h; name = SPUDownloaderDeprecated.h; path = Sparkle.framework/Versions/A/Headers/SPUDownloaderDeprecated.h; sourceTree = "<group>"; };
		6B67AC9DB3B839B4DEABF3B6CF436455 /* SentryCrashMonitor_CPPException.h */ = {isa = PBXFileReference; includeInIndex = 1; lastKnownFileType = sourcecode.c.h; name = SentryCrashMonitor_CPPException.h; path = Sources/SentryCrash/Recording/Monitors/SentryCrashMonitor_CPPException.h; sourceTree = "<group>"; };
		6BC4137538AC12D40341299B2AE75241 /* MIKMIDIEntity.m */ = {isa = PBXFileReference; includeInIndex = 1; lastKnownFileType = sourcecode.c.objc; name = MIKMIDIEntity.m; path = Source/MIKMIDIEntity.m; sourceTree = "<group>"; };
		6CBEFE4F9E22AFDC6347A739BB35FF8C /* libCocoaAsyncSocket.a */ = {isa = PBXFileReference; explicitFileType = archive.ar; includeInIndex = 0; name = libCocoaAsyncSocket.a; path = libCocoaAsyncSocket.a; sourceTree = BUILT_PRODUCTS_DIR; };
		6D17C9EB666882837AFA87E79575074E /* SentryAsynchronousOperation.m */ = {isa = PBXFileReference; includeInIndex = 1; lastKnownFileType = sourcecode.c.objc; name = SentryAsynchronousOperation.m; path = Sources/Sentry/SentryAsynchronousOperation.m; sourceTree = "<group>"; };
		6F21CE83A6179CB96178ACECF5810252 /* SentryRateLimitCategory.h */ = {isa = PBXFileReference; includeInIndex = 1; lastKnownFileType = sourcecode.c.h; name = SentryRateLimitCategory.h; path = Sources/Sentry/include/SentryRateLimitCategory.h; sourceTree = "<group>"; };
		6FE639FBF05919733BB7C5B730488EAB /* SUErrors.h */ = {isa = PBXFileReference; includeInIndex = 1; lastKnownFileType = sourcecode.c.h; name = SUErrors.h; path = Sparkle.framework/Versions/A/Headers/SUErrors.h; sourceTree = "<group>"; };
		70838900F0899C9BBEA066BB1379E8B5 /* MIKMIDISequence.h */ = {isa = PBXFileReference; includeInIndex = 1; lastKnownFileType = sourcecode.c.h; name = MIKMIDISequence.h; path = Source/MIKMIDISequence.h; sourceTree = "<group>"; };
		71636C283746E0DC07B66A4695A16BFB /* SUExport.h */ = {isa = PBXFileReference; includeInIndex = 1; lastKnownFileType = sourcecode.c.h; name = SUExport.h; path = Sparkle.framework/Versions/A/Headers/SUExport.h; sourceTree = "<group>"; };
		71F103F912DB50779D7F17ADAF5A06DE /* MIKMIDIChannelVoiceCommand_SubclassMethods.h */ = {isa = PBXFileReference; includeInIndex = 1; lastKnownFileType = sourcecode.c.h; name = MIKMIDIChannelVoiceCommand_SubclassMethods.h; path = Source/MIKMIDIChannelVoiceCommand_SubclassMethods.h; sourceTree = "<group>"; };
		7234EBDCC716F3464940049C762695A1 /* MIKMIDIEvent_SubclassMethods.h */ = {isa = PBXFileReference; includeInIndex = 1; lastKnownFileType = sourcecode.c.h; name = MIKMIDIEvent_SubclassMethods.h; path = Source/MIKMIDIEvent_SubclassMethods.h; sourceTree = "<group>"; };
		7243D50F9389420D70B2C4C8E0668CB6 /* SentryCrashReportFields.h */ = {isa = PBXFileReference; includeInIndex = 1; lastKnownFileType = sourcecode.c.h; name = SentryCrashReportFields.h; path = Sources/SentryCrash/Recording/SentryCrashReportFields.h; sourceTree = "<group>"; };
		72BADE79760BDE5756078BC7B2DFF233 /* SentryCrashReportConverter.h */ = {isa = PBXFileReference; includeInIndex = 1; lastKnownFileType = sourcecode.c.h; name = SentryCrashReportConverter.h; path = Sources/Sentry/include/SentryCrashReportConverter.h; sourceTree = "<group>"; };
		73780F37CA0121844BA9203B56736BC9 /* MIKMIDIMappingItem.h */ = {isa = PBXFileReference; includeInIndex = 1; lastKnownFileType = sourcecode.c.h; name = MIKMIDIMappingItem.h; path = Source/MIKMIDIMappingItem.h; sourceTree = "<group>"; };
		738474916F0CF8314B3628BE2A3557E9 /* MIKMIDIMetaTextEvent.m */ = {isa = PBXFileReference; includeInIndex = 1; lastKnownFileType = sourcecode.c.objc; name = MIKMIDIMetaTextEvent.m; path = Source/MIKMIDIMetaTextEvent.m; sourceTree = "<group>"; };
		748B7F32642A97B318586AF5B7F0BBD3 /* SentryCurrentDate.h */ = {isa = PBXFileReference; includeInIndex = 1; lastKnownFileType = sourcecode.c.h; name = SentryCurrentDate.h; path = Sources/Sentry/include/SentryCurrentDate.h; sourceTree = "<group>"; };
		75A48A07B4D64F06E9E8C7BB59F4FBF6 /* PocketSocket-dummy.m */ = {isa = PBXFileReference; includeInIndex = 1; lastKnownFileType = sourcecode.c.objc; path = "PocketSocket-dummy.m"; sourceTree = "<group>"; };
		75AFC12AB67C73CB7F8FBA8081B9F0E0 /* DAVResponse.h */ = {isa = PBXFileReference; includeInIndex = 1; lastKnownFileType = sourcecode.c.h; name = DAVResponse.h; path = Extensions/WebDAV/DAVResponse.h; sourceTree = "<group>"; };
		771B4B870D469F866137E32C78931B7D /* DELETEResponse.m */ = {isa = PBXFileReference; includeInIndex = 1; lastKnownFileType = sourcecode.c.objc; name = DELETEResponse.m; path = Extensions/WebDAV/DELETEResponse.m; sourceTree = "<group>"; };
		77D6BA80EEAD9EE2BCE9297F963688E9 /* SentryTransportFactory.h */ = {isa = PBXFileReference; includeInIndex = 1; lastKnownFileType = sourcecode.c.h; name = SentryTransportFactory.h; path = Sources/Sentry/include/SentryTransportFactory.h; sourceTree = "<group>"; };
		78661CFCBFC0BF448BD018918C244828 /* Sparkle.release.xcconfig */ = {isa = PBXFileReference; includeInIndex = 1; lastKnownFileType = text.xcconfig; path = Sparkle.release.xcconfig; sourceTree = "<group>"; };
		78968D2F670A38D60830346768C7B8EF /* SentryCrashStackCursor_SelfThread.c */ = {isa = PBXFileReference; includeInIndex = 1; name = SentryCrashStackCursor_SelfThread.c; path = Sources/SentryCrash/Recording/Tools/SentryCrashStackCursor_SelfThread.c; sourceTree = "<group>"; };
		789DA0B9CE0C4F500A6EB76D72E20DA9 /* MIKMIDIMetaMarkerTextEvent.h */ = {isa = PBXFileReference; includeInIndex = 1; lastKnownFileType = sourcecode.c.h; name = MIKMIDIMetaMarkerTextEvent.h; path = Source/MIKMIDIMetaMarkerTextEvent.h; sourceTree = "<group>"; };
		798DF6B66CA0D0A28066A0A1B5EEA5BA /* PSWebSocketBuffer.h */ = {isa = PBXFileReference; includeInIndex = 1; lastKnownFileType = sourcecode.c.h; name = PSWebSocketBuffer.h; path = PocketSocket/PSWebSocketBuffer.h; sourceTree = "<group>"; };
		79D6207B6C8E2EE18FE591A155A2C760 /* MIKMIDITrack.m */ = {isa = PBXFileReference; includeInIndex = 1; lastKnownFileType = sourcecode.c.objc; name = MIKMIDITrack.m; path = Source/MIKMIDITrack.m; sourceTree = "<group>"; };
		79E03BB71A9272F151D008F8C33461A3 /* CocoaHTTPServer-prefix.pch */ = {isa = PBXFileReference; includeInIndex = 1; lastKnownFileType = sourcecode.c.h; path = "CocoaHTTPServer-prefix.pch"; sourceTree = "<group>"; };
		7A8C84F6CFC1136F3A2E1B04BCB4EF6A /* SentryDefaultCurrentDateProvider.m */ = {isa = PBXFileReference; includeInIndex = 1; lastKnownFileType = sourcecode.c.objc; name = SentryDefaultCurrentDateProvider.m; path = Sources/Sentry/SentryDefaultCurrentDateProvider.m; sourceTree = "<group>"; };
		7AE0678559E97D86376300DEDDA9DE09 /* SentryCrashLogger.h */ = {isa = PBXFileReference; includeInIndex = 1; lastKnownFileType = sourcecode.c.h; name = SentryCrashLogger.h; path = Sources/SentryCrash/Recording/Tools/SentryCrashLogger.h; sourceTree = "<group>"; };
		7B1CCAF414C8D71412D7FCCA7EFA6508 /* SentryGlobalEventProcessor.h */ = {isa = PBXFileReference; includeInIndex = 1; lastKnownFileType = sourcecode.c.h; name = SentryGlobalEventProcessor.h; path = Sources/Sentry/include/SentryGlobalEventProcessor.h; sourceTree = "<group>"; };
		7B3079B9EA01B6E8FDDC7576CCB84EB9 /* SentryRetryAfterHeaderParser.h */ = {isa = PBXFileReference; includeInIndex = 1; lastKnownFileType = sourcecode.c.h; name = SentryRetryAfterHeaderParser.h; path = Sources/Sentry/include/SentryRetryAfterHeaderParser.h; sourceTree = "<group>"; };
		7B3236E50D5F4534FB04B5DAF0A3B55A /* SentryCrashStackCursor.c */ = {isa = PBXFileReference; includeInIndex = 1; name = SentryCrashStackCursor.c; path = Sources/SentryCrash/Recording/Tools/SentryCrashStackCursor.c; sourceTree = "<group>"; };
		7C77F504A302CE644A86E9085EE5F559 /* SUVersionComparisonProtocol.h */ = {isa = PBXFileReference; includeInIndex = 1; lastKnownFileType = sourcecode.c.h; name = SUVersionComparisonProtocol.h; path = Sparkle.framework/Versions/A/Headers/SUVersionComparisonProtocol.h; sourceTree = "<group>"; };
		7CA420AB607724B83AFCC1D6F3DAD485 /* PSWebSocketDeflater.h */ = {isa = PBXFileReference; includeInIndex = 1; lastKnownFileType = sourcecode.c.h; name = PSWebSocketDeflater.h; path = PocketSocket/PSWebSocketDeflater.h; sourceTree = "<group>"; };
		7CF682BF7778BEFC4E7101388580F906 /* SentryCrashCString.m */ = {isa = PBXFileReference; includeInIndex = 1; lastKnownFileType = sourcecode.c.objc; name = SentryCrashCString.m; path = Sources/SentryCrash/Reporting/Tools/SentryCrashCString.m; sourceTree = "<group>"; };
		7DA246202537CD4CFBE8DE4B78C26D60 /* SentryException.m */ = {isa = PBXFileReference; includeInIndex = 1; lastKnownFileType = sourcecode.c.objc; name = SentryException.m; path = Sources/Sentry/SentryException.m; sourceTree = "<group>"; };
		7DECD26B3FE380CD545970D25DFE529F /* SentryCrashVarArgs.h */ = {isa = PBXFileReference; includeInIndex = 1; lastKnownFileType = sourcecode.c.h; name = SentryCrashVarArgs.h; path = Sources/SentryCrash/Reporting/Filters/Tools/SentryCrashVarArgs.h; sourceTree = "<group>"; };
		7EAB34B5DF47FDF6632A3D2757633141 /* SentryIntegrationProtocol.h */ = {isa = PBXFileReference; includeInIndex = 1; lastKnownFileType = sourcecode.c.h; name = SentryIntegrationProtocol.h; path = Sources/Sentry/include/SentryIntegrationProtocol.h; sourceTree = "<group>"; };
		7F4C60CCD05D732143CA032D1B08705E /* PUTResponse.m */ = {isa = PBXFileReference; includeInIndex = 1; lastKnownFileType = sourcecode.c.objc; name = PUTResponse.m; path = Extensions/WebDAV/PUTResponse.m; sourceTree = "<group>"; };
		7FFBC6EF70A23D1A7F003B253679444F /* SentryCrashStackCursor_Backtrace.h */ = {isa = PBXFileReference; includeInIndex = 1; lastKnownFileType = sourcecode.c.h; name = SentryCrashStackCursor_Backtrace.h; path = Sources/SentryCrash/Recording/Tools/SentryCrashStackCursor_Backtrace.h; sourceTree = "<group>"; };
		803C5AF0243E0A238E7A80E948F6C774 /* MIKMIDIPlayer.h */ = {isa = PBXFileReference; includeInIndex = 1; lastKnownFileType = sourcecode.c.h; name = MIKMIDIPlayer.h; path = Source/MIKMIDIPlayer.h; sourceTree = "<group>"; };
		804AE2D847FE12B463551D93A3B07D05 /* SentryClient.h */ = {isa = PBXFileReference; includeInIndex = 1; lastKnownFileType = sourcecode.c.h; name = SentryClient.h; path = Sources/Sentry/include/SentryClient.h; sourceTree = "<group>"; };
		812C51B2B74620F66073533364F2B7E1 /* SentryCrash.h */ = {isa = PBXFileReference; includeInIndex = 1; lastKnownFileType = sourcecode.c.h; name = SentryCrash.h; path = Sources/SentryCrash/Recording/SentryCrash.h; sourceTree = "<group>"; };
		8183A886E677EB505FFF81F9104DB844 /* HTTPDataResponse.h */ = {isa = PBXFileReference; includeInIndex = 1; lastKnownFileType = sourcecode.c.h; name = HTTPDataResponse.h; path = Core/Responses/HTTPDataResponse.h; sourceTree = "<group>"; };
		82F4C46825E3B8CB679953AC3664E517 /* SentryScope.m */ = {isa = PBXFileReference; includeInIndex = 1; lastKnownFileType = sourcecode.c.objc; name = SentryScope.m; path = Sources/Sentry/SentryScope.m; sourceTree = "<group>"; };
		83238D4C5C20E7F341071CB9FE5671CE /* DDNumber.m */ = {isa = PBXFileReference; includeInIndex = 1; lastKnownFileType = sourcecode.c.objc; name = DDNumber.m; path = Core/Categories/DDNumber.m; sourceTree = "<group>"; };
		83CCE052B5D2A6A81AD940C7559BE598 /* MIKMIDISynthesizer.m */ = {isa = PBXFileReference; includeInIndex = 1; lastKnownFileType = sourcecode.c.objc; name = MIKMIDISynthesizer.m; path = Source/MIKMIDISynthesizer.m; sourceTree = "<group>"; };
		84232456AFA558C2C6F7B78949B081C3 /* MIKMIDIConnectionManager.h */ = {isa = PBXFileReference; includeInIndex = 1; lastKnownFileType = sourcecode.c.h; name = MIKMIDIConnectionManager.h; path = Source/MIKMIDIConnectionManager.h; sourceTree = "<group>"; };
		846F800D771D9F4FF4981C8319BFFB88 /* libASCIImage.a */ = {isa = PBXFileReference; explicitFileType = archive.ar; includeInIndex = 0; name = libASCIImage.a; path = libASCIImage.a; sourceTree = BUILT_PRODUCTS_DIR; };
		8534A263DEC767A63C7A3D007ECDF9D3 /* MultipartMessageHeader.h */ = {isa = PBXFileReference; includeInIndex = 1; lastKnownFileType = sourcecode.c.h; name = MultipartMessageHeader.h; path = Core/Mime/MultipartMessageHeader.h; sourceTree = "<group>"; };
		854DF88A52DB5F08E43E98C37F1FAA3A /* ASCIImage.debug.xcconfig */ = {isa = PBXFileReference; includeInIndex = 1; lastKnownFileType = text.xcconfig; path = ASCIImage.debug.xcconfig; sourceTree = "<group>"; };
		8563C77DD93D890764B68774C182F265 /* CLIColor.m */ = {isa = PBXFileReference; includeInIndex = 1; lastKnownFileType = sourcecode.c.objc; name = CLIColor.m; path = Classes/CLI/CLIColor.m; sourceTree = "<group>"; };
		8887269AF2D3F5724CE746C8545EF2CD /* DDData.h */ = {isa = PBXFileReference; includeInIndex = 1; lastKnownFileType = sourcecode.c.h; name = DDData.h; path = Core/Categories/DDData.h; sourceTree = "<group>"; };
		894ACBD3CACF17F9FC899ED63B7B41CA /* SentryCrashMonitor_AppState.h */ = {isa = PBXFileReference; includeInIndex = 1; lastKnownFileType = sourcecode.c.h; name = SentryCrashMonitor_AppState.h; path = Sources/SentryCrash/Recording/Monitors/SentryCrashMonitor_AppState.h; sourceTree = "<group>"; };
		8A439CAC0F319330100462DBA143E673 /* CocoaAsyncSocket.release.xcconfig */ = {isa = PBXFileReference; includeInIndex = 1; lastKnownFileType = text.xcconfig; path = CocoaAsyncSocket.release.xcconfig; sourceTree = "<group>"; };
		8AE55CAAD1B303C8D1E1CEA5DCE9DD77 /* HTTPServer.m */ = {isa = PBXFileReference; includeInIndex = 1; lastKnownFileType = sourcecode.c.objc; name = HTTPServer.m; path = Core/HTTPServer.m; sourceTree = "<group>"; };
		8B9381F7E59C3A983D297A2115E29FEA /* SentryCrashMonitor_Signal.c */ = {isa = PBXFileReference; includeInIndex = 1; name = SentryCrashMonitor_Signal.c; path = Sources/SentryCrash/Recording/Monitors/SentryCrashMonitor_Signal.c; sourceTree = "<group>"; };
		8C6F89B3BEEE9A26DEE235954CB5BBB0 /* Sparkle.h */ = {isa = PBXFileReference; includeInIndex = 1; lastKnownFileType = sourcecode.c.h; name = Sparkle.h; path = Sparkle.framework/Versions/A/Headers/Sparkle.h; sourceTree = "<group>"; };
		8D29EAA9E4A20D76485E870099CCD5C7 /* MIKMIDIInputPort.h */ = {isa = PBXFileReference; includeInIndex = 1; lastKnownFileType = sourcecode.c.h; name = MIKMIDIInputPort.h; path = Source/MIKMIDIInputPort.h; sourceTree = "<group>"; };
		8DB3AF863D732041F26754568B674675 /* SentryCrashReportConverter.m */ = {isa = PBXFileReference; includeInIndex = 1; lastKnownFileType = sourcecode.c.objc; name = SentryCrashReportConverter.m; path = Sources/Sentry/SentryCrashReportConverter.m; sourceTree = "<group>"; };
		8E39FCDFAC199E429916CE125ECAC286 /* Pods-Hammerspoon-acknowledgements.plist */ = {isa = PBXFileReference; includeInIndex = 1; lastKnownFileType = text.plist.xml; path = "Pods-Hammerspoon-acknowledgements.plist"; sourceTree = "<group>"; };
		8E3FCB26E449A6B12FF5DF7895DAB5D6 /* MIKMIDISequence.m */ = {isa = PBXFileReference; includeInIndex = 1; lastKnownFileType = sourcecode.c.objc; name = MIKMIDISequence.m; path = Source/MIKMIDISequence.m; sourceTree = "<group>"; };
		8EE6EBD76012D241D35C4732D7E15ED7 /* MIKMIDIObject.m */ = {isa = PBXFileReference; includeInIndex = 1; lastKnownFileType = sourcecode.c.objc; name = MIKMIDIObject.m; path = Source/MIKMIDIObject.m; sourceTree = "<group>"; };
		8F24033A2A840A41B749AC69715ED72C /* SentryOptions.h */ = {isa = PBXFileReference; includeInIndex = 1; lastKnownFileType = sourcecode.c.h; name = SentryOptions.h; path = Sources/Sentry/include/SentryOptions.h; sourceTree = "<group>"; };
		91F66C409D627384C86134C9101FDE33 /* SentryRateLimitCategoryMapper.m */ = {isa = PBXFileReference; includeInIndex = 1; lastKnownFileType = sourcecode.c.objc; name = SentryRateLimitCategoryMapper.m; path = Sources/Sentry/SentryRateLimitCategoryMapper.m; sourceTree = "<group>"; };
		9211D846B6312069A9C22504A66FE199 /* Sparkle.framework */ = {isa = PBXFileReference; lastKnownFileType = wrapper.framework; path = Sparkle.framework; sourceTree = "<group>"; };
		92773EABE5F5CCA8BB5130B4FF20BF53 /* SentryCrashMach.h */ = {isa = PBXFileReference; includeInIndex = 1; lastKnownFileType = sourcecode.c.h; name = SentryCrashMach.h; path = Sources/SentryCrash/Recording/Tools/SentryCrashMach.h; sourceTree = "<group>"; };
		930877AB2B67043D2FCF173BA946790B /* SentryEnvelope.m */ = {isa = PBXFileReference; includeInIndex = 1; lastKnownFileType = sourcecode.c.objc; name = SentryEnvelope.m; path = Sources/Sentry/SentryEnvelope.m; sourceTree = "<group>"; };
		93F4BC2BCD3C09A38370CA55F2C42EE3 /* SentryCrashCPU_x86_64.c */ = {isa = PBXFileReference; includeInIndex = 1; name = SentryCrashCPU_x86_64.c; path = Sources/SentryCrash/Recording/Tools/SentryCrashCPU_x86_64.c; sourceTree = "<group>"; };
		94235A1A9E91430837971044CC882B2C /* Pods-Hammerspoon.release.xcconfig */ = {isa = PBXFileReference; includeInIndex = 1; lastKnownFileType = text.xcconfig; path = "Pods-Hammerspoon.release.xcconfig"; sourceTree = "<group>"; };
		94308C9B6933699F5F23981AC8F27420 /* SentryCrashMachineContext.c */ = {isa = PBXFileReference; includeInIndex = 1; name = SentryCrashMachineContext.c; path = Sources/SentryCrash/Recording/Tools/SentryCrashMachineContext.c; sourceTree = "<group>"; };
		9469AC862B820C60E9ED63E3B87080E7 /* PSWebSocketUTF8Decoder.h */ = {isa = PBXFileReference; includeInIndex = 1; lastKnownFileType = sourcecode.c.h; name = PSWebSocketUTF8Decoder.h; path = PocketSocket/PSWebSocketUTF8Decoder.h; sourceTree = "<group>"; };
		94F4003EA5386F1F079E809AE58102AE /* MIKMIDISystemMessageCommand.h */ = {isa = PBXFileReference; includeInIndex = 1; lastKnownFileType = sourcecode.c.h; name = MIKMIDISystemMessageCommand.h; path = Source/MIKMIDISystemMessageCommand.h; sourceTree = "<group>"; };
		954AC063EA85F79E4FC559D0F34F443B /* MIKMIDISequence+MIKMIDIPrivate.h */ = {isa = PBXFileReference; includeInIndex = 1; lastKnownFileType = sourcecode.c.h; name = "MIKMIDISequence+MIKMIDIPrivate.h"; path = "Source/MIKMIDISequence+MIKMIDIPrivate.h"; sourceTree = "<group>"; };
		95519EC334498163F4E0551A9F43DCE3 /* MIKMIDIMetaCuePointEvent.h */ = {isa = PBXFileReference; includeInIndex = 1; lastKnownFileType = sourcecode.c.h; name = MIKMIDIMetaCuePointEvent.h; path = Source/MIKMIDIMetaCuePointEvent.h; sourceTree = "<group>"; };
		95599F26D56784CE5F1731B3A88D49AE /* MIKMIDINoteOnCommand.m */ = {isa = PBXFileReference; includeInIndex = 1; lastKnownFileType = sourcecode.c.objc; name = MIKMIDINoteOnCommand.m; path = Source/MIKMIDINoteOnCommand.m; sourceTree = "<group>"; };
		955D7EA7B636A56D4CDE31F2AA1F14F6 /* SentryHub.m */ = {isa = PBXFileReference; includeInIndex = 1; lastKnownFileType = sourcecode.c.objc; name = SentryHub.m; path = Sources/Sentry/SentryHub.m; sourceTree = "<group>"; };
		956564F1B02EAB39FAF0226C9C6F2E7D /* SentryEnvelopeRateLimit.h */ = {isa = PBXFileReference; includeInIndex = 1; lastKnownFileType = sourcecode.c.h; name = SentryEnvelopeRateLimit.h; path = Sources/Sentry/include/SentryEnvelopeRateLimit.h; sourceTree = "<group>"; };
		95D7E961AF787CF685FB2927AE436530 /* NSDate+SentryExtras.m */ = {isa = PBXFileReference; includeInIndex = 1; lastKnownFileType = sourcecode.c.objc; name = "NSDate+SentryExtras.m"; path = "Sources/Sentry/NSDate+SentryExtras.m"; sourceTree = "<group>"; };
		95FDBB01070AAE3D80FBD201CEE1E10F /* MIKMIDIPolyphonicKeyPressureCommand.h */ = {isa = PBXFileReference; includeInIndex = 1; lastKnownFileType = sourcecode.c.h; name = MIKMIDIPolyphonicKeyPressureCommand.h; path = Source/MIKMIDIPolyphonicKeyPressureCommand.h; sourceTree = "<group>"; };
		9646CD9ECC4D4649E4C496769E602F97 /* SentryCrashCachedData.h */ = {isa = PBXFileReference; includeInIndex = 1; lastKnownFileType = sourcecode.c.h; name = SentryCrashCachedData.h; path = Sources/SentryCrash/Recording/SentryCrashCachedData.h; sourceTree = "<group>"; };
		96DEB133CD6115D26F15FF3893A628B6 /* SentryCrashMachineContext_Apple.h */ = {isa = PBXFileReference; includeInIndex = 1; lastKnownFileType = sourcecode.c.h; name = SentryCrashMachineContext_Apple.h; path = Sources/SentryCrash/Recording/Tools/SentryCrashMachineContext_Apple.h; sourceTree = "<group>"; };
		96F404CCE535EC6B7A5E4F2E0DC75741 /* DDFileLogger.h */ = {isa = PBXFileReference; includeInIndex = 1; lastKnownFileType = sourcecode.c.h; name = DDFileLogger.h; path = Classes/DDFileLogger.h; sourceTree = "<group>"; };
		974636BA6C0FEC5A3447B4F697DC7732 /* MIKMIDIPort.m */ = {isa = PBXFileReference; includeInIndex = 1; lastKnownFileType = sourcecode.c.objc; name = MIKMIDIPort.m; path = Source/MIKMIDIPort.m; sourceTree = "<group>"; };
		97B178A92292F4C98F472A5A36F32C29 /* MIKMIDIUtilities.h */ = {isa = PBXFileReference; includeInIndex = 1; lastKnownFileType = sourcecode.c.h; name = MIKMIDIUtilities.h; path = Source/MIKMIDIUtilities.h; sourceTree = "<group>"; };
		97D8AA3B65029009F01DAFBC10BFA086 /* MIKMIDI.release.xcconfig */ = {isa = PBXFileReference; includeInIndex = 1; lastKnownFileType = text.xcconfig; path = MIKMIDI.release.xcconfig; sourceTree = "<group>"; };
		9832581AFFA2248BD080455C74859A78 /* DDTTYLogger.h */ = {isa = PBXFileReference; includeInIndex = 1; lastKnownFileType = sourcecode.c.h; name = DDTTYLogger.h; path = Classes/DDTTYLogger.h; sourceTree = "<group>"; };
		9864A2A0A95A5C4A33E26A2315F6D541 /* NSString+SentryNSUIntegerValue.h */ = {isa = PBXFileReference; includeInIndex = 1; lastKnownFileType = sourcecode.c.h; name = "NSString+SentryNSUIntegerValue.h"; path = "Sources/Sentry/include/NSString+SentryNSUIntegerValue.h"; sourceTree = "<group>"; };
		98B662F7AE4C94C5C537D49A6D7F7DCC /* SentryCrashSymbolicator.h */ = {isa = PBXFileReference; includeInIndex = 1; lastKnownFileType = sourcecode.c.h; name = SentryCrashSymbolicator.h; path = Sources/SentryCrash/Recording/Tools/SentryCrashSymbolicator.h; sourceTree = "<group>"; };
		98C2F9F7B97D0D6E30C7A99DED46F585 /* SentryUser.m */ = {isa = PBXFileReference; includeInIndex = 1; lastKnownFileType = sourcecode.c.objc; name = SentryUser.m; path = Sources/Sentry/SentryUser.m; sourceTree = "<group>"; };
		9905472668FE6E76E52DAA3CEC69FAFA /* ASCIImage-dummy.m */ = {isa = PBXFileReference; includeInIndex = 1; lastKnownFileType = sourcecode.c.objc; path = "ASCIImage-dummy.m"; sourceTree = "<group>"; };
		9922640BE2DC459445BCD84E4A082A88 /* SentryCrashMonitor.h */ = {isa = PBXFileReference; includeInIndex = 1; lastKnownFileType = sourcecode.c.h; name = SentryCrashMonitor.h; path = Sources/SentryCrash/Recording/Monitors/SentryCrashMonitor.h; sourceTree = "<group>"; };
		992CBA4871156A9D86C806CCE2E42143 /* MIKMIDISystemMessageCommand.m */ = {isa = PBXFileReference; includeInIndex = 1; lastKnownFileType = sourcecode.c.objc; name = MIKMIDISystemMessageCommand.m; path = Source/MIKMIDISystemMessageCommand.m; sourceTree = "<group>"; };
		997112ED0FCF848EB18CDC00921C241C /* SentryDebugMeta.m */ = {isa = PBXFileReference; includeInIndex = 1; lastKnownFileType = sourcecode.c.objc; name = SentryDebugMeta.m; path = Sources/Sentry/SentryDebugMeta.m; sourceTree = "<group>"; };
		9B46123B3CFC305DC45DFD527AE944DD /* SentryException.h */ = {isa = PBXFileReference; includeInIndex = 1; lastKnownFileType = sourcecode.c.h; name = SentryException.h; path = Sources/Sentry/include/SentryException.h; sourceTree = "<group>"; };
		9BC53EFC75771FCA85368FF68316B825 /* HTTPConnection.h */ = {isa = PBXFileReference; includeInIndex = 1; lastKnownFileType = sourcecode.c.h; name = HTTPConnection.h; path = Core/HTTPConnection.h; sourceTree = "<group>"; };
		9C99EDFA6DC0710A7CD42DA49EE77B2D /* MIKMIDIResponder.h */ = {isa = PBXFileReference; includeInIndex = 1; lastKnownFileType = sourcecode.c.h; name = MIKMIDIResponder.h; path = Source/MIKMIDIResponder.h; sourceTree = "<group>"; };
		9CD1D46D2C2FBA46DD8A279DF54EF0A8 /* Sentry.debug.xcconfig */ = {isa = PBXFileReference; includeInIndex = 1; lastKnownFileType = text.xcconfig; path = Sentry.debug.xcconfig; sourceTree = "<group>"; };
		9D4B6C2312CCF2DFBB03165E935EFE50 /* SentryNSURLRequest.m */ = {isa = PBXFileReference; includeInIndex = 1; lastKnownFileType = sourcecode.c.objc; name = SentryNSURLRequest.m; path = Sources/Sentry/SentryNSURLRequest.m; sourceTree = "<group>"; };
		9D6DAB4E609FC427201197DA13D5F55C /* MIKMIDICommandThrottler.m */ = {isa = PBXFileReference; includeInIndex = 1; lastKnownFileType = sourcecode.c.objc; name = MIKMIDICommandThrottler.m; path = Source/MIKMIDICommandThrottler.m; sourceTree = "<group>"; };
		9D940727FF8FB9C785EB98E56350EF41 /* Podfile */ = {isa = PBXFileReference; explicitFileType = text.script.ruby; includeInIndex = 1; indentWidth = 2; lastKnownFileType = text; name = Podfile; path = ../Podfile; sourceTree = SOURCE_ROOT; tabWidth = 2; xcLanguageSpecificationIdentifier = xcode.lang.ruby; };
		9E70DE40AFBA6163A6A41078E936730D /* SentryError.h */ = {isa = PBXFileReference; includeInIndex = 1; lastKnownFileType = sourcecode.c.h; name = SentryError.h; path = Sources/Sentry/include/SentryError.h; sourceTree = "<group>"; };
		9E8CEDE816608AC4B0ED8D618208A954 /* DDFileLogger.m */ = {isa = PBXFileReference; includeInIndex = 1; lastKnownFileType = sourcecode.c.objc; name = DDFileLogger.m; path = Classes/DDFileLogger.m; sourceTree = "<group>"; };
		9F4B1040826A34062D1290A89B2D493F /* SentryEnvelopeRateLimit.m */ = {isa = PBXFileReference; includeInIndex = 1; lastKnownFileType = sourcecode.c.objc; name = SentryEnvelopeRateLimit.m; path = Sources/Sentry/SentryEnvelopeRateLimit.m; sourceTree = "<group>"; };
		9FC518C11FEF0BBB728414D8EFC68978 /* MIKMIDIChannelVoiceCommand.h */ = {isa = PBXFileReference; includeInIndex = 1; lastKnownFileType = sourcecode.c.h; name = MIKMIDIChannelVoiceCommand.h; path = Source/MIKMIDIChannelVoiceCommand.h; sourceTree = "<group>"; };
		A07AA435A3163B8260C0343172DF8D13 /* SentryCrashMach.c */ = {isa = PBXFileReference; includeInIndex = 1; name = SentryCrashMach.c; path = Sources/SentryCrash/Recording/Tools/SentryCrashMach.c; sourceTree = "<group>"; };
		A176DF267DB6989251F7EB03322DFF16 /* SentryCrashSysCtl.h */ = {isa = PBXFileReference; includeInIndex = 1; lastKnownFileType = sourcecode.c.h; name = SentryCrashSysCtl.h; path = Sources/SentryCrash/Recording/Tools/SentryCrashSysCtl.h; sourceTree = "<group>"; };
		A17BA247E08E24D1F911F69900F3911F /* PocketSocket.release.xcconfig */ = {isa = PBXFileReference; includeInIndex = 1; lastKnownFileType = text.xcconfig; path = PocketSocket.release.xcconfig; sourceTree = "<group>"; };
		A17F35C9139FA8F9A8E641D6DCA1A69A /* MIKMIDIEndpointSynthesizer.m */ = {isa = PBXFileReference; includeInIndex = 1; lastKnownFileType = sourcecode.c.objc; name = MIKMIDIEndpointSynthesizer.m; path = Source/MIKMIDIEndpointSynthesizer.m; sourceTree = "<group>"; };
		A183327F2FF4490BFA677E0F1BC0FA76 /* ORSSerialPacketDescriptor.h */ = {isa = PBXFileReference; includeInIndex = 1; lastKnownFileType = sourcecode.c.h; name = ORSSerialPacketDescriptor.h; path = Source/ORSSerialPacketDescriptor.h; sourceTree = "<group>"; };
		A23A1FC7880655B57CE0DFEC0BD9A5A9 /* MIKMIDIPort.h */ = {isa = PBXFileReference; includeInIndex = 1; lastKnownFileType = sourcecode.c.h; name = MIKMIDIPort.h; path = Source/MIKMIDIPort.h; sourceTree = "<group>"; };
		A26831A4AA98E77CFAA330B6A8CA4E56 /* SentryCrashReport.h */ = {isa = PBXFileReference; includeInIndex = 1; lastKnownFileType = sourcecode.c.h; name = SentryCrashReport.h; path = Sources/SentryCrash/Recording/SentryCrashReport.h; sourceTree = "<group>"; };
		A2EC3E23389E8C8E3E4AB25E29CD378E /* CocoaHTTPServer.debug.xcconfig */ = {isa = PBXFileReference; includeInIndex = 1; lastKnownFileType = text.xcconfig; path = CocoaHTTPServer.debug.xcconfig; sourceTree = "<group>"; };
		A37A535BE4D0113C0D09DB5C7B2C53DE /* PocketSocket-prefix.pch */ = {isa = PBXFileReference; includeInIndex = 1; lastKnownFileType = sourcecode.c.h; path = "PocketSocket-prefix.pch"; sourceTree = "<group>"; };
		A38E598396B00890916D7224BBD1C03F /* MIKMIDIMappingManager.h */ = {isa = PBXFileReference; includeInIndex = 1; lastKnownFileType = sourcecode.c.h; name = MIKMIDIMappingManager.h; path = Source/MIKMIDIMappingManager.h; sourceTree = "<group>"; };
		A453CC515AB5EC0515A63234D1769CC2 /* MIKMIDIChannelPressureCommand.m */ = {isa = PBXFileReference; includeInIndex = 1; lastKnownFileType = sourcecode.c.objc; name = MIKMIDIChannelPressureCommand.m; path = Source/MIKMIDIChannelPressureCommand.m; sourceTree = "<group>"; };
		A4C76746DAD367EB462A7D92206B4D39 /* SentryAsynchronousOperation.h */ = {isa = PBXFileReference; includeInIndex = 1; lastKnownFileType = sourcecode.c.h; name = SentryAsynchronousOperation.h; path = Sources/Sentry/include/SentryAsynchronousOperation.h; sourceTree = "<group>"; };
		A5076C49DC2DDA48E89A34C94FBFB10D /* CocoaLumberjack-prefix.pch */ = {isa = PBXFileReference; includeInIndex = 1; lastKnownFileType = sourcecode.c.h; path = "CocoaLumberjack-prefix.pch"; sourceTree = "<group>"; };
		A577D204511ECB489E477F49F768646E /* SentryBreadcrumbTracker.h */ = {isa = PBXFileReference; includeInIndex = 1; lastKnownFileType = sourcecode.c.h; name = SentryBreadcrumbTracker.h; path = Sources/Sentry/include/SentryBreadcrumbTracker.h; sourceTree = "<group>"; };
		A586B2594175C866A97E7603560C8467 /* SentryUIKitMemoryWarningIntegration.m */ = {isa = PBXFileReference; includeInIndex = 1; lastKnownFileType = sourcecode.c.objc; name = SentryUIKitMemoryWarningIntegration.m; path = Sources/Sentry/SentryUIKitMemoryWarningIntegration.m; sourceTree = "<group>"; };
		A5982AB84CBA5149CAAC33EC8F327528 /* SentryRateLimitParser.m */ = {isa = PBXFileReference; includeInIndex = 1; lastKnownFileType = sourcecode.c.objc; name = SentryRateLimitParser.m; path = Sources/Sentry/SentryRateLimitParser.m; sourceTree = "<group>"; };
		A5AF522DFFC54B5348C438FAE1700DFE /* MultipartFormDataParser.h */ = {isa = PBXFileReference; includeInIndex = 1; lastKnownFileType = sourcecode.c.h; name = MultipartFormDataParser.h; path = Core/Mime/MultipartFormDataParser.h; sourceTree = "<group>"; };
		A5B7FEBD360117623775BDE702BAD375 /* SentryQueueableRequestManager.m */ = {isa = PBXFileReference; includeInIndex = 1; lastKnownFileType = sourcecode.c.objc; name = SentryQueueableRequestManager.m; path = Sources/Sentry/SentryQueueableRequestManager.m; sourceTree = "<group>"; };
		A5C3F506FF3962FBA7D6DCC687A00A53 /* SentryMeta.h */ = {isa = PBXFileReference; includeInIndex = 1; lastKnownFileType = sourcecode.c.h; name = SentryMeta.h; path = Sources/Sentry/include/SentryMeta.h; sourceTree = "<group>"; };
		A74467A28D69C07CEC94EBB3322E98EE /* PSWebSocketDriver.m */ = {isa = PBXFileReference; includeInIndex = 1; lastKnownFileType = sourcecode.c.objc; name = PSWebSocketDriver.m; path = PocketSocket/PSWebSocketDriver.m; sourceTree = "<group>"; };
		A766F707E10323DB61392CB64F950F2F /* SentryCrashReportFixer.h */ = {isa = PBXFileReference; includeInIndex = 1; lastKnownFileType = sourcecode.c.h; name = SentryCrashReportFixer.h; path = Sources/SentryCrash/Recording/SentryCrashReportFixer.h; sourceTree = "<group>"; };
		A845E819F37A4E40880CE17B3D8D6DAA /* ORSSerialPort.h */ = {isa = PBXFileReference; includeInIndex = 1; lastKnownFileType = sourcecode.c.h; name = ORSSerialPort.h; path = Source/ORSSerialPort.h; sourceTree = "<group>"; };
		A86CE299CDAA32736A8CAD75E0A611D5 /* PocketSocket.debug.xcconfig */ = {isa = PBXFileReference; includeInIndex = 1; lastKnownFileType = text.xcconfig; path = PocketSocket.debug.xcconfig; sourceTree = "<group>"; };
		A8B31AB0038A391996B453080B4E032B /* DDLoggerNames.m */ = {isa = PBXFileReference; includeInIndex = 1; lastKnownFileType = sourcecode.c.objc; name = DDLoggerNames.m; path = Classes/DDLoggerNames.m; sourceTree = "<group>"; };
		A945965BB457BE19332594A6718292F9 /* MIKMIDI-prefix.pch */ = {isa = PBXFileReference; includeInIndex = 1; lastKnownFileType = sourcecode.c.h; path = "MIKMIDI-prefix.pch"; sourceTree = "<group>"; };
		AA989728399E0D6497CF61A4EAF61D22 /* SentryCrashReportSink.m */ = {isa = PBXFileReference; includeInIndex = 1; lastKnownFileType = sourcecode.c.objc; name = SentryCrashReportSink.m; path = Sources/Sentry/SentryCrashReportSink.m; sourceTree = "<group>"; };
		AAE38D9E84C55F4A008AE13530393886 /* SentryCrashDoctor.m */ = {isa = PBXFileReference; includeInIndex = 1; lastKnownFileType = sourcecode.c.objc; name = SentryCrashDoctor.m; path = Sources/SentryCrash/Recording/SentryCrashDoctor.m; sourceTree = "<group>"; };
		ABB278C1957EB2E62E95055986F1E079 /* SUAppcast.h */ = {isa = PBXFileReference; includeInIndex = 1; lastKnownFileType = sourcecode.c.h; name = SUAppcast.h; path = Sparkle.framework/Versions/A/Headers/SUAppcast.h; sourceTree = "<group>"; };
		ABDF66C633DC0269BC2BB4068C23B985 /* MIKMIDISynthesizerInstrument.m */ = {isa = PBXFileReference; includeInIndex = 1; lastKnownFileType = sourcecode.c.objc; name = MIKMIDISynthesizerInstrument.m; path = Source/MIKMIDISynthesizerInstrument.m; sourceTree = "<group>"; };
		AC2CC9B3345644DB12E4DEAFBD20940A /* ORSSerialPort.m */ = {isa = PBXFileReference; includeInIndex = 1; lastKnownFileType = sourcecode.c.objc; name = ORSSerialPort.m; path = Source/ORSSerialPort.m; sourceTree = "<group>"; };
		AC2F9ABDA06F75C4C6000E17F81D2BD6 /* DELETEResponse.h */ = {isa = PBXFileReference; includeInIndex = 1; lastKnownFileType = sourcecode.c.h; name = DELETEResponse.h; path = Extensions/WebDAV/DELETEResponse.h; sourceTree = "<group>"; };
		ACF4A1C5FEFC37E3B21AAFF68BAFA0E3 /* NSData+SentryCompression.m */ = {isa = PBXFileReference; includeInIndex = 1; lastKnownFileType = sourcecode.c.objc; name = "NSData+SentryCompression.m"; path = "Sources/Sentry/NSData+SentryCompression.m"; sourceTree = "<group>"; };
		AD430A18C81720D70E1B62A656E4189B /* DDFileLogger+Internal.h */ = {isa = PBXFileReference; includeInIndex = 1; lastKnownFileType = sourcecode.c.h; name = "DDFileLogger+Internal.h"; path = "Classes/DDFileLogger+Internal.h"; sourceTree = "<group>"; };
		AE00AD662DF127E2EEC1254AFCCFF4B6 /* SentryCrashReport.c */ = {isa = PBXFileReference; includeInIndex = 1; name = SentryCrashReport.c; path = Sources/SentryCrash/Recording/SentryCrashReport.c; sourceTree = "<group>"; };
		AFAE966145595D35DCFC366575EEC344 /* MIKMIDIPrivateUtilities.h */ = {isa = PBXFileReference; includeInIndex = 1; lastKnownFileType = sourcecode.c.h; name = MIKMIDIPrivateUtilities.h; path = Source/MIKMIDIPrivateUtilities.h; sourceTree = "<group>"; };
		B05CC4D8E72F2356CEC17A5EC4E1D14F /* SentrySwizzle.m */ = {isa = PBXFileReference; includeInIndex = 1; lastKnownFileType = sourcecode.c.objc; name = SentrySwizzle.m; path = Sources/Sentry/SentrySwizzle.m; sourceTree = "<group>"; };
		B0A4B552D7195E8AD63904E4D005C56A /* SentryCrashJSONCodec.c */ = {isa = PBXFileReference; includeInIndex = 1; name = SentryCrashJSONCodec.c; path = Sources/SentryCrash/Recording/Tools/SentryCrashJSONCodec.c; sourceTree = "<group>"; };
		B0FE4243CB6B501DB8385BD08BA19134 /* MIKMIDICommandScheduler.h */ = {isa = PBXFileReference; includeInIndex = 1; lastKnownFileType = sourcecode.c.h; name = MIKMIDICommandScheduler.h; path = Source/MIKMIDICommandScheduler.h; sourceTree = "<group>"; };
		B15218AE8A2CC852445C407AAC1FBA44 /* MIKMIDINoteCommand_SubclassMethods.h */ = {isa = PBXFileReference; includeInIndex = 1; lastKnownFileType = sourcecode.c.h; name = MIKMIDINoteCommand_SubclassMethods.h; path = Source/MIKMIDINoteCommand_SubclassMethods.h; sourceTree = "<group>"; };
		B1A3D392824FE91DE1E87D984A68135D /* SentryCrashMonitor_AppState.c */ = {isa = PBXFileReference; includeInIndex = 1; name = SentryCrashMonitor_AppState.c; path = Sources/SentryCrash/Recording/Monitors/SentryCrashMonitor_AppState.c; sourceTree = "<group>"; };
		B25118E20D6F98A77EA3C94F3BF8FEE8 /* MIKMIDIChannelEvent.m */ = {isa = PBXFileReference; includeInIndex = 1; lastKnownFileType = sourcecode.c.objc; name = MIKMIDIChannelEvent.m; path = Source/MIKMIDIChannelEvent.m; sourceTree = "<group>"; };
		B355AAA54C944378E8964BC44AC5BAD7 /* MIKMIDIOutputPort.m */ = {isa = PBXFileReference; includeInIndex = 1; lastKnownFileType = sourcecode.c.objc; name = MIKMIDIOutputPort.m; path = Source/MIKMIDIOutputPort.m; sourceTree = "<group>"; };
		B3C59FE444A801712B3FFE204BD0A23A /* SentryTransport.h */ = {isa = PBXFileReference; includeInIndex = 1; lastKnownFileType = sourcecode.c.h; name = SentryTransport.h; path = Sources/Sentry/include/SentryTransport.h; sourceTree = "<group>"; };
		B43CE827A9E17EAEB0EFBD3B029764EB /* Pods-Hammerspoon.profile.xcconfig */ = {isa = PBXFileReference; includeInIndex = 1; lastKnownFileType = text.xcconfig; path = "Pods-Hammerspoon.profile.xcconfig"; sourceTree = "<group>"; };
		B43E46D81233F8E03781621F8200C4B7 /* SentryAutoBreadcrumbTrackingIntegration.m */ = {isa = PBXFileReference; includeInIndex = 1; lastKnownFileType = sourcecode.c.objc; name = SentryAutoBreadcrumbTrackingIntegration.m; path = Sources/Sentry/SentryAutoBreadcrumbTrackingIntegration.m; sourceTree = "<group>"; };
		B44E303A54DF6329BED491737540A1E0 /* SentryCrashIntegration.h */ = {isa = PBXFileReference; includeInIndex = 1; lastKnownFileType = sourcecode.c.h; name = SentryCrashIntegration.h; path = Sources/Sentry/include/SentryCrashIntegration.h; sourceTree = "<group>"; };
		B52EAAA95204E4781291E23AEE8BC2F2 /* SentryCrashObjC.c */ = {isa = PBXFileReference; includeInIndex = 1; name = SentryCrashObjC.c; path = Sources/SentryCrash/Recording/Tools/SentryCrashObjC.c; sourceTree = "<group>"; };
		B53D68C75FF515AAEFE2B8AFFDCC6657 /* MIKMIDIPlayer.m */ = {isa = PBXFileReference; includeInIndex = 1; lastKnownFileType = sourcecode.c.objc; name = MIKMIDIPlayer.m; path = Source/MIKMIDIPlayer.m; sourceTree = "<group>"; };
		B652E858F8E1E5DFF705FCBCFDA6E62E /* NSUIApplication+MIKMIDI.h */ = {isa = PBXFileReference; includeInIndex = 1; lastKnownFileType = sourcecode.c.h; name = "NSUIApplication+MIKMIDI.h"; path = "Source/NSUIApplication+MIKMIDI.h"; sourceTree = "<group>"; };
		B689E8370EC7A281211A02A4CA21EDE1 /* Container+SentryDeepSearch.h */ = {isa = PBXFileReference; includeInIndex = 1; lastKnownFileType = sourcecode.c.h; name = "Container+SentryDeepSearch.h"; path = "Sources/SentryCrash/Reporting/Filters/Tools/Container+SentryDeepSearch.h"; sourceTree = "<group>"; };
		B6F336010AC2D64D3B31D2CF6BC51F6C /* DDDispatchQueueLogFormatter.h */ = {isa = PBXFileReference; includeInIndex = 1; lastKnownFileType = sourcecode.c.h; name = DDDispatchQueueLogFormatter.h; path = Classes/Extensions/DDDispatchQueueLogFormatter.h; sourceTree = "<group>"; };
		B779C3652D1A951E8BB6370EC64D8012 /* SUUpdaterDelegate.h */ = {isa = PBXFileReference; includeInIndex = 1; lastKnownFileType = sourcecode.c.h; name = SUUpdaterDelegate.h; path = Sparkle.framework/Versions/A/Headers/SUUpdaterDelegate.h; sourceTree = "<group>"; };
		B7A09D6E78835C857911AA84B50241CD /* MIKMIDIChannelEvent.h */ = {isa = PBXFileReference; includeInIndex = 1; lastKnownFileType = sourcecode.c.h; name = MIKMIDIChannelEvent.h; path = Source/MIKMIDIChannelEvent.h; sourceTree = "<group>"; };
		B7C09328926DA9AC05B035D88211EB46 /* MIKMIDINoteCommand.h */ = {isa = PBXFileReference; includeInIndex = 1; lastKnownFileType = sourcecode.c.h; name = MIKMIDINoteCommand.h; path = Source/MIKMIDINoteCommand.h; sourceTree = "<group>"; };
		B7E6192BC95C330F1257858992D1D60F /* HTTPResponse.h */ = {isa = PBXFileReference; includeInIndex = 1; lastKnownFileType = sourcecode.c.h; name = HTTPResponse.h; path = Core/HTTPResponse.h; sourceTree = "<group>"; };
		B88413F60094715439BF47A3F7ABE571 /* MIKMIDIPolyphonicKeyPressureCommand.m */ = {isa = PBXFileReference; includeInIndex = 1; lastKnownFileType = sourcecode.c.objc; name = MIKMIDIPolyphonicKeyPressureCommand.m; path = Source/MIKMIDIPolyphonicKeyPressureCommand.m; sourceTree = "<group>"; };
		B96BCA4E639C663ACBF011E74F4B82A9 /* SUUpdater.h */ = {isa = PBXFileReference; includeInIndex = 1; lastKnownFileType = sourcecode.c.h; name = SUUpdater.h; path = Sparkle.framework/Versions/A/Headers/SUUpdater.h; sourceTree = "<group>"; };
		B991E25B46DF5D53725CABB36677657A /* SentryCrashReportFilter.h */ = {isa = PBXFileReference; includeInIndex = 1; lastKnownFileType = sourcecode.c.h; name = SentryCrashReportFilter.h; path = Sources/SentryCrash/Reporting/Filters/SentryCrashReportFilter.h; sourceTree = "<group>"; };
		BA21B22A5FED75F5AC1F32A155053321 /* SentryStacktrace.h */ = {isa = PBXFileReference; includeInIndex = 1; lastKnownFileType = sourcecode.c.h; name = SentryStacktrace.h; path = Sources/Sentry/include/SentryStacktrace.h; sourceTree = "<group>"; };
		BB7820CD1E67313315FB6363FB03CD28 /* SentryCrashMonitor_CPPException.cpp */ = {isa = PBXFileReference; includeInIndex = 1; name = SentryCrashMonitor_CPPException.cpp; path = Sources/SentryCrash/Recording/Monitors/SentryCrashMonitor_CPPException.cpp; sourceTree = "<group>"; };
		BD3BA4C9D851BD1F96B60EF92CC72250 /* MIKMIDIChannelPressureEvent.m */ = {isa = PBXFileReference; includeInIndex = 1; lastKnownFileType = sourcecode.c.objc; name = MIKMIDIChannelPressureEvent.m; path = Source/MIKMIDIChannelPressureEvent.m; sourceTree = "<group>"; };
		BDBFA5E5E682E52A0B78E59B62A1DBE5 /* SentryBreadcrumbTracker.m */ = {isa = PBXFileReference; includeInIndex = 1; lastKnownFileType = sourcecode.c.objc; name = SentryBreadcrumbTracker.m; path = Sources/Sentry/SentryBreadcrumbTracker.m; sourceTree = "<group>"; };
		BDD846CD75F7ED061F4DBD8F033AFFB2 /* MIKMIDIProgramChangeEvent.m */ = {isa = PBXFileReference; includeInIndex = 1; lastKnownFileType = sourcecode.c.objc; name = MIKMIDIProgramChangeEvent.m; path = Source/MIKMIDIProgramChangeEvent.m; sourceTree = "<group>"; };
		BF17AFC21D93B2C45919E4BF281EA287 /* ORSSerialPort-dummy.m */ = {isa = PBXFileReference; includeInIndex = 1; lastKnownFileType = sourcecode.c.objc; path = "ORSSerialPort-dummy.m"; sourceTree = "<group>"; };
		BFA27D829E457FEA6F3FD8F005D1D400 /* CocoaAsyncSocket-prefix.pch */ = {isa = PBXFileReference; includeInIndex = 1; lastKnownFileType = sourcecode.c.h; path = "CocoaAsyncSocket-prefix.pch"; sourceTree = "<group>"; };
		BFF48B759832B86105C455011DFB5DFB /* HTTPAsyncFileResponse.h */ = {isa = PBXFileReference; includeInIndex = 1; lastKnownFileType = sourcecode.c.h; name = HTTPAsyncFileResponse.h; path = Core/Responses/HTTPAsyncFileResponse.h; sourceTree = "<group>"; };
		C01EA0BE208C31F95BE955A8EDA01656 /* SentryCrashReportStore.h */ = {isa = PBXFileReference; includeInIndex = 1; lastKnownFileType = sourcecode.c.h; name = SentryCrashReportStore.h; path = Sources/SentryCrash/Recording/SentryCrashReportStore.h; sourceTree = "<group>"; };
		C01EE5CF78FC0AC9EF25D5AAB7C4925E /* ORSSerialRequest.m */ = {isa = PBXFileReference; includeInIndex = 1; lastKnownFileType = sourcecode.c.objc; name = ORSSerialRequest.m; path = Source/ORSSerialRequest.m; sourceTree = "<group>"; };
		C034D4146EC2D6BE9D20ED39680D5BCA /* MIKMIDIObject.h */ = {isa = PBXFileReference; includeInIndex = 1; lastKnownFileType = sourcecode.c.h; name = MIKMIDIObject.h; path = Source/MIKMIDIObject.h; sourceTree = "<group>"; };
		C065DA1F0F2AF5A0D0C6C00A12DC23FA /* SentryDsn.h */ = {isa = PBXFileReference; includeInIndex = 1; lastKnownFileType = sourcecode.c.h; name = SentryDsn.h; path = Sources/Sentry/include/SentryDsn.h; sourceTree = "<group>"; };
		C0B63832225EECA42B2E644E3DE9DB0B /* SentryFileContents.h */ = {isa = PBXFileReference; includeInIndex = 1; lastKnownFileType = sourcecode.c.h; name = SentryFileContents.h; path = Sources/Sentry/include/SentryFileContents.h; sourceTree = "<group>"; };
		C0E58E068FD82F86EDC1FD4DE744765D /* ORSSerialPort.debug.xcconfig */ = {isa = PBXFileReference; includeInIndex = 1; lastKnownFileType = text.xcconfig; path = ORSSerialPort.debug.xcconfig; sourceTree = "<group>"; };
		C11FC75ED421077599F42B476C4FC673 /* SentryCrashSignalInfo.h */ = {isa = PBXFileReference; includeInIndex = 1; lastKnownFileType = sourcecode.c.h; name = SentryCrashSignalInfo.h; path = Sources/SentryCrash/Recording/Tools/SentryCrashSignalInfo.h; sourceTree = "<group>"; };
		C184D32799A30CC2C08479D79FFE4F28 /* SentryCrashThread.h */ = {isa = PBXFileReference; includeInIndex = 1; lastKnownFileType = sourcecode.c.h; name = SentryCrashThread.h; path = Sources/SentryCrash/Recording/Tools/SentryCrashThread.h; sourceTree = "<group>"; };
		C23347C3380970169D6916D417D3BA51 /* MIKMIDIPrivateUtilities.m */ = {isa = PBXFileReference; includeInIndex = 1; lastKnownFileType = sourcecode.c.objc; name = MIKMIDIPrivateUtilities.m; path = Source/MIKMIDIPrivateUtilities.m; sourceTree = "<group>"; };
		C250E8D5861CC50DF0B1F0A30D12A8D4 /* SPUDownloadData.h */ = {isa = PBXFileReference; includeInIndex = 1; lastKnownFileType = sourcecode.c.h; name = SPUDownloadData.h; path = Sparkle.framework/Versions/A/Headers/SPUDownloadData.h; sourceTree = "<group>"; };
		C261436D14052AE3C35F240BCD155CAC /* libCocoaLumberjack.a */ = {isa = PBXFileReference; explicitFileType = archive.ar; includeInIndex = 0; name = libCocoaLumberjack.a; path = libCocoaLumberjack.a; sourceTree = BUILT_PRODUCTS_DIR; };
		C36D6B853C984F92CD60FD1EA071DD77 /* NSDate+SentryExtras.h */ = {isa = PBXFileReference; includeInIndex = 1; lastKnownFileType = sourcecode.c.h; name = "NSDate+SentryExtras.h"; path = "Sources/Sentry/include/NSDate+SentryExtras.h"; sourceTree = "<group>"; };
		C40D5670326622DE9061126E29B9C756 /* SPUDownloaderProtocol.h */ = {isa = PBXFileReference; includeInIndex = 1; lastKnownFileType = sourcecode.c.h; name = SPUDownloaderProtocol.h; path = Sparkle.framework/Versions/A/Headers/SPUDownloaderProtocol.h; sourceTree = "<group>"; };
		C4988B1BD8EFD61E86A2B5126979EEF4 /* MIKMIDICompilerCompatibility.h */ = {isa = PBXFileReference; includeInIndex = 1; lastKnownFileType = sourcecode.c.h; name = MIKMIDICompilerCompatibility.h; path = Source/MIKMIDICompilerCompatibility.h; sourceTree = "<group>"; };
		C4E5142F66F0F7799CEFEEE6C4D5C99D /* DDDispatchQueueLogFormatter.m */ = {isa = PBXFileReference; includeInIndex = 1; lastKnownFileType = sourcecode.c.objc; name = DDDispatchQueueLogFormatter.m; path = Classes/Extensions/DDDispatchQueueLogFormatter.m; sourceTree = "<group>"; };
		C5D6C2C59BF5DB15B142EECB6C567260 /* SentryHttpTransport.m */ = {isa = PBXFileReference; includeInIndex = 1; lastKnownFileType = sourcecode.c.objc; name = SentryHttpTransport.m; path = Sources/Sentry/SentryHttpTransport.m; sourceTree = "<group>"; };
		C62FC2DF0AB1BB54CBE33BB2921C0DBE /* SentryCrashMonitor_Deadlock.h */ = {isa = PBXFileReference; includeInIndex = 1; lastKnownFileType = sourcecode.c.h; name = SentryCrashMonitor_Deadlock.h; path = Sources/SentryCrash/Recording/Monitors/SentryCrashMonitor_Deadlock.h; sourceTree = "<group>"; };
		C68FFDB6DB46909F32BA536AFDE9079B /* DDMultiFormatter.h */ = {isa = PBXFileReference; includeInIndex = 1; lastKnownFileType = sourcecode.c.h; name = DDMultiFormatter.h; path = Classes/Extensions/DDMultiFormatter.h; sourceTree = "<group>"; };
		C744D47A8739C373F060E97D96BEDFB3 /* SentryCrashObjCApple.h */ = {isa = PBXFileReference; includeInIndex = 1; lastKnownFileType = sourcecode.c.h; name = SentryCrashObjCApple.h; path = Sources/SentryCrash/Recording/Tools/SentryCrashObjCApple.h; sourceTree = "<group>"; };
		C79A8D2787B7A107BB01B20DA56FCFBD /* SentryRateLimits.h */ = {isa = PBXFileReference; includeInIndex = 1; lastKnownFileType = sourcecode.c.h; name = SentryRateLimits.h; path = Sources/Sentry/include/SentryRateLimits.h; sourceTree = "<group>"; };
		C7E1B23A20E7ED0A69CB1C76EBDDEF36 /* DDMultiFormatter.m */ = {isa = PBXFileReference; includeInIndex = 1; lastKnownFileType = sourcecode.c.objc; name = DDMultiFormatter.m; path = Classes/Extensions/DDMultiFormatter.m; sourceTree = "<group>"; };
		C7F47F3276B9E884BCA8B66D963247A5 /* SentryDefaultCurrentDateProvider.h */ = {isa = PBXFileReference; includeInIndex = 1; lastKnownFileType = sourcecode.c.h; name = SentryDefaultCurrentDateProvider.h; path = Sources/Sentry/include/SentryDefaultCurrentDateProvider.h; sourceTree = "<group>"; };
		C8BFD39DF4A1700BBFAF749026E08438 /* SentryCrashReportVersion.h */ = {isa = PBXFileReference; includeInIndex = 1; lastKnownFileType = sourcecode.c.h; name = SentryCrashReportVersion.h; path = Sources/SentryCrash/Recording/SentryCrashReportVersion.h; sourceTree = "<group>"; };
		C99F5E16E750DA92ED70A518CE3ABE75 /* SentryCrashCPU_arm64.c */ = {isa = PBXFileReference; includeInIndex = 1; name = SentryCrashCPU_arm64.c; path = Sources/SentryCrash/Recording/Tools/SentryCrashCPU_arm64.c; sourceTree = "<group>"; };
		CAA938050EFEA1DBC6420D03E6C02B9E /* SentryCurrentDateProvider.h */ = {isa = PBXFileReference; includeInIndex = 1; lastKnownFileType = sourcecode.c.h; name = SentryCurrentDateProvider.h; path = Sources/Sentry/include/SentryCurrentDateProvider.h; sourceTree = "<group>"; };
		CAAF4C2840E9420E1C36D7B6FA3A43DF /* MIKMIDIPitchBendChangeEvent.m */ = {isa = PBXFileReference; includeInIndex = 1; lastKnownFileType = sourcecode.c.objc; name = MIKMIDIPitchBendChangeEvent.m; path = Source/MIKMIDIPitchBendChangeEvent.m; sourceTree = "<group>"; };
		CABF8423F2CCCD25F81EAFB723B2E2AD /* MIKMIDIDestinationEndpoint.m */ = {isa = PBXFileReference; includeInIndex = 1; lastKnownFileType = sourcecode.c.objc; name = MIKMIDIDestinationEndpoint.m; path = Source/MIKMIDIDestinationEndpoint.m; sourceTree = "<group>"; };
		CAF6D35443B5FB8E4CC914D365823BF0 /* SentryCrashLogger.c */ = {isa = PBXFileReference; includeInIndex = 1; name = SentryCrashLogger.c; path = Sources/SentryCrash/Recording/Tools/SentryCrashLogger.c; sourceTree = "<group>"; };
		CBAEF145E29D674ADB70A39C6E07F0E8 /* MIKMIDISynthesizerInstrument.h */ = {isa = PBXFileReference; includeInIndex = 1; lastKnownFileType = sourcecode.c.h; name = MIKMIDISynthesizerInstrument.h; path = Source/MIKMIDISynthesizerInstrument.h; sourceTree = "<group>"; };
		CC3AC56540615CD4176632BBF0A8E31D /* SentryCrashStackCursor_Backtrace.c */ = {isa = PBXFileReference; includeInIndex = 1; name = SentryCrashStackCursor_Backtrace.c; path = Sources/SentryCrash/Recording/Tools/SentryCrashStackCursor_Backtrace.c; sourceTree = "<group>"; };
		CC70AF480AD1F8AD1A7AE7E0D1D917FE /* MIKMIDIObject_SubclassMethods.h */ = {isa = PBXFileReference; includeInIndex = 1; lastKnownFileType = sourcecode.c.h; name = MIKMIDIObject_SubclassMethods.h; path = Source/MIKMIDIObject_SubclassMethods.h; sourceTree = "<group>"; };
		CD485E2923D672C635D426AE0D916A42 /* MIKMIDIMetaMarkerTextEvent.m */ = {isa = PBXFileReference; includeInIndex = 1; lastKnownFileType = sourcecode.c.objc; name = MIKMIDIMetaMarkerTextEvent.m; path = Source/MIKMIDIMetaMarkerTextEvent.m; sourceTree = "<group>"; };
		CE12164EEDD62B0E2A8A35E7E0CFC84C /* HTTPAsyncFileResponse.m */ = {isa = PBXFileReference; includeInIndex = 1; lastKnownFileType = sourcecode.c.objc; name = HTTPAsyncFileResponse.m; path = Core/Responses/HTTPAsyncFileResponse.m; sourceTree = "<group>"; };
		CE45A20CFA34B7A0688891154CA18A0A /* libMIKMIDI.a */ = {isa = PBXFileReference; explicitFileType = archive.ar; includeInIndex = 0; name = libMIKMIDI.a; path = libMIKMIDI.a; sourceTree = BUILT_PRODUCTS_DIR; };
		CF43CADB08E8C4CD118CE0D5B87DAAF4 /* DAVConnection.m */ = {isa = PBXFileReference; includeInIndex = 1; lastKnownFileType = sourcecode.c.objc; name = DAVConnection.m; path = Extensions/WebDAV/DAVConnection.m; sourceTree = "<group>"; };
		CFC749FDC48F62C3733FBE6D520969E6 /* MIKMIDINoteEvent.h */ = {isa = PBXFileReference; includeInIndex = 1; lastKnownFileType = sourcecode.c.h; name = MIKMIDINoteEvent.h; path = Source/MIKMIDINoteEvent.h; sourceTree = "<group>"; };
		D019767C2913E439F9C069E2C6876C5A /* MIKMIDICommand.m */ = {isa = PBXFileReference; includeInIndex = 1; lastKnownFileType = sourcecode.c.objc; name = MIKMIDICommand.m; path = Source/MIKMIDICommand.m; sourceTree = "<group>"; };
		D01BA06D8E6D7A4DFEBDA343DE5757C3 /* Pods-Hammerspoon-acknowledgements.markdown */ = {isa = PBXFileReference; includeInIndex = 1; lastKnownFileType = text; path = "Pods-Hammerspoon-acknowledgements.markdown"; sourceTree = "<group>"; };
		D0909EE38205C627DF80BA2BD10163D3 /* DDLogMacros.h */ = {isa = PBXFileReference; includeInIndex = 1; lastKnownFileType = sourcecode.c.h; name = DDLogMacros.h; path = Classes/DDLogMacros.h; sourceTree = "<group>"; };
		D15E5E674321DE53FEA2058C7050AD6B /* ORSSerialPortManager.h */ = {isa = PBXFileReference; includeInIndex = 1; lastKnownFileType = sourcecode.c.h; name = ORSSerialPortManager.h; path = Source/ORSSerialPortManager.h; sourceTree = "<group>"; };
		D18D0095014DCFE454BA3ED8F54F9608 /* HTTPDataResponse.m */ = {isa = PBXFileReference; includeInIndex = 1; lastKnownFileType = sourcecode.c.objc; name = HTTPDataResponse.m; path = Core/Responses/HTTPDataResponse.m; sourceTree = "<group>"; };
		D1A1FB7C650A2F3A4EB6395938879495 /* libPocketSocket.a */ = {isa = PBXFileReference; explicitFileType = archive.ar; includeInIndex = 0; name = libPocketSocket.a; path = libPocketSocket.a; sourceTree = BUILT_PRODUCTS_DIR; };
		D20F795823273640D1ACC7D5A9D211B0 /* SentryCrashMonitorType.h */ = {isa = PBXFileReference; includeInIndex = 1; lastKnownFileType = sourcecode.c.h; name = SentryCrashMonitorType.h; path = Sources/SentryCrash/Recording/Monitors/SentryCrashMonitorType.h; sourceTree = "<group>"; };
		D2332E18687ED3084C4C244A99532516 /* Sentry.release.xcconfig */ = {isa = PBXFileReference; includeInIndex = 1; lastKnownFileType = text.xcconfig; path = Sentry.release.xcconfig; sourceTree = "<group>"; };
		D281268E8F234D8279ABFE81E4EA0F91 /* HTTPConnection.m */ = {isa = PBXFileReference; includeInIndex = 1; lastKnownFileType = sourcecode.c.objc; name = HTTPConnection.m; path = Core/HTTPConnection.m; sourceTree = "<group>"; };
		D3304D3026909501A4B3D37AD2019EA7 /* MIKMIDIMetaEvent.m */ = {isa = PBXFileReference; includeInIndex = 1; lastKnownFileType = sourcecode.c.objc; name = MIKMIDIMetaEvent.m; path = Source/MIKMIDIMetaEvent.m; sourceTree = "<group>"; };
		D383C277F3B06FCD9260D9ED876E70FC /* MIKMIDIClock.m */ = {isa = PBXFileReference; includeInIndex = 1; lastKnownFileType = sourcecode.c.objc; name = MIKMIDIClock.m; path = Source/MIKMIDIClock.m; sourceTree = "<group>"; };
		D424C081AD573F1F667E181CD5BBB3DA /* SentrySessionTracker.m */ = {isa = PBXFileReference; includeInIndex = 1; lastKnownFileType = sourcecode.c.objc; name = SentrySessionTracker.m; path = Sources/Sentry/SentrySessionTracker.m; sourceTree = "<group>"; };
		D4E945B7F50DEA0E4D0B0734CEEE1250 /* HTTPDynamicFileResponse.h */ = {isa = PBXFileReference; includeInIndex = 1; lastKnownFileType = sourcecode.c.h; name = HTTPDynamicFileResponse.h; path = Core/Responses/HTTPDynamicFileResponse.h; sourceTree = "<group>"; };
		D536CB6619A1C8C50ADFA00F4FD46E8E /* CLIColor.h */ = {isa = PBXFileReference; includeInIndex = 1; lastKnownFileType = sourcecode.c.h; name = CLIColor.h; path = Classes/CLI/CLIColor.h; sourceTree = "<group>"; };
		D54E22CBF2004A228E74785B24AAF8D0 /* SentryFileManager.h */ = {isa = PBXFileReference; includeInIndex = 1; lastKnownFileType = sourcecode.c.h; name = SentryFileManager.h; path = Sources/Sentry/include/SentryFileManager.h; sourceTree = "<group>"; };
		D5C47EB319090DC88C97BFD4D6E04569 /* MIKMIDIEventIterator.m */ = {isa = PBXFileReference; includeInIndex = 1; lastKnownFileType = sourcecode.c.objc; name = MIKMIDIEventIterator.m; path = Source/MIKMIDIEventIterator.m; sourceTree = "<group>"; };
		D5CD41BACA68A00547CED72AF0F4404E /* GCDAsyncUdpSocket.m */ = {isa = PBXFileReference; includeInIndex = 1; lastKnownFileType = sourcecode.c.objc; name = GCDAsyncUdpSocket.m; path = Source/GCD/GCDAsyncUdpSocket.m; sourceTree = "<group>"; };
		D5F4DD16E22E07CFF6E2BE678B722A96 /* SentryDefines.h */ = {isa = PBXFileReference; includeInIndex = 1; lastKnownFileType = sourcecode.c.h; name = SentryDefines.h; path = Sources/Sentry/include/SentryDefines.h; sourceTree = "<group>"; };
		D6304A74E102267BE43E447640F7375B /* SentryCrashMonitor_System.m */ = {isa = PBXFileReference; includeInIndex = 1; lastKnownFileType = sourcecode.c.objc; name = SentryCrashMonitor_System.m; path = Sources/SentryCrash/Recording/Monitors/SentryCrashMonitor_System.m; sourceTree = "<group>"; };
		D6623DA826CDC4FECA3B210907B93436 /* MIKMIDITransmittable.h */ = {isa = PBXFileReference; includeInIndex = 1; lastKnownFileType = sourcecode.c.h; name = MIKMIDITransmittable.h; path = Source/MIKMIDITransmittable.h; sourceTree = "<group>"; };
		D666F74371ED08513C8D1909A84F8BD4 /* SentryCrashIntegration.m */ = {isa = PBXFileReference; includeInIndex = 1; lastKnownFileType = sourcecode.c.objc; name = SentryCrashIntegration.m; path = Sources/Sentry/SentryCrashIntegration.m; sourceTree = "<group>"; };
		D68C5B76AD4A475EE76D545BE0930760 /* libPods-Hammerspoon.a */ = {isa = PBXFileReference; explicitFileType = archive.ar; includeInIndex = 0; name = "libPods-Hammerspoon.a"; path = "libPods-Hammerspoon.a"; sourceTree = BUILT_PRODUCTS_DIR; };
		D6ADD32DD10D970E810B0BF279A512FE /* SentryOptions.m */ = {isa = PBXFileReference; includeInIndex = 1; lastKnownFileType = sourcecode.c.objc; name = SentryOptions.m; path = Sources/Sentry/SentryOptions.m; sourceTree = "<group>"; };
		D6F52DCCF708670EC7C63245CACDB234 /* SentryCrashMonitorType.c */ = {isa = PBXFileReference; includeInIndex = 1; name = SentryCrashMonitorType.c; path = Sources/SentryCrash/Recording/Monitors/SentryCrashMonitorType.c; sourceTree = "<group>"; };
		D74FD43C6BDC4F07BA21F06698ADD178 /* SentryCrashMonitor_NSException.h */ = {isa = PBXFileReference; includeInIndex = 1; lastKnownFileType = sourcecode.c.h; name = SentryCrashMonitor_NSException.h; path = Sources/SentryCrash/Recording/Monitors/SentryCrashMonitor_NSException.h; sourceTree = "<group>"; };
		D8F809EF3D77C90ACAE62DC62032681D /* MIKMIDIChannelPressureCommand.h */ = {isa = PBXFileReference; includeInIndex = 1; lastKnownFileType = sourcecode.c.h; name = MIKMIDIChannelPressureCommand.h; path = Source/MIKMIDIChannelPressureCommand.h; sourceTree = "<group>"; };
		D936988C2556CF5FC171EF15BE68B2B0 /* SentryLog.m */ = {isa = PBXFileReference; includeInIndex = 1; lastKnownFileType = sourcecode.c.objc; name = SentryLog.m; path = Sources/Sentry/SentryLog.m; sourceTree = "<group>"; };
		DB12C4D3C2D6002426701E9BC5D28A5B /* MIKMIDIMetaTimeSignatureEvent.m */ = {isa = PBXFileReference; includeInIndex = 1; lastKnownFileType = sourcecode.c.objc; name = MIKMIDIMetaTimeSignatureEvent.m; path = Source/MIKMIDIMetaTimeSignatureEvent.m; sourceTree = "<group>"; };
		DB4B7F80050D69EAC62A83186C2A58FA /* SentryCrashStackCursor_MachineContext.h */ = {isa = PBXFileReference; includeInIndex = 1; lastKnownFileType = sourcecode.c.h; name = SentryCrashStackCursor_MachineContext.h; path = Sources/SentryCrash/Recording/Tools/SentryCrashStackCursor_MachineContext.h; sourceTree = "<group>"; };
		DC0C3D71548FC63C5DCBA7AF904B40ED /* SentryClient.m */ = {isa = PBXFileReference; includeInIndex = 1; lastKnownFileType = sourcecode.c.objc; name = SentryClient.m; path = Sources/Sentry/SentryClient.m; sourceTree = "<group>"; };
		DC9C5DAA9D4617D2781DBC601316EE3C /* DDASLLogger.h */ = {isa = PBXFileReference; includeInIndex = 1; lastKnownFileType = sourcecode.c.h; name = DDASLLogger.h; path = Classes/DDASLLogger.h; sourceTree = "<group>"; };
		DD0151CB3B745DFCF51A7B2A213F7D91 /* MIKMIDIOutputPort.h */ = {isa = PBXFileReference; includeInIndex = 1; lastKnownFileType = sourcecode.c.h; name = MIKMIDIOutputPort.h; path = Source/MIKMIDIOutputPort.h; sourceTree = "<group>"; };
		DD248BB9D1C9667E72D2347EC4BE6CA6 /* SentryCrashInstallationReporter.h */ = {isa = PBXFileReference; includeInIndex = 1; lastKnownFileType = sourcecode.c.h; name = SentryCrashInstallationReporter.h; path = Sources/Sentry/include/SentryCrashInstallationReporter.h; sourceTree = "<group>"; };
		DD25F26098603F5F767FC0E4354CA705 /* HTTPLogging.h */ = {isa = PBXFileReference; includeInIndex = 1; lastKnownFileType = sourcecode.c.h; name = HTTPLogging.h; path = Core/HTTPLogging.h; sourceTree = "<group>"; };
		DDE138C615F1ABB7E910B1FC600DB24D /* GCDAsyncUdpSocket.h */ = {isa = PBXFileReference; includeInIndex = 1; lastKnownFileType = sourcecode.c.h; name = GCDAsyncUdpSocket.h; path = Source/GCD/GCDAsyncUdpSocket.h; sourceTree = "<group>"; };
		DE5A4C77989DEF8EA3B675EA86B480E8 /* DDOSLogger.m */ = {isa = PBXFileReference; includeInIndex = 1; lastKnownFileType = sourcecode.c.objc; name = DDOSLogger.m; path = Classes/DDOSLogger.m; sourceTree = "<group>"; };
		DEEEC11DDC28CC0904FC4E9DA392F101 /* CocoaHTTPServer-dummy.m */ = {isa = PBXFileReference; includeInIndex = 1; lastKnownFileType = sourcecode.c.objc; path = "CocoaHTTPServer-dummy.m"; sourceTree = "<group>"; };
		DFE44C8B8D0AE3233F5FB27354B9BCAB /* SentryThread.m */ = {isa = PBXFileReference; includeInIndex = 1; lastKnownFileType = sourcecode.c.objc; name = SentryThread.m; path = Sources/Sentry/SentryThread.m; sourceTree = "<group>"; };
		DFEAA0629BE589A62B7AB26E94CD2168 /* MIKMIDIMappableResponder.h */ = {isa = PBXFileReference; includeInIndex = 1; lastKnownFileType = sourcecode.c.h; name = MIKMIDIMappableResponder.h; path = Source/MIKMIDIMappableResponder.h; sourceTree = "<group>"; };
		DFF4C0D36B6038C7D7AD08AE167C29C8 /* PSWebSocketInflater.m */ = {isa = PBXFileReference; includeInIndex = 1; lastKnownFileType = sourcecode.c.objc; name = PSWebSocketInflater.m; path = PocketSocket/PSWebSocketInflater.m; sourceTree = "<group>"; };
		E134F8C10B4C119CF054E8D34F08EC7F /* SentryThread.h */ = {isa = PBXFileReference; includeInIndex = 1; lastKnownFileType = sourcecode.c.h; name = SentryThread.h; path = Sources/Sentry/include/SentryThread.h; sourceTree = "<group>"; };
		E19BD15F3175DA3E15C26136CFD04075 /* SentryRequestOperation.m */ = {isa = PBXFileReference; includeInIndex = 1; lastKnownFileType = sourcecode.c.objc; name = SentryRequestOperation.m; path = Sources/Sentry/SentryRequestOperation.m; sourceTree = "<group>"; };
		E2D87AD7197B73B6F6DAC191D07E6F80 /* MIKMIDIMetronome.m */ = {isa = PBXFileReference; includeInIndex = 1; lastKnownFileType = sourcecode.c.objc; name = MIKMIDIMetronome.m; path = Source/MIKMIDIMetronome.m; sourceTree = "<group>"; };
		E3398C3F513BF53F601C1F5A12DC7E6F /* MIKMIDIMappingGenerator.m */ = {isa = PBXFileReference; includeInIndex = 1; lastKnownFileType = sourcecode.c.objc; name = MIKMIDIMappingGenerator.m; path = Source/MIKMIDIMappingGenerator.m; sourceTree = "<group>"; };
		E3C208358286979748C5B74C9D329F03 /* MIKMIDIDeviceManager.m */ = {isa = PBXFileReference; includeInIndex = 1; lastKnownFileType = sourcecode.c.objc; name = MIKMIDIDeviceManager.m; path = Source/MIKMIDIDeviceManager.m; sourceTree = "<group>"; };
		E5DE0C7F1CCFB5FFA60385E5E243DFD0 /* SentryMechanism.m */ = {isa = PBXFileReference; includeInIndex = 1; lastKnownFileType = sourcecode.c.objc; name = SentryMechanism.m; path = Sources/Sentry/SentryMechanism.m; sourceTree = "<group>"; };
		E6EAA72E0A56097A2C636C1E9116AB79 /* SentryCrashDynamicLinker.h */ = {isa = PBXFileReference; includeInIndex = 1; lastKnownFileType = sourcecode.c.h; name = SentryCrashDynamicLinker.h; path = Sources/SentryCrash/Recording/Tools/SentryCrashDynamicLinker.h; sourceTree = "<group>"; };
		E7AF119D3AFA62F20CED0867548A2617 /* MIKMIDIProgramChangeEvent.h */ = {isa = PBXFileReference; includeInIndex = 1; lastKnownFileType = sourcecode.c.h; name = MIKMIDIProgramChangeEvent.h; path = Source/MIKMIDIProgramChangeEvent.h; sourceTree = "<group>"; };
		E7E21BD0ECCFFE09FE525DB019D1851D /* SentryQueueableRequestManager.h */ = {isa = PBXFileReference; includeInIndex = 1; lastKnownFileType = sourcecode.c.h; name = SentryQueueableRequestManager.h; path = Sources/Sentry/include/SentryQueueableRequestManager.h; sourceTree = "<group>"; };
		E7EC679CA1C22FFCB9EABB3AEB55A4C7 /* SentryHub.h */ = {isa = PBXFileReference; includeInIndex = 1; lastKnownFileType = sourcecode.c.h; name = SentryHub.h; path = Sources/Sentry/include/SentryHub.h; sourceTree = "<group>"; };
		E85EDE6DBD60B1A2DA27760CC940F09D /* SentryRequestManager.h */ = {isa = PBXFileReference; includeInIndex = 1; lastKnownFileType = sourcecode.c.h; name = SentryRequestManager.h; path = Sources/Sentry/include/SentryRequestManager.h; sourceTree = "<group>"; };
		E8D46F9DA8FB019446ED665D98904C00 /* MIKMIDIEvent.h */ = {isa = PBXFileReference; includeInIndex = 1; lastKnownFileType = sourcecode.c.h; name = MIKMIDIEvent.h; path = Source/MIKMIDIEvent.h; sourceTree = "<group>"; };
		E963FF4D8CF2907CAA564FAA7F149C70 /* SentryAutoSessionTrackingIntegration.h */ = {isa = PBXFileReference; includeInIndex = 1; lastKnownFileType = sourcecode.c.h; name = SentryAutoSessionTrackingIntegration.h; path = Sources/Sentry/include/SentryAutoSessionTrackingIntegration.h; sourceTree = "<group>"; };
		EADF6E7B5BCF174576D9562F74057186 /* MIKMIDIMappingItem.m */ = {isa = PBXFileReference; includeInIndex = 1; lastKnownFileType = sourcecode.c.objc; name = MIKMIDIMappingItem.m; path = Source/MIKMIDIMappingItem.m; sourceTree = "<group>"; };
		EB3A5D373085516D38F0CA7FD0C1B6D7 /* MIKMIDIMetaInstrumentNameEvent.h */ = {isa = PBXFileReference; includeInIndex = 1; lastKnownFileType = sourcecode.c.h; name = MIKMIDIMetaInstrumentNameEvent.h; path = Source/MIKMIDIMetaInstrumentNameEvent.h; sourceTree = "<group>"; };
		EBABCADC04ABCA60FC4977E775A2692B /* SentryCrashMonitor_NSException.m */ = {isa = PBXFileReference; includeInIndex = 1; lastKnownFileType = sourcecode.c.objc; name = SentryCrashMonitor_NSException.m; path = Sources/SentryCrash/Recording/Monitors/SentryCrashMonitor_NSException.m; sourceTree = "<group>"; };
		EC0408E59CD5B1AC0445A31CF7772706 /* HTTPFileResponse.h */ = {isa = PBXFileReference; includeInIndex = 1; lastKnownFileType = sourcecode.c.h; name = HTTPFileResponse.h; path = Core/Responses/HTTPFileResponse.h; sourceTree = "<group>"; };
		EC26F7E8ACDA3DF927ADFCD7BDC88EC1 /* SentryDefaultRateLimits.m */ = {isa = PBXFileReference; includeInIndex = 1; lastKnownFileType = sourcecode.c.objc; name = SentryDefaultRateLimits.m; path = Sources/Sentry/SentryDefaultRateLimits.m; sourceTree = "<group>"; };
		EC90F1A0F56F2B3B43AD2A057620AD21 /* MIKMIDIMetaTrackSequenceNameEvent.m */ = {isa = PBXFileReference; includeInIndex = 1; lastKnownFileType = sourcecode.c.objc; name = MIKMIDIMetaTrackSequenceNameEvent.m; path = Source/MIKMIDIMetaTrackSequenceNameEvent.m; sourceTree = "<group>"; };
		ECA9311B3A14CB9ED1ADBF5EA4F76B91 /* MIKMIDIPolyphonicKeyPressureEvent.h */ = {isa = PBXFileReference; includeInIndex = 1; lastKnownFileType = sourcecode.c.h; name = MIKMIDIPolyphonicKeyPressureEvent.h; path = Source/MIKMIDIPolyphonicKeyPressureEvent.h; sourceTree = "<group>"; };
		ED70AC393EB52210D05DAD9A28C0810F /* HTTPRedirectResponse.h */ = {isa = PBXFileReference; includeInIndex = 1; lastKnownFileType = sourcecode.c.h; name = HTTPRedirectResponse.h; path = Core/Responses/HTTPRedirectResponse.h; sourceTree = "<group>"; };
		EF16B7F7BB467761C82A8A1AD18A70F0 /* MIKMIDI.h */ = {isa = PBXFileReference; includeInIndex = 1; lastKnownFileType = sourcecode.c.h; name = MIKMIDI.h; path = Source/MIKMIDI.h; sourceTree = "<group>"; };
		EFF035AF0F13FCCB1C7A2729E2505EEA /* SentryCrashCPU_Apple.h */ = {isa = PBXFileReference; includeInIndex = 1; lastKnownFileType = sourcecode.c.h; name = SentryCrashCPU_Apple.h; path = Sources/SentryCrash/Recording/Tools/SentryCrashCPU_Apple.h; sourceTree = "<group>"; };
		F0047B37117BBF6B9D00EFDC818CE86F /* SentryCrashFileUtils.c */ = {isa = PBXFileReference; includeInIndex = 1; name = SentryCrashFileUtils.c; path = Sources/SentryCrash/Recording/Tools/SentryCrashFileUtils.c; sourceTree = "<group>"; };
		F17EBCF2BFCC71E0279FC13EED0B55F9 /* MIKMIDIChannelPressureEvent.h */ = {isa = PBXFileReference; includeInIndex = 1; lastKnownFileType = sourcecode.c.h; name = MIKMIDIChannelPressureEvent.h; path = Source/MIKMIDIChannelPressureEvent.h; sourceTree = "<group>"; };
		F1F01B3ED48CE93E68CAB42846F23592 /* MIKMIDIMetronome.h */ = {isa = PBXFileReference; includeInIndex = 1; lastKnownFileType = sourcecode.c.h; name = MIKMIDIMetronome.h; path = Source/MIKMIDIMetronome.h; sourceTree = "<group>"; };
		F21194E48A40999689CF077D75755D40 /* MIKMIDIMapping.h */ = {isa = PBXFileReference; includeInIndex = 1; lastKnownFileType = sourcecode.c.h; name = MIKMIDIMapping.h; path = Source/MIKMIDIMapping.h; sourceTree = "<group>"; };
		F37793AACBD868D200FDE204F61C85FF /* SentryCrashCachedData.c */ = {isa = PBXFileReference; includeInIndex = 1; name = SentryCrashCachedData.c; path = Sources/SentryCrash/Recording/SentryCrashCachedData.c; sourceTree = "<group>"; };
		F3D7CAB7EFFCEE45B6BBEF69D0005C8C /* SentryCrashReportFilterBasic.h */ = {isa = PBXFileReference; includeInIndex = 1; lastKnownFileType = sourcecode.c.h; name = SentryCrashReportFilterBasic.h; path = Sources/SentryCrash/Reporting/Filters/SentryCrashReportFilterBasic.h; sourceTree = "<group>"; };
		F465C684AA0D4009E5FE8161E1B2DEC2 /* MIKMIDISequencer.m */ = {isa = PBXFileReference; includeInIndex = 1; lastKnownFileType = sourcecode.c.objc; name = MIKMIDISequencer.m; path = Source/MIKMIDISequencer.m; sourceTree = "<group>"; };
		F60947390010DB540541CBA9BA3C4A56 /* SentrySerialization.m */ = {isa = PBXFileReference; includeInIndex = 1; lastKnownFileType = sourcecode.c.objc; name = SentrySerialization.m; path = Sources/Sentry/SentrySerialization.m; sourceTree = "<group>"; };
		F6E24A5B0B094E256E0E85DDD98644E1 /* MIKMIDIMetaLyricEvent.h */ = {isa = PBXFileReference; includeInIndex = 1; lastKnownFileType = sourcecode.c.h; name = MIKMIDIMetaLyricEvent.h; path = Source/MIKMIDIMetaLyricEvent.h; sourceTree = "<group>"; };
		F70E239CDF89E60ACDEC7552863F8E44 /* MIKMIDISequencer.h */ = {isa = PBXFileReference; includeInIndex = 1; lastKnownFileType = sourcecode.c.h; name = MIKMIDISequencer.h; path = Source/MIKMIDISequencer.h; sourceTree = "<group>"; };
		F7C3DF9B1A6401F275E0563BE7EF3809 /* NSData+SentryCompression.h */ = {isa = PBXFileReference; includeInIndex = 1; lastKnownFileType = sourcecode.c.h; name = "NSData+SentryCompression.h"; path = "Sources/Sentry/include/NSData+SentryCompression.h"; sourceTree = "<group>"; };
		F7EB6B63BB7FE6A88B0741C075D8D4C0 /* DAVResponse.m */ = {isa = PBXFileReference; includeInIndex = 1; lastKnownFileType = sourcecode.c.objc; name = DAVResponse.m; path = Extensions/WebDAV/DAVResponse.m; sourceTree = "<group>"; };
		F80B8C8680BC55B0DC13C30248D8EDB0 /* SentryCrash.m */ = {isa = PBXFileReference; includeInIndex = 1; lastKnownFileType = sourcecode.c.objc; name = SentryCrash.m; path = Sources/SentryCrash/Recording/SentryCrash.m; sourceTree = "<group>"; };
		F80BAF4DE67C6EDB195221461ADE72FB /* MIKMIDIClientSourceEndpoint.m */ = {isa = PBXFileReference; includeInIndex = 1; lastKnownFileType = sourcecode.c.objc; name = MIKMIDIClientSourceEndpoint.m; path = Source/MIKMIDIClientSourceEndpoint.m; sourceTree = "<group>"; };
		F9C01FBDE6B617C8F3CD3A395A4EECBB /* SentryCrashMonitor_User.h */ = {isa = PBXFileReference; includeInIndex = 1; lastKnownFileType = sourcecode.c.h; name = SentryCrashMonitor_User.h; path = Sources/SentryCrash/Recording/Monitors/SentryCrashMonitor_User.h; sourceTree = "<group>"; };
		FAAD0DBF3AFCE651463A052FACE4D9A8 /* SentryCrashMonitor_MachException.h */ = {isa = PBXFileReference; includeInIndex = 1; lastKnownFileType = sourcecode.c.h; name = SentryCrashMonitor_MachException.h; path = Sources/SentryCrash/Recording/Monitors/SentryCrashMonitor_MachException.h; sourceTree = "<group>"; };
		FAF2C64FC326F925CD002D7B50648591 /* SentryMechanism.h */ = {isa = PBXFileReference; includeInIndex = 1; lastKnownFileType = sourcecode.c.h; name = SentryMechanism.h; path = Sources/Sentry/include/SentryMechanism.h; sourceTree = "<group>"; };
		FB25C41B4B3DAF1FBC6153A0EC76F538 /* MIKMIDIEventIterator.h */ = {isa = PBXFileReference; includeInIndex = 1; lastKnownFileType = sourcecode.c.h; name = MIKMIDIEventIterator.h; path = Source/MIKMIDIEventIterator.h; sourceTree = "<group>"; };
		FB9096E774B8642FDAC1F4399F6D25E4 /* PUTResponse.h */ = {isa = PBXFileReference; includeInIndex = 1; lastKnownFileType = sourcecode.c.h; name = PUTResponse.h; path = Extensions/WebDAV/PUTResponse.h; sourceTree = "<group>"; };
		FBD5F3915C2B22F986CC0F5FF9954B3A /* SentryHttpDateParser.m */ = {isa = PBXFileReference; includeInIndex = 1; lastKnownFileType = sourcecode.c.objc; name = SentryHttpDateParser.m; path = Sources/Sentry/SentryHttpDateParser.m; sourceTree = "<group>"; };
		FBF485E9E671267915743F86A4458E72 /* MIKMIDIPitchBendChangeCommand.h */ = {isa = PBXFileReference; includeInIndex = 1; lastKnownFileType = sourcecode.c.h; name = MIKMIDIPitchBendChangeCommand.h; path = Source/MIKMIDIPitchBendChangeCommand.h; sourceTree = "<group>"; };
		FCCAA4F871941C4570D7B9EA2758ED4D /* SentryCrashDate.h */ = {isa = PBXFileReference; includeInIndex = 1; lastKnownFileType = sourcecode.c.h; name = SentryCrashDate.h; path = Sources/SentryCrash/Recording/Tools/SentryCrashDate.h; sourceTree = "<group>"; };
		FD0BB50ECDF2A4AD93B330C6A24F8ED9 /* DDNumber.h */ = {isa = PBXFileReference; includeInIndex = 1; lastKnownFileType = sourcecode.c.h; name = DDNumber.h; path = Core/Categories/DDNumber.h; sourceTree = "<group>"; };
		FD376201D192AC610E0B8C8784D5E9EB /* PSWebSocketNetworkThread.h */ = {isa = PBXFileReference; includeInIndex = 1; lastKnownFileType = sourcecode.c.h; name = PSWebSocketNetworkThread.h; path = PocketSocket/PSWebSocketNetworkThread.h; sourceTree = "<group>"; };
		FD846CFC000F1C5F8AE5A11C5CC96A74 /* ASCIImage-prefix.pch */ = {isa = PBXFileReference; includeInIndex = 1; lastKnownFileType = sourcecode.c.h; path = "ASCIImage-prefix.pch"; sourceTree = "<group>"; };
		FDB6C25D88A2AA255419144E022FD505 /* SentryStacktrace.m */ = {isa = PBXFileReference; includeInIndex = 1; lastKnownFileType = sourcecode.c.objc; name = SentryStacktrace.m; path = Sources/Sentry/SentryStacktrace.m; sourceTree = "<group>"; };
		FDC1645D779E825881D34FCE2F6850A3 /* SentryScope.h */ = {isa = PBXFileReference; includeInIndex = 1; lastKnownFileType = sourcecode.c.h; name = SentryScope.h; path = Sources/Sentry/include/SentryScope.h; sourceTree = "<group>"; };
		FDCA86EBE4E17229B4E7C644A334E97C /* HTTPRedirectResponse.m */ = {isa = PBXFileReference; includeInIndex = 1; lastKnownFileType = sourcecode.c.objc; name = HTTPRedirectResponse.m; path = Core/Responses/HTTPRedirectResponse.m; sourceTree = "<group>"; };
		FE5681840E6903C9035D30CC8007E68A /* NSString+SentryNSUIntegerValue.m */ = {isa = PBXFileReference; includeInIndex = 1; lastKnownFileType = sourcecode.c.objc; name = "NSString+SentryNSUIntegerValue.m"; path = "Sources/Sentry/NSString+SentryNSUIntegerValue.m"; sourceTree = "<group>"; };
		FE8067BDB8B74E991CD0EC1AE298E8B7 /* SentryGlobalEventProcessor.m */ = {isa = PBXFileReference; includeInIndex = 1; lastKnownFileType = sourcecode.c.objc; name = SentryGlobalEventProcessor.m; path = Sources/Sentry/SentryGlobalEventProcessor.m; sourceTree = "<group>"; };
		FEEF751836D22B02C2B30FB992E00F16 /* MIKMIDIPrivate.h */ = {isa = PBXFileReference; includeInIndex = 1; lastKnownFileType = sourcecode.c.h; name = MIKMIDIPrivate.h; path = Source/MIKMIDIPrivate.h; sourceTree = "<group>"; };
		FFDBE64503A4651189E1CBBCEA518F60 /* DDTTYLogger.m */ = {isa = PBXFileReference; includeInIndex = 1; lastKnownFileType = sourcecode.c.objc; name = DDTTYLogger.m; path = Classes/DDTTYLogger.m; sourceTree = "<group>"; };
>>>>>>> bfa66a6b
/* End PBXFileReference section */

/* Begin PBXFrameworksBuildPhase section */
		1ED738F135826BB4894E25BC264C292F /* Frameworks */ = {
			isa = PBXFrameworksBuildPhase;
			buildActionMask = 2147483647;
			files = (
			);
			runOnlyForDeploymentPostprocessing = 0;
		};
		373E3B6E8802EC28F12B713A93906977 /* Frameworks */ = {
			isa = PBXFrameworksBuildPhase;
			buildActionMask = 2147483647;
			files = (
			);
			runOnlyForDeploymentPostprocessing = 0;
		};
		40C0977C196C290638102F643327A090 /* Frameworks */ = {
			isa = PBXFrameworksBuildPhase;
			buildActionMask = 2147483647;
			files = (
			);
			runOnlyForDeploymentPostprocessing = 0;
		};
		6C602D87689EECB76CFBA5AD9628EC53 /* Frameworks */ = {
			isa = PBXFrameworksBuildPhase;
			buildActionMask = 2147483647;
			files = (
			);
			runOnlyForDeploymentPostprocessing = 0;
		};
		6D105F0F77046B48211ADF9888827BE0 /* Frameworks */ = {
			isa = PBXFrameworksBuildPhase;
			buildActionMask = 2147483647;
			files = (
			);
			runOnlyForDeploymentPostprocessing = 0;
		};
		784364453AF3D046BAEA8932AA7CFB6D /* Frameworks */ = {
			isa = PBXFrameworksBuildPhase;
			buildActionMask = 2147483647;
			files = (
			);
			runOnlyForDeploymentPostprocessing = 0;
		};
		861378B763BB7DCA20A4F0C689F34C30 /* Frameworks */ = {
			isa = PBXFrameworksBuildPhase;
			buildActionMask = 2147483647;
			files = (
			);
			runOnlyForDeploymentPostprocessing = 0;
		};
		BFA38BFC98285CC93490A53B34FE90DC /* Frameworks */ = {
			isa = PBXFrameworksBuildPhase;
			buildActionMask = 2147483647;
			files = (
			);
			runOnlyForDeploymentPostprocessing = 0;
		};
<<<<<<< HEAD
		F2BFEA6123467FE80A5014121F51A1E0 /* Frameworks */ = {
=======
		D9ED4A8B1BBCAC2ECC00AC25A59C62A6 /* Frameworks */ = {
			isa = PBXFrameworksBuildPhase;
			buildActionMask = 2147483647;
			files = (
			);
			runOnlyForDeploymentPostprocessing = 0;
		};
		DB2B5FA18E6DF89B923A9B3D49FCC39D /* Frameworks */ = {
>>>>>>> bfa66a6b
			isa = PBXFrameworksBuildPhase;
			buildActionMask = 2147483647;
			files = (
			);
			runOnlyForDeploymentPostprocessing = 0;
		};
/* End PBXFrameworksBuildPhase section */

/* Begin PBXGroup section */
<<<<<<< HEAD
		068AE01668CEE792CB3437817D5D0775 /* Core */ = {
			isa = PBXGroup;
			children = (
				109DD3CAABB94A5A5436C3EA4D77B79F /* CLIColor.h */,
				3946CB6FADCE330212E14ABDF77BE6C0 /* CLIColor.m */,
				863A34E8D03B7E2F09BADA9C3CBA9149 /* CocoaLumberjack.h */,
				D557D0447E0B64D515DEBDD60AA5BF49 /* DDAbstractDatabaseLogger.h */,
				8ED0C1FE0242126459F2FE625E7593BC /* DDAbstractDatabaseLogger.m */,
				CAC6DFC458356DEDFF4D8A66B7D41972 /* DDASLLogCapture.h */,
				76A249FAF2FAD31984CC557AF6CADAB7 /* DDASLLogCapture.m */,
				AFB4977D2C3EC26703884C9E643EB859 /* DDASLLogger.h */,
				C1FBE4C9E4649A97F4AA1079E281384B /* DDASLLogger.m */,
				839E6057F4E67E066F34DBBAB0023731 /* DDAssertMacros.h */,
				44B95C00B4D9DD1FC898E35C14FACDBB /* DDContextFilterLogFormatter.h */,
				88D93E1E641B49145083E9955466A563 /* DDContextFilterLogFormatter.m */,
				03979CDA2D2609501BA15E014EA9C151 /* DDDispatchQueueLogFormatter.h */,
				82B95D7A57ED0A805A0D0DBC5A2DD417 /* DDDispatchQueueLogFormatter.m */,
				F618C88B87885C70BEC88B6916675F4A /* DDFileLogger.h */,
				7E102D12372160B752516B9ADAD88FFE /* DDFileLogger.m */,
				1145E9D1C5EE902EEE7A323AA2BB60DF /* DDFileLogger+Buffering.h */,
				AA58ACF39B5D17D81B01BEF9F2121E21 /* DDFileLogger+Buffering.m */,
				594905C98544FCA4F2ABDCE64E366D0A /* DDFileLogger+Internal.h */,
				A7666AAD771B1FC307DC19FBDEF1484C /* DDLegacyMacros.h */,
				1E8AEEA22179C2DABC556BE6E84AFF9D /* DDLog.h */,
				1DD68FED680CD0B3D7626C584B63CCA4 /* DDLog.m */,
				57A8EAA399950A041FFC27F64CF7E72E /* DDLog+LOGV.h */,
				F3E27B0EB7BBE96A8F5A598A770811D3 /* DDLoggerNames.h */,
				3C43BB31FB6A12F67BE474AD3B6EB523 /* DDLoggerNames.m */,
				0EB9D995C60DC37575CA4E682BEE14DC /* DDLogMacros.h */,
				29D6D6682B0935B621B35A036923B002 /* DDMultiFormatter.h */,
				3AF8DA442730211DBC4548F09D933389 /* DDMultiFormatter.m */,
				AF23A65C984B183BD6DA5E3518537536 /* DDOSLogger.h */,
				7294477E671E7EAFF69C58710882CFF1 /* DDOSLogger.m */,
				47CE53ECD162A3BDC77D9FEFD10ABC74 /* DDTTYLogger.h */,
				D9121C9EDEC94946EB388849A64F5762 /* DDTTYLogger.m */,
			);
			name = Core;
			sourceTree = "<group>";
		};
		22460EF5FB1A131BA536223E8BA1CB0A /* CocoaLumberjack */ = {
			isa = PBXGroup;
			children = (
				068AE01668CEE792CB3437817D5D0775 /* Core */,
				DFF3E31B72E8D12C7F7B7529EE8519A1 /* Support Files */,
=======
		013F557763489BFC57210FD7E3B2A7F2 /* CocoaHTTPServer */ = {
			isa = PBXGroup;
			children = (
				5E7A06721CA685B0479E4576A77F90D1 /* DAVConnection.h */,
				CF43CADB08E8C4CD118CE0D5B87DAAF4 /* DAVConnection.m */,
				75AFC12AB67C73CB7F8FBA8081B9F0E0 /* DAVResponse.h */,
				F7EB6B63BB7FE6A88B0741C075D8D4C0 /* DAVResponse.m */,
				8887269AF2D3F5724CE746C8545EF2CD /* DDData.h */,
				2C39BAFFCD21C9F493FC12AE11C244EB /* DDData.m */,
				FD0BB50ECDF2A4AD93B330C6A24F8ED9 /* DDNumber.h */,
				83238D4C5C20E7F341071CB9FE5671CE /* DDNumber.m */,
				3F0F2D8E9EB98AF8B97212A20B1FC0C6 /* DDRange.h */,
				592BCE41C8C422E8FDB03E1F9193E002 /* DDRange.m */,
				AC2F9ABDA06F75C4C6000E17F81D2BD6 /* DELETEResponse.h */,
				771B4B870D469F866137E32C78931B7D /* DELETEResponse.m */,
				BFF48B759832B86105C455011DFB5DFB /* HTTPAsyncFileResponse.h */,
				CE12164EEDD62B0E2A8A35E7E0CFC84C /* HTTPAsyncFileResponse.m */,
				1D85639730F190A6841838672B55AB8B /* HTTPAuthenticationRequest.h */,
				47C92C523EBD14DAC2FAA47B754E2437 /* HTTPAuthenticationRequest.m */,
				9BC53EFC75771FCA85368FF68316B825 /* HTTPConnection.h */,
				D281268E8F234D8279ABFE81E4EA0F91 /* HTTPConnection.m */,
				8183A886E677EB505FFF81F9104DB844 /* HTTPDataResponse.h */,
				D18D0095014DCFE454BA3ED8F54F9608 /* HTTPDataResponse.m */,
				D4E945B7F50DEA0E4D0B0734CEEE1250 /* HTTPDynamicFileResponse.h */,
				1A2C63E9E31EBC811044FBC24E59FEF9 /* HTTPDynamicFileResponse.m */,
				EC0408E59CD5B1AC0445A31CF7772706 /* HTTPFileResponse.h */,
				49730596C48B7C5B5362FB9D277421F5 /* HTTPFileResponse.m */,
				DD25F26098603F5F767FC0E4354CA705 /* HTTPLogging.h */,
				1100554277468C2B30DB72E88C35A543 /* HTTPMessage.h */,
				0C9D824BCF7E5F37873AFEB9EA40B1B0 /* HTTPMessage.m */,
				ED70AC393EB52210D05DAD9A28C0810F /* HTTPRedirectResponse.h */,
				FDCA86EBE4E17229B4E7C644A334E97C /* HTTPRedirectResponse.m */,
				B7E6192BC95C330F1257858992D1D60F /* HTTPResponse.h */,
				05EB0F1B8D6C71369C8FEBF95C09376B /* HTTPServer.h */,
				8AE55CAAD1B303C8D1E1CEA5DCE9DD77 /* HTTPServer.m */,
				A5AF522DFFC54B5348C438FAE1700DFE /* MultipartFormDataParser.h */,
				1742F5D3D60DA23F40BC773579C4C65D /* MultipartFormDataParser.m */,
				8534A263DEC767A63C7A3D007ECDF9D3 /* MultipartMessageHeader.h */,
				22DFEFACA45361FD93CA20AF21AE375F /* MultipartMessageHeader.m */,
				318F07CFFFFB8B2BB4B3BEB572EB8415 /* MultipartMessageHeaderField.h */,
				28F5D60E7A69D78D64AF778CCB4FAE5C /* MultipartMessageHeaderField.m */,
				FB9096E774B8642FDAC1F4399F6D25E4 /* PUTResponse.h */,
				7F4C60CCD05D732143CA032D1B08705E /* PUTResponse.m */,
				2D501C4396761C3928722B8122D1776E /* WebSocket.h */,
				12F536F851A05BF9C9D38760A2CF7F37 /* WebSocket.m */,
				A6DFA5DF12758B1FC8C947C9BB0E1717 /* Support Files */,
			);
			name = CocoaHTTPServer;
			path = CocoaHTTPServer;
			sourceTree = "<group>";
		};
		04CAC5CD53CA60B65B8EFFED8A6087C3 /* Support Files */ = {
			isa = PBXGroup;
			children = (
				9905472668FE6E76E52DAA3CEC69FAFA /* ASCIImage-dummy.m */,
				FD846CFC000F1C5F8AE5A11C5CC96A74 /* ASCIImage-prefix.pch */,
				854DF88A52DB5F08E43E98C37F1FAA3A /* ASCIImage.debug.xcconfig */,
				15E494618DF52BBE7BD41B3C8F22312A /* ASCIImage.release.xcconfig */,
			);
			name = "Support Files";
			path = "../Target Support Files/ASCIImage";
			sourceTree = "<group>";
		};
		0A4134CE1E9B9857DC2A070E88242CCE /* Client */ = {
			isa = PBXGroup;
			children = (
				05049597714DDE3D0B70870E9E397A89 /* PSWebSocket.h */,
				3EAEDA6248BB05033C440A1874125D62 /* PSWebSocket.m */,
				FD376201D192AC610E0B8C8784D5E9EB /* PSWebSocketNetworkThread.h */,
				3720F13E34381301299D3614041D1E5F /* PSWebSocketNetworkThread.m */,
>>>>>>> bfa66a6b
			);
			name = Client;
			sourceTree = "<group>";
		};
		10360965E79AEB5CEC4C45A44183572D /* CocoaAsyncSocket */ = {
			isa = PBXGroup;
			children = (
				61D238B212069EC6F580C51B521E134E /* GCDAsyncSocket.h */,
				2B92574E049E06BE453EA827190C7008 /* GCDAsyncSocket.m */,
				DDE138C615F1ABB7E910B1FC600DB24D /* GCDAsyncUdpSocket.h */,
				D5CD41BACA68A00547CED72AF0F4404E /* GCDAsyncUdpSocket.m */,
				42269127B9757BB36B02C624F67E0635 /* Support Files */,
			);
			name = CocoaAsyncSocket;
			path = CocoaAsyncSocket;
			sourceTree = "<group>";
		};
<<<<<<< HEAD
		39FC420362F8AF3A3BF74469D7919986 /* CocoaHTTPServer */ = {
			isa = PBXGroup;
			children = (
				D0F827FD85C02B140228A068E6C59BC0 /* DAVConnection.h */,
				9B5CB2A8F46DB24550B1C61D4C6211C4 /* DAVConnection.m */,
				8CE4199E063684E830B5C52CC2E0456E /* DAVResponse.h */,
				613F72890D64106EC3A8BBF1DB552430 /* DAVResponse.m */,
				C4308CDCADD5EF5C6AE611954883E74A /* DDData.h */,
				E4E9BECD5BC2B55B942F3A06C846C831 /* DDData.m */,
				829184131D23B681D78E31665FAF41C8 /* DDNumber.h */,
				8468F87F55252C90C3AF32F93B225A88 /* DDNumber.m */,
				5D9EF322DBD00BB30E5B02D5C77E7D0B /* DDRange.h */,
				9C643CACD52320BEDDE82A2754C523D2 /* DDRange.m */,
				37FEF5C984DCE80CBE55A311FDD789DD /* DELETEResponse.h */,
				B96BD39A83A907757A5D73F27DA52B01 /* DELETEResponse.m */,
				B8CE2EC851640419C07946DAAA863D83 /* HTTPAsyncFileResponse.h */,
				112A20417DFFE983F237AB3D79CA8FDE /* HTTPAsyncFileResponse.m */,
				AF8BFBA5C06E2F64B8E91DC8B65D5B1D /* HTTPAuthenticationRequest.h */,
				68181F62031122404DC89C4C79657F6F /* HTTPAuthenticationRequest.m */,
				271E9F29B2A2158FBEEE9D9B80EB7481 /* HTTPConnection.h */,
				8F51A3861507DC735800EABD472859C1 /* HTTPConnection.m */,
				EFF426E48681D6016148D8ABCD704B8C /* HTTPDataResponse.h */,
				B8B48A2DF72E14318EFB3A498EF3E6D5 /* HTTPDataResponse.m */,
				8FE8F18BD7D9ED481597236E14008808 /* HTTPDynamicFileResponse.h */,
				C5C8CB6DB8436C9DB075DE145451A2F6 /* HTTPDynamicFileResponse.m */,
				308835F42DBAE8BAECB9A5521DD5EE39 /* HTTPFileResponse.h */,
				F988FF82CCF799B438ACD79A04F5222C /* HTTPFileResponse.m */,
				BA7B969FBBDE32E06F816DA93C262BF7 /* HTTPLogging.h */,
				670D301A3600B0E26E6CC8D5E7B9AE41 /* HTTPMessage.h */,
				752B8A157F2543308537D9952A0CDE8C /* HTTPMessage.m */,
				499A4062A2387B0656989AEE7E7CE449 /* HTTPRedirectResponse.h */,
				EC63F768A4109CE55E6B55DF2C077B8F /* HTTPRedirectResponse.m */,
				14A6D8349B7F6C8C07EF925FAACCAADA /* HTTPResponse.h */,
				A5F5AD5720BC02941C348C46F678248E /* HTTPServer.h */,
				92FD7D9D2F687C4A032A67C8D86D6E6C /* HTTPServer.m */,
				F3ED82FE6F785F1A71194C64CAC190B1 /* MultipartFormDataParser.h */,
				7632D8695CD0A0EA7768B3112029E01E /* MultipartFormDataParser.m */,
				8321A3CF24A5163C3B03BE4D11AF0C38 /* MultipartMessageHeader.h */,
				DAAE87F2D06127FBCDC6CCDC4BEA9FD6 /* MultipartMessageHeader.m */,
				8FAC0A36D9127DB7367CE9038D222F34 /* MultipartMessageHeaderField.h */,
				12FD42FD290082D6D6A4F053B2A25F08 /* MultipartMessageHeaderField.m */,
				50555329A6CDEC98DEDB56DE9AC2D76E /* PUTResponse.h */,
				56D90120FE461999E74EBB7DBBBA58BD /* PUTResponse.m */,
				6786922B5CFB37D0ADD1AD92CDD72E26 /* WebSocket.h */,
				CF05DCF65E9719721565DBC4B6C0AEB6 /* WebSocket.m */,
				D535D4B697D740BAC8E77B00FF458051 /* Support Files */,
			);
			name = CocoaHTTPServer;
			path = CocoaHTTPServer;
			sourceTree = "<group>";
		};
		5300A8C2762589548137D52098A91BD6 /* SocketRocket */ = {
			isa = PBXGroup;
			children = (
				5DE7F2CC2A551CEBA9385CACECF61A04 /* SocketRocket.h */,
				1432B1FB03B2BD09D67B8D095084A1A5 /* SRWebSocket.h */,
				07602AB993546F2F680E3C00A8716A32 /* SRWebSocket.m */,
				C3C830F2FBF281357926657E27F21236 /* Support Files */,
=======
		1551DF53C3A78EA58075DDFD44A632FC /* Products */ = {
			isa = PBXGroup;
			children = (
				846F800D771D9F4FF4981C8319BFFB88 /* libASCIImage.a */,
				6CBEFE4F9E22AFDC6347A739BB35FF8C /* libCocoaAsyncSocket.a */,
				0AAB46C336F618F523ED7D422285CFEC /* libCocoaHTTPServer.a */,
				C261436D14052AE3C35F240BCD155CAC /* libCocoaLumberjack.a */,
				CE45A20CFA34B7A0688891154CA18A0A /* libMIKMIDI.a */,
				2369824A15DEC10A697AB353D94F7003 /* libORSSerialPort.a */,
				D1A1FB7C650A2F3A4EB6395938879495 /* libPocketSocket.a */,
				D68C5B76AD4A475EE76D545BE0930760 /* libPods-Hammerspoon.a */,
				0115C3C00C175D77422084DD0542CE6F /* libSentry.a */,
			);
			name = Products;
			sourceTree = "<group>";
		};
		168C629254F3C736FF3646273E35AAF7 /* Core */ = {
			isa = PBXGroup;
			children = (
				B689E8370EC7A281211A02A4CA21EDE1 /* Container+SentryDeepSearch.h */,
				66D494F5AB672A2625117B98626B5208 /* Container+SentryDeepSearch.m */,
				F7C3DF9B1A6401F275E0563BE7EF3809 /* NSData+SentryCompression.h */,
				ACF4A1C5FEFC37E3B21AAFF68BAFA0E3 /* NSData+SentryCompression.m */,
				C36D6B853C984F92CD60FD1EA071DD77 /* NSDate+SentryExtras.h */,
				95D7E961AF787CF685FB2927AE436530 /* NSDate+SentryExtras.m */,
				405B72A27537AE17C0CE232624822AA4 /* NSDictionary+SentrySanitize.h */,
				0B97034D58406B99D91B72E529F95CCF /* NSDictionary+SentrySanitize.m */,
				0A828726444AA0419B619D92C48C55E4 /* NSError+SentrySimpleConstructor.h */,
				562A1D6382A7A1E22959198B7D0FF806 /* NSError+SentrySimpleConstructor.m */,
				9864A2A0A95A5C4A33E26A2315F6D541 /* NSString+SentryNSUIntegerValue.h */,
				FE5681840E6903C9035D30CC8007E68A /* NSString+SentryNSUIntegerValue.m */,
				27C51B8E31E3A13C81F5A0FDC214B515 /* Sentry.h */,
				A4C76746DAD367EB462A7D92206B4D39 /* SentryAsynchronousOperation.h */,
				6D17C9EB666882837AFA87E79575074E /* SentryAsynchronousOperation.m */,
				00BC45ACC56586CF63C2F9900421C65F /* SentryAutoBreadcrumbTrackingIntegration.h */,
				B43E46D81233F8E03781621F8200C4B7 /* SentryAutoBreadcrumbTrackingIntegration.m */,
				E963FF4D8CF2907CAA564FAA7F149C70 /* SentryAutoSessionTrackingIntegration.h */,
				213C5A1EDF4BED8174C40B2FA88ACE37 /* SentryAutoSessionTrackingIntegration.m */,
				1B9CFAA7825525665AD80FBB29F22B71 /* SentryBreadcrumb.h */,
				59972FDE8952C961036EEFF88194B954 /* SentryBreadcrumb.m */,
				A577D204511ECB489E477F49F768646E /* SentryBreadcrumbTracker.h */,
				BDBFA5E5E682E52A0B78E59B62A1DBE5 /* SentryBreadcrumbTracker.m */,
				804AE2D847FE12B463551D93A3B07D05 /* SentryClient.h */,
				DC0C3D71548FC63C5DCBA7AF904B40ED /* SentryClient.m */,
				812C51B2B74620F66073533364F2B7E1 /* SentryCrash.h */,
				F80B8C8680BC55B0DC13C30248D8EDB0 /* SentryCrash.m */,
				51EC78F4C11E727D6CBA233A432092B6 /* SentryCrashC.c */,
				2DEBA44AE82C03595B616F668E2E5F0D /* SentryCrashC.h */,
				F37793AACBD868D200FDE204F61C85FF /* SentryCrashCachedData.c */,
				9646CD9ECC4D4649E4C496769E602F97 /* SentryCrashCachedData.h */,
				5E8129C135A426E9A7444F894D597183 /* SentryCrashCPU.c */,
				31E41768697F19BE869BFD6B5D742EBE /* SentryCrashCPU.h */,
				EFF035AF0F13FCCB1C7A2729E2505EEA /* SentryCrashCPU_Apple.h */,
				263B77180474D4DB65D3C89887847DA4 /* SentryCrashCPU_arm.c */,
				C99F5E16E750DA92ED70A518CE3ABE75 /* SentryCrashCPU_arm64.c */,
				240EE7C29C8FDA6DFA74C0D9015CD911 /* SentryCrashCPU_x86_32.c */,
				93F4BC2BCD3C09A38370CA55F2C42EE3 /* SentryCrashCPU_x86_64.c */,
				1E71B68F1AC26FF00A0F8DCD340B1EBE /* SentryCrashCString.h */,
				7CF682BF7778BEFC4E7101388580F906 /* SentryCrashCString.m */,
				5C9386BDDFD762D373398BC73A738DC7 /* SentryCrashDate.c */,
				FCCAA4F871941C4570D7B9EA2758ED4D /* SentryCrashDate.h */,
				2E56435199EC07641BEF9F330466F0A7 /* SentryCrashDebug.c */,
				50DBC6EC6CB045C407A52D198D38D2F4 /* SentryCrashDebug.h */,
				236FFBFF060A0B41B13CF58D73A9DDA4 /* SentryCrashDoctor.h */,
				AAE38D9E84C55F4A008AE13530393886 /* SentryCrashDoctor.m */,
				5B6F65C8F972E2AF45DF3D35A72344DD /* SentryCrashDynamicLinker.c */,
				E6EAA72E0A56097A2C636C1E9116AB79 /* SentryCrashDynamicLinker.h */,
				3957123857409F36084DD51D04300761 /* SentryCrashExceptionApplication.h */,
				01AE9627147E2623D6381AB64B58E715 /* SentryCrashExceptionApplication.m */,
				F0047B37117BBF6B9D00EFDC818CE86F /* SentryCrashFileUtils.c */,
				485A74F7FCAA7816FCE38F336EC11D8C /* SentryCrashFileUtils.h */,
				22322D7B039C07EBEE50A6CD3BAD49AF /* SentryCrashID.c */,
				29B1A2C2CE89232BD91EFFB54AEE6CBE /* SentryCrashID.h */,
				4657FF05E4C501ED01850792A3EEB47D /* SentryCrashInstallation.h */,
				27D13843B160ACCAF0F96D37D3547034 /* SentryCrashInstallation.m */,
				56B8B546D09569B25678FAFE15698924 /* SentryCrashInstallation+Private.h */,
				DD248BB9D1C9667E72D2347EC4BE6CA6 /* SentryCrashInstallationReporter.h */,
				1D7EBC3A8FB818CF4CE40D81A044F996 /* SentryCrashInstallationReporter.m */,
				B44E303A54DF6329BED491737540A1E0 /* SentryCrashIntegration.h */,
				D666F74371ED08513C8D1909A84F8BD4 /* SentryCrashIntegration.m */,
				B0A4B552D7195E8AD63904E4D005C56A /* SentryCrashJSONCodec.c */,
				5611B99B8EB5FE8C88A670E3A487F2C1 /* SentryCrashJSONCodec.h */,
				04B7E30C4B10F159AA0F56B0D45C77A6 /* SentryCrashJSONCodecObjC.h */,
				5986F48A99168A18833F9EF034AFD4BE /* SentryCrashJSONCodecObjC.m */,
				CAF6D35443B5FB8E4CC914D365823BF0 /* SentryCrashLogger.c */,
				7AE0678559E97D86376300DEDDA9DE09 /* SentryCrashLogger.h */,
				A07AA435A3163B8260C0343172DF8D13 /* SentryCrashMach.c */,
				92773EABE5F5CCA8BB5130B4FF20BF53 /* SentryCrashMach.h */,
				94308C9B6933699F5F23981AC8F27420 /* SentryCrashMachineContext.c */,
				417B4F53E4CBCAC9CB1EA3DD87B90635 /* SentryCrashMachineContext.h */,
				96DEB133CD6115D26F15FF3893A628B6 /* SentryCrashMachineContext_Apple.h */,
				1664A602B196078FA97602A4F46648C1 /* SentryCrashMemory.c */,
				3E3ECEF18C478DFAFFB3FEA21CB5D432 /* SentryCrashMemory.h */,
				3A826169856F04C6E4C7B75D4196AFAB /* SentryCrashMonitor.c */,
				9922640BE2DC459445BCD84E4A082A88 /* SentryCrashMonitor.h */,
				B1A3D392824FE91DE1E87D984A68135D /* SentryCrashMonitor_AppState.c */,
				894ACBD3CACF17F9FC899ED63B7B41CA /* SentryCrashMonitor_AppState.h */,
				BB7820CD1E67313315FB6363FB03CD28 /* SentryCrashMonitor_CPPException.cpp */,
				6B67AC9DB3B839B4DEABF3B6CF436455 /* SentryCrashMonitor_CPPException.h */,
				C62FC2DF0AB1BB54CBE33BB2921C0DBE /* SentryCrashMonitor_Deadlock.h */,
				33D1293E82B771D20F26E29E77DBB222 /* SentryCrashMonitor_Deadlock.m */,
				63B3895F692E0D45D18118DAC5E504B3 /* SentryCrashMonitor_MachException.c */,
				FAAD0DBF3AFCE651463A052FACE4D9A8 /* SentryCrashMonitor_MachException.h */,
				D74FD43C6BDC4F07BA21F06698ADD178 /* SentryCrashMonitor_NSException.h */,
				EBABCADC04ABCA60FC4977E775A2692B /* SentryCrashMonitor_NSException.m */,
				8B9381F7E59C3A983D297A2115E29FEA /* SentryCrashMonitor_Signal.c */,
				136E6F32F1E795114B33C36A01E50A13 /* SentryCrashMonitor_Signal.h */,
				08E94FF2327BCF93F0F87E2F851A66CD /* SentryCrashMonitor_System.h */,
				D6304A74E102267BE43E447640F7375B /* SentryCrashMonitor_System.m */,
				679E5C0D44F343FBC0A9374EF5A71179 /* SentryCrashMonitor_User.c */,
				F9C01FBDE6B617C8F3CD3A395A4EECBB /* SentryCrashMonitor_User.h */,
				66849488435570475A7913A728901522 /* SentryCrashMonitor_Zombie.c */,
				003795FA4743BAB80D4A7937FB71D55A /* SentryCrashMonitor_Zombie.h */,
				0E0D1271A4E6722E09D4D659669091D6 /* SentryCrashMonitorContext.h */,
				D6F52DCCF708670EC7C63245CACDB234 /* SentryCrashMonitorType.c */,
				D20F795823273640D1ACC7D5A9D211B0 /* SentryCrashMonitorType.h */,
				B52EAAA95204E4781291E23AEE8BC2F2 /* SentryCrashObjC.c */,
				105CF823928633B000723D01053F0E12 /* SentryCrashObjC.h */,
				C744D47A8739C373F060E97D96BEDFB3 /* SentryCrashObjCApple.h */,
				AE00AD662DF127E2EEC1254AFCCFF4B6 /* SentryCrashReport.c */,
				A26831A4AA98E77CFAA330B6A8CA4E56 /* SentryCrashReport.h */,
				72BADE79760BDE5756078BC7B2DFF233 /* SentryCrashReportConverter.h */,
				8DB3AF863D732041F26754568B674675 /* SentryCrashReportConverter.m */,
				7243D50F9389420D70B2C4C8E0668CB6 /* SentryCrashReportFields.h */,
				B991E25B46DF5D53725CABB36677657A /* SentryCrashReportFilter.h */,
				F3D7CAB7EFFCEE45B6BBEF69D0005C8C /* SentryCrashReportFilterBasic.h */,
				142D25D4BA4240054D36306B213EE897 /* SentryCrashReportFilterBasic.m */,
				01B7F02B2256409185DC6A986376A987 /* SentryCrashReportFixer.c */,
				A766F707E10323DB61392CB64F950F2F /* SentryCrashReportFixer.h */,
				08BD53A080EAF43D980D8A98680F2F59 /* SentryCrashReportSink.h */,
				AA989728399E0D6497CF61A4EAF61D22 /* SentryCrashReportSink.m */,
				317A1D105DD311E73F6222439C9ED857 /* SentryCrashReportStore.c */,
				C01EA0BE208C31F95BE955A8EDA01656 /* SentryCrashReportStore.h */,
				C8BFD39DF4A1700BBFAF749026E08438 /* SentryCrashReportVersion.h */,
				420192FF6C947995830C4E6C07D96946 /* SentryCrashReportWriter.h */,
				5E5999A456A07C807C5DD356B584C34F /* SentryCrashSignalInfo.c */,
				C11FC75ED421077599F42B476C4FC673 /* SentryCrashSignalInfo.h */,
				7B3236E50D5F4534FB04B5DAF0A3B55A /* SentryCrashStackCursor.c */,
				502B5AE975D217EA18172F693D4BCDDC /* SentryCrashStackCursor.h */,
				CC3AC56540615CD4176632BBF0A8E31D /* SentryCrashStackCursor_Backtrace.c */,
				7FFBC6EF70A23D1A7F003B253679444F /* SentryCrashStackCursor_Backtrace.h */,
				12510BA68859D11A9F858ADF3A280414 /* SentryCrashStackCursor_MachineContext.c */,
				DB4B7F80050D69EAC62A83186C2A58FA /* SentryCrashStackCursor_MachineContext.h */,
				78968D2F670A38D60830346768C7B8EF /* SentryCrashStackCursor_SelfThread.c */,
				1857BA3C9FC09308805B3C9696590A44 /* SentryCrashStackCursor_SelfThread.h */,
				1418BE48253BF028A46F3890CB44D312 /* SentryCrashString.c */,
				5D9AE3CC9CA5BF4073FBE72FABFFCCC2 /* SentryCrashString.h */,
				573A36F50B5F0F658EFF015BF6BE593C /* SentryCrashSymbolicator.c */,
				98B662F7AE4C94C5C537D49A6D7F7DCC /* SentryCrashSymbolicator.h */,
				53872BD144EB42605F41BB2A6F8D7F72 /* SentryCrashSysCtl.c */,
				A176DF267DB6989251F7EB03322DFF16 /* SentryCrashSysCtl.h */,
				44A6BE03B073BA6D64EE66F227BCDBE0 /* SentryCrashSystemCapabilities.h */,
				60950BA88F6829283EF11095ABE0529C /* SentryCrashThread.c */,
				C184D32799A30CC2C08479D79FFE4F28 /* SentryCrashThread.h */,
				7DECD26B3FE380CD545970D25DFE529F /* SentryCrashVarArgs.h */,
				748B7F32642A97B318586AF5B7F0BBD3 /* SentryCurrentDate.h */,
				2C5021F49331C3FAE17A0691432DDA93 /* SentryCurrentDate.m */,
				CAA938050EFEA1DBC6420D03E6C02B9E /* SentryCurrentDateProvider.h */,
				19642E7B6CF48AB52062E2A331F94DE5 /* SentryDebugMeta.h */,
				997112ED0FCF848EB18CDC00921C241C /* SentryDebugMeta.m */,
				C7F47F3276B9E884BCA8B66D963247A5 /* SentryDefaultCurrentDateProvider.h */,
				7A8C84F6CFC1136F3A2E1B04BCB4EF6A /* SentryDefaultCurrentDateProvider.m */,
				51FA52394BE298B57D40964FC13A9669 /* SentryDefaultRateLimits.h */,
				EC26F7E8ACDA3DF927ADFCD7BDC88EC1 /* SentryDefaultRateLimits.m */,
				D5F4DD16E22E07CFF6E2BE678B722A96 /* SentryDefines.h */,
				C065DA1F0F2AF5A0D0C6C00A12DC23FA /* SentryDsn.h */,
				5059A550675A450734081ADCC34FECDA /* SentryDsn.m */,
				3A5556647C06943C87E82D9192263E9E /* SentryEnvelope.h */,
				930877AB2B67043D2FCF173BA946790B /* SentryEnvelope.m */,
				6660091CB41FE3A0D9BA0DC03DFCE456 /* SentryEnvelopeItemType.h */,
				956564F1B02EAB39FAF0226C9C6F2E7D /* SentryEnvelopeRateLimit.h */,
				9F4B1040826A34062D1290A89B2D493F /* SentryEnvelopeRateLimit.m */,
				9E70DE40AFBA6163A6A41078E936730D /* SentryError.h */,
				03FC4662A250A62C076B4FCD76C641D5 /* SentryError.m */,
				1C99D3BB279575E64265E2B7769A8578 /* SentryEvent.h */,
				1C68A5B1F1ECD732BB2261694063CC76 /* SentryEvent.m */,
				9B46123B3CFC305DC45DFD527AE944DD /* SentryException.h */,
				7DA246202537CD4CFBE8DE4B78C26D60 /* SentryException.m */,
				C0B63832225EECA42B2E644E3DE9DB0B /* SentryFileContents.h */,
				36B45C234DFF4ADCE4528E383B1AF910 /* SentryFileContents.m */,
				D54E22CBF2004A228E74785B24AAF8D0 /* SentryFileManager.h */,
				303AE782922585C64C0CBA15F84A0696 /* SentryFileManager.m */,
				3EBCA53601207BB4D8C501CC3566224F /* SentryFrame.h */,
				3940E1F00B11505D79BDEF6A6DB2CEE2 /* SentryFrame.m */,
				7B1CCAF414C8D71412D7FCCA7EFA6508 /* SentryGlobalEventProcessor.h */,
				FE8067BDB8B74E991CD0EC1AE298E8B7 /* SentryGlobalEventProcessor.m */,
				54A5667E09F1514D92A678CE42181DB1 /* SentryHttpDateParser.h */,
				FBD5F3915C2B22F986CC0F5FF9954B3A /* SentryHttpDateParser.m */,
				4CA62A3B8240D049CF467E65C178CEC3 /* SentryHttpTransport.h */,
				C5D6C2C59BF5DB15B142EECB6C567260 /* SentryHttpTransport.m */,
				E7EC679CA1C22FFCB9EABB3AEB55A4C7 /* SentryHub.h */,
				955D7EA7B636A56D4CDE31F2AA1F14F6 /* SentryHub.m */,
				45473024F29F81FE691A30C5AD5E51CD /* SentryInstallation.h */,
				3D32FE6D9E236AA15C2B7F24EF983A3F /* SentryInstallation.m */,
				7EAB34B5DF47FDF6632A3D2757633141 /* SentryIntegrationProtocol.h */,
				4D0E54BC1BB287B9300718A2B5E39415 /* SentryLog.h */,
				D936988C2556CF5FC171EF15BE68B2B0 /* SentryLog.m */,
				FAF2C64FC326F925CD002D7B50648591 /* SentryMechanism.h */,
				E5DE0C7F1CCFB5FFA60385E5E243DFD0 /* SentryMechanism.m */,
				A5C3F506FF3962FBA7D6DCC687A00A53 /* SentryMeta.h */,
				3D79313E7C436C493CC975F544D727AA /* SentryMeta.m */,
				1B9BF60D00CD90FD6AAEFB9456C253FF /* SentryNSURLRequest.h */,
				9D4B6C2312CCF2DFBB03165E935EFE50 /* SentryNSURLRequest.m */,
				8F24033A2A840A41B749AC69715ED72C /* SentryOptions.h */,
				D6ADD32DD10D970E810B0BF279A512FE /* SentryOptions.m */,
				E7E21BD0ECCFFE09FE525DB019D1851D /* SentryQueueableRequestManager.h */,
				A5B7FEBD360117623775BDE702BAD375 /* SentryQueueableRequestManager.m */,
				6F21CE83A6179CB96178ACECF5810252 /* SentryRateLimitCategory.h */,
				39709DC0810EA26519E98DDC2B93651D /* SentryRateLimitCategoryMapper.h */,
				91F66C409D627384C86134C9101FDE33 /* SentryRateLimitCategoryMapper.m */,
				131E822844A172A8915653EEF51E4D52 /* SentryRateLimitParser.h */,
				A5982AB84CBA5149CAAC33EC8F327528 /* SentryRateLimitParser.m */,
				C79A8D2787B7A107BB01B20DA56FCFBD /* SentryRateLimits.h */,
				E85EDE6DBD60B1A2DA27760CC940F09D /* SentryRequestManager.h */,
				32F4225FB72201900172C7499798AF51 /* SentryRequestOperation.h */,
				E19BD15F3175DA3E15C26136CFD04075 /* SentryRequestOperation.m */,
				7B3079B9EA01B6E8FDDC7576CCB84EB9 /* SentryRetryAfterHeaderParser.h */,
				5AD1E9FCDAB74ACFD186B40B59DDD086 /* SentryRetryAfterHeaderParser.m */,
				FDC1645D779E825881D34FCE2F6850A3 /* SentryScope.h */,
				82F4C46825E3B8CB679953AC3664E517 /* SentryScope.m */,
				6652CA7565EBE06795E8399C8226E59F /* SentryScope+Private.h */,
				08541AE448AEB7D421DAE993B0E1C84C /* SentryScope+Private.m */,
				51FC84E5B12A8EFBF417E36409348D3A /* SentrySDK.h */,
				0B790E953E4F436FEE9196378F3B9F96 /* SentrySDK.m */,
				4B0BC6DBCED9CF038652D21FE8D1D303 /* SentrySerializable.h */,
				093236DF70D637CDCC25636093B63659 /* SentrySerialization.h */,
				F60947390010DB540541CBA9BA3C4A56 /* SentrySerialization.m */,
				61D8341E24CBDE0E12CC48E5D0E379B4 /* SentrySession.h */,
				4A0B1C8EE1413FBEF8C131CF80A35ED4 /* SentrySession.m */,
				3FE742D6ACDCEB87B8DB2D4454822114 /* SentrySessionTracker.h */,
				D424C081AD573F1F667E181CD5BBB3DA /* SentrySessionTracker.m */,
				BA21B22A5FED75F5AC1F32A155053321 /* SentryStacktrace.h */,
				FDB6C25D88A2AA255419144E022FD505 /* SentryStacktrace.m */,
				2262D7491FDDB4A2CB3A143B88768D0B /* SentrySwizzle.h */,
				B05CC4D8E72F2356CEC17A5EC4E1D14F /* SentrySwizzle.m */,
				E134F8C10B4C119CF054E8D34F08EC7F /* SentryThread.h */,
				DFE44C8B8D0AE3233F5FB27354B9BCAB /* SentryThread.m */,
				B3C59FE444A801712B3FFE204BD0A23A /* SentryTransport.h */,
				77D6BA80EEAD9EE2BCE9297F963688E9 /* SentryTransportFactory.h */,
				0EEDEC3A8A98F416466FC6D11CCF7579 /* SentryTransportFactory.m */,
				5EF768923FA5E2587F2ABB1B8E0124EE /* SentryUIKitMemoryWarningIntegration.h */,
				A586B2594175C866A97E7603560C8467 /* SentryUIKitMemoryWarningIntegration.m */,
				1B6EC814E75D700F456E3F59400FE519 /* SentryUser.h */,
				98C2F9F7B97D0D6E30C7A99DED46F585 /* SentryUser.m */,
>>>>>>> bfa66a6b
			);
			name = SocketRocket;
			path = SocketRocket;
			sourceTree = "<group>";
		};
<<<<<<< HEAD
		537D1D25CBC0BD39576524B18168B2B4 /* Support Files */ = {
			isa = PBXGroup;
			children = (
				CCA049D07C3BFF3ED8AD5F20F42A4282 /* CocoaAsyncSocket-dummy.m */,
				855DFD3F8C7A1EEC6141C924E72E2C3B /* CocoaAsyncSocket-prefix.pch */,
				E46A18EAFE7F1797475094373563E0D4 /* CocoaAsyncSocket.debug.xcconfig */,
				72BD3B30B1E90215037F0D697C6B7F5F /* CocoaAsyncSocket.release.xcconfig */,
			);
			name = "Support Files";
			path = "../Target Support Files/CocoaAsyncSocket";
			sourceTree = "<group>";
		};
		6143E9ECAD569F25AC218273CEB94C7B /* Support Files */ = {
			isa = PBXGroup;
			children = (
				EB511890F88DB35846FC09F176DACE23 /* ASCIImage-dummy.m */,
				31C3D7BD54DEE8CE3B89D9E6BC6893BD /* ASCIImage-prefix.pch */,
				F5D38A75E9517BC97226AF3CACCB12CC /* ASCIImage.debug.xcconfig */,
				3906E3AD5A24CD9E3A2FAC164700043F /* ASCIImage.release.xcconfig */,
			);
			name = "Support Files";
			path = "../Target Support Files/ASCIImage";
			sourceTree = "<group>";
		};
		6DCC176D212C30C120B7B88ADFCABB78 /* ASCIImage */ = {
			isa = PBXGroup;
			children = (
				40F82C5F7216E8EF9994B7BC83136A76 /* PARImage+ASCIIInput.h */,
				3BBE684A3352BA8A37DB1D915D0FE2A0 /* PARImage+ASCIIInput.m */,
				6143E9ECAD569F25AC218273CEB94C7B /* Support Files */,
=======
		1CF847282FFB66B6AA8F3929F1A9B6BC /* Support Files */ = {
			isa = PBXGroup;
			children = (
				29FD5AB98587B58A6E097423C521D2FD /* Sparkle.debug.xcconfig */,
				78661CFCBFC0BF448BD018918C244828 /* Sparkle.release.xcconfig */,
			);
			name = "Support Files";
			path = "../Target Support Files/Sparkle";
			sourceTree = "<group>";
		};
		25A5768BC5C6FDEF9F5AAC008FD6CDBD /* Support Files */ = {
			isa = PBXGroup;
			children = (
				75A48A07B4D64F06E9E8C7BB59F4FBF6 /* PocketSocket-dummy.m */,
				A37A535BE4D0113C0D09DB5C7B2C53DE /* PocketSocket-prefix.pch */,
				A86CE299CDAA32736A8CAD75E0A611D5 /* PocketSocket.debug.xcconfig */,
				A17BA247E08E24D1F911F69900F3911F /* PocketSocket.release.xcconfig */,
			);
			name = "Support Files";
			path = "../Target Support Files/PocketSocket";
			sourceTree = "<group>";
		};
		2B3C49AD0EA787A32BA573223F08A17E /* Pods-Hammerspoon */ = {
			isa = PBXGroup;
			children = (
				D01BA06D8E6D7A4DFEBDA343DE5757C3 /* Pods-Hammerspoon-acknowledgements.markdown */,
				8E39FCDFAC199E429916CE125ECAC286 /* Pods-Hammerspoon-acknowledgements.plist */,
				5A19BDEBD7AF4595E9D2E6376FA57D55 /* Pods-Hammerspoon-dummy.m */,
				0798728EDC471EDAAEA7E90C448C26AF /* Pods-Hammerspoon-frameworks.sh */,
				2F81B128A47A275CAC99E8D10C9C73FB /* Pods-Hammerspoon.debug.xcconfig */,
				B43CE827A9E17EAEB0EFBD3B029764EB /* Pods-Hammerspoon.profile.xcconfig */,
				94235A1A9E91430837971044CC882B2C /* Pods-Hammerspoon.release.xcconfig */,
>>>>>>> bfa66a6b
			);
			name = "Pods-Hammerspoon";
			path = "Target Support Files/Pods-Hammerspoon";
			sourceTree = "<group>";
		};
<<<<<<< HEAD
		74CB3B46AA579D2DCBE4B1CC81B78F9F /* Core */ = {
			isa = PBXGroup;
			children = (
				3BDB3922FEDFA14F8CC7FCD7931D642C /* Container+SentryDeepSearch.h */,
				ADD7ADB1B12B8F294974AC16BF850A64 /* Container+SentryDeepSearch.m */,
				29643CA9954779A3C47EBF34978F5565 /* NSArray+SentrySanitize.h */,
				73F4C8E0F2C0920D3133902B8FA95FA7 /* NSArray+SentrySanitize.m */,
				CF5CE6753F5A03016474EC257F5709F0 /* NSData+SentryCompression.h */,
				255F818615FB484A93CC64CAD4269F49 /* NSData+SentryCompression.m */,
				3C1C47041EB8316337D831A2F610E895 /* NSDate+SentryExtras.h */,
				10DC5DFBA7EFFFAC6EE92DCB09A22BDC /* NSDate+SentryExtras.m */,
				F1676480F68CC26D91BAE2337CB061F4 /* NSDictionary+SentrySanitize.h */,
				965F899E6745E7739B5036C53276B9A4 /* NSDictionary+SentrySanitize.m */,
				80E3CE1BFDA56A6BC8903DA2B0FB2295 /* NSError+SentrySimpleConstructor.h */,
				65308939DE20026E07178A805FE905D9 /* NSError+SentrySimpleConstructor.m */,
				A9095A0D4D718FEF2E6838A37D3E0315 /* NSString+SentryNSUIntegerValue.h */,
				A0D567584DF51C3CB139D5D70F7A6CB4 /* NSString+SentryNSUIntegerValue.m */,
				C89ECD608D5A969AF3F465B73C54C918 /* Sentry.h */,
				F320DCB93388DB0B2CB69A2777CF0C2B /* SentryAsynchronousOperation.h */,
				6FB45EDEC41F48FC625A4301BCBC25D4 /* SentryAsynchronousOperation.m */,
				D17D1514E37848C8EA114B463E265525 /* SentryAutoBreadcrumbTrackingIntegration.h */,
				19F9E81CCA63748C73E273B2351D0846 /* SentryAutoBreadcrumbTrackingIntegration.m */,
				53C4DDD8A8D5E293B0596FD1B3745463 /* SentryAutoSessionTrackingIntegration.h */,
				070A5A831933827D58C7CE960CDBE903 /* SentryAutoSessionTrackingIntegration.m */,
				19DDFAC9B74C52078624F4285AF58C86 /* SentryBreadcrumb.h */,
				7E3FA2BEDD157D69F86FFFE22B5E2EB0 /* SentryBreadcrumb.m */,
				48766A7022BE69C58A13ECC85038781E /* SentryBreadcrumbTracker.h */,
				3A1C70E1943742F15B6A14182AA273A7 /* SentryBreadcrumbTracker.m */,
				58F83D00A81D20416EF32F92A700421F /* SentryClient.h */,
				8E0AD49CE2FF7575F70046EF4EB0B354 /* SentryClient.m */,
				FD22606CC013DA8E0634D481E55A60FD /* SentryConcurrentRateLimitsDictionary.h */,
				7A55916937BCF05AED78F0A6C20FCA87 /* SentryConcurrentRateLimitsDictionary.m */,
				15F589F51354ACA00A4AFC8FBE15BA12 /* SentryCrash.h */,
				63BC9E9BDD19471B3F15114910613E20 /* SentryCrash.m */,
				D100BB99DC23EAE3ADF0DFA207D36A78 /* SentryCrashAdapter.h */,
				F02223E919D0EE50F003C97657383802 /* SentryCrashAdapter.m */,
				AAFE37CDEC97D672556EB5B5B6C270F4 /* SentryCrashBinaryImageProvider.h */,
				27881CBC44603F2B8019A0BA5995E35C /* SentryCrashC.c */,
				65EC66C25CBA3780CD26FD6677FABDB3 /* SentryCrashC.h */,
				2DFA6EF9A9D49DC7D0FAE03197437DE6 /* SentryCrashCachedData.c */,
				2C5911540B90ED2735BB8D0A86E7717F /* SentryCrashCachedData.h */,
				71FF253F2058497737E1DCA8E583AE2D /* SentryCrashCPU.c */,
				8ADE02394463145ADAF897DA074B597B /* SentryCrashCPU.h */,
				59D86A41770086378F78E1C4DFC00042 /* SentryCrashCPU_Apple.h */,
				750FD40F13396E84B83B12253D842A25 /* SentryCrashCPU_arm.c */,
				638456FAA6C053C05204CC5E832D02CD /* SentryCrashCPU_arm64.c */,
				DF031281085E41542B8729B01208CE20 /* SentryCrashCPU_x86_32.c */,
				F495B3255B694A4E43FED59AD2AE5EE4 /* SentryCrashCPU_x86_64.c */,
				ED0A008265AE4277186CB4D584718412 /* SentryCrashCString.h */,
				3241E6CBC17CF194D2017C46D585DFBB /* SentryCrashCString.m */,
				7135C78F39B58A09634247C6B8BD8760 /* SentryCrashDate.c */,
				84F0C075762D4083DE496DAF6076C377 /* SentryCrashDate.h */,
				BD8A62E281F81D6E7B2A44CE412B7615 /* SentryCrashDebug.c */,
				1B37DF1FE4556DE241955E30A8F5D050 /* SentryCrashDebug.h */,
				8B5E8EA3260860F742738ABE8537C745 /* SentryCrashDefaultBinaryImageProvider.h */,
				FB53C8792E1DC04613E4D32BB2D561E5 /* SentryCrashDefaultBinaryImageProvider.m */,
				287929CCF61C9ACDB7B210741A70E600 /* SentryCrashDefaultMachineContextWrapper.h */,
				789A2168D63D60277A7D8D6943DC8446 /* SentryCrashDefaultMachineContextWrapper.m */,
				3A8E79895CA90BE299B75B85E814F141 /* SentryCrashDoctor.h */,
				D802DE52D7957F06FDED2982E6A40979 /* SentryCrashDoctor.m */,
				D9567A58B14C195CE7A7AC14E93F8DB5 /* SentryCrashDynamicLinker.c */,
				37D42FFD86A7FB4C35C945ADB72D2EB2 /* SentryCrashDynamicLinker.h */,
				5A6FB6673C44BA3CF42590AE363D5A87 /* SentryCrashExceptionApplication.h */,
				7CD60238B2D7DCEE9C9702407CF7B7F5 /* SentryCrashExceptionApplication.m */,
				0259AE0E335D0ED85F4ACEF8847B2A79 /* SentryCrashFileUtils.c */,
				BDD9F271C0F54EDD9165B939DAA96831 /* SentryCrashFileUtils.h */,
				3C04797F4A30F6E586582E8F546202FC /* SentryCrashID.c */,
				69E0334803214F5E461D6F35061818C1 /* SentryCrashID.h */,
				F51674CF6988B57233555CA558AA1200 /* SentryCrashInstallation.h */,
				9D7232D086B1CC3C35F99847C0ADC341 /* SentryCrashInstallation.m */,
				D401146D2E58575DC85C1F01007B1478 /* SentryCrashInstallation+Private.h */,
				E04398F2E350DFA66946B9EF93A958D1 /* SentryCrashInstallationReporter.h */,
				E567F92136754DE4A1C11AE5645EC162 /* SentryCrashInstallationReporter.m */,
				F285397CB855802D7049C06653062A36 /* SentryCrashIntegration.h */,
				619DF89DFF567DACA5A567B4D3CF18B1 /* SentryCrashIntegration.m */,
				A0F40AE158C51D7FB8B6C11F9FEFE9E7 /* SentryCrashIsAppImage.h */,
				FAA49210D84D3D2F46D1342049D5D6F9 /* SentryCrashJSONCodec.c */,
				CF11A4C4ABD1900AB838DFAE7103647D /* SentryCrashJSONCodec.h */,
				AD07AB21A9AF2FAB1AFA6DB89FC9EEE2 /* SentryCrashJSONCodecObjC.h */,
				DE55DCEE33FB93854FEE58FF25FA500D /* SentryCrashJSONCodecObjC.m */,
				EF2384979D7142C988CBAB399FE6908F /* SentryCrashLogger.c */,
				9703A57BD26B39B13CF0575BF9B54D45 /* SentryCrashLogger.h */,
				709DE4464C979DC2CAED78325926D8F5 /* SentryCrashMach.c */,
				E4A5845E489DB1813FE8BDB1483508C2 /* SentryCrashMach.h */,
				9D24C8ABDCC8CB34E091336054FD1C87 /* SentryCrashMachineContext.c */,
				A4137A4CEAB74B984B640DB8E5B3EE5B /* SentryCrashMachineContext.h */,
				DA41DB28A44DED18E57F1D887E27A092 /* SentryCrashMachineContext_Apple.h */,
				2CEA83541C0CB24436D066FC7D7092BB /* SentryCrashMachineContextWrapper.h */,
				0BEEBE9AD4879B43206EC20688853968 /* SentryCrashMemory.c */,
				5D2DA157664D9017CC5396A745A4C3ED /* SentryCrashMemory.h */,
				0F70202DFCEC39FB19CDEDAD1B7FF960 /* SentryCrashMonitor.c */,
				0F87441D750E820120D2C4443EEA1E80 /* SentryCrashMonitor.h */,
				65191B1AA6B1BD41FA0C5FD3B12696A6 /* SentryCrashMonitor_AppState.c */,
				DF26BF86EBD3DB5995F0E122A1A57A98 /* SentryCrashMonitor_AppState.h */,
				6237B2A7AB93F1815AD6F03B04DD05A7 /* SentryCrashMonitor_CPPException.cpp */,
				C983C7246E39988CF006FA2B014B228C /* SentryCrashMonitor_CPPException.h */,
				5BB4154E6F4B1869B7A91914C32A454F /* SentryCrashMonitor_Deadlock.h */,
				6A06FB495179DA4995D075103B480884 /* SentryCrashMonitor_Deadlock.m */,
				F17AF44F338F5FBCE68A003DAC86D66E /* SentryCrashMonitor_MachException.c */,
				B8CF6D39B5E24097CC673AE63E8F7524 /* SentryCrashMonitor_MachException.h */,
				B53AF91924F15EA4460FEB4741D91A66 /* SentryCrashMonitor_NSException.h */,
				9D5FFDB1D0EFE0938F715064E6E0FB7E /* SentryCrashMonitor_NSException.m */,
				0AB6807BA2BCFFDA9400EC1618ADC87B /* SentryCrashMonitor_Signal.c */,
				563E395F6169F8258B4EB74EB3DE1D19 /* SentryCrashMonitor_Signal.h */,
				4E30E59BDF6D027142AE9D0C3E74E574 /* SentryCrashMonitor_System.h */,
				B2365BE0A79C68FC9B86716001921833 /* SentryCrashMonitor_System.m */,
				2E3FC8A760BB9BD17566F96C95572596 /* SentryCrashMonitor_User.c */,
				2690E8AA74E51CE60326E549616EF225 /* SentryCrashMonitor_User.h */,
				4722042DEBD6AAB3000231ED60EBF3A9 /* SentryCrashMonitor_Zombie.c */,
				5180B4A0015C87BF9B0D74CE74767226 /* SentryCrashMonitor_Zombie.h */,
				299031F5D7F5AC7CE28957E69B1D2ABF /* SentryCrashMonitorContext.h */,
				4614CC6D3A694B5BF4A22D413982AAF4 /* SentryCrashMonitorType.c */,
				FA82D530130B6A47B641CE943624B3BE /* SentryCrashMonitorType.h */,
				392194F1A4B86D7836485F531F110F9A /* SentryCrashObjC.c */,
				3A32803646E68D205DEF5D6616F94613 /* SentryCrashObjC.h */,
				552E9A7D259823E3B6511DABA215D3C6 /* SentryCrashObjCApple.h */,
				F8054BE4EE46CCA1CEF2CBC7D28B8DD1 /* SentryCrashReport.c */,
				7A366B20DF957B934DFB7155E7E2C830 /* SentryCrashReport.h */,
				1A892D2808B3984146253793FE4131CA /* SentryCrashReportConverter.h */,
				C879C9AE8C36281DC98B7BA9CA785F08 /* SentryCrashReportConverter.m */,
				3BB655AE221AEFED6C8B1B4086239D36 /* SentryCrashReportFields.h */,
				B4C5F061502F44BEC4973E8E6FD09775 /* SentryCrashReportFilter.h */,
				E7783D143C6034FDC7C0DE855056B804 /* SentryCrashReportFilterBasic.h */,
				7B2945361AEAEF8FBB9E1A51D1CE82E2 /* SentryCrashReportFilterBasic.m */,
				F3E3B693D46F32E69128467285841075 /* SentryCrashReportFixer.c */,
				E494A213621C4088BE1871DCEE9E1E96 /* SentryCrashReportFixer.h */,
				D4F2C02FF809F99E9677FB21FC1D4D3C /* SentryCrashReportSink.h */,
				DD3793C1F71286E94F50789E6698C2F7 /* SentryCrashReportSink.m */,
				2F250B078FD3A67EEB8D5EF4AD0A08C2 /* SentryCrashReportStore.c */,
				F25D11443F599750BC56DB721E2763E3 /* SentryCrashReportStore.h */,
				F04358230629CE7366929BED43988647 /* SentryCrashReportVersion.h */,
				C64FEE7A465EFFDECB8D33DF0E0A0ABB /* SentryCrashReportWriter.h */,
				A1AE99E52A4F72AFDDD8AB4453E4FC85 /* SentryCrashSignalInfo.c */,
				920F9D4E1ED1175440B7A636DE7E70BB /* SentryCrashSignalInfo.h */,
				4AA419DACD1F29FB70355C96424189B3 /* SentryCrashStackCursor.c */,
				C93669EFB52142B4D5FE5E2492601D05 /* SentryCrashStackCursor.h */,
				875C9725ACCDF9AC153CFBAD92416A42 /* SentryCrashStackCursor_Backtrace.c */,
				8303E3EC61FDA9FEE0E2EAA2837323B6 /* SentryCrashStackCursor_Backtrace.h */,
				6E14CF4C75833FDE9B839D7D27EFBC6C /* SentryCrashStackCursor_MachineContext.c */,
				9F7526799A6C1107CFE54E29973B062C /* SentryCrashStackCursor_MachineContext.h */,
				552851492D1F3876A32234ADEE943816 /* SentryCrashStackCursor_SelfThread.c */,
				12BC1DCC4824ED3BEAF7659F3C265259 /* SentryCrashStackCursor_SelfThread.h */,
				BD199EBE5D9DCEDDB80A034D5B2D102F /* SentryCrashStackEntryMapper.h */,
				F470487A1EDE7C0A4B892DFEBC4AFE0D /* SentryCrashStackEntryMapper.m */,
				8B397F4EC7165775CF1D3CC228BC9971 /* SentryCrashString.c */,
				D5099D0F0920400C7A4F05E84C07CE6D /* SentryCrashString.h */,
				B5D24B5254262FC94FB75E597C490701 /* SentryCrashSymbolicator.c */,
				176CFF629E5A45F3D06286F6651879EE /* SentryCrashSymbolicator.h */,
				161DA2DE72B0314C128D4FC604A44EE2 /* SentryCrashSysCtl.c */,
				EDF0C8DA4CEFF5F017FD3D1126A9F1C6 /* SentryCrashSysCtl.h */,
				6D6548C9ADDDF5052E921388EB2875B5 /* SentryCrashSystemCapabilities.h */,
				14933AB341246DA230369CB2A7605249 /* SentryCrashThread.c */,
				0963E2C7307336830D408ABD4934024D /* SentryCrashThread.h */,
				743AEADA20F4479B7923D3E256A22CD3 /* SentryCrashUUIDConversion.h */,
				D7A459B6A8671B52643EB481D8FB3133 /* SentryCrashVarArgs.h */,
				56809E6B4679BB27631EB1B9997AA783 /* SentryCurrentDate.h */,
				E350375FCD1E970279EF25FEA8F5F7AA /* SentryCurrentDate.m */,
				615FF2A35F72AC395BA26E95D11C8B8A /* SentryCurrentDateProvider.h */,
				2D28D160D47020B4F962D81D4547768B /* SentryDateUtil.h */,
				F0193B97C8678DD8A7ADD8CA8AB68EF2 /* SentryDateUtil.m */,
				9B4068DD486982B2C092DB0FC781F544 /* SentryDebugMeta.h */,
				36F8C3CDDE91D52EDDAF71E69D7EDF0C /* SentryDebugMeta.m */,
				E3CEF6F7A83F19206A2F3A45497C97AF /* SentryDebugMetaBuilder.h */,
				EA3EE069673634E00A761CFBE6F5ED74 /* SentryDebugMetaBuilder.m */,
				F11713CC4270881539E3E38C21225508 /* SentryDefaultCurrentDateProvider.h */,
				6342CBBB59451E5315D427D5013E0099 /* SentryDefaultCurrentDateProvider.m */,
				1CAC4C6781A4CEF122E99F03741CF6C5 /* SentryDefaultRateLimits.h */,
				FE6737EE31D9B62B41C7C4CCAB67D685 /* SentryDefaultRateLimits.m */,
				8AE4F92348504288968156F843954AA6 /* SentryDefines.h */,
				63EC889C5333D7899FC116125B4BA474 /* SentryDsn.h */,
				71C3C6EF91C8F11BA08802670F64433B /* SentryDsn.m */,
				2665E47ABE95F7E0C6CDD75A1D8ABBF7 /* SentryEnvelope.h */,
				378908073C489703230FAF3344B916F1 /* SentryEnvelope.m */,
				6755B486B682F8D4C11258752A4414E2 /* SentryEnvelopeItemType.h */,
				668FF610790B2A7112160380D1BDA001 /* SentryEnvelopeRateLimit.h */,
				1ABF839B0924F2D014249D5EB5309101 /* SentryEnvelopeRateLimit.m */,
				E5167B0F9B6420EFC9DFA438E34A22D2 /* SentryError.h */,
				EA8BB37683E2A4A2D17ED3296B9F0A57 /* SentryError.m */,
				890BB5A0EA71906B4E61BFE8CE71AA9B /* SentryEvent.h */,
				68DA9ADBB5B724D3A23678176FD5081C /* SentryEvent.m */,
				1BA2A034153EA36612C77BB1F3D500A5 /* SentryException.h */,
				E84CFCAA6EBF9C3F6056CD9EE898AA77 /* SentryException.m */,
				83D128C36ED2452ACC60469FA65AFBA0 /* SentryFileContents.h */,
				DB2BECBA27D319732C483062F04123D1 /* SentryFileContents.m */,
				89A336E35FEEAD907B8421984EDE78E0 /* SentryFileManager.h */,
				4712B67DEE691F2E53EE5CAE430A52F4 /* SentryFileManager.m */,
				2B1C97694D20A49703172080B5279BF8 /* SentryFrame.h */,
				3067B61DEEC3BFC79A5218B2C5F4F796 /* SentryFrame.m */,
				F799DF860160118FEDA3303E888DD29B /* SentryGlobalEventProcessor.h */,
				E0AD056B6C4F1189DF096C2D410E9FCF /* SentryGlobalEventProcessor.m */,
				2A3EEED30961C32C84C3374D98071B12 /* SentryHexAddressFormatter.h */,
				82C10B5335DD330C8EDD7C756C76F9A8 /* SentryHttpDateParser.h */,
				E0C6FDF589DE32353155119A1255B90D /* SentryHttpDateParser.m */,
				D94CBF9D233318B26D9B90A25D48764F /* SentryHttpTransport.h */,
				CECBA55C6003932562CDC9C6FED31C4E /* SentryHttpTransport.m */,
				79837A8A00D2872B9156664203993718 /* SentryHub.h */,
				8F5BF96E92551E74F1EAEC9EB6CAC3C7 /* SentryHub.m */,
				5B1E488927902761BD54C8604DE49FFA /* SentryInstallation.h */,
				E8FC60E2DCFC498F662C032F5E187510 /* SentryInstallation.m */,
				1CE36B9CA861DFA250AA3E0E5F22951D /* SentryIntegrationProtocol.h */,
				5D979C1AE20CC9B71012AF96BC30041A /* SentryLog.h */,
				D4DF99BABE28C9D214022C64106799CD /* SentryLog.m */,
				5575A2F9B499F2B3274DE6383BEEB398 /* SentryMechanism.h */,
				0560F193A11BA740D3249D7588BE8380 /* SentryMechanism.m */,
				4B8C1BFE0C6012FE95D27CB7863A7BCC /* SentryMeta.h */,
				2FF7B75E5047C981E183E4016B8A21A3 /* SentryMeta.m */,
				E069A1EF5C316E5012B2AFF52E794825 /* SentryNSURLRequest.h */,
				511940CCB20BE49D7E34384474B597A6 /* SentryNSURLRequest.m */,
				ED3A0C7FC85DC5EBE9AC7F804D5C22B2 /* SentryOptions.h */,
				B5FF5E1B3B4B022362206C410BAC2674 /* SentryOptions.m */,
				435E32AA997DD62011B765E185E6CF80 /* SentryQueueableRequestManager.h */,
				463093D12F4AFF2243D4CD7CD0160599 /* SentryQueueableRequestManager.m */,
				AF6932F190BDA00A0405F9F66D469922 /* SentryRateLimitCategory.h */,
				99A2B7520A1B987FF79E7A02B6759E1C /* SentryRateLimitCategoryMapper.h */,
				082F6A1EFA8EF674ABA1648F0EE0A839 /* SentryRateLimitCategoryMapper.m */,
				7144D39160ADC0B2FBE8CC1342E04559 /* SentryRateLimitParser.h */,
				283F159297120C1C01D5239DA697C150 /* SentryRateLimitParser.m */,
				B333C7DB955DF62AAE182F777D3FD560 /* SentryRateLimits.h */,
				6EF88C00D6EB89FDF80D327F798E3828 /* SentryRequestManager.h */,
				4B39F458942576A2ECDC7A78480CE8BE /* SentryRequestOperation.h */,
				AFFA55235A4D19CD6417B147575444A4 /* SentryRequestOperation.m */,
				1570FD8FF782280BDB12029DAF159355 /* SentryRetryAfterHeaderParser.h */,
				7295D4DA3074628CF4E881124664649C /* SentryRetryAfterHeaderParser.m */,
				D976337B39C4F4D699BC00B8E28E74E1 /* SentryScope.h */,
				230101A0A97378ACC70EECD91A1E9F22 /* SentryScope.m */,
				89D6E0F83D9AAD80EAD41AC0AA9506ED /* SentryScope+Private.h */,
				52FC4D4AB678F8AF6CA227BDA83C779A /* SentryScope+Private.m */,
				26524A8BD2A158AB1BDF4554A0823F3D /* SentrySDK.h */,
				DEB2FE8EC775B09C14F0F61468073DCE /* SentrySDK.m */,
				6FCCDCEBE605A88E31BE9255913D239A /* SentrySdkInfo.h */,
				D1D05BA95C905C9355D8351D75AADA2B /* SentrySdkInfo.m */,
				0227605D38760A489A3785AE2F288294 /* SentrySerializable.h */,
				1198709A05C0C30F8CDD4B6596017DE0 /* SentrySerialization.h */,
				0E171C3BBF571E6FF3086AF628157A1D /* SentrySerialization.m */,
				AAD4D7BC1C03C6327CFF16D20AB26A58 /* SentrySession.h */,
				35F76A245E5372E70B02EFFB4B37067F /* SentrySession.m */,
				EE56ED866FE676040E3AAB23F8F4E8D6 /* SentrySessionTracker.h */,
				D2DB93D2DB50E62D48081216EAA4C767 /* SentrySessionTracker.m */,
				FAB8922E2882B7E8FA28D55F28CF73EA /* SentryStacktrace.h */,
				9F14435E48F6A40DBB4CF1B73CC9A347 /* SentryStacktrace.m */,
				9B838851E2836983BC5D855C7409B6FC /* SentryStacktraceBuilder.h */,
				8021EF5A57147DB9F66937E16FD69AD0 /* SentryStacktraceBuilder.m */,
				7642C0DB41A61804B8DD30CFA6F1B379 /* SentrySwizzle.h */,
				7FEE73023FDDCCF5026FB9B400F33BC6 /* SentrySwizzle.m */,
				1FDE053F8DF13E85C800A6A702C4E82A /* SentrySystemEventsBreadcrumbs.h */,
				FF3224AD403E81F505BF1C63A5A7B768 /* SentrySystemEventsBreadcrumbs.m */,
				9B2C04DAFFF8639DD899DF1D2D0858AB /* SentryThread.h */,
				0FE6E05174B0FE82593241CC527C71D0 /* SentryThread.m */,
				A168C4060F1D1811AE158062AB540AA9 /* SentryThreadInspector.h */,
				9D4916DCF7B52B806354131D01A4CADB /* SentryThreadInspector.m */,
				7F9487DC221E8ED3711D222FB86301C6 /* SentryTransport.h */,
				37E59E21970B1AC3B48521CE83DDB551 /* SentryTransportFactory.h */,
				A8A0DBC9766D4FCEFF6DBFCA98F18B55 /* SentryTransportFactory.m */,
				F3DFCF95C1E7ABEDE3246911FC49CC26 /* SentryUser.h */,
				103B02B1F5043EA4DAA2A144C5FE6B50 /* SentryUser.m */,
			);
			name = Core;
			sourceTree = "<group>";
		};
		87A32DC061F09858507527B5A043A3BE /* CocoaAsyncSocket */ = {
			isa = PBXGroup;
			children = (
				BFD291EF16EEF55A0EBC2E01DC53954C /* GCDAsyncSocket.h */,
				9423268D85524D10E8480A620734B1AF /* GCDAsyncSocket.m */,
				2744C55420146B4E50B4447F92138BB2 /* GCDAsyncUdpSocket.h */,
				56E7E081C76C59CE1196B0ADBAC2B0D8 /* GCDAsyncUdpSocket.m */,
				537D1D25CBC0BD39576524B18168B2B4 /* Support Files */,
			);
			name = CocoaAsyncSocket;
			path = CocoaAsyncSocket;
			sourceTree = "<group>";
		};
		92AA94466061E5146C0F7382552AF664 /* Support Files */ = {
			isa = PBXGroup;
			children = (
				243A27BF349B2AB67335136698AA6020 /* Sparkle.debug.xcconfig */,
				7119BBCE412A10F4579FFB2725FBDAFA /* Sparkle.release.xcconfig */,
			);
			name = "Support Files";
			path = "../Target Support Files/Sparkle";
			sourceTree = "<group>";
		};
		94B8A629A5CA7C41C0A21E87C16CB8E0 /* Core */ = {
			isa = PBXGroup;
			children = (
				99FD32E46A5BCF37EA89119F5C62F5CF /* PSWebSocketBuffer.h */,
				8049021C450E7A646B02E370BB793C43 /* PSWebSocketBuffer.m */,
				55C245783E8B6618964FFE7944475811 /* PSWebSocketDeflater.h */,
				1ECCE75AD12A1A7BE680564618FA28D4 /* PSWebSocketDeflater.m */,
				2754DE5F7A67B7DEAA898B0A5CA6E64A /* PSWebSocketDriver.h */,
				235DACD78FA04565988BAA1A44CF7813 /* PSWebSocketDriver.m */,
				81C6D7571C18F61E9DC3A721F927BA22 /* PSWebSocketInflater.h */,
				FBB8A3BC620DA0645003911D55922EB4 /* PSWebSocketInflater.m */,
				2ABCAD21AC585E13DF4723E74AC3B7E7 /* PSWebSocketInternal.h */,
				BEBCCC5CEBB52E65E8EFAB18D31FF241 /* PSWebSocketTypes.h */,
				EA473DF077EB365B594711520A7052D1 /* PSWebSocketUTF8Decoder.h */,
				6B1E9B20AB49201272216F50ACDF291A /* PSWebSocketUTF8Decoder.m */,
			);
			name = Core;
			sourceTree = "<group>";
		};
		9DFAE68066B218258EF047CEE367BA95 /* Support Files */ = {
			isa = PBXGroup;
			children = (
				5EEC48EDFDA1CEEDA713FBDA980B9777 /* Sentry-dummy.m */,
				6F0C0F7765AED7C48D93078DA22F3BC7 /* Sentry-prefix.pch */,
				39C208C1B0F9A7307598497FC0663292 /* Sentry.debug.xcconfig */,
				CC4ACA00DEF35939D504740AFE250DE9 /* Sentry.release.xcconfig */,
			);
			name = "Support Files";
			path = "../Target Support Files/Sentry";
			sourceTree = "<group>";
		};
		A492B2B8AE4C35C7527577A07EAC6526 /* PocketSocket */ = {
			isa = PBXGroup;
			children = (
				C05A232FDF61178974AF7FD9DD044B80 /* Client */,
				94B8A629A5CA7C41C0A21E87C16CB8E0 /* Core */,
				DB4863FE21B3A4BDF05A76107BF3050D /* Support Files */,
			);
			name = PocketSocket;
			path = PocketSocket;
			sourceTree = "<group>";
		};
		B1748AED3178EC806B07658205BB1BDC /* MIKMIDI */ = {
			isa = PBXGroup;
			children = (
				287162061E45DD30C34EA3C124776E0B /* MIKMIDI.h */,
				FC2F37B017D14EFF164D93971CD3EC65 /* MIKMIDIChannelEvent.h */,
				D1BAC0E311DC9FA4C1253EED58D2EC48 /* MIKMIDIChannelEvent.m */,
				662F0CCC4E8F0AEB96A732C67937976D /* MIKMIDIChannelPressureCommand.h */,
				0370427021A183CBAA00F772970B938D /* MIKMIDIChannelPressureCommand.m */,
				85EC408510270186A5D740BCCE645E16 /* MIKMIDIChannelPressureEvent.h */,
				F177BBE342820A390A4E2754116B53D4 /* MIKMIDIChannelPressureEvent.m */,
				68EF07462A3025D12D71657C5BC05EFD /* MIKMIDIChannelVoiceCommand.h */,
				5A87305DD35C30ADD3D8A52AE1B9B967 /* MIKMIDIChannelVoiceCommand.m */,
				9EDA58782328F0BFE189C4B7961B0415 /* MIKMIDIChannelVoiceCommand_SubclassMethods.h */,
				F13BA0611FDE2FF7A20A66CB39848FC9 /* MIKMIDIClientDestinationEndpoint.h */,
				222B2EB4C43EE3B4CA4AE997D4646439 /* MIKMIDIClientDestinationEndpoint.m */,
				5576EECD201BB07BB2503B22564AC5E8 /* MIKMIDIClientSourceEndpoint.h */,
				BA5023ADAEA88243AD3FB5C0AB708078 /* MIKMIDIClientSourceEndpoint.m */,
				EEF7E52FF9CA865872540263BC6827A4 /* MIKMIDIClock.h */,
				5962951C27488A68EBF26540FBB316CD /* MIKMIDIClock.m */,
				4C9ECDDDCB40B6E3263508B871E58EAB /* MIKMIDICommand.h */,
				DD73637D802319247730F3190B6C3FC0 /* MIKMIDICommand.m */,
				28C17BDC6F21720882BC696436455CA1 /* MIKMIDICommand_SubclassMethods.h */,
				3607778441876D0D2261EAA890C463FB /* MIKMIDICommandScheduler.h */,
				77A8F8610CAAB0A8CFF7BD50132F7B90 /* MIKMIDICommandThrottler.h */,
				1EB21E0CDAAF82A433A33F8012B4CA9E /* MIKMIDICommandThrottler.m */,
				4AD6ECDA96E2D29F0DB545969D30B792 /* MIKMIDICompilerCompatibility.h */,
				DA510BA3BE34813BE5AE8EE8A7841F80 /* MIKMIDIConnectionManager.h */,
				893C02A20F7980813FA60BA75489CB25 /* MIKMIDIConnectionManager.m */,
				E45861C257A68D31CCD02C2B005EDE3E /* MIKMIDIControlChangeCommand.h */,
				B17C23A9F0A00F1D2B44B9809ED6D8E6 /* MIKMIDIControlChangeCommand.m */,
				2FAF9C92EBC2EBB312F68FCF61DABF6B /* MIKMIDIControlChangeCommand+Private.h */,
				5F148B227A56782AFE6D853A2F8EEE7E /* MIKMIDIControlChangeEvent.h */,
				E29D57A466616E163A11CB264C5A50FE /* MIKMIDIControlChangeEvent.m */,
				85C8F0A248804B28D5CC05E3E75C8710 /* MIKMIDIDestinationEndpoint.h */,
				5D80871C1BB45EAA593794EDDE8219CA /* MIKMIDIDestinationEndpoint.m */,
				2E09F6FB5834D52832FE8750535D17AC /* MIKMIDIDevice.h */,
				6BB9C776258E8DB0734F94A6E465003C /* MIKMIDIDevice.m */,
				3D986968947CFE91BDE03382FBF7CB86 /* MIKMIDIDeviceManager.h */,
				5505B7D8800682E35315F360F7F4FDBA /* MIKMIDIDeviceManager.m */,
				A67BF3AA2A6968001CBFE294ED383109 /* MIKMIDIEndpoint.h */,
				7BDD40441D232381D024523FF1F9687B /* MIKMIDIEndpoint.m */,
				8C7E796BDD8BD6F21410E42FC8415A33 /* MIKMIDIEndpointSynthesizer.h */,
				C686CF03B00B6AE4B28C4D1C6944BC3E /* MIKMIDIEndpointSynthesizer.m */,
				A8B669C010ECC4CDE8C964421281219C /* MIKMIDIEntity.h */,
				7F2CF8D07AB8303B725BBCF2C3C2098C /* MIKMIDIEntity.m */,
				E45E0E9B57222E9A2ABC8D777ED646CE /* MIKMIDIErrors.h */,
				BF482A5BFAB2D306844A7485B6DFF590 /* MIKMIDIErrors.m */,
				E161C2F62B7E5A08680DBCA374366969 /* MIKMIDIEvent.h */,
				2CC67FA0D002103597A93A5D88F86D95 /* MIKMIDIEvent.m */,
				ED448E5B716CA9FFF3BCE020519030FF /* MIKMIDIEvent_SubclassMethods.h */,
				C6E273FF5CCD89D5C095AC21207BF5C2 /* MIKMIDIEventIterator.h */,
				33A1B9F6E71C10638D8AA17D197654C7 /* MIKMIDIEventIterator.m */,
				C948E009F26E6805FAE528C67CBE7823 /* MIKMIDIInputPort.h */,
				39EBA6B4C85FC682A2CA7EDBB7A88B0D /* MIKMIDIInputPort.m */,
				369C44A3D8CA7456C713AB3E4DEC20D8 /* MIKMIDIMacDebugQuickLookSupport.m */,
				34EB8FC154813A3DF1A6F3E7BF4EAE5F /* MIKMIDIMappableResponder.h */,
				66141E03A4E28E6528F53C2A11157FE3 /* MIKMIDIMapping.h */,
				E6761FB47A0BBA398A261796352863D2 /* MIKMIDIMapping.m */,
				564424AF6397A205337EB7759280E286 /* MIKMIDIMappingGenerator.h */,
				9F2129A413431ADE25D252EF838E0382 /* MIKMIDIMappingGenerator.m */,
				63697C8CB62ABA4CE74825BDDBFB0287 /* MIKMIDIMappingItem.h */,
				9FBB8B7FBF6FF8203F481E1C426AC894 /* MIKMIDIMappingItem.m */,
				CE3324AC60D0AAD92D35B1DEC6949CEA /* MIKMIDIMappingManager.h */,
				F69ED2CD9126839E139996D366C79149 /* MIKMIDIMappingManager.m */,
				7E9057B2F952580CED761595275FE519 /* MIKMIDIMappingXMLParser.h */,
				9B9091238748ADE7D352D908DF552074 /* MIKMIDIMappingXMLParser.m */,
				A6227679BD4E3A8C9047B5BB3CB30D98 /* MIKMIDIMetaCopyrightEvent.h */,
				16E6CC6648233E4E5A5FF2850EA77F07 /* MIKMIDIMetaCopyrightEvent.m */,
				07FD4FA2A36EFC42380D07E5E21BF7BB /* MIKMIDIMetaCuePointEvent.h */,
				09CB20C67C542F937203DE10AC4BC1B0 /* MIKMIDIMetaCuePointEvent.m */,
				1081A2E0E4429CE148D7ED334FFE7A92 /* MIKMIDIMetaEvent.h */,
				A82F780CE88869A040EF71571711973D /* MIKMIDIMetaEvent.m */,
				F2C82626BF6579745625CE5907382DE9 /* MIKMIDIMetaEvent_SubclassMethods.h */,
				51E07EF59F71C0DAF0CD37587A3659FD /* MIKMIDIMetaInstrumentNameEvent.h */,
				8394615C9FF8A48F189D4522244E20EA /* MIKMIDIMetaInstrumentNameEvent.m */,
				3CD1282E90486D6C121A0099E8C2CAD1 /* MIKMIDIMetaKeySignatureEvent.h */,
				A21CAACFC80215638D3EA6539E84FB31 /* MIKMIDIMetaKeySignatureEvent.m */,
				8DB737EBDE3A14DE4E2747DF65DF7968 /* MIKMIDIMetaLyricEvent.h */,
				534E6932F1E9D1DEA62410793E911AF5 /* MIKMIDIMetaLyricEvent.m */,
				BD1358335709A4BF49C10F7D98008A35 /* MIKMIDIMetaMarkerTextEvent.h */,
				525E4F4764CF9E371AD3DC829397D918 /* MIKMIDIMetaMarkerTextEvent.m */,
				3A793FB9A1764AB77E9DB1BC46EC6149 /* MIKMIDIMetaSequenceEvent.h */,
				22F2B48A8555B4FED9CF92B21878070D /* MIKMIDIMetaSequenceEvent.m */,
				18B71134F47CE935DF31E0E890F43FD7 /* MIKMIDIMetaTextEvent.h */,
				BB69C1238738A01BD993CEA027155BBB /* MIKMIDIMetaTextEvent.m */,
				96015CC2C8770E364B92E0BB832377A3 /* MIKMIDIMetaTimeSignatureEvent.h */,
				C7178AD46B51DA01E80E47036D32BA7D /* MIKMIDIMetaTimeSignatureEvent.m */,
				574B8F4B4FF9EF6FAAD2E4650C5F1A26 /* MIKMIDIMetaTrackSequenceNameEvent.h */,
				2DF44CCB458D308C04013A0B8E7C78EB /* MIKMIDIMetaTrackSequenceNameEvent.m */,
				98D5432201975BF914EFE0766B8CB256 /* MIKMIDIMetronome.h */,
				2A59D6672BA35A01113F1C55FD6F6B10 /* MIKMIDIMetronome.m */,
				73E1246A57F6CA5684443FB14A105FAD /* MIKMIDINoteCommand.h */,
				B56C4EB7A0947ED5C47119A433722153 /* MIKMIDINoteCommand.m */,
				278CAA248AD6F7F376FFE4A773D275AC /* MIKMIDINoteCommand_SubclassMethods.h */,
				80DEDEC6BBB912C5F2BA231789A58782 /* MIKMIDINoteEvent.h */,
				3137FC915FCCE964079BD1E9E4DF9BA6 /* MIKMIDINoteEvent.m */,
				9F04797945683E15F2B3D71AF045969C /* MIKMIDINoteOffCommand.h */,
				F18431C1A9927DAFAFBACB71C4C38F8C /* MIKMIDINoteOffCommand.m */,
				9312F274ED1230FEF67EFE0A5805C1E1 /* MIKMIDINoteOnCommand.h */,
				6F13B86AEA4077FC3B8521337E467B1D /* MIKMIDINoteOnCommand.m */,
				C5519BF3B184BE7D5EB580BFC349F337 /* MIKMIDIObject.h */,
				F455F129A3DC46D955CD6519F9DAA963 /* MIKMIDIObject.m */,
				D429BDEFCFCD26F730812AF90F89E1D6 /* MIKMIDIObject_SubclassMethods.h */,
				7AAEEDEBF6D20CB9D3535D56126EAA9A /* MIKMIDIOutputPort.h */,
				F454BD32A7CB09284FA4885E91AB246A /* MIKMIDIOutputPort.m */,
				7A65A7DD51C1BBB4B2418DCB70A12627 /* MIKMIDIPitchBendChangeCommand.h */,
				94DB9A8CEAD34493915FA60BE720FE1B /* MIKMIDIPitchBendChangeCommand.m */,
				A1601F1D90CBF665C44AF7C391BEE43A /* MIKMIDIPitchBendChangeEvent.h */,
				D4EDF8E08245900843EA97B8FB91F3D6 /* MIKMIDIPitchBendChangeEvent.m */,
				87754708DE638E6D948438EC1F55F7D2 /* MIKMIDIPlayer.h */,
				4FBE1E9C0F55B593B1C1851851BC5663 /* MIKMIDIPlayer.m */,
				81376ECC59A369200DF72952A819AD2A /* MIKMIDIPolyphonicKeyPressureCommand.h */,
				C90C9530136BFDD18547BAFB0BF5F632 /* MIKMIDIPolyphonicKeyPressureCommand.m */,
				4C99BC61A99CDC88D1DEB9D6A132C357 /* MIKMIDIPolyphonicKeyPressureEvent.h */,
				44A334384FE08990E02170EF8223B4FD /* MIKMIDIPolyphonicKeyPressureEvent.m */,
				3B416D593C2C10BD491885FB17678DC4 /* MIKMIDIPort.h */,
				52FEC3C4E8A31916C4ADE95ABD930559 /* MIKMIDIPort.m */,
				86BE791CCFCDDA89E32387E4824590E9 /* MIKMIDIPort_SubclassMethods.h */,
				8421D4FA3A672ABCBC0D44EAD26D7831 /* MIKMIDIPrivate.h */,
				EAC1C28ADF2CBE9B3CE68C618EBA9894 /* MIKMIDIPrivateUtilities.h */,
				99175F606BC2B93269AEF32B23C0873E /* MIKMIDIPrivateUtilities.m */,
				5EC93C4E39B0E39C7E2262A4FACB7751 /* MIKMIDIProgramChangeCommand.h */,
				A161D2D0A8856E32D3D4D32B3579410C /* MIKMIDIProgramChangeCommand.m */,
				EF6C7C5BA019087C0330650D581E9EFD /* MIKMIDIProgramChangeEvent.h */,
				01B008BAF124E6E1398C7DC3B6135535 /* MIKMIDIProgramChangeEvent.m */,
				92770E363E6CAB9EAA733C465A4682F4 /* MIKMIDIResponder.h */,
				19BA13BDD3D5D410FCC2781226719650 /* MIKMIDISequence.h */,
				ED50F78E6495C9C3B6F6A96ED65FF2A0 /* MIKMIDISequence.m */,
				EC1E6AD1A052B173D2655B802D9687BF /* MIKMIDISequence+MIKMIDIPrivate.h */,
				07CABD89F4713E4428BA6CD8F5C76D1C /* MIKMIDISequencer.h */,
				1A6C13914BCB89A6D578B090BCDB2AE2 /* MIKMIDISequencer.m */,
				80C7A54AD5B484C14606A5C231E98586 /* MIKMIDISequencer+MIKMIDIPrivate.h */,
				0E7ED3F48805CEB93499C044F79360ED /* MIKMIDISourceEndpoint.h */,
				D651FA24247A515015196616A2FF5FA6 /* MIKMIDISourceEndpoint.m */,
				AE90034F73BA9DE8B5273E9A58542F35 /* MIKMIDISynthesizer.h */,
				B942C30CA6D6BEE928D905AF2FEA6917 /* MIKMIDISynthesizer.m */,
				C804F7E7CCE923817F3FA9629B3939C4 /* MIKMIDISynthesizer_SubclassMethods.h */,
				EA9075E7D546DC898E6A99E637EEFD33 /* MIKMIDISynthesizerInstrument.h */,
				54AC9348655118DA6ABF4527772717B4 /* MIKMIDISynthesizerInstrument.m */,
				F15738F7B19F166BFC796FC08E500F7A /* MIKMIDISystemExclusiveCommand.h */,
				D42D65F4336BF3DAC58919BBEFFDB116 /* MIKMIDISystemExclusiveCommand.m */,
				DBE42E0C9F978C2A541E7ECD2895CA9B /* MIKMIDISystemKeepAliveCommand.h */,
				7509A3F5421D753AB98F9DB3468439EF /* MIKMIDISystemKeepAliveCommand.m */,
				9E5943E9F7D0BB1D92F2B6C9153713B2 /* MIKMIDISystemMessageCommand.h */,
				48B8079B87ED84AC5E15D22EF5A62232 /* MIKMIDISystemMessageCommand.m */,
				AB762142BA6B34C59B592B7BB3568F36 /* MIKMIDITempoEvent.h */,
				0CEEA502E6192093646C5145A0441555 /* MIKMIDITempoEvent.m */,
				2D59CF35F050D5811D13FE28F384B2DC /* MIKMIDITrack.h */,
				F0E143A5C6ACD43C2C4924ABDA1DDD46 /* MIKMIDITrack.m */,
				25362E7A6A177F35A2D06D20025729BB /* MIKMIDITrack_Protected.h */,
				83DA2B571BE86A9972736EBDEB21A07B /* MIKMIDITransmittable.h */,
				9A1D84BFAAB643D1A2F442BC17C4FCC0 /* MIKMIDIUtilities.h */,
				21BFB9164C7114E2333C9ECF3083E4E9 /* MIKMIDIUtilities.m */,
				9A5617F437944DF3F5AC845CF13C293C /* NSUIApplication+MIKMIDI.h */,
				7AC5C5953564999AEC2C7C1CF570718A /* NSUIApplication+MIKMIDI.m */,
				C157B0D85EA5E3FA7F2D3451BAF3E188 /* Support Files */,
			);
			name = MIKMIDI;
			path = MIKMIDI;
			sourceTree = "<group>";
		};
		B5D3AA64E0F1217B9E6FF2CBA1062A05 /* Targets Support Files */ = {
			isa = PBXGroup;
			children = (
				2B3C49AD0EA787A32BA573223F08A17E /* Pods-Hammerspoon */,
			);
			name = "Targets Support Files";
			sourceTree = "<group>";
		};
		C05A232FDF61178974AF7FD9DD044B80 /* Client */ = {
			isa = PBXGroup;
			children = (
				1F27E66176BA7D4DF9A2A159664D7A3B /* PSWebSocket.h */,
				D74F75E1B6FB1E6A19F39CFDBD95C6B0 /* PSWebSocket.m */,
				43F1697311361810D281FAD5334CF84A /* PSWebSocketNetworkThread.h */,
				A4CA59216BB2B22DCDF198C1D60BBA00 /* PSWebSocketNetworkThread.m */,
			);
			name = Client;
=======
		42269127B9757BB36B02C624F67E0635 /* Support Files */ = {
			isa = PBXGroup;
			children = (
				68F505EB85ECD8AFAB915C39DB0D476E /* CocoaAsyncSocket-dummy.m */,
				BFA27D829E457FEA6F3FD8F005D1D400 /* CocoaAsyncSocket-prefix.pch */,
				09B3CF8DA296CB986CC6C4CBB2055741 /* CocoaAsyncSocket.debug.xcconfig */,
				8A439CAC0F319330100462DBA143E673 /* CocoaAsyncSocket.release.xcconfig */,
			);
			name = "Support Files";
			path = "../Target Support Files/CocoaAsyncSocket";
			sourceTree = "<group>";
		};
		4C4E7E89CA81C407A8FDAE9622B68AE4 /* Support Files */ = {
			isa = PBXGroup;
			children = (
				479AF25AF197543A85F8682189DA2B19 /* MIKMIDI-dummy.m */,
				A945965BB457BE19332594A6718292F9 /* MIKMIDI-prefix.pch */,
				57E416DB2EC7AD4D5194A25FCEC2AA62 /* MIKMIDI.debug.xcconfig */,
				97D8AA3B65029009F01DAFBC10BFA086 /* MIKMIDI.release.xcconfig */,
			);
			name = "Support Files";
			path = "../Target Support Files/MIKMIDI";
			sourceTree = "<group>";
		};
		56A68D27B1B98F751AB61872D1048CA7 /* Support Files */ = {
			isa = PBXGroup;
			children = (
				24B8AA6B47D67002717648B498FF6195 /* Sentry-dummy.m */,
				6715711486394A850B1847B7003165AB /* Sentry-prefix.pch */,
				9CD1D46D2C2FBA46DD8A279DF54EF0A8 /* Sentry.debug.xcconfig */,
				D2332E18687ED3084C4C244A99532516 /* Sentry.release.xcconfig */,
			);
			name = "Support Files";
			path = "../Target Support Files/Sentry";
			sourceTree = "<group>";
		};
		60D41EE8EE0A4FA767E1281E4863D8B3 /* Core */ = {
			isa = PBXGroup;
			children = (
				D536CB6619A1C8C50ADFA00F4FD46E8E /* CLIColor.h */,
				8563C77DD93D890764B68774C182F265 /* CLIColor.m */,
				4CE6BD0C5D4A910A4AA38DB0A07CAADA /* CocoaLumberjack.h */,
				616C4265CB17BB24C7841D362F84F1D1 /* DDAbstractDatabaseLogger.h */,
				4B5893BE3FBC8BD2B04D327FB527D713 /* DDAbstractDatabaseLogger.m */,
				1069C18AA01330E1A1FFA649361E02C7 /* DDASLLogCapture.h */,
				2CDD7FDF4181DA95DB957DCEFB60384C /* DDASLLogCapture.m */,
				DC9C5DAA9D4617D2781DBC601316EE3C /* DDASLLogger.h */,
				3ABD2AFECF585342D5AD750890CDF8A3 /* DDASLLogger.m */,
				2D4F01FA847764CD7B0C6E86229A8E2C /* DDAssertMacros.h */,
				38EA7048EB486F439EBCE5A86844A98E /* DDContextFilterLogFormatter.h */,
				5CBFBFD97388E21B1A8B4954A2AEF4C6 /* DDContextFilterLogFormatter.m */,
				B6F336010AC2D64D3B31D2CF6BC51F6C /* DDDispatchQueueLogFormatter.h */,
				C4E5142F66F0F7799CEFEEE6C4D5C99D /* DDDispatchQueueLogFormatter.m */,
				96F404CCE535EC6B7A5E4F2E0DC75741 /* DDFileLogger.h */,
				9E8CEDE816608AC4B0ED8D618208A954 /* DDFileLogger.m */,
				68C66D9EE5D8CE01DD99162CE86B1A05 /* DDFileLogger+Buffering.h */,
				4EAC2D42137B398E74C17CE1AE04B88F /* DDFileLogger+Buffering.m */,
				AD430A18C81720D70E1B62A656E4189B /* DDFileLogger+Internal.h */,
				5C35D123C99E2D3AFFB0AFD3E39BFCA4 /* DDLegacyMacros.h */,
				52D3815D70DA09B626029CB4809ACC7B /* DDLog.h */,
				4362E411412BABBA9DFB6878AD9C1707 /* DDLog.m */,
				112874737B3E96573EAF33B77818D320 /* DDLog+LOGV.h */,
				3D148E3B7182BD1B19B657E8B40A2CEA /* DDLoggerNames.h */,
				A8B31AB0038A391996B453080B4E032B /* DDLoggerNames.m */,
				D0909EE38205C627DF80BA2BD10163D3 /* DDLogMacros.h */,
				C68FFDB6DB46909F32BA536AFDE9079B /* DDMultiFormatter.h */,
				C7E1B23A20E7ED0A69CB1C76EBDDEF36 /* DDMultiFormatter.m */,
				262030B3788760B63919BDEF0E657AA9 /* DDOSLogger.h */,
				DE5A4C77989DEF8EA3B675EA86B480E8 /* DDOSLogger.m */,
				9832581AFFA2248BD080455C74859A78 /* DDTTYLogger.h */,
				FFDBE64503A4651189E1CBBCEA518F60 /* DDTTYLogger.m */,
			);
			name = Core;
			sourceTree = "<group>";
		};
		67A95C8CE6E6B009A658EE75CB38BCF8 /* ASCIImage */ = {
			isa = PBXGroup;
			children = (
				58764AE774FC6118FDB0F2469F48E083 /* PARImage+ASCIIInput.h */,
				49BAB63716CAD5667E6A3918DA8ABE36 /* PARImage+ASCIIInput.m */,
				04CAC5CD53CA60B65B8EFFED8A6087C3 /* Support Files */,
			);
			name = ASCIImage;
			path = ASCIImage;
			sourceTree = "<group>";
		};
		7EEFDE24EFA1329B2F13C69662526655 /* PocketSocket */ = {
			isa = PBXGroup;
			children = (
				0A4134CE1E9B9857DC2A070E88242CCE /* Client */,
				D88F305366E4F2D1ECA6A55DC7AA8655 /* Core */,
				25A5768BC5C6FDEF9F5AAC008FD6CDBD /* Support Files */,
			);
			name = PocketSocket;
			path = PocketSocket;
			sourceTree = "<group>";
		};
		85B3E4BAA541A45A9C4001001E20F2B1 /* Sentry */ = {
			isa = PBXGroup;
			children = (
				168C629254F3C736FF3646273E35AAF7 /* Core */,
				56A68D27B1B98F751AB61872D1048CA7 /* Support Files */,
			);
			name = Sentry;
			path = Sentry;
			sourceTree = "<group>";
		};
		8E39DC855CB16963388F177EC5307704 /* Support Files */ = {
			isa = PBXGroup;
			children = (
				30BB03D424E197301FDCD39B50FF9551 /* CocoaLumberjack-dummy.m */,
				A5076C49DC2DDA48E89A34C94FBFB10D /* CocoaLumberjack-prefix.pch */,
				5C6E0F235A25BC1E1A2BC0CAD197280D /* CocoaLumberjack.debug.xcconfig */,
				18250D03BF491C218C84FA500EDE07F0 /* CocoaLumberjack.release.xcconfig */,
			);
			name = "Support Files";
			path = "../Target Support Files/CocoaLumberjack";
			sourceTree = "<group>";
		};
		A23804EA2F4EBE106DEA0D732D260647 /* ORSSerialPort */ = {
			isa = PBXGroup;
			children = (
				107CFCC1BEAA7346C8C96ACF0B5C0017 /* ORSSerialBuffer.h */,
				14E0D5273DDAA021ED83E18025CE5312 /* ORSSerialBuffer.m */,
				A183327F2FF4490BFA677E0F1BC0FA76 /* ORSSerialPacketDescriptor.h */,
				31D3D818865B54848B796CC35A03B3BA /* ORSSerialPacketDescriptor.m */,
				A845E819F37A4E40880CE17B3D8D6DAA /* ORSSerialPort.h */,
				AC2CC9B3345644DB12E4DEAFBD20940A /* ORSSerialPort.m */,
				D15E5E674321DE53FEA2058C7050AD6B /* ORSSerialPortManager.h */,
				0FF4070832960FBA1AEE874E5286D914 /* ORSSerialPortManager.m */,
				38952EAE697FB45FF1798009D23E01BC /* ORSSerialRequest.h */,
				C01EE5CF78FC0AC9EF25D5AAB7C4925E /* ORSSerialRequest.m */,
				FF09A75C840D1CDB538FAE675C124D54 /* Support Files */,
			);
			name = ORSSerialPort;
			path = ORSSerialPort;
			sourceTree = "<group>";
		};
		A6DFA5DF12758B1FC8C947C9BB0E1717 /* Support Files */ = {
			isa = PBXGroup;
			children = (
				DEEEC11DDC28CC0904FC4E9DA392F101 /* CocoaHTTPServer-dummy.m */,
				79E03BB71A9272F151D008F8C33461A3 /* CocoaHTTPServer-prefix.pch */,
				A2EC3E23389E8C8E3E4AB25E29CD378E /* CocoaHTTPServer.debug.xcconfig */,
				49087CF7D447FD288A65A0C6C087DE48 /* CocoaHTTPServer.release.xcconfig */,
			);
			name = "Support Files";
			path = "../Target Support Files/CocoaHTTPServer";
>>>>>>> bfa66a6b
			sourceTree = "<group>";
		};
		C157B0D85EA5E3FA7F2D3451BAF3E188 /* Support Files */ = {
			isa = PBXGroup;
			children = (
				0FD6FDF8CA9491B9265B5C41ADBFD0EC /* MIKMIDI-dummy.m */,
				F2F9DCBE91A400B5694A2220D666A2BC /* MIKMIDI-prefix.pch */,
				30720A0A29B3FEC574FDEA5A35F5D183 /* MIKMIDI.debug.xcconfig */,
				C2ED7673E6770D603F42B1A008E3F6D5 /* MIKMIDI.release.xcconfig */,
			);
			name = "Support Files";
			path = "../Target Support Files/MIKMIDI";
			sourceTree = "<group>";
		};
<<<<<<< HEAD
		C3C830F2FBF281357926657E27F21236 /* Support Files */ = {
			isa = PBXGroup;
			children = (
				2A5A75B53D753BED80E231F84FF463A3 /* SocketRocket-dummy.m */,
				A24A956421F65407B703E28909974EC1 /* SocketRocket-prefix.pch */,
				2181313D55DF1C88D5FAB7B850B33A4F /* SocketRocket.debug.xcconfig */,
				F2EBD83DA65DEA4A5DD0E3609EF31688 /* SocketRocket.release.xcconfig */,
			);
			name = "Support Files";
			path = "../Target Support Files/SocketRocket";
			sourceTree = "<group>";
		};
		C97AAD743235BB0A70BFB30E92CE1FD3 /* Frameworks */ = {
			isa = PBXGroup;
			children = (
				6E01BF8226CEC9551BAB2CEB67E97C20 /* Sparkle.framework */,
=======
		B9A9A6DC4D4768EF552FF3D9D37C716D /* Frameworks */ = {
			isa = PBXGroup;
			children = (
				9211D846B6312069A9C22504A66FE199 /* Sparkle.framework */,
			);
			name = Frameworks;
			sourceTree = "<group>";
		};
		BAE5209A2A6B033353F3CE72EDC03B27 /* MIKMIDI */ = {
			isa = PBXGroup;
			children = (
				EF16B7F7BB467761C82A8A1AD18A70F0 /* MIKMIDI.h */,
				B7A09D6E78835C857911AA84B50241CD /* MIKMIDIChannelEvent.h */,
				B25118E20D6F98A77EA3C94F3BF8FEE8 /* MIKMIDIChannelEvent.m */,
				D8F809EF3D77C90ACAE62DC62032681D /* MIKMIDIChannelPressureCommand.h */,
				A453CC515AB5EC0515A63234D1769CC2 /* MIKMIDIChannelPressureCommand.m */,
				F17EBCF2BFCC71E0279FC13EED0B55F9 /* MIKMIDIChannelPressureEvent.h */,
				BD3BA4C9D851BD1F96B60EF92CC72250 /* MIKMIDIChannelPressureEvent.m */,
				9FC518C11FEF0BBB728414D8EFC68978 /* MIKMIDIChannelVoiceCommand.h */,
				0054DA762A979A84260614B264EA5E50 /* MIKMIDIChannelVoiceCommand.m */,
				71F103F912DB50779D7F17ADAF5A06DE /* MIKMIDIChannelVoiceCommand_SubclassMethods.h */,
				6458AAA5F723AB88F0D2FD411B822013 /* MIKMIDIClientDestinationEndpoint.h */,
				5C5657BE740A4F622C0D561E43F0E368 /* MIKMIDIClientDestinationEndpoint.m */,
				4DBA2E9C4B666B416DFC346B9CF2702E /* MIKMIDIClientSourceEndpoint.h */,
				F80BAF4DE67C6EDB195221461ADE72FB /* MIKMIDIClientSourceEndpoint.m */,
				6437E749B5A1F6CB2BC025BAD3CA74CE /* MIKMIDIClock.h */,
				D383C277F3B06FCD9260D9ED876E70FC /* MIKMIDIClock.m */,
				42EA7A798422AC90AF7FA840F00F9A20 /* MIKMIDICommand.h */,
				D019767C2913E439F9C069E2C6876C5A /* MIKMIDICommand.m */,
				389388C4F9CCAF5B40B700587A2CC231 /* MIKMIDICommand_SubclassMethods.h */,
				B0FE4243CB6B501DB8385BD08BA19134 /* MIKMIDICommandScheduler.h */,
				67D85493EE69E8E4B4E1C6CBE46A19AC /* MIKMIDICommandThrottler.h */,
				9D6DAB4E609FC427201197DA13D5F55C /* MIKMIDICommandThrottler.m */,
				C4988B1BD8EFD61E86A2B5126979EEF4 /* MIKMIDICompilerCompatibility.h */,
				84232456AFA558C2C6F7B78949B081C3 /* MIKMIDIConnectionManager.h */,
				066F143022DA173065789037CEC858BB /* MIKMIDIConnectionManager.m */,
				2D930928553269411FF37166F3BF2171 /* MIKMIDIControlChangeCommand.h */,
				1136CEFF8A8B8EB7261150A6C3B343E4 /* MIKMIDIControlChangeCommand.m */,
				2C446BDDB6C14D07DB6ABE552388B20F /* MIKMIDIControlChangeCommand+Private.h */,
				38FA450CEED2E64017FD4722ED86CE11 /* MIKMIDIControlChangeEvent.h */,
				65D282F3EAB371905EDF39D88301C2EC /* MIKMIDIControlChangeEvent.m */,
				1AB28FBB28F85C7A1BCB12606C23863A /* MIKMIDIDestinationEndpoint.h */,
				CABF8423F2CCCD25F81EAFB723B2E2AD /* MIKMIDIDestinationEndpoint.m */,
				6024C8D141D8061952CD7BD4005E2482 /* MIKMIDIDevice.h */,
				2FAB175259993685DC37CDE0D1B16649 /* MIKMIDIDevice.m */,
				1185CEA594AF0B64A3516DB2EEA80C83 /* MIKMIDIDeviceManager.h */,
				E3C208358286979748C5B74C9D329F03 /* MIKMIDIDeviceManager.m */,
				0C6BEC4FB860AB83A698571FD07B471E /* MIKMIDIEndpoint.h */,
				16B000F118B5BDE76253760C803F8569 /* MIKMIDIEndpoint.m */,
				242837C9064282B5652A098E893EA3AA /* MIKMIDIEndpointSynthesizer.h */,
				A17F35C9139FA8F9A8E641D6DCA1A69A /* MIKMIDIEndpointSynthesizer.m */,
				1F8EEE1BB21456791810B7B3382A1A9E /* MIKMIDIEntity.h */,
				6BC4137538AC12D40341299B2AE75241 /* MIKMIDIEntity.m */,
				25971426D6E15E2E10623C06C4D61AC1 /* MIKMIDIErrors.h */,
				4C26E72A4AC61908321520EA4F6A97EA /* MIKMIDIErrors.m */,
				E8D46F9DA8FB019446ED665D98904C00 /* MIKMIDIEvent.h */,
				2B1A6515ACA21D6C628FC4747122773A /* MIKMIDIEvent.m */,
				7234EBDCC716F3464940049C762695A1 /* MIKMIDIEvent_SubclassMethods.h */,
				FB25C41B4B3DAF1FBC6153A0EC76F538 /* MIKMIDIEventIterator.h */,
				D5C47EB319090DC88C97BFD4D6E04569 /* MIKMIDIEventIterator.m */,
				8D29EAA9E4A20D76485E870099CCD5C7 /* MIKMIDIInputPort.h */,
				20178FC893A19B33FD2D1333B85F5479 /* MIKMIDIInputPort.m */,
				151F90050572AE7262E6E3B01120579A /* MIKMIDIMacDebugQuickLookSupport.m */,
				DFEAA0629BE589A62B7AB26E94CD2168 /* MIKMIDIMappableResponder.h */,
				F21194E48A40999689CF077D75755D40 /* MIKMIDIMapping.h */,
				2DEF8990D7C4982BF6A6346A20C95B75 /* MIKMIDIMapping.m */,
				25E43D2A9146032DB6ED8ADDF31AACA3 /* MIKMIDIMappingGenerator.h */,
				E3398C3F513BF53F601C1F5A12DC7E6F /* MIKMIDIMappingGenerator.m */,
				73780F37CA0121844BA9203B56736BC9 /* MIKMIDIMappingItem.h */,
				EADF6E7B5BCF174576D9562F74057186 /* MIKMIDIMappingItem.m */,
				A38E598396B00890916D7224BBD1C03F /* MIKMIDIMappingManager.h */,
				34F86AF713DA521D9AAD70042B2DC7CE /* MIKMIDIMappingManager.m */,
				33CC357EA3995AC3D37E1F3F25945AF6 /* MIKMIDIMappingXMLParser.h */,
				08D1AAE4DD4D7BC153D1B59D5BDC249A /* MIKMIDIMappingXMLParser.m */,
				556623E22C1856D6A2BC7B02D961CB6F /* MIKMIDIMetaCopyrightEvent.h */,
				6589D294B9FD0F42A910E6EA41E5E1F3 /* MIKMIDIMetaCopyrightEvent.m */,
				95519EC334498163F4E0551A9F43DCE3 /* MIKMIDIMetaCuePointEvent.h */,
				23B7A8AA656CCF8BB654DFF0097715D8 /* MIKMIDIMetaCuePointEvent.m */,
				2B9B18186F2E1F8681803DA6346660F1 /* MIKMIDIMetaEvent.h */,
				D3304D3026909501A4B3D37AD2019EA7 /* MIKMIDIMetaEvent.m */,
				53C7B465FA7D61857D617ED3C3426B37 /* MIKMIDIMetaEvent_SubclassMethods.h */,
				EB3A5D373085516D38F0CA7FD0C1B6D7 /* MIKMIDIMetaInstrumentNameEvent.h */,
				286CC1851621E6BD04696501EE4178B1 /* MIKMIDIMetaInstrumentNameEvent.m */,
				4BD7DE2530116C9921B5D5D75998AF7A /* MIKMIDIMetaKeySignatureEvent.h */,
				1277D2C73197F3E984AD740EA5F99853 /* MIKMIDIMetaKeySignatureEvent.m */,
				F6E24A5B0B094E256E0E85DDD98644E1 /* MIKMIDIMetaLyricEvent.h */,
				2D1C535D55AA0E9860CE22C4DBBBC7AB /* MIKMIDIMetaLyricEvent.m */,
				789DA0B9CE0C4F500A6EB76D72E20DA9 /* MIKMIDIMetaMarkerTextEvent.h */,
				CD485E2923D672C635D426AE0D916A42 /* MIKMIDIMetaMarkerTextEvent.m */,
				14C68720442979C32DB7D8E3329D6949 /* MIKMIDIMetaSequenceEvent.h */,
				03FB6B9F64CB2881512417B478BEA7A5 /* MIKMIDIMetaSequenceEvent.m */,
				156E1D12F91C613FFF43B8F25689A180 /* MIKMIDIMetaTextEvent.h */,
				738474916F0CF8314B3628BE2A3557E9 /* MIKMIDIMetaTextEvent.m */,
				33D532346CC35D2DAB56586659B7D6CF /* MIKMIDIMetaTimeSignatureEvent.h */,
				DB12C4D3C2D6002426701E9BC5D28A5B /* MIKMIDIMetaTimeSignatureEvent.m */,
				2A2E919039848634A569EC640666DA80 /* MIKMIDIMetaTrackSequenceNameEvent.h */,
				EC90F1A0F56F2B3B43AD2A057620AD21 /* MIKMIDIMetaTrackSequenceNameEvent.m */,
				F1F01B3ED48CE93E68CAB42846F23592 /* MIKMIDIMetronome.h */,
				E2D87AD7197B73B6F6DAC191D07E6F80 /* MIKMIDIMetronome.m */,
				B7C09328926DA9AC05B035D88211EB46 /* MIKMIDINoteCommand.h */,
				1D0F0CC844D9A65E17050E120B26FF0C /* MIKMIDINoteCommand.m */,
				B15218AE8A2CC852445C407AAC1FBA44 /* MIKMIDINoteCommand_SubclassMethods.h */,
				CFC749FDC48F62C3733FBE6D520969E6 /* MIKMIDINoteEvent.h */,
				58F000E3038EEF23A93C290E49068D79 /* MIKMIDINoteEvent.m */,
				34A4AE9260A81816BA3EAFBA9B883D9A /* MIKMIDINoteOffCommand.h */,
				55A7D93B4361C38BBC43EDC4267973ED /* MIKMIDINoteOffCommand.m */,
				074C43E531661E4DEAD65FB9C8E86CB8 /* MIKMIDINoteOnCommand.h */,
				95599F26D56784CE5F1731B3A88D49AE /* MIKMIDINoteOnCommand.m */,
				C034D4146EC2D6BE9D20ED39680D5BCA /* MIKMIDIObject.h */,
				8EE6EBD76012D241D35C4732D7E15ED7 /* MIKMIDIObject.m */,
				CC70AF480AD1F8AD1A7AE7E0D1D917FE /* MIKMIDIObject_SubclassMethods.h */,
				DD0151CB3B745DFCF51A7B2A213F7D91 /* MIKMIDIOutputPort.h */,
				B355AAA54C944378E8964BC44AC5BAD7 /* MIKMIDIOutputPort.m */,
				FBF485E9E671267915743F86A4458E72 /* MIKMIDIPitchBendChangeCommand.h */,
				1F8F7F7D62ED24F3E211E4A0B2AF50F3 /* MIKMIDIPitchBendChangeCommand.m */,
				4F4B52079ADD8633225F1A06CBDAA2AD /* MIKMIDIPitchBendChangeEvent.h */,
				CAAF4C2840E9420E1C36D7B6FA3A43DF /* MIKMIDIPitchBendChangeEvent.m */,
				803C5AF0243E0A238E7A80E948F6C774 /* MIKMIDIPlayer.h */,
				B53D68C75FF515AAEFE2B8AFFDCC6657 /* MIKMIDIPlayer.m */,
				95FDBB01070AAE3D80FBD201CEE1E10F /* MIKMIDIPolyphonicKeyPressureCommand.h */,
				B88413F60094715439BF47A3F7ABE571 /* MIKMIDIPolyphonicKeyPressureCommand.m */,
				ECA9311B3A14CB9ED1ADBF5EA4F76B91 /* MIKMIDIPolyphonicKeyPressureEvent.h */,
				68E7B31417D28F54ED3371F6A7FD6B39 /* MIKMIDIPolyphonicKeyPressureEvent.m */,
				A23A1FC7880655B57CE0DFEC0BD9A5A9 /* MIKMIDIPort.h */,
				974636BA6C0FEC5A3447B4F697DC7732 /* MIKMIDIPort.m */,
				1EAF1316A30E26518BD3FCEF10671E7C /* MIKMIDIPort_SubclassMethods.h */,
				FEEF751836D22B02C2B30FB992E00F16 /* MIKMIDIPrivate.h */,
				AFAE966145595D35DCFC366575EEC344 /* MIKMIDIPrivateUtilities.h */,
				C23347C3380970169D6916D417D3BA51 /* MIKMIDIPrivateUtilities.m */,
				3372C9E2D3A345B873FFCA4E1A69B7B4 /* MIKMIDIProgramChangeCommand.h */,
				01EAC8EDC666E3AABF90ED776744DD00 /* MIKMIDIProgramChangeCommand.m */,
				E7AF119D3AFA62F20CED0867548A2617 /* MIKMIDIProgramChangeEvent.h */,
				BDD846CD75F7ED061F4DBD8F033AFFB2 /* MIKMIDIProgramChangeEvent.m */,
				9C99EDFA6DC0710A7CD42DA49EE77B2D /* MIKMIDIResponder.h */,
				70838900F0899C9BBEA066BB1379E8B5 /* MIKMIDISequence.h */,
				8E3FCB26E449A6B12FF5DF7895DAB5D6 /* MIKMIDISequence.m */,
				954AC063EA85F79E4FC559D0F34F443B /* MIKMIDISequence+MIKMIDIPrivate.h */,
				F70E239CDF89E60ACDEC7552863F8E44 /* MIKMIDISequencer.h */,
				F465C684AA0D4009E5FE8161E1B2DEC2 /* MIKMIDISequencer.m */,
				2AC4D46870AA9851C7E84130E244F8A0 /* MIKMIDISequencer+MIKMIDIPrivate.h */,
				502AC37B49FAD3FD6E14281B4F325B6C /* MIKMIDISourceEndpoint.h */,
				15D3BBC4CBB64A72C7C3997FFDDB0050 /* MIKMIDISourceEndpoint.m */,
				4E4D234EECC641EE934DA607301DB204 /* MIKMIDISynthesizer.h */,
				83CCE052B5D2A6A81AD940C7559BE598 /* MIKMIDISynthesizer.m */,
				6662E8ECBC9D6389411DB3E0CD0240CE /* MIKMIDISynthesizer_SubclassMethods.h */,
				CBAEF145E29D674ADB70A39C6E07F0E8 /* MIKMIDISynthesizerInstrument.h */,
				ABDF66C633DC0269BC2BB4068C23B985 /* MIKMIDISynthesizerInstrument.m */,
				4EC753A50A979DDC7B50F275059E9A4B /* MIKMIDISystemExclusiveCommand.h */,
				451B7601EDA70FEB569654AAB0F0E346 /* MIKMIDISystemExclusiveCommand.m */,
				18AE41C611D3BAEFA76AFA35B06CE6A4 /* MIKMIDISystemKeepAliveCommand.h */,
				15BCDDDAEF1B7D4C6B642048E424ECCD /* MIKMIDISystemKeepAliveCommand.m */,
				94F4003EA5386F1F079E809AE58102AE /* MIKMIDISystemMessageCommand.h */,
				992CBA4871156A9D86C806CCE2E42143 /* MIKMIDISystemMessageCommand.m */,
				6195E74B5C2197E9F2088B8779D379E4 /* MIKMIDITempoEvent.h */,
				37B6FA50ED085D2E2E9D84AD81BFFF3E /* MIKMIDITempoEvent.m */,
				10BEE885183089DE3F480503C62C157A /* MIKMIDITrack.h */,
				79D6207B6C8E2EE18FE591A155A2C760 /* MIKMIDITrack.m */,
				585BC1494F51B24F91938EEFD3350AEE /* MIKMIDITrack_Protected.h */,
				D6623DA826CDC4FECA3B210907B93436 /* MIKMIDITransmittable.h */,
				97B178A92292F4C98F472A5A36F32C29 /* MIKMIDIUtilities.h */,
				61B93A04F2697DF24F73F64EDC679B79 /* MIKMIDIUtilities.m */,
				B652E858F8E1E5DFF705FCBCFDA6E62E /* NSUIApplication+MIKMIDI.h */,
				1873926DBAEF5AFE29C2C951ECF1B7A6 /* NSUIApplication+MIKMIDI.m */,
				4C4E7E89CA81C407A8FDAE9622B68AE4 /* Support Files */,
>>>>>>> bfa66a6b
			);
			name = Frameworks;
			sourceTree = "<group>";
		};
		C9BE86CE1F14F561F002E6993DF9D478 /* Sparkle */ = {
			isa = PBXGroup;
			children = (
				8C6F89B3BEEE9A26DEE235954CB5BBB0 /* Sparkle.h */,
				C250E8D5861CC50DF0B1F0A30D12A8D4 /* SPUDownloadData.h */,
				16AC289600AED5923A9CE68CFCAD6570 /* SPUDownloader.h */,
				2CCF053C98078519BBDD97E4701B5614 /* SPUDownloaderDelegate.h */,
				6B0ECF9FF5880D85D91371A4EBC1A582 /* SPUDownloaderDeprecated.h */,
				C40D5670326622DE9061126E29B9C756 /* SPUDownloaderProtocol.h */,
				07A2ED3288CEB1057693F761068E949D /* SPUDownloaderSession.h */,
				07800F0484D23E235B4321052A41E2C0 /* SPUURLRequest.h */,
				ABB278C1957EB2E62E95055986F1E079 /* SUAppcast.h */,
				5189361EED88FE6C8727691E0B9B8AB2 /* SUAppcastItem.h */,
				1F87D640E7699321E2E3555097BA9510 /* SUCodeSigningVerifier.h */,
				6FE639FBF05919733BB7C5B730488EAB /* SUErrors.h */,
				71636C283746E0DC07B66A4695A16BFB /* SUExport.h */,
				03A521AA3200C1137E64B11DB1EF0828 /* SUStandardVersionComparator.h */,
				B96BCA4E639C663ACBF011E74F4B82A9 /* SUUpdater.h */,
				B779C3652D1A951E8BB6370EC64D8012 /* SUUpdaterDelegate.h */,
				7C77F504A302CE644A86E9085EE5F559 /* SUVersionComparisonProtocol.h */,
				37B56665C014894427EB162CCD44BF34 /* SUVersionDisplayProtocol.h */,
				B9A9A6DC4D4768EF552FF3D9D37C716D /* Frameworks */,
				1CF847282FFB66B6AA8F3929F1A9B6BC /* Support Files */,
			);
			name = Sparkle;
			path = Sparkle;
			sourceTree = "<group>";
		};
		CF1408CF629C7361332E53B88F7BD30C = {
			isa = PBXGroup;
			children = (
				9D940727FF8FB9C785EB98E56350EF41 /* Podfile */,
				D89477F20FB1DE18A04690586D7808C4 /* Frameworks */,
<<<<<<< HEAD
				ECA0DE533F4D617276DFB71E5BE7AA6A /* Pods */,
				F40A6491C1A6E21C588D492BB4BBAF48 /* Products */,
=======
				F76029CBEB0BF6529FEAF9103032F62A /* Pods */,
				1551DF53C3A78EA58075DDFD44A632FC /* Products */,
>>>>>>> bfa66a6b
				B5D3AA64E0F1217B9E6FF2CBA1062A05 /* Targets Support Files */,
			);
			sourceTree = "<group>";
		};
<<<<<<< HEAD
		D535D4B697D740BAC8E77B00FF458051 /* Support Files */ = {
			isa = PBXGroup;
			children = (
				075EF205F061409C6F7BEA21636E70B6 /* CocoaHTTPServer-dummy.m */,
				14A702109F047ED657B8365FCAF8C26D /* CocoaHTTPServer-prefix.pch */,
				FB6DBBDBB2D4124B35DFB3A244ECB4A0 /* CocoaHTTPServer.debug.xcconfig */,
				89668AA293AFB8056EE05FEAED8E90A8 /* CocoaHTTPServer.release.xcconfig */,
=======
		D88F305366E4F2D1ECA6A55DC7AA8655 /* Core */ = {
			isa = PBXGroup;
			children = (
				798DF6B66CA0D0A28066A0A1B5EEA5BA /* PSWebSocketBuffer.h */,
				2268390AE3A88E0FE22AE21740B188F1 /* PSWebSocketBuffer.m */,
				7CA420AB607724B83AFCC1D6F3DAD485 /* PSWebSocketDeflater.h */,
				47F15F667DC24D62E5A6315CD00DE877 /* PSWebSocketDeflater.m */,
				34AC09CE4BFB587B5552692C4F207667 /* PSWebSocketDriver.h */,
				A74467A28D69C07CEC94EBB3322E98EE /* PSWebSocketDriver.m */,
				3353AE4B88B5F3D8A2052AC5944750D0 /* PSWebSocketInflater.h */,
				DFF4C0D36B6038C7D7AD08AE167C29C8 /* PSWebSocketInflater.m */,
				4E3059A3ACA7618B05494324FFC5D387 /* PSWebSocketInternal.h */,
				0F03192FD9AC2DE77406AF8D7A356381 /* PSWebSocketTypes.h */,
				9469AC862B820C60E9ED63E3B87080E7 /* PSWebSocketUTF8Decoder.h */,
				3EEE0906DC30FDA4DB0D8F294A28032E /* PSWebSocketUTF8Decoder.m */,
>>>>>>> bfa66a6b
			);
			name = "Support Files";
			path = "../Target Support Files/CocoaHTTPServer";
			sourceTree = "<group>";
		};
		D89477F20FB1DE18A04690586D7808C4 /* Frameworks */ = {
			isa = PBXGroup;
			children = (
			);
			name = Frameworks;
			sourceTree = "<group>";
		};
<<<<<<< HEAD
		DB4863FE21B3A4BDF05A76107BF3050D /* Support Files */ = {
			isa = PBXGroup;
			children = (
				56DEC9262CBF97040D13F30F8F234B65 /* PocketSocket-dummy.m */,
				3A6A03E05372E30EA6E1F877B817C340 /* PocketSocket-prefix.pch */,
				7F3E7E0F522A412876D38BF14071B8E5 /* PocketSocket.debug.xcconfig */,
				597ED8C876A86DC644018D33BB5C1F53 /* PocketSocket.release.xcconfig */,
			);
			name = "Support Files";
			path = "../Target Support Files/PocketSocket";
			sourceTree = "<group>";
		};
		DEA6B147E023B9DF74269D3925CDAB59 /* Sparkle */ = {
			isa = PBXGroup;
			children = (
				54C05EB8AF54E70CEEE89BBDF05B18A1 /* Sparkle.h */,
				4F48AFF8C49636C69D28B3656EBACACE /* SPUDownloadData.h */,
				9FDD79D1D394DCDAF2FAC63F4391D05B /* SPUDownloader.h */,
				5E413B4F8C2FE8ACC5020970D18EE2E5 /* SPUDownloaderDelegate.h */,
				2A4C7745FF857153CD69B697F29A091F /* SPUDownloaderDeprecated.h */,
				E1388E8BACC08AF5614F6D553ADC6F64 /* SPUDownloaderProtocol.h */,
				C65F8DAAD9FD4116954D57B0B2CCD780 /* SPUDownloaderSession.h */,
				6EA57A885506F293BC6CBEA4EC510039 /* SPUURLRequest.h */,
				28C2482545EFA83552E83B279A2272A1 /* SUAppcast.h */,
				0DDD1EF6A74D4B7594F555AD65D589CE /* SUAppcastItem.h */,
				D4BAC9FF7DA4897FA08A79A7AB77B905 /* SUCodeSigningVerifier.h */,
				EDE2692187BA73E59A8FE5DD04B19585 /* SUErrors.h */,
				A4AA9F01C36C24561098F16C7DCD9963 /* SUExport.h */,
				D73CF7AD6B86A74C965FC2FBF9DCDA35 /* SUStandardVersionComparator.h */,
				A8FFA82AB64B591A58735F66B5802949 /* SUUpdater.h */,
				F7828E276089B4C5AB13B5ACE8E38112 /* SUUpdaterDelegate.h */,
				C61684973C1BFFCA71B49C3D58090C23 /* SUVersionComparisonProtocol.h */,
				DB63E810DE1448238D39E47D4150A672 /* SUVersionDisplayProtocol.h */,
				C97AAD743235BB0A70BFB30E92CE1FD3 /* Frameworks */,
				92AA94466061E5146C0F7382552AF664 /* Support Files */,
			);
			name = Sparkle;
			path = Sparkle;
			sourceTree = "<group>";
		};
		DFF3E31B72E8D12C7F7B7529EE8519A1 /* Support Files */ = {
			isa = PBXGroup;
			children = (
				85A48B02FE8008F721282B81520067A7 /* CocoaLumberjack-dummy.m */,
				4ACEE85AE09DC1E199CFC1163B49AAC1 /* CocoaLumberjack-prefix.pch */,
				68E25A564841424AD9A96554E412EF34 /* CocoaLumberjack.debug.xcconfig */,
				0E5489CAE59D4CD0BA8D26E24D3B9ED1 /* CocoaLumberjack.release.xcconfig */,
			);
			name = "Support Files";
			path = "../Target Support Files/CocoaLumberjack";
			sourceTree = "<group>";
		};
		E478B107349AF8B7CB2E5A3939600906 /* Sentry */ = {
			isa = PBXGroup;
			children = (
				74CB3B46AA579D2DCBE4B1CC81B78F9F /* Core */,
				9DFAE68066B218258EF047CEE367BA95 /* Support Files */,
			);
			name = Sentry;
			path = Sentry;
			sourceTree = "<group>";
		};
		ECA0DE533F4D617276DFB71E5BE7AA6A /* Pods */ = {
			isa = PBXGroup;
			children = (
				6DCC176D212C30C120B7B88ADFCABB78 /* ASCIImage */,
				87A32DC061F09858507527B5A043A3BE /* CocoaAsyncSocket */,
				39FC420362F8AF3A3BF74469D7919986 /* CocoaHTTPServer */,
				22460EF5FB1A131BA536223E8BA1CB0A /* CocoaLumberjack */,
				B1748AED3178EC806B07658205BB1BDC /* MIKMIDI */,
				A492B2B8AE4C35C7527577A07EAC6526 /* PocketSocket */,
				E478B107349AF8B7CB2E5A3939600906 /* Sentry */,
				5300A8C2762589548137D52098A91BD6 /* SocketRocket */,
				DEA6B147E023B9DF74269D3925CDAB59 /* Sparkle */,
			);
			name = Pods;
			sourceTree = "<group>";
		};
		F40A6491C1A6E21C588D492BB4BBAF48 /* Products */ = {
			isa = PBXGroup;
			children = (
				846F800D771D9F4FF4981C8319BFFB88 /* libASCIImage.a */,
				6CBEFE4F9E22AFDC6347A739BB35FF8C /* libCocoaAsyncSocket.a */,
				0AAB46C336F618F523ED7D422285CFEC /* libCocoaHTTPServer.a */,
				C261436D14052AE3C35F240BCD155CAC /* libCocoaLumberjack.a */,
				CE45A20CFA34B7A0688891154CA18A0A /* libMIKMIDI.a */,
				D1A1FB7C650A2F3A4EB6395938879495 /* libPocketSocket.a */,
				D68C5B76AD4A475EE76D545BE0930760 /* libPods-Hammerspoon.a */,
				0115C3C00C175D77422084DD0542CE6F /* libSentry.a */,
				85A01882ED06DFEA2E0CE78BCDB204A7 /* libSocketRocket.a */,
			);
			name = Products;
=======
		F34BD65F2EE6C07C0917AF08EC74FBA6 /* CocoaLumberjack */ = {
			isa = PBXGroup;
			children = (
				60D41EE8EE0A4FA767E1281E4863D8B3 /* Core */,
				8E39DC855CB16963388F177EC5307704 /* Support Files */,
			);
			name = CocoaLumberjack;
			path = CocoaLumberjack;
			sourceTree = "<group>";
		};
		F76029CBEB0BF6529FEAF9103032F62A /* Pods */ = {
			isa = PBXGroup;
			children = (
				67A95C8CE6E6B009A658EE75CB38BCF8 /* ASCIImage */,
				10360965E79AEB5CEC4C45A44183572D /* CocoaAsyncSocket */,
				013F557763489BFC57210FD7E3B2A7F2 /* CocoaHTTPServer */,
				F34BD65F2EE6C07C0917AF08EC74FBA6 /* CocoaLumberjack */,
				BAE5209A2A6B033353F3CE72EDC03B27 /* MIKMIDI */,
				A23804EA2F4EBE106DEA0D732D260647 /* ORSSerialPort */,
				7EEFDE24EFA1329B2F13C69662526655 /* PocketSocket */,
				85B3E4BAA541A45A9C4001001E20F2B1 /* Sentry */,
				C9BE86CE1F14F561F002E6993DF9D478 /* Sparkle */,
			);
			name = Pods;
			sourceTree = "<group>";
		};
		FF09A75C840D1CDB538FAE675C124D54 /* Support Files */ = {
			isa = PBXGroup;
			children = (
				BF17AFC21D93B2C45919E4BF281EA287 /* ORSSerialPort-dummy.m */,
				2B83BBAC0FA380C22F35E63FB4D7941C /* ORSSerialPort-prefix.pch */,
				C0E58E068FD82F86EDC1FD4DE744765D /* ORSSerialPort.debug.xcconfig */,
				01D71ADBD74C4C0CB8F9C1551857CB18 /* ORSSerialPort.release.xcconfig */,
			);
			name = "Support Files";
			path = "../Target Support Files/ORSSerialPort";
>>>>>>> bfa66a6b
			sourceTree = "<group>";
		};
/* End PBXGroup section */

/* Begin PBXHeadersBuildPhase section */
		0AF3070E69C390A5E098BD37A0F0ACA2 /* Headers */ = {
			isa = PBXHeadersBuildPhase;
			buildActionMask = 2147483647;
			files = (
			);
			runOnlyForDeploymentPostprocessing = 0;
		};
		1089329B41DD731B3C598AB323DD5770 /* Headers */ = {
			isa = PBXHeadersBuildPhase;
			buildActionMask = 2147483647;
			files = (
				47A92CC9CABB2EAFB327DD9D2875F169 /* MIKMIDI.h in Headers */,
				93CC299070D60B53A9484E252A874AEE /* MIKMIDIChannelEvent.h in Headers */,
				BA80BA18D743E8D93443F8A58D6FACF3 /* MIKMIDIChannelPressureCommand.h in Headers */,
				123A19FBCF4B9B8268A3FCD1D2A988F2 /* MIKMIDIChannelPressureEvent.h in Headers */,
				485342EE3384B9CA36E4B443B0E863FA /* MIKMIDIChannelVoiceCommand.h in Headers */,
				CAAAABEB72A860889DB7AA861E8FAE57 /* MIKMIDIChannelVoiceCommand_SubclassMethods.h in Headers */,
				3B737D79C5D66C126836ECD8D18BBCE9 /* MIKMIDIClientDestinationEndpoint.h in Headers */,
				4508EBAF19DC1867C69F7286C185CCDA /* MIKMIDIClientSourceEndpoint.h in Headers */,
				C39B4293A19CBE136107287E25715905 /* MIKMIDIClock.h in Headers */,
				8A86B82417186B38B7060864BC9FBF4A /* MIKMIDICommand.h in Headers */,
				45C6BF4F6336D19F17C43C0CF3F6810A /* MIKMIDICommand_SubclassMethods.h in Headers */,
				2AA0DF15A9534444464482EF71DDE826 /* MIKMIDICommandScheduler.h in Headers */,
				CC8BC63C2D403B94CCF9847CFDD00A6A /* MIKMIDICommandThrottler.h in Headers */,
				29C4D132E90030064435555FCA150999 /* MIKMIDICompilerCompatibility.h in Headers */,
				050EBBBFB76503FFE97B3B8575EEF4B0 /* MIKMIDIConnectionManager.h in Headers */,
				2DA6E97B222B992DD69087C5127ED337 /* MIKMIDIControlChangeCommand+Private.h in Headers */,
				68C75132E728BDF211F64DBF31464A56 /* MIKMIDIControlChangeCommand.h in Headers */,
				55B25B7A6371AA1DCD736088B15B3072 /* MIKMIDIControlChangeEvent.h in Headers */,
				AACF73B3BA0C874BB7C5F20FC4EFEE9E /* MIKMIDIDestinationEndpoint.h in Headers */,
				CAE80F18DA7788594F3A41F510E23278 /* MIKMIDIDevice.h in Headers */,
				0A9DF197A2253B326BAE124F98B3966E /* MIKMIDIDeviceManager.h in Headers */,
				951E4C167296A3C504C5AE077C622312 /* MIKMIDIEndpoint.h in Headers */,
				9927620D85502F57947BC6C03D1D9898 /* MIKMIDIEndpointSynthesizer.h in Headers */,
				1F7D11E7EA4E4135E093C94F2AF46CDA /* MIKMIDIEntity.h in Headers */,
				109F2E9541D19AADAFF38D0E5A3F513C /* MIKMIDIErrors.h in Headers */,
				EE7A90B55F772C80BAEC8D70188B0011 /* MIKMIDIEvent.h in Headers */,
				9664107A82BE1741BBCD4A10710422DA /* MIKMIDIEvent_SubclassMethods.h in Headers */,
				4CA682FAC1EB4064584C39EAAE965025 /* MIKMIDIEventIterator.h in Headers */,
				9274E83B892C8FA67D4D232BE3653723 /* MIKMIDIInputPort.h in Headers */,
				A2BE5207A6F709848C9378946C512CDF /* MIKMIDIMappableResponder.h in Headers */,
				433FB0D09B80998ED4C882FCDF6B5AB3 /* MIKMIDIMapping.h in Headers */,
				416123C3F5F8BAF31D13C94CDD770276 /* MIKMIDIMappingGenerator.h in Headers */,
				18C600E972EB7D3220D8E656D878998B /* MIKMIDIMappingItem.h in Headers */,
				068094122CFCAE5B9730511E962CF84F /* MIKMIDIMappingManager.h in Headers */,
				154987346BFD54907BC9D5D73B2D0A74 /* MIKMIDIMappingXMLParser.h in Headers */,
				9535E86524028388C8BA37A07DEEF08E /* MIKMIDIMetaCopyrightEvent.h in Headers */,
				8AB321F1A862C7354AC7DC9F40440E5B /* MIKMIDIMetaCuePointEvent.h in Headers */,
				E543C2BC88A60322E2176D0A3F6570FB /* MIKMIDIMetaEvent.h in Headers */,
				0B6BE255A176921C44779BDEF9C91822 /* MIKMIDIMetaEvent_SubclassMethods.h in Headers */,
				A91528E6679B7D19F8989F04766A6B06 /* MIKMIDIMetaInstrumentNameEvent.h in Headers */,
				F747B70C6B2C155BB37065DB09C490E0 /* MIKMIDIMetaKeySignatureEvent.h in Headers */,
				352E1192810DCDF762E4B057A98E22AD /* MIKMIDIMetaLyricEvent.h in Headers */,
				5BEE529A023B467EAF9DAA871007CB69 /* MIKMIDIMetaMarkerTextEvent.h in Headers */,
				C18A9E706D4A442BC3D75E42266F1ADF /* MIKMIDIMetaSequenceEvent.h in Headers */,
				3CDC913466F0CC266AEDF33EC419EFE8 /* MIKMIDIMetaTextEvent.h in Headers */,
				9D6509CD1638A446BDA842C1E8EE4FB5 /* MIKMIDIMetaTimeSignatureEvent.h in Headers */,
				D028C72584EC1A3B90FB57F980555209 /* MIKMIDIMetaTrackSequenceNameEvent.h in Headers */,
				53F1069DFD56C26B133266204C4455F4 /* MIKMIDIMetronome.h in Headers */,
				CBFEC30FA39D355CE231D9E8CED31003 /* MIKMIDINoteCommand.h in Headers */,
				0D0D6D6D9A5A6A99E8B4C8F4252FE154 /* MIKMIDINoteCommand_SubclassMethods.h in Headers */,
				0D97DD2E455C734E870072BF0B22D8D6 /* MIKMIDINoteEvent.h in Headers */,
				6DA5849158997B25126269DC128FEF78 /* MIKMIDINoteOffCommand.h in Headers */,
				F00D516953BD624187925655CC4CCF2D /* MIKMIDINoteOnCommand.h in Headers */,
				41AD411DAF32698BE21963922897EA35 /* MIKMIDIObject.h in Headers */,
				3D5F6E434ABD8EF3A3186CD70A1092B3 /* MIKMIDIObject_SubclassMethods.h in Headers */,
				79FE55A144378712BBD32E3DFCB464FA /* MIKMIDIOutputPort.h in Headers */,
				68BBC1C6363D663D353895704868ABAD /* MIKMIDIPitchBendChangeCommand.h in Headers */,
				2A295500969C566A644D66396AF791C7 /* MIKMIDIPitchBendChangeEvent.h in Headers */,
				BEBD02ADD7D0D28EE66F922F8A1488CE /* MIKMIDIPlayer.h in Headers */,
				3E24AC283EAF158E85AFA12C12441996 /* MIKMIDIPolyphonicKeyPressureCommand.h in Headers */,
				CA18D512B5F0387880F9D46928273E90 /* MIKMIDIPolyphonicKeyPressureEvent.h in Headers */,
				0A0F6DD407035B2AEBC627BD88F1B885 /* MIKMIDIPort.h in Headers */,
				A84DA122D09B0428482571E7B70E5B9E /* MIKMIDIPort_SubclassMethods.h in Headers */,
				F27CE0E55696F3A00814537697FC4CF1 /* MIKMIDIPrivate.h in Headers */,
				03FBFD2BEF44396D894D9BF9DE160EA1 /* MIKMIDIPrivateUtilities.h in Headers */,
				E588026F9A6E56BC75FCD8212E65395B /* MIKMIDIProgramChangeCommand.h in Headers */,
				2E73C60F1B08A30971D50589A1F2DC3F /* MIKMIDIProgramChangeEvent.h in Headers */,
				1DEB384D95717190ABCF7D190D6CC904 /* MIKMIDIResponder.h in Headers */,
				8937B150803AEA2F992D9AFDBD17F1D8 /* MIKMIDISequence+MIKMIDIPrivate.h in Headers */,
				6516F01126209397A6D760AD9C7AD954 /* MIKMIDISequence.h in Headers */,
				9408EF6C510EBF8CBB74F85CB3AF111C /* MIKMIDISequencer+MIKMIDIPrivate.h in Headers */,
				0CD86588F988AD345A77B76DA959AAE3 /* MIKMIDISequencer.h in Headers */,
				CBFE69523CD864064C435EF7E589DA0A /* MIKMIDISourceEndpoint.h in Headers */,
				290C249D26C639A23275D27610667A78 /* MIKMIDISynthesizer.h in Headers */,
				849ACD50404B2E94F67DAACC1BA7E6A5 /* MIKMIDISynthesizer_SubclassMethods.h in Headers */,
				6FCC9FDFC0157FBB1E82CF21DC542CEA /* MIKMIDISynthesizerInstrument.h in Headers */,
				EF4A081F3E4CCD511989E72C136735C5 /* MIKMIDISystemExclusiveCommand.h in Headers */,
				54BF8CD93DAAA13DF3CE2AE196E07033 /* MIKMIDISystemKeepAliveCommand.h in Headers */,
				2C6D014456047BE05F7282C3BA2D1E6B /* MIKMIDISystemMessageCommand.h in Headers */,
				47D75BC785291443A24468487BBE4F37 /* MIKMIDITempoEvent.h in Headers */,
				21AB21A431C8C96FAC9395FEB5E66CAE /* MIKMIDITrack.h in Headers */,
				5A2A160B862B4FA17E91272EE4B697B4 /* MIKMIDITrack_Protected.h in Headers */,
				A86B6183CB2DCC01E8EB51506E771FF0 /* MIKMIDITransmittable.h in Headers */,
				7743CBED16CDDD20F1B8D1B16ADF2389 /* MIKMIDIUtilities.h in Headers */,
				414D9EDEC06CE2F312051C6E9D13AF82 /* NSUIApplication+MIKMIDI.h in Headers */,
			);
			runOnlyForDeploymentPostprocessing = 0;
		};
		403D69FD11742ED835650C57303AE65D /* Headers */ = {
			isa = PBXHeadersBuildPhase;
			buildActionMask = 2147483647;
			files = (
				D59176EEB286BB042A2748DA71E778AF /* CLIColor.h in Headers */,
				0047691D58F487A752FBA99CB3B2921C /* CocoaLumberjack.h in Headers */,
				9F15EF59F9A8959B66AA1BD8A1A5AF1C /* DDAbstractDatabaseLogger.h in Headers */,
				941BB08BAD3D969B905D8556F16382DF /* DDASLLogCapture.h in Headers */,
				79F4C8550C56C70977A20A4C4615B6B5 /* DDASLLogger.h in Headers */,
				06682469EB3AA43F483B595AACDD6642 /* DDAssertMacros.h in Headers */,
				C384CFF326D56AC33353CDA8586BB756 /* DDContextFilterLogFormatter.h in Headers */,
				DDCA6F1773F318E578F5AEC52CBBCD32 /* DDDispatchQueueLogFormatter.h in Headers */,
				095DB2937584CF7C0F4381E74DF32EF2 /* DDFileLogger+Buffering.h in Headers */,
				D1E82485E374466692E9D852000AB612 /* DDFileLogger+Internal.h in Headers */,
				42C2459DECEB32CA9CFB4B6B88CCEEC2 /* DDFileLogger.h in Headers */,
				2C06F1C74E8452DE1F3120119402B0CD /* DDLegacyMacros.h in Headers */,
				25222EB702EC86DC8BE89025EB51B03B /* DDLog+LOGV.h in Headers */,
				B30ACA3D82409C5A542D070B05CFEE58 /* DDLog.h in Headers */,
				DCFD48B768B1AA4EC9668BBE5B350372 /* DDLoggerNames.h in Headers */,
				85293DD1ACD53319B318C9821B3E566D /* DDLogMacros.h in Headers */,
				D3EFEED30CC9D9C1FBF03BDCDD93DB11 /* DDMultiFormatter.h in Headers */,
				F095B1482ECFAC27D353C169CA0E5FE2 /* DDOSLogger.h in Headers */,
				F20E1DC42CD4FC8F7CA0AE326E5ED3E6 /* DDTTYLogger.h in Headers */,
			);
			runOnlyForDeploymentPostprocessing = 0;
		};
		6ADCC67016262EAE0B240DE3EE5C2C5C /* Headers */ = {
			isa = PBXHeadersBuildPhase;
			buildActionMask = 2147483647;
			files = (
				A93FF3D06124CF22BF64E9C62C457B2E /* PARImage+ASCIIInput.h in Headers */,
			);
			runOnlyForDeploymentPostprocessing = 0;
		};
		83E802D0C58E22440C95E61719C8134A /* Headers */ = {
			isa = PBXHeadersBuildPhase;
			buildActionMask = 2147483647;
			files = (
				66077B14083A0CCC5F2AF87BA4622090 /* ORSSerialBuffer.h in Headers */,
				ACA283E149E5FAA7B5997BD8BC51AB41 /* ORSSerialPacketDescriptor.h in Headers */,
				40E1D8118ADAE20B8E34E9C9E12D886F /* ORSSerialPort.h in Headers */,
				7DE6D9F42AB5CB9010205CC5C53E5146 /* ORSSerialPortManager.h in Headers */,
				4C74588FE455E204CFD0D799060021DC /* ORSSerialRequest.h in Headers */,
			);
			runOnlyForDeploymentPostprocessing = 0;
		};
		A6770561311CE01FA61A820D8CA18A54 /* Headers */ = {
			isa = PBXHeadersBuildPhase;
			buildActionMask = 2147483647;
			files = (
				8098E56E2518CC5EEB9BF66520B8D279 /* GCDAsyncSocket.h in Headers */,
				CCF5AD0B7FFF4B9BFBD5DDF51FD541CA /* GCDAsyncUdpSocket.h in Headers */,
			);
			runOnlyForDeploymentPostprocessing = 0;
		};
		B551E89FFA38A825D10CF0DDFCB876BB /* Headers */ = {
			isa = PBXHeadersBuildPhase;
			buildActionMask = 2147483647;
			files = (
				85ADBF5DB2E3B614B063B52A1FF6EE48 /* Container+SentryDeepSearch.h in Headers */,
				13B3843A9C22679CDCA2632978A7E9B5 /* NSArray+SentrySanitize.h in Headers */,
				8C1ED52FDEC9F29DAD60EDA4AEFE359C /* NSData+SentryCompression.h in Headers */,
				ADD370A4AD5C0A24E697495B78004B49 /* NSDate+SentryExtras.h in Headers */,
				0C5F3591EA2B5A567FF43021079DEDC6 /* NSDictionary+SentrySanitize.h in Headers */,
				BFC81BD6C6DBDA9135DD8D182EF51738 /* NSError+SentrySimpleConstructor.h in Headers */,
				55DAEAFA5A5BB6B1292C5889CE2016A3 /* NSString+SentryNSUIntegerValue.h in Headers */,
				9116673D445652B7C94AC4BDF7665CA9 /* Sentry.h in Headers */,
				FFB8DDD67283C18663899B9F6E35F46F /* SentryAsynchronousOperation.h in Headers */,
				AAED3D9E9C62A00ED6F673AA2119E28A /* SentryAutoBreadcrumbTrackingIntegration.h in Headers */,
				80631A40E6616D7D3DCE976C3C13DA4E /* SentryAutoSessionTrackingIntegration.h in Headers */,
				63AAB9FCB07C49EF124CDECA609C1532 /* SentryBreadcrumb.h in Headers */,
				5D8C54311B3BE10B733A292944B58FAC /* SentryBreadcrumbTracker.h in Headers */,
				DF8781D0997201407357E45D806CEDFE /* SentryClient.h in Headers */,
				5C70C48747582A88347C2314611BB0A8 /* SentryConcurrentRateLimitsDictionary.h in Headers */,
				75AE7863E0A36B17A4DDE3EF759DFA52 /* SentryCrash.h in Headers */,
				AAA120536D3A1675F727F68206557A35 /* SentryCrashAdapter.h in Headers */,
				FAE5E3E8590DE44B3468B5CEDD753460 /* SentryCrashBinaryImageProvider.h in Headers */,
				CBF0EDDB83E7DDFA5B52C69ABC410EAC /* SentryCrashC.h in Headers */,
				A310CFBF9FBCE9007792507BF388551D /* SentryCrashCachedData.h in Headers */,
				C21801CA09C47709BB366AE116A92480 /* SentryCrashCPU.h in Headers */,
				48FF0B3714B18A30A3E3FF37696990FE /* SentryCrashCPU_Apple.h in Headers */,
				104053786D47C5CE2413FAC226B74501 /* SentryCrashCString.h in Headers */,
				B305445A9B31424BACA55B1FD0FF27CB /* SentryCrashDate.h in Headers */,
				88CCD429A03D189A12412D3A004D2609 /* SentryCrashDebug.h in Headers */,
				51619161CC97481681545BB6E9DD4C9D /* SentryCrashDefaultBinaryImageProvider.h in Headers */,
				60D6BDAE30A37F3E0C10C40FFBCF1F9F /* SentryCrashDefaultMachineContextWrapper.h in Headers */,
				DEFC023F322D3073BA207EB6ED525887 /* SentryCrashDoctor.h in Headers */,
				6059EBE490FE97F215EC5CD5F55F6613 /* SentryCrashDynamicLinker.h in Headers */,
				AC784C8BF57B998A5CE03013B10394D5 /* SentryCrashExceptionApplication.h in Headers */,
				26CC25338D5D8EE5D31563B1E30240C2 /* SentryCrashFileUtils.h in Headers */,
				95A321BBE8091B52CD748B2E559E5157 /* SentryCrashID.h in Headers */,
				4A2248206E1A8D0AA3BC58634AF85C68 /* SentryCrashInstallation+Private.h in Headers */,
				F3E399BCC7A1C83A6D7E18D835AA09DD /* SentryCrashInstallation.h in Headers */,
				83B001938E02CF9D0E197E9DBBF4173E /* SentryCrashInstallationReporter.h in Headers */,
				F2FEA9BF31AFA1D4CADC4B27111866F5 /* SentryCrashIntegration.h in Headers */,
				2827EF60C21F14CB71FF3E1BA365DD9E /* SentryCrashIsAppImage.h in Headers */,
				390AA351983F52B773BE0D3302217E2E /* SentryCrashJSONCodec.h in Headers */,
				B5C2EC565F45D36E83A994A0B1DBC574 /* SentryCrashJSONCodecObjC.h in Headers */,
				57F9954767E8AB4FF7806026950CB479 /* SentryCrashLogger.h in Headers */,
				B1370A1C76EF9B0BB20BFD83B650A06E /* SentryCrashMach.h in Headers */,
				29CDD7428C2E7D5943775483A7D8DA81 /* SentryCrashMachineContext.h in Headers */,
				FA602F4B2CCC96FA95206209F4A954F9 /* SentryCrashMachineContext_Apple.h in Headers */,
				0BBD58BDF0280DE3B99FA6DFD6FC4E64 /* SentryCrashMachineContextWrapper.h in Headers */,
				330227CC80BB33F588D009D3CFC7A484 /* SentryCrashMemory.h in Headers */,
				66CEEEE0207E85B956379AA0720E6844 /* SentryCrashMonitor.h in Headers */,
				B88BF8E784C256D8C319159758210AFA /* SentryCrashMonitor_AppState.h in Headers */,
				79A7998FE1A7761F43B24E704B189321 /* SentryCrashMonitor_CPPException.h in Headers */,
				1F676F58B70E49FC0622C060CD822E31 /* SentryCrashMonitor_Deadlock.h in Headers */,
				694A24BB12400D39D947751F1AEF3F3E /* SentryCrashMonitor_MachException.h in Headers */,
				12CE5043B9545AB60B8B49FE72955634 /* SentryCrashMonitor_NSException.h in Headers */,
				74A60F4C6581C03A4C71ADC2F0BC45B0 /* SentryCrashMonitor_Signal.h in Headers */,
				41466EE21876F6131D7DF1AE076CEE17 /* SentryCrashMonitor_System.h in Headers */,
				3148D68AD4A72C1C63087776F2702722 /* SentryCrashMonitor_User.h in Headers */,
				5B70BBA0FC4F371699621BF9B518ED50 /* SentryCrashMonitor_Zombie.h in Headers */,
				8E1971651DCDCAFFB31B6DC6EB02463C /* SentryCrashMonitorContext.h in Headers */,
				3818E1DD3C250B2092CA426938223DD5 /* SentryCrashMonitorType.h in Headers */,
				CCABA0E11CC586A789947347145A6078 /* SentryCrashObjC.h in Headers */,
				E75E8F9086713588F7D4A8BA6CD8C920 /* SentryCrashObjCApple.h in Headers */,
				8414A0551FB8BF4DE1A66244CE46E44C /* SentryCrashReport.h in Headers */,
				289D0D52ACE10C0C8566CAD779E0687A /* SentryCrashReportConverter.h in Headers */,
				6E6D600A1AC3932B5B3B8F879094722F /* SentryCrashReportFields.h in Headers */,
				BA290739AC9CD92684E87DB7B5C7D304 /* SentryCrashReportFilter.h in Headers */,
				1A9A9850100CD776E5A8B6F379600466 /* SentryCrashReportFilterBasic.h in Headers */,
				CD95F4D7A1D3BA61DC4AFB200F84D38E /* SentryCrashReportFixer.h in Headers */,
				648A369859A5160A32203D5BE80CED92 /* SentryCrashReportSink.h in Headers */,
				135B20C30AB17FA605266CBCF9537F91 /* SentryCrashReportStore.h in Headers */,
				589474A02E46287CCF57C228229FA25E /* SentryCrashReportVersion.h in Headers */,
				FC6750910DDEFA1313BF17BF1E28E508 /* SentryCrashReportWriter.h in Headers */,
				8B8CAD3F02943AC29B11131FA697E26B /* SentryCrashSignalInfo.h in Headers */,
				D2A913C4C6FD39B51C7238E11C939E27 /* SentryCrashStackCursor.h in Headers */,
				EDBD743AF31BBB279D07F3AAF676DF70 /* SentryCrashStackCursor_Backtrace.h in Headers */,
				42E91A7D5DCE77209161DF3D223A3F42 /* SentryCrashStackCursor_MachineContext.h in Headers */,
				201B4E1E51CD84C4EB7F2E480D4D943C /* SentryCrashStackCursor_SelfThread.h in Headers */,
				B5A0E156C5F93317BC9FEE00F533A423 /* SentryCrashStackEntryMapper.h in Headers */,
				8A79A062E1DAF535193895E7FF4054E9 /* SentryCrashString.h in Headers */,
				6506B4C365DE4EDE08162B02294C47F6 /* SentryCrashSymbolicator.h in Headers */,
				674AC4B13E8E9EE2F5C5773E0084B5C3 /* SentryCrashSysCtl.h in Headers */,
				8B7E80D2CABB8B933BE0A37F0910673C /* SentryCrashSystemCapabilities.h in Headers */,
				E827469699CDEEAEBA00B53497F460B4 /* SentryCrashThread.h in Headers */,
				39C7DE6D97DAE830FFAD6A6B56BBA361 /* SentryCrashUUIDConversion.h in Headers */,
				7E4819A95609A8A9E15D5AB7D7AA5FCA /* SentryCrashVarArgs.h in Headers */,
				B278D76D7A4FBDB1360A1947572F6F76 /* SentryCurrentDate.h in Headers */,
				0C77E2003872E32ADB3861EC9F1E7816 /* SentryCurrentDateProvider.h in Headers */,
				4D978D733CC00E8B37F3F747914FA304 /* SentryDateUtil.h in Headers */,
				19545E81D9DB5C9EAAADA45D6CBCC705 /* SentryDebugMeta.h in Headers */,
				560F118160F52975CE79C3EFF1441E18 /* SentryDebugMetaBuilder.h in Headers */,
				3BB422C64133C0DA67735BB6251CAED6 /* SentryDefaultCurrentDateProvider.h in Headers */,
				59E4BD169C3F662FE4481AD4FC9275D8 /* SentryDefaultRateLimits.h in Headers */,
				A661C00C499A64157E0377EF8542910F /* SentryDefines.h in Headers */,
				5D5B76A5AA589A5FE07D963590421224 /* SentryDsn.h in Headers */,
				78A7CDA9F8AF294C013FAC773C198AC1 /* SentryEnvelope.h in Headers */,
				3BD61DB943B083EB8838A0A64AB6998F /* SentryEnvelopeItemType.h in Headers */,
				65E3EF436257DB6796ED7089C0A75B1B /* SentryEnvelopeRateLimit.h in Headers */,
				FC5459855C3510E6DFB31B2272359487 /* SentryError.h in Headers */,
				6A5280FAE4C60E7263E1C9709430F420 /* SentryEvent.h in Headers */,
				89A7C37B06171D5BC6D9BF8DFB93001D /* SentryException.h in Headers */,
				3A22B6ED682F077FCA32A032992A0419 /* SentryFileContents.h in Headers */,
				86505FA4324F4F09B76014613918261E /* SentryFileManager.h in Headers */,
				47D8561C2DE19E4A2262C161C3EC4CBF /* SentryFrame.h in Headers */,
				BA75B00498957819D5B8BC198929375C /* SentryGlobalEventProcessor.h in Headers */,
				8798148F8979F8826E68A6A75AAE66BB /* SentryHexAddressFormatter.h in Headers */,
				CEDA583792499B5B4DB88F1E84D099A2 /* SentryHttpDateParser.h in Headers */,
				80B7A36727A023553DC5E9B396617E95 /* SentryHttpTransport.h in Headers */,
				9F78B17B4E696DF05D836DBD4462B031 /* SentryHub.h in Headers */,
				6E99772AE6D8A6117A560069F49C77C6 /* SentryInstallation.h in Headers */,
				AE3E617CE48103A6FA6AB9C1F2A4498A /* SentryIntegrationProtocol.h in Headers */,
				FF7AB1353548747C01FE2528E764EBA1 /* SentryLog.h in Headers */,
				BB6AEB5FAE51CD6C721061B2EA9F3106 /* SentryMechanism.h in Headers */,
				97286D922C72572A7FA54989619B12A6 /* SentryMeta.h in Headers */,
				8CFABA7080E79E6E6331B175E9AA7B01 /* SentryNSURLRequest.h in Headers */,
				B38DA1D88012B70B6814DBB61B104C85 /* SentryOptions.h in Headers */,
				0B615E094003940CEA1E7D1C6BB1345E /* SentryQueueableRequestManager.h in Headers */,
				D4579C34A51EBB5C8AD390D94720C2AD /* SentryRateLimitCategory.h in Headers */,
				C0FC7540D21BADD901DA5BDC7CBD6355 /* SentryRateLimitCategoryMapper.h in Headers */,
				A72896AA9FE243ACA6BD7A04704E65A7 /* SentryRateLimitParser.h in Headers */,
				7AE871055807C12EFA5668468E66465C /* SentryRateLimits.h in Headers */,
				DC5A466F80BD573A4072D74A94328819 /* SentryRequestManager.h in Headers */,
				7F5BBFABA50642725BB3407EB27EA660 /* SentryRequestOperation.h in Headers */,
				97A37F0F6F5DC35B518487B3737D27BD /* SentryRetryAfterHeaderParser.h in Headers */,
				A4A29B8615D95C661819191EA37BDC29 /* SentryScope+Private.h in Headers */,
				E7C336BAD7E8EF7CAA5D07713D9350FF /* SentryScope.h in Headers */,
				4942057871E30C5FEC9CFC4D070E3478 /* SentrySDK.h in Headers */,
				20C245B75E7C64578AA0E56ADE93EB2D /* SentrySdkInfo.h in Headers */,
				4299E6217E03C0705B3332FA6972EB6A /* SentrySerializable.h in Headers */,
				773884ED377A2EC4AE69FAEB3C72C954 /* SentrySerialization.h in Headers */,
				B354653FEC67830B20BF470820EC24F0 /* SentrySession.h in Headers */,
				2597481E00724596E3222466EC585DB0 /* SentrySessionTracker.h in Headers */,
				21C010ED83AD1B65C8ACFEAFDD38471A /* SentryStacktrace.h in Headers */,
				6C0B1E42596AD0340F7FC9A7250914D0 /* SentryStacktraceBuilder.h in Headers */,
				A4D230F54E986110470A2DACB753D630 /* SentrySwizzle.h in Headers */,
				9178BB352DB92099C333944670CAE1B6 /* SentrySystemEventsBreadcrumbs.h in Headers */,
				E4FD9EFF7FB09020CF52FF7D97E90053 /* SentryThread.h in Headers */,
				268595A3A6EAE462F7933B2FBC03FE1A /* SentryThreadInspector.h in Headers */,
				0CDBACC9711BACD237C074A4068D9147 /* SentryTransport.h in Headers */,
				645799D62CE51B148814E6AEB1A2C967 /* SentryTransportFactory.h in Headers */,
				7412B653AE6620291E256539259F5060 /* SentryUser.h in Headers */,
			);
			runOnlyForDeploymentPostprocessing = 0;
		};
		BD1E608323B789B2FDEC87670699FAB1 /* Headers */ = {
			isa = PBXHeadersBuildPhase;
			buildActionMask = 2147483647;
			files = (
				E7C4958DA67FCA6D48D558ED0D90B7B2 /* SocketRocket.h in Headers */,
				5BBEC367055BF339FAE330A98D975AA9 /* SRWebSocket.h in Headers */,
			);
			runOnlyForDeploymentPostprocessing = 0;
		};
		C20BB3FD45FB6001603E12DDF86723D5 /* Headers */ = {
			isa = PBXHeadersBuildPhase;
			buildActionMask = 2147483647;
			files = (
				3DE3A09F1958FF8087BF51DAB4F293EC /* PSWebSocket.h in Headers */,
				47BDF57B4C14AB4EF1C30E772536D14E /* PSWebSocketBuffer.h in Headers */,
				BCD138B1BA7045BB586B3B664D003F04 /* PSWebSocketDeflater.h in Headers */,
				2DB05417B728DCB42E4EFDA3482D7D90 /* PSWebSocketDriver.h in Headers */,
				1B044EA35EF1B0EBBE2EFA72655AC8DF /* PSWebSocketInflater.h in Headers */,
				CFE2F387B64FC9EFB599588C6EB09851 /* PSWebSocketInternal.h in Headers */,
				4326D2A78A1AB0D64D9CF20AF7D4D984 /* PSWebSocketNetworkThread.h in Headers */,
				5138E35FD760A610D4EEB8EB990856BF /* PSWebSocketTypes.h in Headers */,
				576344EC5428B782E4E48061D974DA79 /* PSWebSocketUTF8Decoder.h in Headers */,
			);
			runOnlyForDeploymentPostprocessing = 0;
		};
		E58EE535F71AE2973E45A054D9908E41 /* Headers */ = {
			isa = PBXHeadersBuildPhase;
			buildActionMask = 2147483647;
			files = (
				E5DA3C05C70D35A112E25D8F2CC2139D /* DAVConnection.h in Headers */,
				D6BCEA0DC8BA110AB5761DD991E4ABB2 /* DAVResponse.h in Headers */,
				BA6531F242C9C63AB12C84471794F410 /* DDData.h in Headers */,
				8594D0E21A9D8A4D7DC5A7788232E925 /* DDNumber.h in Headers */,
				3E7B26AB4D4994D150F20B819C36DC3A /* DDRange.h in Headers */,
				5F963313826E6101FCBA0212F16EC71D /* DELETEResponse.h in Headers */,
				E25945EBB2C42AD9657A8C8037DD4BC5 /* HTTPAsyncFileResponse.h in Headers */,
				1E1CB76EA9480D595E3DF0A046BD28E4 /* HTTPAuthenticationRequest.h in Headers */,
				960A2A69AA277810B46660D372C33E68 /* HTTPConnection.h in Headers */,
				AC7C4E64F2550BB0F260F411D0C4C597 /* HTTPDataResponse.h in Headers */,
				19973C7B07031E7635C0BE0CD36F8D97 /* HTTPDynamicFileResponse.h in Headers */,
				C595C5055229B5CCA289001E431E03ED /* HTTPFileResponse.h in Headers */,
				2BC8788FAE34E9018DD1258181103CE9 /* HTTPLogging.h in Headers */,
				163573546C0BC1879F99451648498314 /* HTTPMessage.h in Headers */,
				CCA4DE7CF13101BC632CFB81C8FD303B /* HTTPRedirectResponse.h in Headers */,
				23047F006F168B485DE155979EEA93FA /* HTTPResponse.h in Headers */,
				DC086070035D949EA460F38CBA644766 /* HTTPServer.h in Headers */,
				6C9E0A852320A385429E4596B747EA80 /* MultipartFormDataParser.h in Headers */,
				3B15439BB0B4E61B1D487849CE9869ED /* MultipartMessageHeader.h in Headers */,
				9C015E768F7E832535498DDCA8D57477 /* MultipartMessageHeaderField.h in Headers */,
				F38FB9DBD419C35002291C59D6491447 /* PUTResponse.h in Headers */,
				35EE8631E4082F7D1B3323C2E4330C8B /* WebSocket.h in Headers */,
			);
			runOnlyForDeploymentPostprocessing = 0;
		};
<<<<<<< HEAD
		F54F1429F4B6F7A019CA9C7A5D386D59 /* Headers */ = {
			isa = PBXHeadersBuildPhase;
			buildActionMask = 2147483647;
			files = (
			);
			runOnlyForDeploymentPostprocessing = 0;
		};
/* End PBXHeadersBuildPhase section */

/* Begin PBXNativeTarget section */
		1948D0B63D2CF6A48E18B0B292BC6091 /* SocketRocket */ = {
			isa = PBXNativeTarget;
			buildConfigurationList = 8BDFCD86E1AD90FC3173D4E861294CCE /* Build configuration list for PBXNativeTarget "SocketRocket" */;
			buildPhases = (
				BD1E608323B789B2FDEC87670699FAB1 /* Headers */,
				DE9560FCD629BC1682898FA696E8C306 /* Sources */,
				861378B763BB7DCA20A4F0C689F34C30 /* Frameworks */,
=======
/* End PBXHeadersBuildPhase section */

/* Begin PBXNativeTarget section */
		18ABAA2950D5B4418A5DBF7F07F33088 /* ORSSerialPort */ = {
			isa = PBXNativeTarget;
			buildConfigurationList = 475510415BC7A039C9AF0C1C6E44616D /* Build configuration list for PBXNativeTarget "ORSSerialPort" */;
			buildPhases = (
				83E802D0C58E22440C95E61719C8134A /* Headers */,
				50A6A12641A173C2F3A0533C3301CC95 /* Sources */,
				D9ED4A8B1BBCAC2ECC00AC25A59C62A6 /* Frameworks */,
>>>>>>> bfa66a6b
			);
			buildRules = (
			);
			dependencies = (
			);
<<<<<<< HEAD
			name = SocketRocket;
			productName = SocketRocket;
			productReference = 85A01882ED06DFEA2E0CE78BCDB204A7 /* libSocketRocket.a */;
=======
			name = ORSSerialPort;
			productName = ORSSerialPort;
			productReference = 2369824A15DEC10A697AB353D94F7003 /* libORSSerialPort.a */;
>>>>>>> bfa66a6b
			productType = "com.apple.product-type.library.static";
		};
		35D5075A4B88681FC9B0971146C43BBC /* Pods-Hammerspoon */ = {
			isa = PBXNativeTarget;
<<<<<<< HEAD
			buildConfigurationList = 93F6B776A1E7B99058B023C890BBC140 /* Build configuration list for PBXNativeTarget "Pods-Hammerspoon" */;
			buildPhases = (
				F54F1429F4B6F7A019CA9C7A5D386D59 /* Headers */,
				30D225E55BF8E9D87F8DB6F56F360736 /* Sources */,
				F2BFEA6123467FE80A5014121F51A1E0 /* Frameworks */,
=======
			buildConfigurationList = C2014576D68C4DDE33795EA25365C2B8 /* Build configuration list for PBXNativeTarget "Pods-Hammerspoon" */;
			buildPhases = (
				0AF3070E69C390A5E098BD37A0F0ACA2 /* Headers */,
				1FFC0709CF2B34B5FD5ACD101D14917E /* Sources */,
				DB2B5FA18E6DF89B923A9B3D49FCC39D /* Frameworks */,
>>>>>>> bfa66a6b
			);
			buildRules = (
			);
			dependencies = (
<<<<<<< HEAD
				46DF24B2C2BB53275B5AA5F128B96266 /* PBXTargetDependency */,
				D67DE8B6C03BD20AD97B90A17A23849A /* PBXTargetDependency */,
				34B6A3174C3EC84B8604F4F389BA23BF /* PBXTargetDependency */,
				11C5E1F038C9F1B93266DBFC176EE6B5 /* PBXTargetDependency */,
				F2B764DD90D170C9AB2F782109C23479 /* PBXTargetDependency */,
				5DF3D2B2073AACAAD6E5B7EB60CCD744 /* PBXTargetDependency */,
				528F1D91DEE911E35D168D171B40805E /* PBXTargetDependency */,
				356AFB39D8F52C9E7AF136CB2E3F2B3F /* PBXTargetDependency */,
				719C41EAB5F39C33C3A7683301BB9E8C /* PBXTargetDependency */,
=======
				E7129DF7CC733798D0B161B165B117B5 /* PBXTargetDependency */,
				E7702178FFFC5AEF403C151A417C8F8D /* PBXTargetDependency */,
				E6182A67585D78915FF97F5B7B526689 /* PBXTargetDependency */,
				7731FA69A0D86308B04B3C60944C43AC /* PBXTargetDependency */,
				98070F35DAFECA93C9DD7CD0EF0687A2 /* PBXTargetDependency */,
				CC68FA916F1A7E9D4D63042C5AD8E924 /* PBXTargetDependency */,
				1B79B7C91188DE2FD0D6BC880F2202EC /* PBXTargetDependency */,
				5E3D7DCC0CC43BC9453F6C53E0D249C5 /* PBXTargetDependency */,
				3B36B2FB60422B791FC202FC7316E4BD /* PBXTargetDependency */,
>>>>>>> bfa66a6b
			);
			name = "Pods-Hammerspoon";
			productName = "Pods-Hammerspoon";
			productReference = D68C5B76AD4A475EE76D545BE0930760 /* libPods-Hammerspoon.a */;
			productType = "com.apple.product-type.library.static";
		};
		6083682834ABE0AE7BD1CBF06CADD036 /* CocoaAsyncSocket */ = {
			isa = PBXNativeTarget;
			buildConfigurationList = DAF46D4F654A0DFDD0F46EEA43F67380 /* Build configuration list for PBXNativeTarget "CocoaAsyncSocket" */;
			buildPhases = (
				A6770561311CE01FA61A820D8CA18A54 /* Headers */,
				85AEB7B16993567150A1140D1510608C /* Sources */,
				784364453AF3D046BAEA8932AA7CFB6D /* Frameworks */,
			);
			buildRules = (
			);
			dependencies = (
			);
			name = CocoaAsyncSocket;
			productName = CocoaAsyncSocket;
			productReference = 6CBEFE4F9E22AFDC6347A739BB35FF8C /* libCocoaAsyncSocket.a */;
			productType = "com.apple.product-type.library.static";
		};
		83EFF9537A7F38964851032EF617DE38 /* PocketSocket */ = {
			isa = PBXNativeTarget;
			buildConfigurationList = 26E19B0E8C3C111F7A893420C315D94E /* Build configuration list for PBXNativeTarget "PocketSocket" */;
			buildPhases = (
				C20BB3FD45FB6001603E12DDF86723D5 /* Headers */,
				DFB30D4442366D1F0D8B45B0C0F74BC6 /* Sources */,
				1ED738F135826BB4894E25BC264C292F /* Frameworks */,
			);
			buildRules = (
			);
			dependencies = (
			);
			name = PocketSocket;
			productName = PocketSocket;
			productReference = D1A1FB7C650A2F3A4EB6395938879495 /* libPocketSocket.a */;
			productType = "com.apple.product-type.library.static";
		};
		9310B3A9161D4A357995A672BC027CBF /* MIKMIDI */ = {
			isa = PBXNativeTarget;
			buildConfigurationList = 7F54DD5C17CCD9460F971882C3369981 /* Build configuration list for PBXNativeTarget "MIKMIDI" */;
			buildPhases = (
				1089329B41DD731B3C598AB323DD5770 /* Headers */,
				D1AE83AD57ED10D90FC2508B7B031B35 /* Sources */,
				40C0977C196C290638102F643327A090 /* Frameworks */,
			);
			buildRules = (
			);
			dependencies = (
			);
			name = MIKMIDI;
			productName = MIKMIDI;
			productReference = CE45A20CFA34B7A0688891154CA18A0A /* libMIKMIDI.a */;
			productType = "com.apple.product-type.library.static";
		};
		94BDCD90B52278D1FB244A66E8B95A4A /* Sentry */ = {
			isa = PBXNativeTarget;
			buildConfigurationList = 74FF1266E1F639A2BA72BC30970E319F /* Build configuration list for PBXNativeTarget "Sentry" */;
			buildPhases = (
				B551E89FFA38A825D10CF0DDFCB876BB /* Headers */,
				AC1801447A0C7B1D939A57114FAE35BF /* Sources */,
				6D105F0F77046B48211ADF9888827BE0 /* Frameworks */,
			);
			buildRules = (
			);
			dependencies = (
			);
			name = Sentry;
			productName = Sentry;
			productReference = 0115C3C00C175D77422084DD0542CE6F /* libSentry.a */;
			productType = "com.apple.product-type.library.static";
		};
		ADF9F3B1BBEC7F642AA07171CF4B2509 /* CocoaHTTPServer */ = {
			isa = PBXNativeTarget;
			buildConfigurationList = F0647D80131D33575D0BD4843F488305 /* Build configuration list for PBXNativeTarget "CocoaHTTPServer" */;
			buildPhases = (
				E58EE535F71AE2973E45A054D9908E41 /* Headers */,
				C725F6515B7DFA24CCF2C8DD831C080B /* Sources */,
				BFA38BFC98285CC93490A53B34FE90DC /* Frameworks */,
			);
			buildRules = (
			);
			dependencies = (
				8EC86E9CDFA4175FC0EF9FD5A67F3E49 /* PBXTargetDependency */,
				A17DFFF8EA40A9A33E8642FE2EB576D0 /* PBXTargetDependency */,
			);
			name = CocoaHTTPServer;
			productName = CocoaHTTPServer;
			productReference = 0AAB46C336F618F523ED7D422285CFEC /* libCocoaHTTPServer.a */;
			productType = "com.apple.product-type.library.static";
		};
		BB446757690D70C17D8A0A56E3FE1C37 /* ASCIImage */ = {
			isa = PBXNativeTarget;
			buildConfigurationList = 62F7CF3671D235F6D03EC8291F177E13 /* Build configuration list for PBXNativeTarget "ASCIImage" */;
			buildPhases = (
				6ADCC67016262EAE0B240DE3EE5C2C5C /* Headers */,
				21D5556C46C4ED843C9A39CE5A7F86EB /* Sources */,
				6C602D87689EECB76CFBA5AD9628EC53 /* Frameworks */,
			);
			buildRules = (
			);
			dependencies = (
			);
			name = ASCIImage;
			productName = ASCIImage;
			productReference = 846F800D771D9F4FF4981C8319BFFB88 /* libASCIImage.a */;
			productType = "com.apple.product-type.library.static";
		};
		E95654B155D25890BE8E26081FCA8265 /* CocoaLumberjack */ = {
			isa = PBXNativeTarget;
			buildConfigurationList = A8D478C209DD614399EDC67B0BB6740E /* Build configuration list for PBXNativeTarget "CocoaLumberjack" */;
			buildPhases = (
				403D69FD11742ED835650C57303AE65D /* Headers */,
				1518E1517C4A79E690F224B4C489C71E /* Sources */,
				373E3B6E8802EC28F12B713A93906977 /* Frameworks */,
			);
			buildRules = (
			);
			dependencies = (
			);
			name = CocoaLumberjack;
			productName = CocoaLumberjack;
			productReference = C261436D14052AE3C35F240BCD155CAC /* libCocoaLumberjack.a */;
			productType = "com.apple.product-type.library.static";
		};
/* End PBXNativeTarget section */

/* Begin PBXProject section */
		BFDFE7DC352907FC980B868725387E98 /* Project object */ = {
			isa = PBXProject;
			attributes = {
				LastSwiftUpdateCheck = 1100;
				LastUpgradeCheck = 1100;
			};
			buildConfigurationList = 4821239608C13582E20E6DA73FD5F1F9 /* Build configuration list for PBXProject "Pods" */;
			compatibilityVersion = "Xcode 3.2";
			developmentRegion = en;
			hasScannedForEncodings = 0;
			knownRegions = (
				en,
				Base,
			);
			mainGroup = CF1408CF629C7361332E53B88F7BD30C;
<<<<<<< HEAD
			productRefGroup = F40A6491C1A6E21C588D492BB4BBAF48 /* Products */;
=======
			productRefGroup = 1551DF53C3A78EA58075DDFD44A632FC /* Products */;
>>>>>>> bfa66a6b
			projectDirPath = "";
			projectRoot = "";
			targets = (
				BB446757690D70C17D8A0A56E3FE1C37 /* ASCIImage */,
				6083682834ABE0AE7BD1CBF06CADD036 /* CocoaAsyncSocket */,
				ADF9F3B1BBEC7F642AA07171CF4B2509 /* CocoaHTTPServer */,
				E95654B155D25890BE8E26081FCA8265 /* CocoaLumberjack */,
				9310B3A9161D4A357995A672BC027CBF /* MIKMIDI */,
				18ABAA2950D5B4418A5DBF7F07F33088 /* ORSSerialPort */,
				83EFF9537A7F38964851032EF617DE38 /* PocketSocket */,
				35D5075A4B88681FC9B0971146C43BBC /* Pods-Hammerspoon */,
				94BDCD90B52278D1FB244A66E8B95A4A /* Sentry */,
				1948D0B63D2CF6A48E18B0B292BC6091 /* SocketRocket */,
				ED77B4B88587C894E85C361023D67C53 /* Sparkle */,
			);
		};
/* End PBXProject section */

/* Begin PBXSourcesBuildPhase section */
		1518E1517C4A79E690F224B4C489C71E /* Sources */ = {
			isa = PBXSourcesBuildPhase;
			buildActionMask = 2147483647;
			files = (
				D12F0A45D58008BF2F62D0DD6CB60426 /* CLIColor.m in Sources */,
				9FA9FACEB68B3CD5209ECC7CC59380DB /* CocoaLumberjack-dummy.m in Sources */,
				841710A45FD164A5033A8546302DFABC /* DDAbstractDatabaseLogger.m in Sources */,
				0190B518597758A14610AF5A93120AD1 /* DDASLLogCapture.m in Sources */,
				9D2C1C8A29D22802CFB023BD6B99F077 /* DDASLLogger.m in Sources */,
				0257A37BBB857C1D731E2ED6C49D743C /* DDContextFilterLogFormatter.m in Sources */,
				10ECF9B1B21F644E23EE59EDC8477888 /* DDDispatchQueueLogFormatter.m in Sources */,
				EF26CDFC6E15F99D0D5476F699F5A848 /* DDFileLogger+Buffering.m in Sources */,
				95E96560D7A65243608DCD4925142E1B /* DDFileLogger.m in Sources */,
				56E515C52C427F48A67C1B501B964A84 /* DDLog.m in Sources */,
				8F2A035F0DCF466036D9D294176241B0 /* DDLoggerNames.m in Sources */,
				49FFEA917CB6158E5613938A2EE3EA80 /* DDMultiFormatter.m in Sources */,
				0D36A4CAED02727C271B0426C0A3CE08 /* DDOSLogger.m in Sources */,
				4080D125AE1950A428C70A53845C44B3 /* DDTTYLogger.m in Sources */,
			);
			runOnlyForDeploymentPostprocessing = 0;
		};
		1FFC0709CF2B34B5FD5ACD101D14917E /* Sources */ = {
			isa = PBXSourcesBuildPhase;
			buildActionMask = 2147483647;
			files = (
				BC2CB09EE31117730B7A9687F3BE88AD /* Pods-Hammerspoon-dummy.m in Sources */,
			);
			runOnlyForDeploymentPostprocessing = 0;
		};
		21D5556C46C4ED843C9A39CE5A7F86EB /* Sources */ = {
			isa = PBXSourcesBuildPhase;
			buildActionMask = 2147483647;
			files = (
				DEC39D2FA1B295350F224B15B5D48244 /* ASCIImage-dummy.m in Sources */,
				815979773A6E0F356260D3441EDECE9C /* PARImage+ASCIIInput.m in Sources */,
			);
			runOnlyForDeploymentPostprocessing = 0;
		};
<<<<<<< HEAD
		30D225E55BF8E9D87F8DB6F56F360736 /* Sources */ = {
			isa = PBXSourcesBuildPhase;
			buildActionMask = 2147483647;
			files = (
				4B55C979B6FF78F26A099199BC00FC12 /* Pods-Hammerspoon-dummy.m in Sources */,
=======
		50A6A12641A173C2F3A0533C3301CC95 /* Sources */ = {
			isa = PBXSourcesBuildPhase;
			buildActionMask = 2147483647;
			files = (
				13257AAEA6BF8C0D0DB9AC26C433232E /* ORSSerialBuffer.m in Sources */,
				D451D119403718A75851F4088BE42ACE /* ORSSerialPacketDescriptor.m in Sources */,
				C9AB3DC2636C994E546C5192B1317536 /* ORSSerialPort-dummy.m in Sources */,
				18CF5D2F2BE8DE43CB6905FD2FFCA496 /* ORSSerialPort.m in Sources */,
				44B5A7B5D077141AD1973BA0AF44A224 /* ORSSerialPortManager.m in Sources */,
				6B5857FF7E76C8BE0E5E16F0C75E1996 /* ORSSerialRequest.m in Sources */,
>>>>>>> bfa66a6b
			);
			runOnlyForDeploymentPostprocessing = 0;
		};
		85AEB7B16993567150A1140D1510608C /* Sources */ = {
			isa = PBXSourcesBuildPhase;
			buildActionMask = 2147483647;
			files = (
				E763709D8EEAC4EB1A5CC5AA47D60117 /* CocoaAsyncSocket-dummy.m in Sources */,
				F013CD45F6808290827E4EC9F1D4CCFD /* GCDAsyncSocket.m in Sources */,
				DD0DA92E67A1FE45BDBA8F22405AA953 /* GCDAsyncUdpSocket.m in Sources */,
			);
			runOnlyForDeploymentPostprocessing = 0;
		};
		AC1801447A0C7B1D939A57114FAE35BF /* Sources */ = {
			isa = PBXSourcesBuildPhase;
			buildActionMask = 2147483647;
			files = (
				4FC49C70E8D32C88EC6CCC294B26FCCB /* Container+SentryDeepSearch.m in Sources */,
				469684F97FBE6B47AC82D0967395D28F /* NSArray+SentrySanitize.m in Sources */,
				B19F358B25A307C98C22F6E906C710AE /* NSData+SentryCompression.m in Sources */,
				612FA22FE10976084C1099C7CD04B4FA /* NSDate+SentryExtras.m in Sources */,
				649C96FDEC12854F08317BE7C58572B6 /* NSDictionary+SentrySanitize.m in Sources */,
				C5AF798E015FA529F62EFF6BB5D1407D /* NSError+SentrySimpleConstructor.m in Sources */,
				DC0F04E51939F3F4A36782D6E2B42AFD /* NSString+SentryNSUIntegerValue.m in Sources */,
				3BEF729C8F8DDDEAC05E695C3656E76A /* Sentry-dummy.m in Sources */,
				8547120843BDC2048EB5B3C082CFB524 /* SentryAsynchronousOperation.m in Sources */,
				0EAF2D15D5F1E71F18330D755B5D1D20 /* SentryAutoBreadcrumbTrackingIntegration.m in Sources */,
				DF08659718F9FE098676237461329F8D /* SentryAutoSessionTrackingIntegration.m in Sources */,
				97C97F322BBECBF3FEC2536B3C653A33 /* SentryBreadcrumb.m in Sources */,
				DCC2BBCE14F24F279FD674E3BDA08643 /* SentryBreadcrumbTracker.m in Sources */,
				F3DD387446CB4E25BE87086119693DDC /* SentryClient.m in Sources */,
				E96D9A911A2520D66179BD142340828A /* SentryConcurrentRateLimitsDictionary.m in Sources */,
				17A0A7C89C1A95BB01529FF3065552D6 /* SentryCrash.m in Sources */,
				57E13E519FAA413803754DD0613673AC /* SentryCrashAdapter.m in Sources */,
				FE00C60DFC10D1A396B5D972253A5111 /* SentryCrashC.c in Sources */,
				5380E44839CF60247503F8B272936B84 /* SentryCrashCachedData.c in Sources */,
				AE4AE526224F29B3BCAE76E1A08911F3 /* SentryCrashCPU.c in Sources */,
				0AD68F69848ED7C097A1FB7F403D4033 /* SentryCrashCPU_arm.c in Sources */,
				486A82B80C29DC7241360A32CB3F8B67 /* SentryCrashCPU_arm64.c in Sources */,
				FFAE178D6AA8F6FBEB71FBE9E6D45BFB /* SentryCrashCPU_x86_32.c in Sources */,
				1582C2D916A59EAF050C7EF8C6F1DE87 /* SentryCrashCPU_x86_64.c in Sources */,
				9670DB9402D0CE53FC6ABBA6EADFDAB8 /* SentryCrashCString.m in Sources */,
				85DAE21A9BE22D27501D592839519227 /* SentryCrashDate.c in Sources */,
				A1E923804263EDA0C4CB87FF248D8661 /* SentryCrashDebug.c in Sources */,
				AD0AF1FF699F13541279651DE43D4060 /* SentryCrashDefaultBinaryImageProvider.m in Sources */,
				14129535EE6BD52C3C15DF366DDAF2BE /* SentryCrashDefaultMachineContextWrapper.m in Sources */,
				1097C48D4A6568B1B0E587CD0BA3A8AE /* SentryCrashDoctor.m in Sources */,
				EF13FD0201463ADB9DF1F5C2216C0D1C /* SentryCrashDynamicLinker.c in Sources */,
				0FDEDF6ECC16A6FD6E55E621155F8446 /* SentryCrashExceptionApplication.m in Sources */,
				3EED09EFF3E8B0C802AC2060BF6918D5 /* SentryCrashFileUtils.c in Sources */,
				4E0755118E2E23BE7E45367E3CDFD6F2 /* SentryCrashID.c in Sources */,
				C160EB072B2BA68306EAF114558A9A76 /* SentryCrashInstallation.m in Sources */,
				0E9690A88ABC0F48DDB2E79CA164A46B /* SentryCrashInstallationReporter.m in Sources */,
				C53FD967A0D6C3A6EB3B884F10F69DBC /* SentryCrashIntegration.m in Sources */,
				679BD09D9F32B828E66C597E3C833E06 /* SentryCrashJSONCodec.c in Sources */,
				47FB6F75094C7D5F686DDD02ED84C959 /* SentryCrashJSONCodecObjC.m in Sources */,
				DDBA8D1EC6DE3E4B8EEFDA3D603A2CBF /* SentryCrashLogger.c in Sources */,
				D692836B8530B93BDC05FA7CA3BC0D2A /* SentryCrashMach.c in Sources */,
				C5A8AF3AA2B942E1D5F0F6FFE067B7EB /* SentryCrashMachineContext.c in Sources */,
				50C68FF8CB485E0BE4F6D1AE1447589A /* SentryCrashMemory.c in Sources */,
				1F09AF4642DBBB5704184276E6582413 /* SentryCrashMonitor.c in Sources */,
				E8F042220413E1B0F7D4375174B39461 /* SentryCrashMonitor_AppState.c in Sources */,
				D1D1279BA481970CB250F55FA6DFB4AD /* SentryCrashMonitor_CPPException.cpp in Sources */,
				807D3FAC16A8BA60B394E88B0A124132 /* SentryCrashMonitor_Deadlock.m in Sources */,
				C0B973356EB27FCDAC7EC0FA2134E26E /* SentryCrashMonitor_MachException.c in Sources */,
				9BB614F59E2BB291122F530AEF769D7F /* SentryCrashMonitor_NSException.m in Sources */,
				753F916475EFDB134C17344E5D7A0CC5 /* SentryCrashMonitor_Signal.c in Sources */,
				8F8643C960DFB2ED30D2B43326C8FB7B /* SentryCrashMonitor_System.m in Sources */,
				A38201FF896722F2C82545210BB68CED /* SentryCrashMonitor_User.c in Sources */,
				577CC1A2E2ACA3578BAA6C43D64E4263 /* SentryCrashMonitor_Zombie.c in Sources */,
				67E9F4E4F93E92C2BCB6BC8DE95D07A6 /* SentryCrashMonitorType.c in Sources */,
				41492F2F47A4748188EED5D132D9FC9A /* SentryCrashObjC.c in Sources */,
				345A8DC147B46C528385BFAA69DC5CF4 /* SentryCrashReport.c in Sources */,
				8798FD3DDC6CAC4164D3FF259624C568 /* SentryCrashReportConverter.m in Sources */,
				BC6C6ECFE18A70169E73FD5877ED3486 /* SentryCrashReportFilterBasic.m in Sources */,
				64F9121CCB623A931B1043F44C957A9B /* SentryCrashReportFixer.c in Sources */,
				070CB9ED5D0D9ABE4A2AB8D714F63580 /* SentryCrashReportSink.m in Sources */,
				2A3D7F11D984129AAACBCEC34F476707 /* SentryCrashReportStore.c in Sources */,
				791026017F748861A585A94E10E09355 /* SentryCrashSignalInfo.c in Sources */,
				321297EFE70F2E38E0D7BF8321A41D10 /* SentryCrashStackCursor.c in Sources */,
				28DEC450024211A6E77D423373BE8DD9 /* SentryCrashStackCursor_Backtrace.c in Sources */,
				70A94531B70520F2B45CFA7F7F45234C /* SentryCrashStackCursor_MachineContext.c in Sources */,
				543C81013E067773D87ABCDBEA7E57B8 /* SentryCrashStackCursor_SelfThread.c in Sources */,
				B4C273F5FCCC335DF82EEF0D97AEA2AE /* SentryCrashStackEntryMapper.m in Sources */,
				C5B26A8720B6E1C736EBD332EE139BD3 /* SentryCrashString.c in Sources */,
				4CA48AAF1AA3CEF63BAC9CB15E3FDA66 /* SentryCrashSymbolicator.c in Sources */,
				5AFF4CC2E96DF371D145B2B7AB4D3405 /* SentryCrashSysCtl.c in Sources */,
				E5A0AA3C55C9A100271321A8079FF96E /* SentryCrashThread.c in Sources */,
				11FAC6C512ADAAE93CA4AA38008BA863 /* SentryCurrentDate.m in Sources */,
				7B8BE3056DCA1F1F9177B2C471CB85D5 /* SentryDateUtil.m in Sources */,
				3BDEBC8216FC6507FC6E1DCC0A1DE8F3 /* SentryDebugMeta.m in Sources */,
				3A7AA76B5EB9B1A2FB05F734C6E7735D /* SentryDebugMetaBuilder.m in Sources */,
				B5EEE4360808E8333F379B147C2A54B7 /* SentryDefaultCurrentDateProvider.m in Sources */,
				3C8458420C916916C48B7C603F2E57EA /* SentryDefaultRateLimits.m in Sources */,
				8068EC1DB70BA7FBD6940A3DE216FC99 /* SentryDsn.m in Sources */,
				8666B6D0B8B6087473EF44E66B2C5DF6 /* SentryEnvelope.m in Sources */,
				C2DFBC24ABBAC78A214FD855F6083678 /* SentryEnvelopeRateLimit.m in Sources */,
				A01127908041DB9986B62CB19EDBFD7A /* SentryError.m in Sources */,
				5E0E08D4BCD8C4337C8EA26CAF3F5FE7 /* SentryEvent.m in Sources */,
				3845B2A4D6F206C5E0EB27AE072D4603 /* SentryException.m in Sources */,
				B595CA22CDEFBB376A68ABE654B0180C /* SentryFileContents.m in Sources */,
				6A5F4BDB33033DEDEC9BF2590C39FB6B /* SentryFileManager.m in Sources */,
				395B966ABEF6852F79080FA4F0D1BCFC /* SentryFrame.m in Sources */,
				5FAEFD2808C2B288FB9892C8ACA83720 /* SentryGlobalEventProcessor.m in Sources */,
				3AD6301BF61F79B6A0077DF5F5934278 /* SentryHttpDateParser.m in Sources */,
				45240E0A842A98246E59F62713B09AD0 /* SentryHttpTransport.m in Sources */,
				6F81F2FCA8903F2F04F039C870584EE8 /* SentryHub.m in Sources */,
				1A4BDAB74FF02FA6B37068E9A5887207 /* SentryInstallation.m in Sources */,
				BC7DDEEB036C64586B5862EB12A6B566 /* SentryLog.m in Sources */,
				CB17BC32E8A7A0ED3B74F856A2D07775 /* SentryMechanism.m in Sources */,
				A2F4A627FF7A3795EA18DB059FA9B005 /* SentryMeta.m in Sources */,
				674A5BB57D641E67AE451FB992DD6A9A /* SentryNSURLRequest.m in Sources */,
				344B45F15284D5563DDFB28A15E7C9E3 /* SentryOptions.m in Sources */,
				B278EF5866CC21B776CC97A1BB450B0A /* SentryQueueableRequestManager.m in Sources */,
				AFC70B8022C828BD93F4E39BEBEACA01 /* SentryRateLimitCategoryMapper.m in Sources */,
				AC8ABCC0B6EBA1AB9AFF9804D6187791 /* SentryRateLimitParser.m in Sources */,
				805E928DD5003F88B670A01B385162F2 /* SentryRequestOperation.m in Sources */,
				2A57D60D2AD9D602AF141061DA0CF5FE /* SentryRetryAfterHeaderParser.m in Sources */,
				E56B40A2E7AED0FD32AC3584F2B52DD6 /* SentryScope+Private.m in Sources */,
				1D4EF0FA72D08927AFB64051489248E2 /* SentryScope.m in Sources */,
				A82673EE11F42793F55BDB887B7E1136 /* SentrySDK.m in Sources */,
				B2FB088A001701A0D1F9599239BC3286 /* SentrySdkInfo.m in Sources */,
				B92769C99727AEC95D66C508E578166A /* SentrySerialization.m in Sources */,
				A9F7FEA664A9E24C77C750763935EF26 /* SentrySession.m in Sources */,
				D86D1C73ECF72326DC54F80CBEE5253D /* SentrySessionTracker.m in Sources */,
				FEBD098A199E7163314CE75A4D76BCF7 /* SentryStacktrace.m in Sources */,
				B4DB411C5D55D96FAC5AA72631683736 /* SentryStacktraceBuilder.m in Sources */,
				D1E5E91E24BC27360E13BFA2EF6DE95D /* SentrySwizzle.m in Sources */,
				AFAFDF23E4138A0DD5C0C7EF591CD5B4 /* SentrySystemEventsBreadcrumbs.m in Sources */,
				6FC97ADCB0B3766094DC252F26335FD2 /* SentryThread.m in Sources */,
				24BF17488A8908D1321C096AA311474F /* SentryThreadInspector.m in Sources */,
				43B8A0DE4E8150B4F3B8DA43F3F36998 /* SentryTransportFactory.m in Sources */,
				2B04DAAEFA463C5A119A7577B10A1214 /* SentryUser.m in Sources */,
			);
			runOnlyForDeploymentPostprocessing = 0;
		};
		C725F6515B7DFA24CCF2C8DD831C080B /* Sources */ = {
			isa = PBXSourcesBuildPhase;
			buildActionMask = 2147483647;
			files = (
				E386FFA21ADD02404E78066DF463A167 /* CocoaHTTPServer-dummy.m in Sources */,
				FED8A88222304733A064ED2C39A200A9 /* DAVConnection.m in Sources */,
				3E473589B5821482BF6AF5B393A9DA85 /* DAVResponse.m in Sources */,
				D0B807E49EC6F133445B3654B407F4EA /* DDData.m in Sources */,
				48596D0976FB5EADE453632F5A7BE528 /* DDNumber.m in Sources */,
				B1E9B4D78B367CB16843870F8BAC9BE1 /* DDRange.m in Sources */,
				4FE9BBEA2F43B4C25C51FAF0A3D89E2B /* DELETEResponse.m in Sources */,
				61A63E1C02FE21BBA5337DECCD95C3A7 /* HTTPAsyncFileResponse.m in Sources */,
				E63328A218242B34B7F6AE5656EDD227 /* HTTPAuthenticationRequest.m in Sources */,
				CDA69BB5E8E1661EFF6966DC2337C02B /* HTTPConnection.m in Sources */,
				B2DF4EF9667A73A8DC443BAEC7337030 /* HTTPDataResponse.m in Sources */,
				0D0309D144ADA89B55EA4085AB31FF80 /* HTTPDynamicFileResponse.m in Sources */,
				D259D47DA7EB08ED10F6B1136CE197C7 /* HTTPFileResponse.m in Sources */,
				F55B7B8936AE2F6B3D98F72EAC4187D4 /* HTTPMessage.m in Sources */,
				BE42BE02B95E48A5510B7D468C507BDE /* HTTPRedirectResponse.m in Sources */,
				569D5A0BBAD1773F3148B603E6B027C7 /* HTTPServer.m in Sources */,
				14FB7487113A2E5F6C080683AF1650EF /* MultipartFormDataParser.m in Sources */,
				9C43BE373F12487E5D2787277D162DFF /* MultipartMessageHeader.m in Sources */,
				D94B7BE8921C9CE82FECB7ED6D358534 /* MultipartMessageHeaderField.m in Sources */,
				EC98B36322BF8D98C58EF2A595C2DBC3 /* PUTResponse.m in Sources */,
				360A2DE559F952FF4323081799E40F8F /* WebSocket.m in Sources */,
			);
			runOnlyForDeploymentPostprocessing = 0;
		};
		D1AE83AD57ED10D90FC2508B7B031B35 /* Sources */ = {
			isa = PBXSourcesBuildPhase;
			buildActionMask = 2147483647;
			files = (
				8F9DE2CD2F35CB1098151223C25BA21C /* MIKMIDI-dummy.m in Sources */,
				5E8842084C31E3248989EBA9F88321C5 /* MIKMIDIChannelEvent.m in Sources */,
				F46131FCE384A18FCD4787320F49E130 /* MIKMIDIChannelPressureCommand.m in Sources */,
				1D0B9CE74421A46DC0F99E16D1C4EBC5 /* MIKMIDIChannelPressureEvent.m in Sources */,
				01D8ACB898B08A4BF6E436DD1A2EF067 /* MIKMIDIChannelVoiceCommand.m in Sources */,
				EEC54B4391E2B22E27E7CEF48F7CB2AE /* MIKMIDIClientDestinationEndpoint.m in Sources */,
				AAF827835763854E74FED4138A8ECF98 /* MIKMIDIClientSourceEndpoint.m in Sources */,
				4BBFE8AB05F1594B80CC479B4AB102D0 /* MIKMIDIClock.m in Sources */,
				8D9F0AB2B41283D4E724AB0487B7C98D /* MIKMIDICommand.m in Sources */,
				97D67BFDC1C858DD5B4E01554B542514 /* MIKMIDICommandThrottler.m in Sources */,
				ED5655B17AAE5ED49F95D2A2D1D92B54 /* MIKMIDIConnectionManager.m in Sources */,
				2DB0E1BDFE5D60CFF4EF05A72CB7540A /* MIKMIDIControlChangeCommand.m in Sources */,
				4970BFC4A9BE3914695F2CC335D87E66 /* MIKMIDIControlChangeEvent.m in Sources */,
				037D7D148054FAAC74866193ECA5C53E /* MIKMIDIDestinationEndpoint.m in Sources */,
				D09D30E644D317A3BE61546141C8A580 /* MIKMIDIDevice.m in Sources */,
				5D704BF34D145A46ACE20A519E9978AD /* MIKMIDIDeviceManager.m in Sources */,
				CFC70B04960A2CDF6FCF072960E84EC7 /* MIKMIDIEndpoint.m in Sources */,
				E6BFE202F67E05E5748068AFE9E2D16E /* MIKMIDIEndpointSynthesizer.m in Sources */,
				7A74716849028E6934AE0574ACFAC941 /* MIKMIDIEntity.m in Sources */,
				5D319A6EDBD239AB0AF148E3BD021974 /* MIKMIDIErrors.m in Sources */,
				20CFC1A96DB7BB754BF3E9EFB2C9F2C4 /* MIKMIDIEvent.m in Sources */,
				BE2BC54BB7723176D846FB97A48C051F /* MIKMIDIEventIterator.m in Sources */,
				55B8581A9766F2989687083BE4950165 /* MIKMIDIInputPort.m in Sources */,
				3ADDCAA55F9B8C7E9EE045F17DD60044 /* MIKMIDIMacDebugQuickLookSupport.m in Sources */,
				C7CBBAF729034A36980A0B335E7F291E /* MIKMIDIMapping.m in Sources */,
				F1440A69783F4CE0689B4BB5D3176BB6 /* MIKMIDIMappingGenerator.m in Sources */,
				079A1B3024A472B5E7C75491D970BC0D /* MIKMIDIMappingItem.m in Sources */,
				9B74868ABDB64229EE5982B7F925C2A5 /* MIKMIDIMappingManager.m in Sources */,
				F6AA64F632EA897EA0EFD235365D3598 /* MIKMIDIMappingXMLParser.m in Sources */,
				18181BACF0335C8E6B93BB1BD54B2EB3 /* MIKMIDIMetaCopyrightEvent.m in Sources */,
				88B0ECD00C3EFF3BA2CF18841E03A67E /* MIKMIDIMetaCuePointEvent.m in Sources */,
				52718A075F46610765CD13FBFEDE76A3 /* MIKMIDIMetaEvent.m in Sources */,
				19AB960B2C60AF7A17EC9F0B75DFE7C7 /* MIKMIDIMetaInstrumentNameEvent.m in Sources */,
				6EEF679073480E27DEE7D120CB6DF81F /* MIKMIDIMetaKeySignatureEvent.m in Sources */,
				04DAF0B6FDFA370677D9FB179D2E5039 /* MIKMIDIMetaLyricEvent.m in Sources */,
				8F046F91B833361C933ED81321F2E76A /* MIKMIDIMetaMarkerTextEvent.m in Sources */,
				36A71B7301F2D9523F6E89EE0919F7E3 /* MIKMIDIMetaSequenceEvent.m in Sources */,
				1DCD9FE2DC72435C9797014EC6DFB17C /* MIKMIDIMetaTextEvent.m in Sources */,
				5AC66E9B103C2AAB45B46CE14AF4FD44 /* MIKMIDIMetaTimeSignatureEvent.m in Sources */,
				613D3130AB5D2D28888143684C10C4E3 /* MIKMIDIMetaTrackSequenceNameEvent.m in Sources */,
				018561B9E2E7954B54CA272B6D6D9E17 /* MIKMIDIMetronome.m in Sources */,
				E2D6C9E23A2C8C3F4453F49C5B63DC8B /* MIKMIDINoteCommand.m in Sources */,
				35CE3461568AA2EA5D964236CED0390D /* MIKMIDINoteEvent.m in Sources */,
				0386AAD3A568B41C68296D5E3F7170B0 /* MIKMIDINoteOffCommand.m in Sources */,
				C42104465052E3B2A78C6CA6BBA725D7 /* MIKMIDINoteOnCommand.m in Sources */,
				8B8D167284B566FA555F3B8E60677ADF /* MIKMIDIObject.m in Sources */,
				0A85F3681F937D4BCA6F49ADCDCF7AA7 /* MIKMIDIOutputPort.m in Sources */,
				AB498DD48DE9FD96F2AC351430710DAF /* MIKMIDIPitchBendChangeCommand.m in Sources */,
				18F1140F4819138C85F71FDC4FDB5BF3 /* MIKMIDIPitchBendChangeEvent.m in Sources */,
				3220EE28A9D116A4E4A0E90CC4E6CB04 /* MIKMIDIPlayer.m in Sources */,
				AC48391EFE6B8466F08F7EE72D924E89 /* MIKMIDIPolyphonicKeyPressureCommand.m in Sources */,
				B4C083627B95129ABD6EEB3D8E3D41A2 /* MIKMIDIPolyphonicKeyPressureEvent.m in Sources */,
				946A4044AED79CB2B46C5B1C4F35A274 /* MIKMIDIPort.m in Sources */,
				C4CE2AF14760F1EF473B576E208843BE /* MIKMIDIPrivateUtilities.m in Sources */,
				345A99BDBB96C60DFEABE25EC0C1FC13 /* MIKMIDIProgramChangeCommand.m in Sources */,
				91D648B5071CC01E45FAC92A53344BF3 /* MIKMIDIProgramChangeEvent.m in Sources */,
				BD8BEC0CBA49CAD74E93024DA6683E8E /* MIKMIDISequence.m in Sources */,
				6F9B90955E5F5F71322FDA6F2024C28D /* MIKMIDISequencer.m in Sources */,
				27EA29E9DE1B9E0D705582C1377CAEF5 /* MIKMIDISourceEndpoint.m in Sources */,
				C8B39397CCE7598E83F3CB7A0AF3CC7D /* MIKMIDISynthesizer.m in Sources */,
				DF29977E064D8D53517D8BDB17B79E48 /* MIKMIDISynthesizerInstrument.m in Sources */,
				EA041EF4CE6ABC3BCC4D7C4B2710D2F5 /* MIKMIDISystemExclusiveCommand.m in Sources */,
				8E3178A46F17363EC3E620AD634DC0CD /* MIKMIDISystemKeepAliveCommand.m in Sources */,
				9D734F42E5729FBF0D5A982C1CFA8B73 /* MIKMIDISystemMessageCommand.m in Sources */,
				C3EB2F6EFB5AFEFB15C9D7C5FECA0BA9 /* MIKMIDITempoEvent.m in Sources */,
				89AC7A13FC590A8B632AF681406AEC20 /* MIKMIDITrack.m in Sources */,
				ACA9BFC9BE154F4E8A3D0F01007D8281 /* MIKMIDIUtilities.m in Sources */,
				2B694C2969ACFE22A2EC41DF7D6ABA1D /* NSUIApplication+MIKMIDI.m in Sources */,
			);
			runOnlyForDeploymentPostprocessing = 0;
		};
		DE9560FCD629BC1682898FA696E8C306 /* Sources */ = {
			isa = PBXSourcesBuildPhase;
			buildActionMask = 2147483647;
			files = (
				1DA7867021EA3B80953EC47BEFB3BC45 /* SocketRocket-dummy.m in Sources */,
				AFA492B1E34745D8A10B64BBA3B62F3D /* SRWebSocket.m in Sources */,
			);
			runOnlyForDeploymentPostprocessing = 0;
		};
		DFB30D4442366D1F0D8B45B0C0F74BC6 /* Sources */ = {
			isa = PBXSourcesBuildPhase;
			buildActionMask = 2147483647;
			files = (
				FEA028805A6959BD3F2387DC53C3EA39 /* PocketSocket-dummy.m in Sources */,
				7EE96CE475C4138EF064C6C1FC3B2C2E /* PSWebSocket.m in Sources */,
				02327A0CE12FADA4391B1F2AFA8274A3 /* PSWebSocketBuffer.m in Sources */,
				163C550941A8AB023302F4BA9FEC51D6 /* PSWebSocketDeflater.m in Sources */,
				E7C4597633FFF0B7F4FF847348D027BC /* PSWebSocketDriver.m in Sources */,
				BCBE32AAF689E2F55F1402FF70D773F5 /* PSWebSocketInflater.m in Sources */,
				E6DE1EB4C9E972DBD86276016F9AB7C2 /* PSWebSocketNetworkThread.m in Sources */,
				E5B2EF9CEF5A2793AB945D282FB9025E /* PSWebSocketUTF8Decoder.m in Sources */,
			);
			runOnlyForDeploymentPostprocessing = 0;
		};
/* End PBXSourcesBuildPhase section */

/* Begin PBXTargetDependency section */
<<<<<<< HEAD
		11C5E1F038C9F1B93266DBFC176EE6B5 /* PBXTargetDependency */ = {
			isa = PBXTargetDependency;
			name = CocoaLumberjack;
			target = E95654B155D25890BE8E26081FCA8265 /* CocoaLumberjack */;
			targetProxy = 377A2E87EE2FF07D65C64B30E44A138F /* PBXContainerItemProxy */;
		};
		34B6A3174C3EC84B8604F4F389BA23BF /* PBXTargetDependency */ = {
			isa = PBXTargetDependency;
			name = CocoaHTTPServer;
			target = ADF9F3B1BBEC7F642AA07171CF4B2509 /* CocoaHTTPServer */;
			targetProxy = 2500A9943266759AE84B0DE4D3CB3948 /* PBXContainerItemProxy */;
		};
		356AFB39D8F52C9E7AF136CB2E3F2B3F /* PBXTargetDependency */ = {
			isa = PBXTargetDependency;
			name = SocketRocket;
			target = 1948D0B63D2CF6A48E18B0B292BC6091 /* SocketRocket */;
			targetProxy = 6AF1180F603D875664E0DAB5FFA2865A /* PBXContainerItemProxy */;
		};
		46DF24B2C2BB53275B5AA5F128B96266 /* PBXTargetDependency */ = {
			isa = PBXTargetDependency;
			name = ASCIImage;
			target = BB446757690D70C17D8A0A56E3FE1C37 /* ASCIImage */;
			targetProxy = B36714293477D5AB2240AC5B7317DCD4 /* PBXContainerItemProxy */;
		};
		528F1D91DEE911E35D168D171B40805E /* PBXTargetDependency */ = {
			isa = PBXTargetDependency;
			name = Sentry;
			target = 94BDCD90B52278D1FB244A66E8B95A4A /* Sentry */;
			targetProxy = BDED730E4CD5F8AC4133132BD6665828 /* PBXContainerItemProxy */;
		};
		5DF3D2B2073AACAAD6E5B7EB60CCD744 /* PBXTargetDependency */ = {
			isa = PBXTargetDependency;
			name = PocketSocket;
			target = 83EFF9537A7F38964851032EF617DE38 /* PocketSocket */;
			targetProxy = B2CDCFF20918CA397503A64B14E30840 /* PBXContainerItemProxy */;
		};
		719C41EAB5F39C33C3A7683301BB9E8C /* PBXTargetDependency */ = {
			isa = PBXTargetDependency;
			name = Sparkle;
			target = ED77B4B88587C894E85C361023D67C53 /* Sparkle */;
			targetProxy = 9697DCBE066C8DAE10D84176CC74A10C /* PBXContainerItemProxy */;
=======
		1B79B7C91188DE2FD0D6BC880F2202EC /* PBXTargetDependency */ = {
			isa = PBXTargetDependency;
			name = PocketSocket;
			target = 83EFF9537A7F38964851032EF617DE38 /* PocketSocket */;
			targetProxy = 70F9A1C2DD9E13C3B514743E58467A8B /* PBXContainerItemProxy */;
		};
		3B36B2FB60422B791FC202FC7316E4BD /* PBXTargetDependency */ = {
			isa = PBXTargetDependency;
			name = Sparkle;
			target = ED77B4B88587C894E85C361023D67C53 /* Sparkle */;
			targetProxy = 9A38482754744D3FA6656AA0C3DFD16F /* PBXContainerItemProxy */;
		};
		5E3D7DCC0CC43BC9453F6C53E0D249C5 /* PBXTargetDependency */ = {
			isa = PBXTargetDependency;
			name = Sentry;
			target = 94BDCD90B52278D1FB244A66E8B95A4A /* Sentry */;
			targetProxy = 76DB50CFBB19117956FF7F20A1A721E5 /* PBXContainerItemProxy */;
		};
		7731FA69A0D86308B04B3C60944C43AC /* PBXTargetDependency */ = {
			isa = PBXTargetDependency;
			name = CocoaLumberjack;
			target = E95654B155D25890BE8E26081FCA8265 /* CocoaLumberjack */;
			targetProxy = 71DC9B475E119D91A6692FE85844AFB2 /* PBXContainerItemProxy */;
>>>>>>> bfa66a6b
		};
		8EC86E9CDFA4175FC0EF9FD5A67F3E49 /* PBXTargetDependency */ = {
			isa = PBXTargetDependency;
			name = CocoaAsyncSocket;
			target = 6083682834ABE0AE7BD1CBF06CADD036 /* CocoaAsyncSocket */;
			targetProxy = D58D76B3B99B7AC408409862DDFCDE1C /* PBXContainerItemProxy */;
		};
<<<<<<< HEAD
=======
		98070F35DAFECA93C9DD7CD0EF0687A2 /* PBXTargetDependency */ = {
			isa = PBXTargetDependency;
			name = MIKMIDI;
			target = 9310B3A9161D4A357995A672BC027CBF /* MIKMIDI */;
			targetProxy = C5AC8E07C0534E56F6F5ECDEFA386E56 /* PBXContainerItemProxy */;
		};
>>>>>>> bfa66a6b
		A17DFFF8EA40A9A33E8642FE2EB576D0 /* PBXTargetDependency */ = {
			isa = PBXTargetDependency;
			name = CocoaLumberjack;
			target = E95654B155D25890BE8E26081FCA8265 /* CocoaLumberjack */;
			targetProxy = 16BDE3D80788450DB316DD02A34A96C4 /* PBXContainerItemProxy */;
		};
<<<<<<< HEAD
		D67DE8B6C03BD20AD97B90A17A23849A /* PBXTargetDependency */ = {
			isa = PBXTargetDependency;
			name = CocoaAsyncSocket;
			target = 6083682834ABE0AE7BD1CBF06CADD036 /* CocoaAsyncSocket */;
			targetProxy = E74E9DD4DDE144C330E76D5108FDFC25 /* PBXContainerItemProxy */;
		};
		F2B764DD90D170C9AB2F782109C23479 /* PBXTargetDependency */ = {
			isa = PBXTargetDependency;
			name = MIKMIDI;
			target = 9310B3A9161D4A357995A672BC027CBF /* MIKMIDI */;
			targetProxy = 7E3863EA6F64D11BE693B7BD7B6D274F /* PBXContainerItemProxy */;
=======
		CC68FA916F1A7E9D4D63042C5AD8E924 /* PBXTargetDependency */ = {
			isa = PBXTargetDependency;
			name = ORSSerialPort;
			target = 18ABAA2950D5B4418A5DBF7F07F33088 /* ORSSerialPort */;
			targetProxy = D4DB7787DEFA5C36EEB56F650A57741F /* PBXContainerItemProxy */;
		};
		E6182A67585D78915FF97F5B7B526689 /* PBXTargetDependency */ = {
			isa = PBXTargetDependency;
			name = CocoaHTTPServer;
			target = ADF9F3B1BBEC7F642AA07171CF4B2509 /* CocoaHTTPServer */;
			targetProxy = 9D4D2A83C6BE952E4642C70B48D99723 /* PBXContainerItemProxy */;
		};
		E7129DF7CC733798D0B161B165B117B5 /* PBXTargetDependency */ = {
			isa = PBXTargetDependency;
			name = ASCIImage;
			target = BB446757690D70C17D8A0A56E3FE1C37 /* ASCIImage */;
			targetProxy = E68866329ADCDDB9AD132D2A1347DB16 /* PBXContainerItemProxy */;
		};
		E7702178FFFC5AEF403C151A417C8F8D /* PBXTargetDependency */ = {
			isa = PBXTargetDependency;
			name = CocoaAsyncSocket;
			target = 6083682834ABE0AE7BD1CBF06CADD036 /* CocoaAsyncSocket */;
			targetProxy = B155A25EF93FD0F644FD97F2A9E06BF4 /* PBXContainerItemProxy */;
>>>>>>> bfa66a6b
		};
/* End PBXTargetDependency section */

/* Begin XCBuildConfiguration section */
		00FF3BF0766EADBCE154B85B048A52B2 /* Profile */ = {
			isa = XCBuildConfiguration;
<<<<<<< HEAD
			baseConfigurationReference = FB6DBBDBB2D4124B35DFB3A244ECB4A0 /* CocoaHTTPServer.debug.xcconfig */;
=======
			baseConfigurationReference = A2EC3E23389E8C8E3E4AB25E29CD378E /* CocoaHTTPServer.debug.xcconfig */;
>>>>>>> bfa66a6b
			buildSettings = {
				ARCHS = "$(ARCHS_STANDARD_64_BIT)";
				CODE_SIGN_IDENTITY = "-";
				"CODE_SIGN_IDENTITY[sdk=appletvos*]" = "";
				"CODE_SIGN_IDENTITY[sdk=iphoneos*]" = "";
				"CODE_SIGN_IDENTITY[sdk=watchos*]" = "";
				ENABLE_NS_ASSERTIONS = YES;
				EXECUTABLE_PREFIX = lib;
				GCC_PREFIX_HEADER = "Target Support Files/CocoaHTTPServer/CocoaHTTPServer-prefix.pch";
				MACOSX_DEPLOYMENT_TARGET = 10.7;
				OTHER_LDFLAGS = "";
				OTHER_LIBTOOLFLAGS = "";
				PRIVATE_HEADERS_FOLDER_PATH = "";
				PRODUCT_MODULE_NAME = CocoaHTTPServer;
				PRODUCT_NAME = CocoaHTTPServer;
				PUBLIC_HEADERS_FOLDER_PATH = "";
				SDKROOT = macosx;
				SKIP_INSTALL = YES;
				SWIFT_ACTIVE_COMPILATION_CONDITIONS = "$(inherited) ";
			};
			name = Profile;
		};
		01D7F5D99C67EA6855E8CC031C586D38 /* Debug */ = {
			isa = XCBuildConfiguration;
<<<<<<< HEAD
			baseConfigurationReference = 7F3E7E0F522A412876D38BF14071B8E5 /* PocketSocket.debug.xcconfig */;
=======
			baseConfigurationReference = A86CE299CDAA32736A8CAD75E0A611D5 /* PocketSocket.debug.xcconfig */;
>>>>>>> bfa66a6b
			buildSettings = {
				ARCHS = "$(ARCHS_STANDARD_64_BIT)";
				CODE_SIGN_IDENTITY = "-";
				"CODE_SIGN_IDENTITY[sdk=appletvos*]" = "";
				"CODE_SIGN_IDENTITY[sdk=iphoneos*]" = "";
				"CODE_SIGN_IDENTITY[sdk=watchos*]" = "";
				ENABLE_NS_ASSERTIONS = YES;
				EXECUTABLE_PREFIX = lib;
				GCC_PREFIX_HEADER = "Target Support Files/PocketSocket/PocketSocket-prefix.pch";
				MACOSX_DEPLOYMENT_TARGET = 10.8;
				OTHER_LDFLAGS = "";
				OTHER_LIBTOOLFLAGS = "";
				PRIVATE_HEADERS_FOLDER_PATH = "";
				PRODUCT_MODULE_NAME = PocketSocket;
				PRODUCT_NAME = PocketSocket;
				PUBLIC_HEADERS_FOLDER_PATH = "";
				SDKROOT = macosx;
				SKIP_INSTALL = YES;
				SWIFT_ACTIVE_COMPILATION_CONDITIONS = "$(inherited) ";
			};
			name = Debug;
		};
<<<<<<< HEAD
		0FC10B9F98E5FCADF01E59CDCD850DEF /* Profile */ = {
			isa = XCBuildConfiguration;
			baseConfigurationReference = B43CE827A9E17EAEB0EFBD3B029764EB /* Pods-Hammerspoon.profile.xcconfig */;
			buildSettings = {
				ALWAYS_EMBED_SWIFT_STANDARD_LIBRARIES = NO;
				ARCHS = "$(ARCHS_STANDARD_64_BIT)";
				CLANG_ENABLE_OBJC_WEAK = NO;
=======
		1015C6727FAC83AEBE386D558BAE6BA7 /* Profile */ = {
			isa = XCBuildConfiguration;
			baseConfigurationReference = C0E58E068FD82F86EDC1FD4DE744765D /* ORSSerialPort.debug.xcconfig */;
			buildSettings = {
				ARCHS = "$(ARCHS_STANDARD_64_BIT)";
>>>>>>> bfa66a6b
				CODE_SIGN_IDENTITY = "-";
				"CODE_SIGN_IDENTITY[sdk=appletvos*]" = "";
				"CODE_SIGN_IDENTITY[sdk=iphoneos*]" = "";
				"CODE_SIGN_IDENTITY[sdk=watchos*]" = "";
				ENABLE_NS_ASSERTIONS = YES;
				EXECUTABLE_PREFIX = lib;
<<<<<<< HEAD
				MACH_O_TYPE = staticlib;
				MACOSX_DEPLOYMENT_TARGET = 10.12;
				OTHER_LDFLAGS = "";
				OTHER_LIBTOOLFLAGS = "";
				PODS_ROOT = "$(SRCROOT)";
				PRODUCT_BUNDLE_IDENTIFIER = "org.cocoapods.${PRODUCT_NAME:rfc1034identifier}";
				SDKROOT = macosx;
				SKIP_INSTALL = YES;
=======
				GCC_PREFIX_HEADER = "Target Support Files/ORSSerialPort/ORSSerialPort-prefix.pch";
				MACOSX_DEPLOYMENT_TARGET = 10.8;
				OTHER_LDFLAGS = "";
				OTHER_LIBTOOLFLAGS = "";
				PRIVATE_HEADERS_FOLDER_PATH = "";
				PRODUCT_MODULE_NAME = ORSSerial;
				PRODUCT_NAME = ORSSerialPort;
				PUBLIC_HEADERS_FOLDER_PATH = "";
				SDKROOT = macosx;
				SKIP_INSTALL = YES;
				SWIFT_ACTIVE_COMPILATION_CONDITIONS = "$(inherited) ";
>>>>>>> bfa66a6b
			};
			name = Profile;
		};
		1C94C3DF2DCF496888F26A6E8DDDE90D /* Release */ = {
			isa = XCBuildConfiguration;
<<<<<<< HEAD
			baseConfigurationReference = 3906E3AD5A24CD9E3A2FAC164700043F /* ASCIImage.release.xcconfig */;
=======
			baseConfigurationReference = 15E494618DF52BBE7BD41B3C8F22312A /* ASCIImage.release.xcconfig */;
>>>>>>> bfa66a6b
			buildSettings = {
				ARCHS = "$(ARCHS_STANDARD_64_BIT)";
				CLANG_ENABLE_OBJC_WEAK = NO;
				CODE_SIGN_IDENTITY = "-";
				"CODE_SIGN_IDENTITY[sdk=appletvos*]" = "";
				"CODE_SIGN_IDENTITY[sdk=iphoneos*]" = "";
				"CODE_SIGN_IDENTITY[sdk=watchos*]" = "";
				ENABLE_NS_ASSERTIONS = YES;
				EXECUTABLE_PREFIX = lib;
				GCC_PREFIX_HEADER = "Target Support Files/ASCIImage/ASCIImage-prefix.pch";
				MACOSX_DEPLOYMENT_TARGET = 10.6;
				OTHER_LDFLAGS = "";
				OTHER_LIBTOOLFLAGS = "";
				PRIVATE_HEADERS_FOLDER_PATH = "";
				PRODUCT_MODULE_NAME = ASCIImage;
				PRODUCT_NAME = ASCIImage;
				PUBLIC_HEADERS_FOLDER_PATH = "";
				SDKROOT = macosx;
				SKIP_INSTALL = YES;
				SWIFT_ACTIVE_COMPILATION_CONDITIONS = "$(inherited) ";
			};
			name = Release;
		};
		241429F0B5F590DF70CD11427E430EA4 /* Release */ = {
			isa = XCBuildConfiguration;
			baseConfigurationReference = F2EBD83DA65DEA4A5DD0E3609EF31688 /* SocketRocket.release.xcconfig */;
			buildSettings = {
				ARCHS = "$(ARCHS_STANDARD_64_BIT)";
				CODE_SIGN_IDENTITY = "-";
				"CODE_SIGN_IDENTITY[sdk=appletvos*]" = "";
				"CODE_SIGN_IDENTITY[sdk=iphoneos*]" = "";
				"CODE_SIGN_IDENTITY[sdk=watchos*]" = "";
				ENABLE_NS_ASSERTIONS = YES;
				EXECUTABLE_PREFIX = lib;
				GCC_PREFIX_HEADER = "Target Support Files/SocketRocket/SocketRocket-prefix.pch";
				MACOSX_DEPLOYMENT_TARGET = 10.8;
				OTHER_LDFLAGS = "";
				OTHER_LIBTOOLFLAGS = "";
				PRIVATE_HEADERS_FOLDER_PATH = "";
				PRODUCT_MODULE_NAME = SocketRocket;
				PRODUCT_NAME = SocketRocket;
				PUBLIC_HEADERS_FOLDER_PATH = "";
				SDKROOT = macosx;
				SKIP_INSTALL = YES;
				SWIFT_ACTIVE_COMPILATION_CONDITIONS = "$(inherited) ";
			};
			name = Release;
		};
		2AE0D8B39827576460938522CAB2F560 /* Release */ = {
			isa = XCBuildConfiguration;
			buildSettings = {
				ALWAYS_SEARCH_USER_PATHS = NO;
				CLANG_ANALYZER_NONNULL = YES;
				CLANG_ANALYZER_NUMBER_OBJECT_CONVERSION = YES_AGGRESSIVE;
				CLANG_CXX_LANGUAGE_STANDARD = "gnu++14";
				CLANG_CXX_LIBRARY = "libc++";
				CLANG_ENABLE_MODULES = YES;
				CLANG_ENABLE_OBJC_ARC = YES;
				CLANG_ENABLE_OBJC_WEAK = YES;
				CLANG_WARN_BLOCK_CAPTURE_AUTORELEASING = YES;
				CLANG_WARN_BOOL_CONVERSION = YES;
				CLANG_WARN_COMMA = YES;
				CLANG_WARN_CONSTANT_CONVERSION = YES;
				CLANG_WARN_DEPRECATED_OBJC_IMPLEMENTATIONS = YES;
				CLANG_WARN_DIRECT_OBJC_ISA_USAGE = YES_ERROR;
				CLANG_WARN_DOCUMENTATION_COMMENTS = YES;
				CLANG_WARN_EMPTY_BODY = YES;
				CLANG_WARN_ENUM_CONVERSION = YES;
				CLANG_WARN_INFINITE_RECURSION = YES;
				CLANG_WARN_INT_CONVERSION = YES;
				CLANG_WARN_NON_LITERAL_NULL_CONVERSION = YES;
				CLANG_WARN_OBJC_IMPLICIT_RETAIN_SELF = YES;
				CLANG_WARN_OBJC_LITERAL_CONVERSION = YES;
				CLANG_WARN_OBJC_ROOT_CLASS = YES_ERROR;
				CLANG_WARN_RANGE_LOOP_ANALYSIS = YES;
				CLANG_WARN_STRICT_PROTOTYPES = YES;
				CLANG_WARN_SUSPICIOUS_MOVE = YES;
				CLANG_WARN_UNGUARDED_AVAILABILITY = YES_AGGRESSIVE;
				CLANG_WARN_UNREACHABLE_CODE = YES;
				CLANG_WARN__DUPLICATE_METHOD_MATCH = YES;
				COPY_PHASE_STRIP = NO;
				DEBUG_INFORMATION_FORMAT = "dwarf-with-dsym";
				ENABLE_NS_ASSERTIONS = NO;
				ENABLE_STRICT_OBJC_MSGSEND = YES;
				GCC_C_LANGUAGE_STANDARD = gnu11;
				GCC_NO_COMMON_BLOCKS = YES;
				GCC_PREPROCESSOR_DEFINITIONS = (
					"POD_CONFIGURATION_RELEASE=1",
					"$(inherited)",
				);
				GCC_WARN_64_TO_32_BIT_CONVERSION = YES;
				GCC_WARN_ABOUT_RETURN_TYPE = YES_ERROR;
				GCC_WARN_UNDECLARED_SELECTOR = YES;
				GCC_WARN_UNINITIALIZED_AUTOS = YES_AGGRESSIVE;
				GCC_WARN_UNUSED_FUNCTION = YES;
				GCC_WARN_UNUSED_VARIABLE = YES;
				MACOSX_DEPLOYMENT_TARGET = 10.12;
				MTL_ENABLE_DEBUG_INFO = NO;
				MTL_FAST_MATH = YES;
				PRODUCT_NAME = "$(TARGET_NAME)";
				STRIP_INSTALLED_PRODUCT = NO;
				SWIFT_COMPILATION_MODE = wholemodule;
				SWIFT_OPTIMIZATION_LEVEL = "-O";
				SWIFT_VERSION = 5.0;
				SYMROOT = "${SRCROOT}/../build";
			};
			name = Release;
		};
		30057B9BFC8931FF20A584725CC08A47 /* Debug */ = {
			isa = XCBuildConfiguration;
<<<<<<< HEAD
			baseConfigurationReference = F5D38A75E9517BC97226AF3CACCB12CC /* ASCIImage.debug.xcconfig */;
=======
			baseConfigurationReference = 854DF88A52DB5F08E43E98C37F1FAA3A /* ASCIImage.debug.xcconfig */;
>>>>>>> bfa66a6b
			buildSettings = {
				ARCHS = "$(ARCHS_STANDARD_64_BIT)";
				CLANG_ENABLE_OBJC_WEAK = NO;
				CODE_SIGN_IDENTITY = "-";
				"CODE_SIGN_IDENTITY[sdk=appletvos*]" = "";
				"CODE_SIGN_IDENTITY[sdk=iphoneos*]" = "";
				"CODE_SIGN_IDENTITY[sdk=watchos*]" = "";
				ENABLE_NS_ASSERTIONS = YES;
				EXECUTABLE_PREFIX = lib;
				GCC_PREFIX_HEADER = "Target Support Files/ASCIImage/ASCIImage-prefix.pch";
				MACOSX_DEPLOYMENT_TARGET = 10.6;
				OTHER_LDFLAGS = "";
				OTHER_LIBTOOLFLAGS = "";
				PRIVATE_HEADERS_FOLDER_PATH = "";
				PRODUCT_MODULE_NAME = ASCIImage;
				PRODUCT_NAME = ASCIImage;
				PUBLIC_HEADERS_FOLDER_PATH = "";
				SDKROOT = macosx;
				SKIP_INSTALL = YES;
				SWIFT_ACTIVE_COMPILATION_CONDITIONS = "$(inherited) ";
			};
			name = Debug;
		};
		32E541D8789011120F291FF12D3B5AB7 /* Release */ = {
			isa = XCBuildConfiguration;
<<<<<<< HEAD
			baseConfigurationReference = 0E5489CAE59D4CD0BA8D26E24D3B9ED1 /* CocoaLumberjack.release.xcconfig */;
=======
			baseConfigurationReference = 18250D03BF491C218C84FA500EDE07F0 /* CocoaLumberjack.release.xcconfig */;
>>>>>>> bfa66a6b
			buildSettings = {
				ARCHS = "$(ARCHS_STANDARD_64_BIT)";
				CLANG_ENABLE_OBJC_WEAK = NO;
				CODE_SIGN_IDENTITY = "-";
				"CODE_SIGN_IDENTITY[sdk=appletvos*]" = "";
				"CODE_SIGN_IDENTITY[sdk=iphoneos*]" = "";
				"CODE_SIGN_IDENTITY[sdk=watchos*]" = "";
				ENABLE_NS_ASSERTIONS = YES;
				EXECUTABLE_PREFIX = lib;
				GCC_PREFIX_HEADER = "Target Support Files/CocoaLumberjack/CocoaLumberjack-prefix.pch";
				MACOSX_DEPLOYMENT_TARGET = 10.10;
				OTHER_LDFLAGS = "";
				OTHER_LIBTOOLFLAGS = "";
				PRIVATE_HEADERS_FOLDER_PATH = "";
				PRODUCT_MODULE_NAME = CocoaLumberjack;
				PRODUCT_NAME = CocoaLumberjack;
				PUBLIC_HEADERS_FOLDER_PATH = "";
				SDKROOT = macosx;
				SKIP_INSTALL = YES;
				SWIFT_ACTIVE_COMPILATION_CONDITIONS = "$(inherited) ";
				SWIFT_VERSION = 5.0;
			};
			name = Release;
		};
		3482206F6B2C8DCF8A3F2AA6B4EA981B /* Release */ = {
			isa = XCBuildConfiguration;
			baseConfigurationReference = 94235A1A9E91430837971044CC882B2C /* Pods-Hammerspoon.release.xcconfig */;
			buildSettings = {
				ALWAYS_EMBED_SWIFT_STANDARD_LIBRARIES = NO;
				ARCHS = "$(ARCHS_STANDARD_64_BIT)";
				CLANG_ENABLE_OBJC_WEAK = NO;
				CODE_SIGN_IDENTITY = "-";
				"CODE_SIGN_IDENTITY[sdk=appletvos*]" = "";
				"CODE_SIGN_IDENTITY[sdk=iphoneos*]" = "";
				"CODE_SIGN_IDENTITY[sdk=watchos*]" = "";
				ENABLE_NS_ASSERTIONS = YES;
				EXECUTABLE_PREFIX = lib;
				MACH_O_TYPE = staticlib;
				MACOSX_DEPLOYMENT_TARGET = 10.12;
				OTHER_LDFLAGS = "";
				OTHER_LIBTOOLFLAGS = "";
				PODS_ROOT = "$(SRCROOT)";
				PRODUCT_BUNDLE_IDENTIFIER = "org.cocoapods.${PRODUCT_NAME:rfc1034identifier}";
				SDKROOT = macosx;
				SKIP_INSTALL = YES;
			};
			name = Release;
		};
		535DABB18401162DF2167887824C31BA /* Profile */ = {
			isa = XCBuildConfiguration;
			buildSettings = {
				ALWAYS_SEARCH_USER_PATHS = NO;
				CLANG_ANALYZER_NONNULL = YES;
				CLANG_ANALYZER_NUMBER_OBJECT_CONVERSION = YES_AGGRESSIVE;
				CLANG_CXX_LANGUAGE_STANDARD = "gnu++14";
				CLANG_CXX_LIBRARY = "libc++";
				CLANG_ENABLE_MODULES = YES;
				CLANG_ENABLE_OBJC_ARC = YES;
				CLANG_ENABLE_OBJC_WEAK = YES;
				CLANG_WARN_BLOCK_CAPTURE_AUTORELEASING = YES;
				CLANG_WARN_BOOL_CONVERSION = YES;
				CLANG_WARN_COMMA = YES;
				CLANG_WARN_CONSTANT_CONVERSION = YES;
				CLANG_WARN_DEPRECATED_OBJC_IMPLEMENTATIONS = YES;
				CLANG_WARN_DIRECT_OBJC_ISA_USAGE = YES_ERROR;
				CLANG_WARN_DOCUMENTATION_COMMENTS = YES;
				CLANG_WARN_EMPTY_BODY = YES;
				CLANG_WARN_ENUM_CONVERSION = YES;
				CLANG_WARN_INFINITE_RECURSION = YES;
				CLANG_WARN_INT_CONVERSION = YES;
				CLANG_WARN_NON_LITERAL_NULL_CONVERSION = YES;
				CLANG_WARN_OBJC_IMPLICIT_RETAIN_SELF = YES;
				CLANG_WARN_OBJC_LITERAL_CONVERSION = YES;
				CLANG_WARN_OBJC_ROOT_CLASS = YES_ERROR;
				CLANG_WARN_RANGE_LOOP_ANALYSIS = YES;
				CLANG_WARN_STRICT_PROTOTYPES = YES;
				CLANG_WARN_SUSPICIOUS_MOVE = YES;
				CLANG_WARN_UNGUARDED_AVAILABILITY = YES_AGGRESSIVE;
				CLANG_WARN_UNREACHABLE_CODE = YES;
				CLANG_WARN__DUPLICATE_METHOD_MATCH = YES;
				COPY_PHASE_STRIP = NO;
				DEBUG_INFORMATION_FORMAT = dwarf;
				ENABLE_STRICT_OBJC_MSGSEND = YES;
				ENABLE_TESTABILITY = YES;
				GCC_C_LANGUAGE_STANDARD = gnu11;
				GCC_DYNAMIC_NO_PIC = NO;
				GCC_NO_COMMON_BLOCKS = YES;
				GCC_OPTIMIZATION_LEVEL = 0;
				GCC_PREPROCESSOR_DEFINITIONS = (
					"POD_CONFIGURATION_PROFILE=1",
					"DEBUG=1",
					"$(inherited)",
				);
				GCC_WARN_64_TO_32_BIT_CONVERSION = YES;
				GCC_WARN_ABOUT_RETURN_TYPE = YES_ERROR;
				GCC_WARN_UNDECLARED_SELECTOR = YES;
				GCC_WARN_UNINITIALIZED_AUTOS = YES_AGGRESSIVE;
				GCC_WARN_UNUSED_FUNCTION = YES;
				GCC_WARN_UNUSED_VARIABLE = YES;
				MACOSX_DEPLOYMENT_TARGET = 10.12;
				MTL_ENABLE_DEBUG_INFO = INCLUDE_SOURCE;
				MTL_FAST_MATH = YES;
				ONLY_ACTIVE_ARCH = YES;
				PRODUCT_NAME = "$(TARGET_NAME)";
				STRIP_INSTALLED_PRODUCT = NO;
				SWIFT_ACTIVE_COMPILATION_CONDITIONS = DEBUG;
				SWIFT_OPTIMIZATION_LEVEL = "-Onone";
				SWIFT_VERSION = 5.0;
				SYMROOT = "${SRCROOT}/../build";
			};
			name = Profile;
		};
<<<<<<< HEAD
		5EA7BD41FEE3AE8350AAFF7A89429D1B /* Debug */ = {
			isa = XCBuildConfiguration;
			baseConfigurationReference = 243A27BF349B2AB67335136698AA6020 /* Sparkle.debug.xcconfig */;
=======
		5DA81DFFD2A752709A09ED572105AEA2 /* Debug */ = {
			isa = XCBuildConfiguration;
			baseConfigurationReference = 9CD1D46D2C2FBA46DD8A279DF54EF0A8 /* Sentry.debug.xcconfig */;
			buildSettings = {
				ARCHS = "$(ARCHS_STANDARD_64_BIT)";
				CLANG_ENABLE_OBJC_WEAK = NO;
				CODE_SIGN_IDENTITY = "-";
				"CODE_SIGN_IDENTITY[sdk=appletvos*]" = "";
				"CODE_SIGN_IDENTITY[sdk=iphoneos*]" = "";
				"CODE_SIGN_IDENTITY[sdk=watchos*]" = "";
				ENABLE_NS_ASSERTIONS = YES;
				EXECUTABLE_PREFIX = lib;
				GCC_PREFIX_HEADER = "Target Support Files/Sentry/Sentry-prefix.pch";
				MACOSX_DEPLOYMENT_TARGET = 10.10;
				OTHER_LDFLAGS = "";
				OTHER_LIBTOOLFLAGS = "";
				PRIVATE_HEADERS_FOLDER_PATH = "";
				PRODUCT_MODULE_NAME = Sentry;
				PRODUCT_NAME = Sentry;
				PUBLIC_HEADERS_FOLDER_PATH = "";
				SDKROOT = macosx;
				SKIP_INSTALL = YES;
				SWIFT_ACTIVE_COMPILATION_CONDITIONS = "$(inherited) ";
			};
			name = Debug;
		};
		5EA7BD41FEE3AE8350AAFF7A89429D1B /* Debug */ = {
			isa = XCBuildConfiguration;
			baseConfigurationReference = 29FD5AB98587B58A6E097423C521D2FD /* Sparkle.debug.xcconfig */;
>>>>>>> bfa66a6b
			buildSettings = {
				ARCHS = "$(ARCHS_STANDARD_64_BIT)";
				ASSETCATALOG_COMPILER_APPICON_NAME = AppIcon;
				CODE_SIGN_IDENTITY = "-";
				COMBINE_HIDPI_IMAGES = YES;
				ENABLE_NS_ASSERTIONS = YES;
				LD_RUNPATH_SEARCH_PATHS = "$(inherited) @executable_path/../Frameworks";
				MACOSX_DEPLOYMENT_TARGET = 10.7;
				SDKROOT = macosx;
			};
			name = Debug;
		};
		64D0BFBBB444EF9033738B39F04BB1C1 /* Profile */ = {
			isa = XCBuildConfiguration;
<<<<<<< HEAD
			baseConfigurationReference = 39C208C1B0F9A7307598497FC0663292 /* Sentry.debug.xcconfig */;
=======
			baseConfigurationReference = D2332E18687ED3084C4C244A99532516 /* Sentry.release.xcconfig */;
>>>>>>> bfa66a6b
			buildSettings = {
				ARCHS = "$(ARCHS_STANDARD_64_BIT)";
				CLANG_ENABLE_OBJC_WEAK = NO;
				CODE_SIGN_IDENTITY = "-";
				"CODE_SIGN_IDENTITY[sdk=appletvos*]" = "";
				"CODE_SIGN_IDENTITY[sdk=iphoneos*]" = "";
				"CODE_SIGN_IDENTITY[sdk=watchos*]" = "";
				ENABLE_NS_ASSERTIONS = YES;
				EXECUTABLE_PREFIX = lib;
				GCC_PREFIX_HEADER = "Target Support Files/Sentry/Sentry-prefix.pch";
				MACOSX_DEPLOYMENT_TARGET = 10.10;
				OTHER_LDFLAGS = "";
				OTHER_LIBTOOLFLAGS = "";
				PRIVATE_HEADERS_FOLDER_PATH = "";
				PRODUCT_MODULE_NAME = Sentry;
				PRODUCT_NAME = Sentry;
				PUBLIC_HEADERS_FOLDER_PATH = "";
				SDKROOT = macosx;
				SKIP_INSTALL = YES;
				SWIFT_ACTIVE_COMPILATION_CONDITIONS = "$(inherited) ";
			};
<<<<<<< HEAD
			name = Profile;
		};
		7C7BD3B3A0DDD2F393F960BFC1DE42B6 /* Debug */ = {
			isa = XCBuildConfiguration;
			baseConfigurationReference = E46A18EAFE7F1797475094373563E0D4 /* CocoaAsyncSocket.debug.xcconfig */;
=======
			name = Release;
		};
		7C7BD3B3A0DDD2F393F960BFC1DE42B6 /* Debug */ = {
			isa = XCBuildConfiguration;
			baseConfigurationReference = 09B3CF8DA296CB986CC6C4CBB2055741 /* CocoaAsyncSocket.debug.xcconfig */;
>>>>>>> bfa66a6b
			buildSettings = {
				ARCHS = "$(ARCHS_STANDARD_64_BIT)";
				CODE_SIGN_IDENTITY = "-";
				"CODE_SIGN_IDENTITY[sdk=appletvos*]" = "";
				"CODE_SIGN_IDENTITY[sdk=iphoneos*]" = "";
				"CODE_SIGN_IDENTITY[sdk=watchos*]" = "";
				ENABLE_NS_ASSERTIONS = YES;
				EXECUTABLE_PREFIX = lib;
				GCC_PREFIX_HEADER = "Target Support Files/CocoaAsyncSocket/CocoaAsyncSocket-prefix.pch";
				MACOSX_DEPLOYMENT_TARGET = 10.8;
				OTHER_LDFLAGS = "";
				OTHER_LIBTOOLFLAGS = "";
				PRIVATE_HEADERS_FOLDER_PATH = "";
				PRODUCT_MODULE_NAME = CocoaAsyncSocket;
				PRODUCT_NAME = CocoaAsyncSocket;
				PUBLIC_HEADERS_FOLDER_PATH = "";
				SDKROOT = macosx;
				SKIP_INSTALL = YES;
				SWIFT_ACTIVE_COMPILATION_CONDITIONS = "$(inherited) ";
			};
			name = Debug;
		};
		7E1516AA0CC8F23257C4BDB7C5F94F6D /* Release */ = {
			isa = XCBuildConfiguration;
<<<<<<< HEAD
			baseConfigurationReference = 597ED8C876A86DC644018D33BB5C1F53 /* PocketSocket.release.xcconfig */;
=======
			baseConfigurationReference = A17BA247E08E24D1F911F69900F3911F /* PocketSocket.release.xcconfig */;
>>>>>>> bfa66a6b
			buildSettings = {
				ARCHS = "$(ARCHS_STANDARD_64_BIT)";
				CODE_SIGN_IDENTITY = "-";
				"CODE_SIGN_IDENTITY[sdk=appletvos*]" = "";
				"CODE_SIGN_IDENTITY[sdk=iphoneos*]" = "";
				"CODE_SIGN_IDENTITY[sdk=watchos*]" = "";
				ENABLE_NS_ASSERTIONS = YES;
				EXECUTABLE_PREFIX = lib;
				GCC_PREFIX_HEADER = "Target Support Files/PocketSocket/PocketSocket-prefix.pch";
				MACOSX_DEPLOYMENT_TARGET = 10.8;
				OTHER_LDFLAGS = "";
				OTHER_LIBTOOLFLAGS = "";
				PRIVATE_HEADERS_FOLDER_PATH = "";
				PRODUCT_MODULE_NAME = PocketSocket;
				PRODUCT_NAME = PocketSocket;
				PUBLIC_HEADERS_FOLDER_PATH = "";
				SDKROOT = macosx;
				SKIP_INSTALL = YES;
				SWIFT_ACTIVE_COMPILATION_CONDITIONS = "$(inherited) ";
			};
			name = Release;
		};
		816C679D58750316935F7386A438309D /* Debug */ = {
			isa = XCBuildConfiguration;
			buildSettings = {
				ALWAYS_SEARCH_USER_PATHS = NO;
				CLANG_ANALYZER_NONNULL = YES;
				CLANG_ANALYZER_NUMBER_OBJECT_CONVERSION = YES_AGGRESSIVE;
				CLANG_CXX_LANGUAGE_STANDARD = "gnu++14";
				CLANG_CXX_LIBRARY = "libc++";
				CLANG_ENABLE_MODULES = YES;
				CLANG_ENABLE_OBJC_ARC = YES;
				CLANG_ENABLE_OBJC_WEAK = YES;
				CLANG_WARN_BLOCK_CAPTURE_AUTORELEASING = YES;
				CLANG_WARN_BOOL_CONVERSION = YES;
				CLANG_WARN_COMMA = YES;
				CLANG_WARN_CONSTANT_CONVERSION = YES;
				CLANG_WARN_DEPRECATED_OBJC_IMPLEMENTATIONS = YES;
				CLANG_WARN_DIRECT_OBJC_ISA_USAGE = YES_ERROR;
				CLANG_WARN_DOCUMENTATION_COMMENTS = YES;
				CLANG_WARN_EMPTY_BODY = YES;
				CLANG_WARN_ENUM_CONVERSION = YES;
				CLANG_WARN_INFINITE_RECURSION = YES;
				CLANG_WARN_INT_CONVERSION = YES;
				CLANG_WARN_NON_LITERAL_NULL_CONVERSION = YES;
				CLANG_WARN_OBJC_IMPLICIT_RETAIN_SELF = YES;
				CLANG_WARN_OBJC_LITERAL_CONVERSION = YES;
				CLANG_WARN_OBJC_ROOT_CLASS = YES_ERROR;
				CLANG_WARN_RANGE_LOOP_ANALYSIS = YES;
				CLANG_WARN_STRICT_PROTOTYPES = YES;
				CLANG_WARN_SUSPICIOUS_MOVE = YES;
				CLANG_WARN_UNGUARDED_AVAILABILITY = YES_AGGRESSIVE;
				CLANG_WARN_UNREACHABLE_CODE = YES;
				CLANG_WARN__DUPLICATE_METHOD_MATCH = YES;
				COPY_PHASE_STRIP = NO;
				DEBUG_INFORMATION_FORMAT = dwarf;
				ENABLE_STRICT_OBJC_MSGSEND = YES;
				ENABLE_TESTABILITY = YES;
				GCC_C_LANGUAGE_STANDARD = gnu11;
				GCC_DYNAMIC_NO_PIC = NO;
				GCC_NO_COMMON_BLOCKS = YES;
				GCC_OPTIMIZATION_LEVEL = 0;
				GCC_PREPROCESSOR_DEFINITIONS = (
					"POD_CONFIGURATION_DEBUG=1",
					"DEBUG=1",
					"$(inherited)",
				);
				GCC_WARN_64_TO_32_BIT_CONVERSION = YES;
				GCC_WARN_ABOUT_RETURN_TYPE = YES_ERROR;
				GCC_WARN_UNDECLARED_SELECTOR = YES;
				GCC_WARN_UNINITIALIZED_AUTOS = YES_AGGRESSIVE;
				GCC_WARN_UNUSED_FUNCTION = YES;
				GCC_WARN_UNUSED_VARIABLE = YES;
				MACOSX_DEPLOYMENT_TARGET = 10.12;
				MTL_ENABLE_DEBUG_INFO = INCLUDE_SOURCE;
				MTL_FAST_MATH = YES;
				ONLY_ACTIVE_ARCH = YES;
				PRODUCT_NAME = "$(TARGET_NAME)";
				STRIP_INSTALLED_PRODUCT = NO;
				SWIFT_ACTIVE_COMPILATION_CONDITIONS = DEBUG;
				SWIFT_OPTIMIZATION_LEVEL = "-Onone";
				SWIFT_VERSION = 5.0;
				SYMROOT = "${SRCROOT}/../build";
			};
			name = Debug;
		};
		8C1CD7A87389F2B6DC7F0F2E181AE5E9 /* Profile */ = {
			isa = XCBuildConfiguration;
<<<<<<< HEAD
			baseConfigurationReference = 243A27BF349B2AB67335136698AA6020 /* Sparkle.debug.xcconfig */;
=======
			baseConfigurationReference = 29FD5AB98587B58A6E097423C521D2FD /* Sparkle.debug.xcconfig */;
>>>>>>> bfa66a6b
			buildSettings = {
				ARCHS = "$(ARCHS_STANDARD_64_BIT)";
				ASSETCATALOG_COMPILER_APPICON_NAME = AppIcon;
				CODE_SIGN_IDENTITY = "-";
				COMBINE_HIDPI_IMAGES = YES;
				ENABLE_NS_ASSERTIONS = YES;
				LD_RUNPATH_SEARCH_PATHS = "$(inherited) @executable_path/../Frameworks";
				MACOSX_DEPLOYMENT_TARGET = 10.7;
				SDKROOT = macosx;
			};
			name = Profile;
		};
		8E4849148D9AA1E79B95D87335C2E125 /* Release */ = {
			isa = XCBuildConfiguration;
<<<<<<< HEAD
			baseConfigurationReference = 7119BBCE412A10F4579FFB2725FBDAFA /* Sparkle.release.xcconfig */;
=======
			baseConfigurationReference = 78661CFCBFC0BF448BD018918C244828 /* Sparkle.release.xcconfig */;
>>>>>>> bfa66a6b
			buildSettings = {
				ARCHS = "$(ARCHS_STANDARD_64_BIT)";
				ASSETCATALOG_COMPILER_APPICON_NAME = AppIcon;
				CODE_SIGN_IDENTITY = "-";
				COMBINE_HIDPI_IMAGES = YES;
				ENABLE_NS_ASSERTIONS = YES;
				LD_RUNPATH_SEARCH_PATHS = "$(inherited) @executable_path/../Frameworks";
				MACOSX_DEPLOYMENT_TARGET = 10.7;
				SDKROOT = macosx;
			};
			name = Release;
		};
<<<<<<< HEAD
		A26A29E67253EA0915A40C83286261FE /* Profile */ = {
			isa = XCBuildConfiguration;
			baseConfigurationReference = 68E25A564841424AD9A96554E412EF34 /* CocoaLumberjack.debug.xcconfig */;
=======
		9E54C8EA23C8FA1762E84D312A9C3135 /* Profile */ = {
			isa = XCBuildConfiguration;
			baseConfigurationReference = 9CD1D46D2C2FBA46DD8A279DF54EF0A8 /* Sentry.debug.xcconfig */;
			buildSettings = {
				ARCHS = "$(ARCHS_STANDARD_64_BIT)";
				CLANG_ENABLE_OBJC_WEAK = NO;
				CODE_SIGN_IDENTITY = "-";
				"CODE_SIGN_IDENTITY[sdk=appletvos*]" = "";
				"CODE_SIGN_IDENTITY[sdk=iphoneos*]" = "";
				"CODE_SIGN_IDENTITY[sdk=watchos*]" = "";
				ENABLE_NS_ASSERTIONS = YES;
				EXECUTABLE_PREFIX = lib;
				GCC_PREFIX_HEADER = "Target Support Files/Sentry/Sentry-prefix.pch";
				MACOSX_DEPLOYMENT_TARGET = 10.10;
				OTHER_LDFLAGS = "";
				OTHER_LIBTOOLFLAGS = "";
				PRIVATE_HEADERS_FOLDER_PATH = "";
				PRODUCT_MODULE_NAME = Sentry;
				PRODUCT_NAME = Sentry;
				PUBLIC_HEADERS_FOLDER_PATH = "";
				SDKROOT = macosx;
				SKIP_INSTALL = YES;
				SWIFT_ACTIVE_COMPILATION_CONDITIONS = "$(inherited) ";
			};
			name = Profile;
		};
		A26A29E67253EA0915A40C83286261FE /* Profile */ = {
			isa = XCBuildConfiguration;
			baseConfigurationReference = 5C6E0F235A25BC1E1A2BC0CAD197280D /* CocoaLumberjack.debug.xcconfig */;
>>>>>>> bfa66a6b
			buildSettings = {
				ARCHS = "$(ARCHS_STANDARD_64_BIT)";
				CLANG_ENABLE_OBJC_WEAK = NO;
				CODE_SIGN_IDENTITY = "-";
				"CODE_SIGN_IDENTITY[sdk=appletvos*]" = "";
				"CODE_SIGN_IDENTITY[sdk=iphoneos*]" = "";
				"CODE_SIGN_IDENTITY[sdk=watchos*]" = "";
				ENABLE_NS_ASSERTIONS = YES;
				EXECUTABLE_PREFIX = lib;
				GCC_PREFIX_HEADER = "Target Support Files/CocoaLumberjack/CocoaLumberjack-prefix.pch";
				MACOSX_DEPLOYMENT_TARGET = 10.10;
				OTHER_LDFLAGS = "";
				OTHER_LIBTOOLFLAGS = "";
				PRIVATE_HEADERS_FOLDER_PATH = "";
				PRODUCT_MODULE_NAME = CocoaLumberjack;
				PRODUCT_NAME = CocoaLumberjack;
				PUBLIC_HEADERS_FOLDER_PATH = "";
				SDKROOT = macosx;
				SKIP_INSTALL = YES;
				SWIFT_ACTIVE_COMPILATION_CONDITIONS = "$(inherited) ";
				SWIFT_VERSION = 5.0;
			};
			name = Profile;
		};
		A274AA9E01430A58B40B413BB26E6413 /* Profile */ = {
			isa = XCBuildConfiguration;
<<<<<<< HEAD
			baseConfigurationReference = 30720A0A29B3FEC574FDEA5A35F5D183 /* MIKMIDI.debug.xcconfig */;
=======
			baseConfigurationReference = 57E416DB2EC7AD4D5194A25FCEC2AA62 /* MIKMIDI.debug.xcconfig */;
>>>>>>> bfa66a6b
			buildSettings = {
				ARCHS = "$(ARCHS_STANDARD_64_BIT)";
				CODE_SIGN_IDENTITY = "-";
				"CODE_SIGN_IDENTITY[sdk=appletvos*]" = "";
				"CODE_SIGN_IDENTITY[sdk=iphoneos*]" = "";
				"CODE_SIGN_IDENTITY[sdk=watchos*]" = "";
				ENABLE_NS_ASSERTIONS = YES;
				EXECUTABLE_PREFIX = lib;
				GCC_PREFIX_HEADER = "Target Support Files/MIKMIDI/MIKMIDI-prefix.pch";
				MACOSX_DEPLOYMENT_TARGET = 10.8;
				OTHER_LDFLAGS = "";
				OTHER_LIBTOOLFLAGS = "";
				PRIVATE_HEADERS_FOLDER_PATH = "";
				PRODUCT_MODULE_NAME = MIKMIDI;
				PRODUCT_NAME = MIKMIDI;
				PUBLIC_HEADERS_FOLDER_PATH = "";
				SDKROOT = macosx;
				SKIP_INSTALL = YES;
				SWIFT_ACTIVE_COMPILATION_CONDITIONS = "$(inherited) ";
			};
			name = Profile;
		};
		ADCFED3850354A7395C0FEE7EB82A380 /* Profile */ = {
			isa = XCBuildConfiguration;
<<<<<<< HEAD
			baseConfigurationReference = F5D38A75E9517BC97226AF3CACCB12CC /* ASCIImage.debug.xcconfig */;
=======
			baseConfigurationReference = 854DF88A52DB5F08E43E98C37F1FAA3A /* ASCIImage.debug.xcconfig */;
>>>>>>> bfa66a6b
			buildSettings = {
				ARCHS = "$(ARCHS_STANDARD_64_BIT)";
				CLANG_ENABLE_OBJC_WEAK = NO;
				CODE_SIGN_IDENTITY = "-";
				"CODE_SIGN_IDENTITY[sdk=appletvos*]" = "";
				"CODE_SIGN_IDENTITY[sdk=iphoneos*]" = "";
				"CODE_SIGN_IDENTITY[sdk=watchos*]" = "";
				ENABLE_NS_ASSERTIONS = YES;
				EXECUTABLE_PREFIX = lib;
				GCC_PREFIX_HEADER = "Target Support Files/ASCIImage/ASCIImage-prefix.pch";
				MACOSX_DEPLOYMENT_TARGET = 10.6;
				OTHER_LDFLAGS = "";
				OTHER_LIBTOOLFLAGS = "";
				PRIVATE_HEADERS_FOLDER_PATH = "";
				PRODUCT_MODULE_NAME = ASCIImage;
				PRODUCT_NAME = ASCIImage;
				PUBLIC_HEADERS_FOLDER_PATH = "";
				SDKROOT = macosx;
				SKIP_INSTALL = YES;
				SWIFT_ACTIVE_COMPILATION_CONDITIONS = "$(inherited) ";
			};
			name = Profile;
		};
		BEF1585407A0A81C6A2F73ED40E33AE4 /* Release */ = {
			isa = XCBuildConfiguration;
<<<<<<< HEAD
			baseConfigurationReference = 72BD3B30B1E90215037F0D697C6B7F5F /* CocoaAsyncSocket.release.xcconfig */;
=======
			baseConfigurationReference = 8A439CAC0F319330100462DBA143E673 /* CocoaAsyncSocket.release.xcconfig */;
>>>>>>> bfa66a6b
			buildSettings = {
				ARCHS = "$(ARCHS_STANDARD_64_BIT)";
				CODE_SIGN_IDENTITY = "-";
				"CODE_SIGN_IDENTITY[sdk=appletvos*]" = "";
				"CODE_SIGN_IDENTITY[sdk=iphoneos*]" = "";
				"CODE_SIGN_IDENTITY[sdk=watchos*]" = "";
				ENABLE_NS_ASSERTIONS = YES;
				EXECUTABLE_PREFIX = lib;
				GCC_PREFIX_HEADER = "Target Support Files/CocoaAsyncSocket/CocoaAsyncSocket-prefix.pch";
				MACOSX_DEPLOYMENT_TARGET = 10.8;
				OTHER_LDFLAGS = "";
				OTHER_LIBTOOLFLAGS = "";
				PRIVATE_HEADERS_FOLDER_PATH = "";
				PRODUCT_MODULE_NAME = CocoaAsyncSocket;
				PRODUCT_NAME = CocoaAsyncSocket;
				PUBLIC_HEADERS_FOLDER_PATH = "";
				SDKROOT = macosx;
				SKIP_INSTALL = YES;
				SWIFT_ACTIVE_COMPILATION_CONDITIONS = "$(inherited) ";
			};
			name = Release;
		};
		C7071AECEE48741FC24E8DAB9727F0DF /* Profile */ = {
			isa = XCBuildConfiguration;
<<<<<<< HEAD
			baseConfigurationReference = 7F3E7E0F522A412876D38BF14071B8E5 /* PocketSocket.debug.xcconfig */;
=======
			baseConfigurationReference = A86CE299CDAA32736A8CAD75E0A611D5 /* PocketSocket.debug.xcconfig */;
>>>>>>> bfa66a6b
			buildSettings = {
				ARCHS = "$(ARCHS_STANDARD_64_BIT)";
				CODE_SIGN_IDENTITY = "-";
				"CODE_SIGN_IDENTITY[sdk=appletvos*]" = "";
				"CODE_SIGN_IDENTITY[sdk=iphoneos*]" = "";
				"CODE_SIGN_IDENTITY[sdk=watchos*]" = "";
				ENABLE_NS_ASSERTIONS = YES;
				EXECUTABLE_PREFIX = lib;
				GCC_PREFIX_HEADER = "Target Support Files/PocketSocket/PocketSocket-prefix.pch";
				MACOSX_DEPLOYMENT_TARGET = 10.8;
				OTHER_LDFLAGS = "";
				OTHER_LIBTOOLFLAGS = "";
				PRIVATE_HEADERS_FOLDER_PATH = "";
				PRODUCT_MODULE_NAME = PocketSocket;
				PRODUCT_NAME = PocketSocket;
				PUBLIC_HEADERS_FOLDER_PATH = "";
				SDKROOT = macosx;
				SKIP_INSTALL = YES;
				SWIFT_ACTIVE_COMPILATION_CONDITIONS = "$(inherited) ";
			};
			name = Profile;
		};
		CB2CA7A9F8C1571C1477EA061E4C76B3 /* Debug */ = {
			isa = XCBuildConfiguration;
<<<<<<< HEAD
			baseConfigurationReference = FB6DBBDBB2D4124B35DFB3A244ECB4A0 /* CocoaHTTPServer.debug.xcconfig */;
=======
			baseConfigurationReference = A2EC3E23389E8C8E3E4AB25E29CD378E /* CocoaHTTPServer.debug.xcconfig */;
>>>>>>> bfa66a6b
			buildSettings = {
				ARCHS = "$(ARCHS_STANDARD_64_BIT)";
				CODE_SIGN_IDENTITY = "-";
				"CODE_SIGN_IDENTITY[sdk=appletvos*]" = "";
				"CODE_SIGN_IDENTITY[sdk=iphoneos*]" = "";
				"CODE_SIGN_IDENTITY[sdk=watchos*]" = "";
				ENABLE_NS_ASSERTIONS = YES;
				EXECUTABLE_PREFIX = lib;
				GCC_PREFIX_HEADER = "Target Support Files/CocoaHTTPServer/CocoaHTTPServer-prefix.pch";
				MACOSX_DEPLOYMENT_TARGET = 10.7;
				OTHER_LDFLAGS = "";
				OTHER_LIBTOOLFLAGS = "";
				PRIVATE_HEADERS_FOLDER_PATH = "";
				PRODUCT_MODULE_NAME = CocoaHTTPServer;
				PRODUCT_NAME = CocoaHTTPServer;
				PUBLIC_HEADERS_FOLDER_PATH = "";
				SDKROOT = macosx;
				SKIP_INSTALL = YES;
				SWIFT_ACTIVE_COMPILATION_CONDITIONS = "$(inherited) ";
			};
			name = Debug;
		};
<<<<<<< HEAD
		D40EB1F285EE54E4840046B1056E2992 /* Release */ = {
			isa = XCBuildConfiguration;
			baseConfigurationReference = CC4ACA00DEF35939D504740AFE250DE9 /* Sentry.release.xcconfig */;
			buildSettings = {
				ARCHS = "$(ARCHS_STANDARD_64_BIT)";
				CLANG_ENABLE_OBJC_WEAK = NO;
=======
		CEF098B9F885AF2D00585B0AB0B6316B /* Release */ = {
			isa = XCBuildConfiguration;
			baseConfigurationReference = 01D71ADBD74C4C0CB8F9C1551857CB18 /* ORSSerialPort.release.xcconfig */;
			buildSettings = {
				ARCHS = "$(ARCHS_STANDARD_64_BIT)";
>>>>>>> bfa66a6b
				CODE_SIGN_IDENTITY = "-";
				"CODE_SIGN_IDENTITY[sdk=appletvos*]" = "";
				"CODE_SIGN_IDENTITY[sdk=iphoneos*]" = "";
				"CODE_SIGN_IDENTITY[sdk=watchos*]" = "";
				ENABLE_NS_ASSERTIONS = YES;
				EXECUTABLE_PREFIX = lib;
<<<<<<< HEAD
				GCC_PREFIX_HEADER = "Target Support Files/Sentry/Sentry-prefix.pch";
				MACOSX_DEPLOYMENT_TARGET = 10.10;
				OTHER_LDFLAGS = "";
				OTHER_LIBTOOLFLAGS = "";
				PRIVATE_HEADERS_FOLDER_PATH = "";
				PRODUCT_MODULE_NAME = Sentry;
				PRODUCT_NAME = Sentry;
=======
				GCC_PREFIX_HEADER = "Target Support Files/ORSSerialPort/ORSSerialPort-prefix.pch";
				MACOSX_DEPLOYMENT_TARGET = 10.8;
				OTHER_LDFLAGS = "";
				OTHER_LIBTOOLFLAGS = "";
				PRIVATE_HEADERS_FOLDER_PATH = "";
				PRODUCT_MODULE_NAME = ORSSerial;
				PRODUCT_NAME = ORSSerialPort;
>>>>>>> bfa66a6b
				PUBLIC_HEADERS_FOLDER_PATH = "";
				SDKROOT = macosx;
				SKIP_INSTALL = YES;
				SWIFT_ACTIVE_COMPILATION_CONDITIONS = "$(inherited) ";
			};
			name = Release;
		};
<<<<<<< HEAD
		DACBEAD7FBCF80D18E433775611E7AA1 /* Debug */ = {
			isa = XCBuildConfiguration;
			baseConfigurationReference = 30720A0A29B3FEC574FDEA5A35F5D183 /* MIKMIDI.debug.xcconfig */;
=======
		D0A1FEBBE38C6FA4A74D067EAC82D665 /* Debug */ = {
			isa = XCBuildConfiguration;
			baseConfigurationReference = 2F81B128A47A275CAC99E8D10C9C73FB /* Pods-Hammerspoon.debug.xcconfig */;
			buildSettings = {
				ALWAYS_EMBED_SWIFT_STANDARD_LIBRARIES = NO;
				ARCHS = "$(ARCHS_STANDARD_64_BIT)";
				CLANG_ENABLE_OBJC_WEAK = NO;
				CODE_SIGN_IDENTITY = "-";
				"CODE_SIGN_IDENTITY[sdk=appletvos*]" = "";
				"CODE_SIGN_IDENTITY[sdk=iphoneos*]" = "";
				"CODE_SIGN_IDENTITY[sdk=watchos*]" = "";
				ENABLE_NS_ASSERTIONS = YES;
				EXECUTABLE_PREFIX = lib;
				MACH_O_TYPE = staticlib;
				MACOSX_DEPLOYMENT_TARGET = 10.12;
				OTHER_LDFLAGS = "";
				OTHER_LIBTOOLFLAGS = "";
				PODS_ROOT = "$(SRCROOT)";
				PRODUCT_BUNDLE_IDENTIFIER = "org.cocoapods.${PRODUCT_NAME:rfc1034identifier}";
				SDKROOT = macosx;
				SKIP_INSTALL = YES;
			};
			name = Debug;
		};
		D4F8BF484EFF9F192616DEF4930CD625 /* Release */ = {
			isa = XCBuildConfiguration;
			baseConfigurationReference = 94235A1A9E91430837971044CC882B2C /* Pods-Hammerspoon.release.xcconfig */;
			buildSettings = {
				ALWAYS_EMBED_SWIFT_STANDARD_LIBRARIES = NO;
				ARCHS = "$(ARCHS_STANDARD_64_BIT)";
				CLANG_ENABLE_OBJC_WEAK = NO;
				CODE_SIGN_IDENTITY = "-";
				"CODE_SIGN_IDENTITY[sdk=appletvos*]" = "";
				"CODE_SIGN_IDENTITY[sdk=iphoneos*]" = "";
				"CODE_SIGN_IDENTITY[sdk=watchos*]" = "";
				ENABLE_NS_ASSERTIONS = YES;
				EXECUTABLE_PREFIX = lib;
				MACH_O_TYPE = staticlib;
				MACOSX_DEPLOYMENT_TARGET = 10.12;
				OTHER_LDFLAGS = "";
				OTHER_LIBTOOLFLAGS = "";
				PODS_ROOT = "$(SRCROOT)";
				PRODUCT_BUNDLE_IDENTIFIER = "org.cocoapods.${PRODUCT_NAME:rfc1034identifier}";
				SDKROOT = macosx;
				SKIP_INSTALL = YES;
			};
			name = Release;
		};
		D577B164CD159A61BF72AE8C35471F5D /* Profile */ = {
			isa = XCBuildConfiguration;
			baseConfigurationReference = B43CE827A9E17EAEB0EFBD3B029764EB /* Pods-Hammerspoon.profile.xcconfig */;
			buildSettings = {
				ALWAYS_EMBED_SWIFT_STANDARD_LIBRARIES = NO;
				ARCHS = "$(ARCHS_STANDARD_64_BIT)";
				CLANG_ENABLE_OBJC_WEAK = NO;
				CODE_SIGN_IDENTITY = "-";
				"CODE_SIGN_IDENTITY[sdk=appletvos*]" = "";
				"CODE_SIGN_IDENTITY[sdk=iphoneos*]" = "";
				"CODE_SIGN_IDENTITY[sdk=watchos*]" = "";
				ENABLE_NS_ASSERTIONS = YES;
				EXECUTABLE_PREFIX = lib;
				MACH_O_TYPE = staticlib;
				MACOSX_DEPLOYMENT_TARGET = 10.12;
				OTHER_LDFLAGS = "";
				OTHER_LIBTOOLFLAGS = "";
				PODS_ROOT = "$(SRCROOT)";
				PRODUCT_BUNDLE_IDENTIFIER = "org.cocoapods.${PRODUCT_NAME:rfc1034identifier}";
				SDKROOT = macosx;
				SKIP_INSTALL = YES;
			};
			name = Profile;
		};
		DACBEAD7FBCF80D18E433775611E7AA1 /* Debug */ = {
			isa = XCBuildConfiguration;
			baseConfigurationReference = 57E416DB2EC7AD4D5194A25FCEC2AA62 /* MIKMIDI.debug.xcconfig */;
>>>>>>> bfa66a6b
			buildSettings = {
				ARCHS = "$(ARCHS_STANDARD_64_BIT)";
				CODE_SIGN_IDENTITY = "-";
				"CODE_SIGN_IDENTITY[sdk=appletvos*]" = "";
				"CODE_SIGN_IDENTITY[sdk=iphoneos*]" = "";
				"CODE_SIGN_IDENTITY[sdk=watchos*]" = "";
				ENABLE_NS_ASSERTIONS = YES;
				EXECUTABLE_PREFIX = lib;
				GCC_PREFIX_HEADER = "Target Support Files/MIKMIDI/MIKMIDI-prefix.pch";
				MACOSX_DEPLOYMENT_TARGET = 10.8;
				OTHER_LDFLAGS = "";
				OTHER_LIBTOOLFLAGS = "";
				PRIVATE_HEADERS_FOLDER_PATH = "";
				PRODUCT_MODULE_NAME = MIKMIDI;
				PRODUCT_NAME = MIKMIDI;
				PUBLIC_HEADERS_FOLDER_PATH = "";
				SDKROOT = macosx;
				SKIP_INSTALL = YES;
				SWIFT_ACTIVE_COMPILATION_CONDITIONS = "$(inherited) ";
			};
			name = Debug;
		};
		DAF96D964F68F9EA3E2B39014ACF209E /* Debug */ = {
			isa = XCBuildConfiguration;
<<<<<<< HEAD
			baseConfigurationReference = 68E25A564841424AD9A96554E412EF34 /* CocoaLumberjack.debug.xcconfig */;
=======
			baseConfigurationReference = 5C6E0F235A25BC1E1A2BC0CAD197280D /* CocoaLumberjack.debug.xcconfig */;
>>>>>>> bfa66a6b
			buildSettings = {
				ARCHS = "$(ARCHS_STANDARD_64_BIT)";
				CLANG_ENABLE_OBJC_WEAK = NO;
				CODE_SIGN_IDENTITY = "-";
				"CODE_SIGN_IDENTITY[sdk=appletvos*]" = "";
				"CODE_SIGN_IDENTITY[sdk=iphoneos*]" = "";
				"CODE_SIGN_IDENTITY[sdk=watchos*]" = "";
				ENABLE_NS_ASSERTIONS = YES;
				EXECUTABLE_PREFIX = lib;
				GCC_PREFIX_HEADER = "Target Support Files/CocoaLumberjack/CocoaLumberjack-prefix.pch";
				MACOSX_DEPLOYMENT_TARGET = 10.10;
				OTHER_LDFLAGS = "";
				OTHER_LIBTOOLFLAGS = "";
				PRIVATE_HEADERS_FOLDER_PATH = "";
				PRODUCT_MODULE_NAME = CocoaLumberjack;
				PRODUCT_NAME = CocoaLumberjack;
				PUBLIC_HEADERS_FOLDER_PATH = "";
				SDKROOT = macosx;
				SKIP_INSTALL = YES;
				SWIFT_ACTIVE_COMPILATION_CONDITIONS = "$(inherited) ";
				SWIFT_VERSION = 5.0;
			};
			name = Debug;
		};
		DC5709A938839D29FA6EF8BC86CB51EE /* Debug */ = {
			isa = XCBuildConfiguration;
<<<<<<< HEAD
			baseConfigurationReference = C2ED7673E6770D603F42B1A008E3F6D5 /* MIKMIDI.release.xcconfig */;
=======
			baseConfigurationReference = C0E58E068FD82F86EDC1FD4DE744765D /* ORSSerialPort.debug.xcconfig */;
>>>>>>> bfa66a6b
			buildSettings = {
				ARCHS = "$(ARCHS_STANDARD_64_BIT)";
				CODE_SIGN_IDENTITY = "-";
				"CODE_SIGN_IDENTITY[sdk=appletvos*]" = "";
				"CODE_SIGN_IDENTITY[sdk=iphoneos*]" = "";
				"CODE_SIGN_IDENTITY[sdk=watchos*]" = "";
				ENABLE_NS_ASSERTIONS = YES;
				EXECUTABLE_PREFIX = lib;
				GCC_PREFIX_HEADER = "Target Support Files/ORSSerialPort/ORSSerialPort-prefix.pch";
				MACOSX_DEPLOYMENT_TARGET = 10.8;
				OTHER_LDFLAGS = "";
				OTHER_LIBTOOLFLAGS = "";
				PRIVATE_HEADERS_FOLDER_PATH = "";
				PRODUCT_MODULE_NAME = ORSSerial;
				PRODUCT_NAME = ORSSerialPort;
				PUBLIC_HEADERS_FOLDER_PATH = "";
				SDKROOT = macosx;
				SKIP_INSTALL = YES;
				SWIFT_ACTIVE_COMPILATION_CONDITIONS = "$(inherited) ";
			};
			name = Debug;
		};
		DE8671176D31780E754823AB27B17C52 /* Release */ = {
			isa = XCBuildConfiguration;
<<<<<<< HEAD
			baseConfigurationReference = E46A18EAFE7F1797475094373563E0D4 /* CocoaAsyncSocket.debug.xcconfig */;
=======
			baseConfigurationReference = 97D8AA3B65029009F01DAFBC10BFA086 /* MIKMIDI.release.xcconfig */;
>>>>>>> bfa66a6b
			buildSettings = {
				ARCHS = "$(ARCHS_STANDARD_64_BIT)";
				CODE_SIGN_IDENTITY = "-";
				"CODE_SIGN_IDENTITY[sdk=appletvos*]" = "";
				"CODE_SIGN_IDENTITY[sdk=iphoneos*]" = "";
				"CODE_SIGN_IDENTITY[sdk=watchos*]" = "";
				ENABLE_NS_ASSERTIONS = YES;
				EXECUTABLE_PREFIX = lib;
				GCC_PREFIX_HEADER = "Target Support Files/MIKMIDI/MIKMIDI-prefix.pch";
				MACOSX_DEPLOYMENT_TARGET = 10.8;
				OTHER_LDFLAGS = "";
				OTHER_LIBTOOLFLAGS = "";
				PRIVATE_HEADERS_FOLDER_PATH = "";
				PRODUCT_MODULE_NAME = MIKMIDI;
				PRODUCT_NAME = MIKMIDI;
				PUBLIC_HEADERS_FOLDER_PATH = "";
				SDKROOT = macosx;
				SKIP_INSTALL = YES;
				SWIFT_ACTIVE_COMPILATION_CONDITIONS = "$(inherited) ";
			};
			name = Release;
		};
<<<<<<< HEAD
		E446E7B86A424FDB5FD703B0D69067C5 /* Profile */ = {
			isa = XCBuildConfiguration;
			baseConfigurationReference = 2181313D55DF1C88D5FAB7B850B33A4F /* SocketRocket.debug.xcconfig */;
			buildSettings = {
				ARCHS = "$(ARCHS_STANDARD_64_BIT)";
				CODE_SIGN_IDENTITY = "-";
				"CODE_SIGN_IDENTITY[sdk=appletvos*]" = "";
				"CODE_SIGN_IDENTITY[sdk=iphoneos*]" = "";
				"CODE_SIGN_IDENTITY[sdk=watchos*]" = "";
				ENABLE_NS_ASSERTIONS = YES;
				EXECUTABLE_PREFIX = lib;
				GCC_PREFIX_HEADER = "Target Support Files/SocketRocket/SocketRocket-prefix.pch";
				MACOSX_DEPLOYMENT_TARGET = 10.8;
				OTHER_LDFLAGS = "";
				OTHER_LIBTOOLFLAGS = "";
				PRIVATE_HEADERS_FOLDER_PATH = "";
				PRODUCT_MODULE_NAME = SocketRocket;
				PRODUCT_NAME = SocketRocket;
				PUBLIC_HEADERS_FOLDER_PATH = "";
				SDKROOT = macosx;
				SKIP_INSTALL = YES;
				SWIFT_ACTIVE_COMPILATION_CONDITIONS = "$(inherited) ";
			};
			name = Profile;
		};
		E7506871D1AB9E60A6A0017E0CFEED8F /* Release */ = {
			isa = XCBuildConfiguration;
			baseConfigurationReference = 89668AA293AFB8056EE05FEAED8E90A8 /* CocoaHTTPServer.release.xcconfig */;
=======
		E18CC41C2620CD5AF2C307E47270934C /* Profile */ = {
			isa = XCBuildConfiguration;
			baseConfigurationReference = 09B3CF8DA296CB986CC6C4CBB2055741 /* CocoaAsyncSocket.debug.xcconfig */;
>>>>>>> bfa66a6b
			buildSettings = {
				ARCHS = "$(ARCHS_STANDARD_64_BIT)";
				CODE_SIGN_IDENTITY = "-";
				"CODE_SIGN_IDENTITY[sdk=appletvos*]" = "";
				"CODE_SIGN_IDENTITY[sdk=iphoneos*]" = "";
				"CODE_SIGN_IDENTITY[sdk=watchos*]" = "";
				ENABLE_NS_ASSERTIONS = YES;
				EXECUTABLE_PREFIX = lib;
				GCC_PREFIX_HEADER = "Target Support Files/CocoaAsyncSocket/CocoaAsyncSocket-prefix.pch";
				MACOSX_DEPLOYMENT_TARGET = 10.8;
				OTHER_LDFLAGS = "";
				OTHER_LIBTOOLFLAGS = "";
				PRIVATE_HEADERS_FOLDER_PATH = "";
				PRODUCT_MODULE_NAME = CocoaAsyncSocket;
				PRODUCT_NAME = CocoaAsyncSocket;
				PUBLIC_HEADERS_FOLDER_PATH = "";
				SDKROOT = macosx;
				SKIP_INSTALL = YES;
				SWIFT_ACTIVE_COMPILATION_CONDITIONS = "$(inherited) ";
			};
			name = Profile;
		};
<<<<<<< HEAD
		E7B42AE61F820F1D991C6B532A4A80AB /* Debug */ = {
			isa = XCBuildConfiguration;
			baseConfigurationReference = 2181313D55DF1C88D5FAB7B850B33A4F /* SocketRocket.debug.xcconfig */;
			buildSettings = {
				ARCHS = "$(ARCHS_STANDARD_64_BIT)";
				CODE_SIGN_IDENTITY = "-";
				"CODE_SIGN_IDENTITY[sdk=appletvos*]" = "";
				"CODE_SIGN_IDENTITY[sdk=iphoneos*]" = "";
				"CODE_SIGN_IDENTITY[sdk=watchos*]" = "";
				ENABLE_NS_ASSERTIONS = YES;
				EXECUTABLE_PREFIX = lib;
				GCC_PREFIX_HEADER = "Target Support Files/SocketRocket/SocketRocket-prefix.pch";
				MACOSX_DEPLOYMENT_TARGET = 10.8;
				OTHER_LDFLAGS = "";
				OTHER_LIBTOOLFLAGS = "";
				PRIVATE_HEADERS_FOLDER_PATH = "";
				PRODUCT_MODULE_NAME = SocketRocket;
				PRODUCT_NAME = SocketRocket;
				PUBLIC_HEADERS_FOLDER_PATH = "";
				SDKROOT = macosx;
				SKIP_INSTALL = YES;
				SWIFT_ACTIVE_COMPILATION_CONDITIONS = "$(inherited) ";
			};
			name = Debug;
		};
		EABFD5C552EF1F8BF9923449D29C8C4B /* Debug */ = {
			isa = XCBuildConfiguration;
			baseConfigurationReference = 39C208C1B0F9A7307598497FC0663292 /* Sentry.debug.xcconfig */;
			buildSettings = {
				ARCHS = "$(ARCHS_STANDARD_64_BIT)";
				CLANG_ENABLE_OBJC_WEAK = NO;
				CODE_SIGN_IDENTITY = "-";
				"CODE_SIGN_IDENTITY[sdk=appletvos*]" = "";
				"CODE_SIGN_IDENTITY[sdk=iphoneos*]" = "";
				"CODE_SIGN_IDENTITY[sdk=watchos*]" = "";
				ENABLE_NS_ASSERTIONS = YES;
				EXECUTABLE_PREFIX = lib;
				GCC_PREFIX_HEADER = "Target Support Files/Sentry/Sentry-prefix.pch";
				MACOSX_DEPLOYMENT_TARGET = 10.10;
				OTHER_LDFLAGS = "";
				OTHER_LIBTOOLFLAGS = "";
				PRIVATE_HEADERS_FOLDER_PATH = "";
				PRODUCT_MODULE_NAME = Sentry;
				PRODUCT_NAME = Sentry;
				PUBLIC_HEADERS_FOLDER_PATH = "";
				SDKROOT = macosx;
				SKIP_INSTALL = YES;
				SWIFT_ACTIVE_COMPILATION_CONDITIONS = "$(inherited) ";
			};
			name = Debug;
		};
		EB84380E7C8087D83F076E8915C5B269 /* Debug */ = {
			isa = XCBuildConfiguration;
			baseConfigurationReference = 2F81B128A47A275CAC99E8D10C9C73FB /* Pods-Hammerspoon.debug.xcconfig */;
=======
		E7506871D1AB9E60A6A0017E0CFEED8F /* Release */ = {
			isa = XCBuildConfiguration;
			baseConfigurationReference = 49087CF7D447FD288A65A0C6C087DE48 /* CocoaHTTPServer.release.xcconfig */;
>>>>>>> bfa66a6b
			buildSettings = {
				ARCHS = "$(ARCHS_STANDARD_64_BIT)";
				CODE_SIGN_IDENTITY = "-";
				"CODE_SIGN_IDENTITY[sdk=appletvos*]" = "";
				"CODE_SIGN_IDENTITY[sdk=iphoneos*]" = "";
				"CODE_SIGN_IDENTITY[sdk=watchos*]" = "";
				ENABLE_NS_ASSERTIONS = YES;
				EXECUTABLE_PREFIX = lib;
				GCC_PREFIX_HEADER = "Target Support Files/CocoaHTTPServer/CocoaHTTPServer-prefix.pch";
				MACOSX_DEPLOYMENT_TARGET = 10.7;
				OTHER_LDFLAGS = "";
				OTHER_LIBTOOLFLAGS = "";
				PRIVATE_HEADERS_FOLDER_PATH = "";
				PRODUCT_MODULE_NAME = CocoaHTTPServer;
				PRODUCT_NAME = CocoaHTTPServer;
				PUBLIC_HEADERS_FOLDER_PATH = "";
				SDKROOT = macosx;
				SKIP_INSTALL = YES;
				SWIFT_ACTIVE_COMPILATION_CONDITIONS = "$(inherited) ";
			};
			name = Debug;
		};
/* End XCBuildConfiguration section */

/* Begin XCConfigurationList section */
		26E19B0E8C3C111F7A893420C315D94E /* Build configuration list for PBXNativeTarget "PocketSocket" */ = {
			isa = XCConfigurationList;
			buildConfigurations = (
				01D7F5D99C67EA6855E8CC031C586D38 /* Debug */,
				C7071AECEE48741FC24E8DAB9727F0DF /* Profile */,
				7E1516AA0CC8F23257C4BDB7C5F94F6D /* Release */,
			);
			defaultConfigurationIsVisible = 0;
			defaultConfigurationName = Release;
		};
		475510415BC7A039C9AF0C1C6E44616D /* Build configuration list for PBXNativeTarget "ORSSerialPort" */ = {
			isa = XCConfigurationList;
			buildConfigurations = (
				DC5709A938839D29FA6EF8BC86CB51EE /* Debug */,
				1015C6727FAC83AEBE386D558BAE6BA7 /* Profile */,
				CEF098B9F885AF2D00585B0AB0B6316B /* Release */,
			);
			defaultConfigurationIsVisible = 0;
			defaultConfigurationName = Release;
		};
<<<<<<< HEAD
		62F7CF3671D235F6D03EC8291F177E13 /* Build configuration list for PBXNativeTarget "ASCIImage" */ = {
			isa = XCConfigurationList;
			buildConfigurations = (
				30057B9BFC8931FF20A584725CC08A47 /* Debug */,
				ADCFED3850354A7395C0FEE7EB82A380 /* Profile */,
				1C94C3DF2DCF496888F26A6E8DDDE90D /* Release */,
=======
		4821239608C13582E20E6DA73FD5F1F9 /* Build configuration list for PBXProject "Pods" */ = {
			isa = XCConfigurationList;
			buildConfigurations = (
				816C679D58750316935F7386A438309D /* Debug */,
				535DABB18401162DF2167887824C31BA /* Profile */,
				2AE0D8B39827576460938522CAB2F560 /* Release */,
>>>>>>> bfa66a6b
			);
			defaultConfigurationIsVisible = 0;
			defaultConfigurationName = Release;
		};
		74FF1266E1F639A2BA72BC30970E319F /* Build configuration list for PBXNativeTarget "Sentry" */ = {
			isa = XCConfigurationList;
			buildConfigurations = (
				EABFD5C552EF1F8BF9923449D29C8C4B /* Debug */,
				64D0BFBBB444EF9033738B39F04BB1C1 /* Profile */,
				D40EB1F285EE54E4840046B1056E2992 /* Release */,
			);
			defaultConfigurationIsVisible = 0;
			defaultConfigurationName = Release;
		};
		7F54DD5C17CCD9460F971882C3369981 /* Build configuration list for PBXNativeTarget "MIKMIDI" */ = {
			isa = XCConfigurationList;
			buildConfigurations = (
				DACBEAD7FBCF80D18E433775611E7AA1 /* Debug */,
				A274AA9E01430A58B40B413BB26E6413 /* Profile */,
				DE8671176D31780E754823AB27B17C52 /* Release */,
			);
			defaultConfigurationIsVisible = 0;
			defaultConfigurationName = Release;
		};
		8BDFCD86E1AD90FC3173D4E861294CCE /* Build configuration list for PBXNativeTarget "SocketRocket" */ = {
			isa = XCConfigurationList;
			buildConfigurations = (
				E7B42AE61F820F1D991C6B532A4A80AB /* Debug */,
				E446E7B86A424FDB5FD703B0D69067C5 /* Profile */,
				241429F0B5F590DF70CD11427E430EA4 /* Release */,
			);
			defaultConfigurationIsVisible = 0;
			defaultConfigurationName = Release;
		};
		93F6B776A1E7B99058B023C890BBC140 /* Build configuration list for PBXNativeTarget "Pods-Hammerspoon" */ = {
			isa = XCConfigurationList;
			buildConfigurations = (
				EB84380E7C8087D83F076E8915C5B269 /* Debug */,
				0FC10B9F98E5FCADF01E59CDCD850DEF /* Profile */,
				3482206F6B2C8DCF8A3F2AA6B4EA981B /* Release */,
			);
			defaultConfigurationIsVisible = 0;
			defaultConfigurationName = Release;
		};
		A8D478C209DD614399EDC67B0BB6740E /* Build configuration list for PBXNativeTarget "CocoaLumberjack" */ = {
			isa = XCConfigurationList;
			buildConfigurations = (
				DAF96D964F68F9EA3E2B39014ACF209E /* Debug */,
				A26A29E67253EA0915A40C83286261FE /* Profile */,
				32E541D8789011120F291FF12D3B5AB7 /* Release */,
			);
			defaultConfigurationIsVisible = 0;
			defaultConfigurationName = Release;
		};
		C2014576D68C4DDE33795EA25365C2B8 /* Build configuration list for PBXNativeTarget "Pods-Hammerspoon" */ = {
			isa = XCConfigurationList;
			buildConfigurations = (
				D0A1FEBBE38C6FA4A74D067EAC82D665 /* Debug */,
				D577B164CD159A61BF72AE8C35471F5D /* Profile */,
				D4F8BF484EFF9F192616DEF4930CD625 /* Release */,
			);
			defaultConfigurationIsVisible = 0;
			defaultConfigurationName = Release;
		};
		DAF46D4F654A0DFDD0F46EEA43F67380 /* Build configuration list for PBXNativeTarget "CocoaAsyncSocket" */ = {
			isa = XCConfigurationList;
			buildConfigurations = (
				7C7BD3B3A0DDD2F393F960BFC1DE42B6 /* Debug */,
				E18CC41C2620CD5AF2C307E47270934C /* Profile */,
				BEF1585407A0A81C6A2F73ED40E33AE4 /* Release */,
			);
			defaultConfigurationIsVisible = 0;
			defaultConfigurationName = Release;
		};
		DFD76CF3BA88B1E29302E27ACFBF9960 /* Build configuration list for PBXAggregateTarget "Sparkle" */ = {
			isa = XCConfigurationList;
			buildConfigurations = (
				5EA7BD41FEE3AE8350AAFF7A89429D1B /* Debug */,
				8C1CD7A87389F2B6DC7F0F2E181AE5E9 /* Profile */,
				8E4849148D9AA1E79B95D87335C2E125 /* Release */,
			);
			defaultConfigurationIsVisible = 0;
			defaultConfigurationName = Release;
		};
		F0647D80131D33575D0BD4843F488305 /* Build configuration list for PBXNativeTarget "CocoaHTTPServer" */ = {
			isa = XCConfigurationList;
			buildConfigurations = (
				CB2CA7A9F8C1571C1477EA061E4C76B3 /* Debug */,
				00FF3BF0766EADBCE154B85B048A52B2 /* Profile */,
				E7506871D1AB9E60A6A0017E0CFEED8F /* Release */,
			);
			defaultConfigurationIsVisible = 0;
			defaultConfigurationName = Release;
		};
/* End XCConfigurationList section */
	};
	rootObject = BFDFE7DC352907FC980B868725387E98 /* Project object */;
}<|MERGE_RESOLUTION|>--- conflicted
+++ resolved
@@ -19,1016 +19,546 @@
 /* End PBXAggregateTarget section */
 
 /* Begin PBXBuildFile section */
-<<<<<<< HEAD
-		0047691D58F487A752FBA99CB3B2921C /* CocoaLumberjack.h in Headers */ = {isa = PBXBuildFile; fileRef = 863A34E8D03B7E2F09BADA9C3CBA9149 /* CocoaLumberjack.h */; settings = {ATTRIBUTES = (Project, ); }; };
-		018561B9E2E7954B54CA272B6D6D9E17 /* MIKMIDIMetronome.m in Sources */ = {isa = PBXBuildFile; fileRef = 2A59D6672BA35A01113F1C55FD6F6B10 /* MIKMIDIMetronome.m */; settings = {COMPILER_FLAGS = "-w -Xanalyzer -analyzer-disable-all-checks"; }; };
-		0190B518597758A14610AF5A93120AD1 /* DDASLLogCapture.m in Sources */ = {isa = PBXBuildFile; fileRef = 76A249FAF2FAD31984CC557AF6CADAB7 /* DDASLLogCapture.m */; settings = {COMPILER_FLAGS = "-w -Xanalyzer -analyzer-disable-all-checks"; }; };
-		01D8ACB898B08A4BF6E436DD1A2EF067 /* MIKMIDIChannelVoiceCommand.m in Sources */ = {isa = PBXBuildFile; fileRef = 5A87305DD35C30ADD3D8A52AE1B9B967 /* MIKMIDIChannelVoiceCommand.m */; settings = {COMPILER_FLAGS = "-w -Xanalyzer -analyzer-disable-all-checks"; }; };
-		02327A0CE12FADA4391B1F2AFA8274A3 /* PSWebSocketBuffer.m in Sources */ = {isa = PBXBuildFile; fileRef = 8049021C450E7A646B02E370BB793C43 /* PSWebSocketBuffer.m */; settings = {COMPILER_FLAGS = "-w -Xanalyzer -analyzer-disable-all-checks"; }; };
-		0257A37BBB857C1D731E2ED6C49D743C /* DDContextFilterLogFormatter.m in Sources */ = {isa = PBXBuildFile; fileRef = 88D93E1E641B49145083E9955466A563 /* DDContextFilterLogFormatter.m */; settings = {COMPILER_FLAGS = "-w -Xanalyzer -analyzer-disable-all-checks"; }; };
-		037D7D148054FAAC74866193ECA5C53E /* MIKMIDIDestinationEndpoint.m in Sources */ = {isa = PBXBuildFile; fileRef = 5D80871C1BB45EAA593794EDDE8219CA /* MIKMIDIDestinationEndpoint.m */; settings = {COMPILER_FLAGS = "-w -Xanalyzer -analyzer-disable-all-checks"; }; };
-		0386AAD3A568B41C68296D5E3F7170B0 /* MIKMIDINoteOffCommand.m in Sources */ = {isa = PBXBuildFile; fileRef = F18431C1A9927DAFAFBACB71C4C38F8C /* MIKMIDINoteOffCommand.m */; settings = {COMPILER_FLAGS = "-w -Xanalyzer -analyzer-disable-all-checks"; }; };
-		03FBFD2BEF44396D894D9BF9DE160EA1 /* MIKMIDIPrivateUtilities.h in Headers */ = {isa = PBXBuildFile; fileRef = EAC1C28ADF2CBE9B3CE68C618EBA9894 /* MIKMIDIPrivateUtilities.h */; settings = {ATTRIBUTES = (Project, ); }; };
-		04DAF0B6FDFA370677D9FB179D2E5039 /* MIKMIDIMetaLyricEvent.m in Sources */ = {isa = PBXBuildFile; fileRef = 534E6932F1E9D1DEA62410793E911AF5 /* MIKMIDIMetaLyricEvent.m */; settings = {COMPILER_FLAGS = "-w -Xanalyzer -analyzer-disable-all-checks"; }; };
-		050EBBBFB76503FFE97B3B8575EEF4B0 /* MIKMIDIConnectionManager.h in Headers */ = {isa = PBXBuildFile; fileRef = DA510BA3BE34813BE5AE8EE8A7841F80 /* MIKMIDIConnectionManager.h */; settings = {ATTRIBUTES = (Project, ); }; };
-		06682469EB3AA43F483B595AACDD6642 /* DDAssertMacros.h in Headers */ = {isa = PBXBuildFile; fileRef = 839E6057F4E67E066F34DBBAB0023731 /* DDAssertMacros.h */; settings = {ATTRIBUTES = (Project, ); }; };
-		068094122CFCAE5B9730511E962CF84F /* MIKMIDIMappingManager.h in Headers */ = {isa = PBXBuildFile; fileRef = CE3324AC60D0AAD92D35B1DEC6949CEA /* MIKMIDIMappingManager.h */; settings = {ATTRIBUTES = (Project, ); }; };
-		070CB9ED5D0D9ABE4A2AB8D714F63580 /* SentryCrashReportSink.m in Sources */ = {isa = PBXBuildFile; fileRef = DD3793C1F71286E94F50789E6698C2F7 /* SentryCrashReportSink.m */; settings = {COMPILER_FLAGS = "-w -Xanalyzer -analyzer-disable-all-checks"; }; };
-		079A1B3024A472B5E7C75491D970BC0D /* MIKMIDIMappingItem.m in Sources */ = {isa = PBXBuildFile; fileRef = 9FBB8B7FBF6FF8203F481E1C426AC894 /* MIKMIDIMappingItem.m */; settings = {COMPILER_FLAGS = "-w -Xanalyzer -analyzer-disable-all-checks"; }; };
-		095DB2937584CF7C0F4381E74DF32EF2 /* DDFileLogger+Buffering.h in Headers */ = {isa = PBXBuildFile; fileRef = 1145E9D1C5EE902EEE7A323AA2BB60DF /* DDFileLogger+Buffering.h */; settings = {ATTRIBUTES = (Project, ); }; };
-		0A0F6DD407035B2AEBC627BD88F1B885 /* MIKMIDIPort.h in Headers */ = {isa = PBXBuildFile; fileRef = 3B416D593C2C10BD491885FB17678DC4 /* MIKMIDIPort.h */; settings = {ATTRIBUTES = (Project, ); }; };
-		0A85F3681F937D4BCA6F49ADCDCF7AA7 /* MIKMIDIOutputPort.m in Sources */ = {isa = PBXBuildFile; fileRef = F454BD32A7CB09284FA4885E91AB246A /* MIKMIDIOutputPort.m */; settings = {COMPILER_FLAGS = "-w -Xanalyzer -analyzer-disable-all-checks"; }; };
-		0A9DF197A2253B326BAE124F98B3966E /* MIKMIDIDeviceManager.h in Headers */ = {isa = PBXBuildFile; fileRef = 3D986968947CFE91BDE03382FBF7CB86 /* MIKMIDIDeviceManager.h */; settings = {ATTRIBUTES = (Project, ); }; };
-		0AD68F69848ED7C097A1FB7F403D4033 /* SentryCrashCPU_arm.c in Sources */ = {isa = PBXBuildFile; fileRef = 750FD40F13396E84B83B12253D842A25 /* SentryCrashCPU_arm.c */; settings = {COMPILER_FLAGS = "-w -Xanalyzer -analyzer-disable-all-checks"; }; };
-		0B615E094003940CEA1E7D1C6BB1345E /* SentryQueueableRequestManager.h in Headers */ = {isa = PBXBuildFile; fileRef = 435E32AA997DD62011B765E185E6CF80 /* SentryQueueableRequestManager.h */; settings = {ATTRIBUTES = (Project, ); }; };
-		0B6BE255A176921C44779BDEF9C91822 /* MIKMIDIMetaEvent_SubclassMethods.h in Headers */ = {isa = PBXBuildFile; fileRef = F2C82626BF6579745625CE5907382DE9 /* MIKMIDIMetaEvent_SubclassMethods.h */; settings = {ATTRIBUTES = (Project, ); }; };
-		0BBD58BDF0280DE3B99FA6DFD6FC4E64 /* SentryCrashMachineContextWrapper.h in Headers */ = {isa = PBXBuildFile; fileRef = 2CEA83541C0CB24436D066FC7D7092BB /* SentryCrashMachineContextWrapper.h */; settings = {ATTRIBUTES = (Project, ); }; };
-		0C5F3591EA2B5A567FF43021079DEDC6 /* NSDictionary+SentrySanitize.h in Headers */ = {isa = PBXBuildFile; fileRef = F1676480F68CC26D91BAE2337CB061F4 /* NSDictionary+SentrySanitize.h */; settings = {ATTRIBUTES = (Project, ); }; };
-		0C77E2003872E32ADB3861EC9F1E7816 /* SentryCurrentDateProvider.h in Headers */ = {isa = PBXBuildFile; fileRef = 615FF2A35F72AC395BA26E95D11C8B8A /* SentryCurrentDateProvider.h */; settings = {ATTRIBUTES = (Project, ); }; };
-		0CD86588F988AD345A77B76DA959AAE3 /* MIKMIDISequencer.h in Headers */ = {isa = PBXBuildFile; fileRef = 07CABD89F4713E4428BA6CD8F5C76D1C /* MIKMIDISequencer.h */; settings = {ATTRIBUTES = (Project, ); }; };
-		0CDBACC9711BACD237C074A4068D9147 /* SentryTransport.h in Headers */ = {isa = PBXBuildFile; fileRef = 7F9487DC221E8ED3711D222FB86301C6 /* SentryTransport.h */; settings = {ATTRIBUTES = (Project, ); }; };
-		0D0309D144ADA89B55EA4085AB31FF80 /* HTTPDynamicFileResponse.m in Sources */ = {isa = PBXBuildFile; fileRef = C5C8CB6DB8436C9DB075DE145451A2F6 /* HTTPDynamicFileResponse.m */; settings = {COMPILER_FLAGS = "-DOS_OBJECT_USE_OBJC=0 -w -Xanalyzer -analyzer-disable-all-checks"; }; };
-		0D0D6D6D9A5A6A99E8B4C8F4252FE154 /* MIKMIDINoteCommand_SubclassMethods.h in Headers */ = {isa = PBXBuildFile; fileRef = 278CAA248AD6F7F376FFE4A773D275AC /* MIKMIDINoteCommand_SubclassMethods.h */; settings = {ATTRIBUTES = (Project, ); }; };
-		0D36A4CAED02727C271B0426C0A3CE08 /* DDOSLogger.m in Sources */ = {isa = PBXBuildFile; fileRef = 7294477E671E7EAFF69C58710882CFF1 /* DDOSLogger.m */; settings = {COMPILER_FLAGS = "-w -Xanalyzer -analyzer-disable-all-checks"; }; };
-		0D97DD2E455C734E870072BF0B22D8D6 /* MIKMIDINoteEvent.h in Headers */ = {isa = PBXBuildFile; fileRef = 80DEDEC6BBB912C5F2BA231789A58782 /* MIKMIDINoteEvent.h */; settings = {ATTRIBUTES = (Project, ); }; };
-		0E9690A88ABC0F48DDB2E79CA164A46B /* SentryCrashInstallationReporter.m in Sources */ = {isa = PBXBuildFile; fileRef = E567F92136754DE4A1C11AE5645EC162 /* SentryCrashInstallationReporter.m */; settings = {COMPILER_FLAGS = "-w -Xanalyzer -analyzer-disable-all-checks"; }; };
-		0EAF2D15D5F1E71F18330D755B5D1D20 /* SentryAutoBreadcrumbTrackingIntegration.m in Sources */ = {isa = PBXBuildFile; fileRef = 19F9E81CCA63748C73E273B2351D0846 /* SentryAutoBreadcrumbTrackingIntegration.m */; settings = {COMPILER_FLAGS = "-w -Xanalyzer -analyzer-disable-all-checks"; }; };
-		0FDEDF6ECC16A6FD6E55E621155F8446 /* SentryCrashExceptionApplication.m in Sources */ = {isa = PBXBuildFile; fileRef = 7CD60238B2D7DCEE9C9702407CF7B7F5 /* SentryCrashExceptionApplication.m */; settings = {COMPILER_FLAGS = "-w -Xanalyzer -analyzer-disable-all-checks"; }; };
-		104053786D47C5CE2413FAC226B74501 /* SentryCrashCString.h in Headers */ = {isa = PBXBuildFile; fileRef = ED0A008265AE4277186CB4D584718412 /* SentryCrashCString.h */; settings = {ATTRIBUTES = (Project, ); }; };
-		1097C48D4A6568B1B0E587CD0BA3A8AE /* SentryCrashDoctor.m in Sources */ = {isa = PBXBuildFile; fileRef = D802DE52D7957F06FDED2982E6A40979 /* SentryCrashDoctor.m */; settings = {COMPILER_FLAGS = "-w -Xanalyzer -analyzer-disable-all-checks"; }; };
-		109F2E9541D19AADAFF38D0E5A3F513C /* MIKMIDIErrors.h in Headers */ = {isa = PBXBuildFile; fileRef = E45E0E9B57222E9A2ABC8D777ED646CE /* MIKMIDIErrors.h */; settings = {ATTRIBUTES = (Project, ); }; };
-		10ECF9B1B21F644E23EE59EDC8477888 /* DDDispatchQueueLogFormatter.m in Sources */ = {isa = PBXBuildFile; fileRef = 82B95D7A57ED0A805A0D0DBC5A2DD417 /* DDDispatchQueueLogFormatter.m */; settings = {COMPILER_FLAGS = "-w -Xanalyzer -analyzer-disable-all-checks"; }; };
-		11FAC6C512ADAAE93CA4AA38008BA863 /* SentryCurrentDate.m in Sources */ = {isa = PBXBuildFile; fileRef = E350375FCD1E970279EF25FEA8F5F7AA /* SentryCurrentDate.m */; settings = {COMPILER_FLAGS = "-w -Xanalyzer -analyzer-disable-all-checks"; }; };
-		123A19FBCF4B9B8268A3FCD1D2A988F2 /* MIKMIDIChannelPressureEvent.h in Headers */ = {isa = PBXBuildFile; fileRef = 85EC408510270186A5D740BCCE645E16 /* MIKMIDIChannelPressureEvent.h */; settings = {ATTRIBUTES = (Project, ); }; };
-		12CE5043B9545AB60B8B49FE72955634 /* SentryCrashMonitor_NSException.h in Headers */ = {isa = PBXBuildFile; fileRef = B53AF91924F15EA4460FEB4741D91A66 /* SentryCrashMonitor_NSException.h */; settings = {ATTRIBUTES = (Project, ); }; };
-		135B20C30AB17FA605266CBCF9537F91 /* SentryCrashReportStore.h in Headers */ = {isa = PBXBuildFile; fileRef = F25D11443F599750BC56DB721E2763E3 /* SentryCrashReportStore.h */; settings = {ATTRIBUTES = (Project, ); }; };
-		13B3843A9C22679CDCA2632978A7E9B5 /* NSArray+SentrySanitize.h in Headers */ = {isa = PBXBuildFile; fileRef = 29643CA9954779A3C47EBF34978F5565 /* NSArray+SentrySanitize.h */; settings = {ATTRIBUTES = (Project, ); }; };
-		14129535EE6BD52C3C15DF366DDAF2BE /* SentryCrashDefaultMachineContextWrapper.m in Sources */ = {isa = PBXBuildFile; fileRef = 789A2168D63D60277A7D8D6943DC8446 /* SentryCrashDefaultMachineContextWrapper.m */; settings = {COMPILER_FLAGS = "-w -Xanalyzer -analyzer-disable-all-checks"; }; };
-		14FB7487113A2E5F6C080683AF1650EF /* MultipartFormDataParser.m in Sources */ = {isa = PBXBuildFile; fileRef = 7632D8695CD0A0EA7768B3112029E01E /* MultipartFormDataParser.m */; settings = {COMPILER_FLAGS = "-DOS_OBJECT_USE_OBJC=0 -w -Xanalyzer -analyzer-disable-all-checks"; }; };
-		154987346BFD54907BC9D5D73B2D0A74 /* MIKMIDIMappingXMLParser.h in Headers */ = {isa = PBXBuildFile; fileRef = 7E9057B2F952580CED761595275FE519 /* MIKMIDIMappingXMLParser.h */; settings = {ATTRIBUTES = (Project, ); }; };
-		1582C2D916A59EAF050C7EF8C6F1DE87 /* SentryCrashCPU_x86_64.c in Sources */ = {isa = PBXBuildFile; fileRef = F495B3255B694A4E43FED59AD2AE5EE4 /* SentryCrashCPU_x86_64.c */; settings = {COMPILER_FLAGS = "-w -Xanalyzer -analyzer-disable-all-checks"; }; };
-		163573546C0BC1879F99451648498314 /* HTTPMessage.h in Headers */ = {isa = PBXBuildFile; fileRef = 670D301A3600B0E26E6CC8D5E7B9AE41 /* HTTPMessage.h */; settings = {ATTRIBUTES = (Project, ); }; };
-		163C550941A8AB023302F4BA9FEC51D6 /* PSWebSocketDeflater.m in Sources */ = {isa = PBXBuildFile; fileRef = 1ECCE75AD12A1A7BE680564618FA28D4 /* PSWebSocketDeflater.m */; settings = {COMPILER_FLAGS = "-w -Xanalyzer -analyzer-disable-all-checks"; }; };
-		17A0A7C89C1A95BB01529FF3065552D6 /* SentryCrash.m in Sources */ = {isa = PBXBuildFile; fileRef = 63BC9E9BDD19471B3F15114910613E20 /* SentryCrash.m */; settings = {COMPILER_FLAGS = "-w -Xanalyzer -analyzer-disable-all-checks"; }; };
-		18181BACF0335C8E6B93BB1BD54B2EB3 /* MIKMIDIMetaCopyrightEvent.m in Sources */ = {isa = PBXBuildFile; fileRef = 16E6CC6648233E4E5A5FF2850EA77F07 /* MIKMIDIMetaCopyrightEvent.m */; settings = {COMPILER_FLAGS = "-w -Xanalyzer -analyzer-disable-all-checks"; }; };
-		18C600E972EB7D3220D8E656D878998B /* MIKMIDIMappingItem.h in Headers */ = {isa = PBXBuildFile; fileRef = 63697C8CB62ABA4CE74825BDDBFB0287 /* MIKMIDIMappingItem.h */; settings = {ATTRIBUTES = (Project, ); }; };
-		18F1140F4819138C85F71FDC4FDB5BF3 /* MIKMIDIPitchBendChangeEvent.m in Sources */ = {isa = PBXBuildFile; fileRef = D4EDF8E08245900843EA97B8FB91F3D6 /* MIKMIDIPitchBendChangeEvent.m */; settings = {COMPILER_FLAGS = "-w -Xanalyzer -analyzer-disable-all-checks"; }; };
-		19545E81D9DB5C9EAAADA45D6CBCC705 /* SentryDebugMeta.h in Headers */ = {isa = PBXBuildFile; fileRef = 9B4068DD486982B2C092DB0FC781F544 /* SentryDebugMeta.h */; settings = {ATTRIBUTES = (Project, ); }; };
-		19973C7B07031E7635C0BE0CD36F8D97 /* HTTPDynamicFileResponse.h in Headers */ = {isa = PBXBuildFile; fileRef = 8FE8F18BD7D9ED481597236E14008808 /* HTTPDynamicFileResponse.h */; settings = {ATTRIBUTES = (Project, ); }; };
-		19AB960B2C60AF7A17EC9F0B75DFE7C7 /* MIKMIDIMetaInstrumentNameEvent.m in Sources */ = {isa = PBXBuildFile; fileRef = 8394615C9FF8A48F189D4522244E20EA /* MIKMIDIMetaInstrumentNameEvent.m */; settings = {COMPILER_FLAGS = "-w -Xanalyzer -analyzer-disable-all-checks"; }; };
-		1A4BDAB74FF02FA6B37068E9A5887207 /* SentryInstallation.m in Sources */ = {isa = PBXBuildFile; fileRef = E8FC60E2DCFC498F662C032F5E187510 /* SentryInstallation.m */; settings = {COMPILER_FLAGS = "-w -Xanalyzer -analyzer-disable-all-checks"; }; };
-		1A9A9850100CD776E5A8B6F379600466 /* SentryCrashReportFilterBasic.h in Headers */ = {isa = PBXBuildFile; fileRef = E7783D143C6034FDC7C0DE855056B804 /* SentryCrashReportFilterBasic.h */; settings = {ATTRIBUTES = (Project, ); }; };
-		1B044EA35EF1B0EBBE2EFA72655AC8DF /* PSWebSocketInflater.h in Headers */ = {isa = PBXBuildFile; fileRef = 81C6D7571C18F61E9DC3A721F927BA22 /* PSWebSocketInflater.h */; settings = {ATTRIBUTES = (Project, ); }; };
-		1D0B9CE74421A46DC0F99E16D1C4EBC5 /* MIKMIDIChannelPressureEvent.m in Sources */ = {isa = PBXBuildFile; fileRef = F177BBE342820A390A4E2754116B53D4 /* MIKMIDIChannelPressureEvent.m */; settings = {COMPILER_FLAGS = "-w -Xanalyzer -analyzer-disable-all-checks"; }; };
-		1D4EF0FA72D08927AFB64051489248E2 /* SentryScope.m in Sources */ = {isa = PBXBuildFile; fileRef = 230101A0A97378ACC70EECD91A1E9F22 /* SentryScope.m */; settings = {COMPILER_FLAGS = "-w -Xanalyzer -analyzer-disable-all-checks"; }; };
-		1DA7867021EA3B80953EC47BEFB3BC45 /* SocketRocket-dummy.m in Sources */ = {isa = PBXBuildFile; fileRef = 2A5A75B53D753BED80E231F84FF463A3 /* SocketRocket-dummy.m */; };
-		1DCD9FE2DC72435C9797014EC6DFB17C /* MIKMIDIMetaTextEvent.m in Sources */ = {isa = PBXBuildFile; fileRef = BB69C1238738A01BD993CEA027155BBB /* MIKMIDIMetaTextEvent.m */; settings = {COMPILER_FLAGS = "-w -Xanalyzer -analyzer-disable-all-checks"; }; };
-		1DEB384D95717190ABCF7D190D6CC904 /* MIKMIDIResponder.h in Headers */ = {isa = PBXBuildFile; fileRef = 92770E363E6CAB9EAA733C465A4682F4 /* MIKMIDIResponder.h */; settings = {ATTRIBUTES = (Project, ); }; };
-		1E1CB76EA9480D595E3DF0A046BD28E4 /* HTTPAuthenticationRequest.h in Headers */ = {isa = PBXBuildFile; fileRef = AF8BFBA5C06E2F64B8E91DC8B65D5B1D /* HTTPAuthenticationRequest.h */; settings = {ATTRIBUTES = (Project, ); }; };
-		1F09AF4642DBBB5704184276E6582413 /* SentryCrashMonitor.c in Sources */ = {isa = PBXBuildFile; fileRef = 0F70202DFCEC39FB19CDEDAD1B7FF960 /* SentryCrashMonitor.c */; settings = {COMPILER_FLAGS = "-w -Xanalyzer -analyzer-disable-all-checks"; }; };
-		1F676F58B70E49FC0622C060CD822E31 /* SentryCrashMonitor_Deadlock.h in Headers */ = {isa = PBXBuildFile; fileRef = 5BB4154E6F4B1869B7A91914C32A454F /* SentryCrashMonitor_Deadlock.h */; settings = {ATTRIBUTES = (Project, ); }; };
-		1F7D11E7EA4E4135E093C94F2AF46CDA /* MIKMIDIEntity.h in Headers */ = {isa = PBXBuildFile; fileRef = A8B669C010ECC4CDE8C964421281219C /* MIKMIDIEntity.h */; settings = {ATTRIBUTES = (Project, ); }; };
-		201B4E1E51CD84C4EB7F2E480D4D943C /* SentryCrashStackCursor_SelfThread.h in Headers */ = {isa = PBXBuildFile; fileRef = 12BC1DCC4824ED3BEAF7659F3C265259 /* SentryCrashStackCursor_SelfThread.h */; settings = {ATTRIBUTES = (Project, ); }; };
-		20C245B75E7C64578AA0E56ADE93EB2D /* SentrySdkInfo.h in Headers */ = {isa = PBXBuildFile; fileRef = 6FCCDCEBE605A88E31BE9255913D239A /* SentrySdkInfo.h */; settings = {ATTRIBUTES = (Project, ); }; };
-		20CFC1A96DB7BB754BF3E9EFB2C9F2C4 /* MIKMIDIEvent.m in Sources */ = {isa = PBXBuildFile; fileRef = 2CC67FA0D002103597A93A5D88F86D95 /* MIKMIDIEvent.m */; settings = {COMPILER_FLAGS = "-w -Xanalyzer -analyzer-disable-all-checks"; }; };
-		21AB21A431C8C96FAC9395FEB5E66CAE /* MIKMIDITrack.h in Headers */ = {isa = PBXBuildFile; fileRef = 2D59CF35F050D5811D13FE28F384B2DC /* MIKMIDITrack.h */; settings = {ATTRIBUTES = (Project, ); }; };
-		21C010ED83AD1B65C8ACFEAFDD38471A /* SentryStacktrace.h in Headers */ = {isa = PBXBuildFile; fileRef = FAB8922E2882B7E8FA28D55F28CF73EA /* SentryStacktrace.h */; settings = {ATTRIBUTES = (Project, ); }; };
-		23047F006F168B485DE155979EEA93FA /* HTTPResponse.h in Headers */ = {isa = PBXBuildFile; fileRef = 14A6D8349B7F6C8C07EF925FAACCAADA /* HTTPResponse.h */; settings = {ATTRIBUTES = (Project, ); }; };
-		24BF17488A8908D1321C096AA311474F /* SentryThreadInspector.m in Sources */ = {isa = PBXBuildFile; fileRef = 9D4916DCF7B52B806354131D01A4CADB /* SentryThreadInspector.m */; settings = {COMPILER_FLAGS = "-w -Xanalyzer -analyzer-disable-all-checks"; }; };
-		25222EB702EC86DC8BE89025EB51B03B /* DDLog+LOGV.h in Headers */ = {isa = PBXBuildFile; fileRef = 57A8EAA399950A041FFC27F64CF7E72E /* DDLog+LOGV.h */; settings = {ATTRIBUTES = (Project, ); }; };
-		2597481E00724596E3222466EC585DB0 /* SentrySessionTracker.h in Headers */ = {isa = PBXBuildFile; fileRef = EE56ED866FE676040E3AAB23F8F4E8D6 /* SentrySessionTracker.h */; settings = {ATTRIBUTES = (Project, ); }; };
-		268595A3A6EAE462F7933B2FBC03FE1A /* SentryThreadInspector.h in Headers */ = {isa = PBXBuildFile; fileRef = A168C4060F1D1811AE158062AB540AA9 /* SentryThreadInspector.h */; settings = {ATTRIBUTES = (Project, ); }; };
-		26CC25338D5D8EE5D31563B1E30240C2 /* SentryCrashFileUtils.h in Headers */ = {isa = PBXBuildFile; fileRef = BDD9F271C0F54EDD9165B939DAA96831 /* SentryCrashFileUtils.h */; settings = {ATTRIBUTES = (Project, ); }; };
-		27EA29E9DE1B9E0D705582C1377CAEF5 /* MIKMIDISourceEndpoint.m in Sources */ = {isa = PBXBuildFile; fileRef = D651FA24247A515015196616A2FF5FA6 /* MIKMIDISourceEndpoint.m */; settings = {COMPILER_FLAGS = "-w -Xanalyzer -analyzer-disable-all-checks"; }; };
-		2827EF60C21F14CB71FF3E1BA365DD9E /* SentryCrashIsAppImage.h in Headers */ = {isa = PBXBuildFile; fileRef = A0F40AE158C51D7FB8B6C11F9FEFE9E7 /* SentryCrashIsAppImage.h */; settings = {ATTRIBUTES = (Project, ); }; };
-		289D0D52ACE10C0C8566CAD779E0687A /* SentryCrashReportConverter.h in Headers */ = {isa = PBXBuildFile; fileRef = 1A892D2808B3984146253793FE4131CA /* SentryCrashReportConverter.h */; settings = {ATTRIBUTES = (Project, ); }; };
-		28DEC450024211A6E77D423373BE8DD9 /* SentryCrashStackCursor_Backtrace.c in Sources */ = {isa = PBXBuildFile; fileRef = 875C9725ACCDF9AC153CFBAD92416A42 /* SentryCrashStackCursor_Backtrace.c */; settings = {COMPILER_FLAGS = "-w -Xanalyzer -analyzer-disable-all-checks"; }; };
-		290C249D26C639A23275D27610667A78 /* MIKMIDISynthesizer.h in Headers */ = {isa = PBXBuildFile; fileRef = AE90034F73BA9DE8B5273E9A58542F35 /* MIKMIDISynthesizer.h */; settings = {ATTRIBUTES = (Project, ); }; };
-		29C4D132E90030064435555FCA150999 /* MIKMIDICompilerCompatibility.h in Headers */ = {isa = PBXBuildFile; fileRef = 4AD6ECDA96E2D29F0DB545969D30B792 /* MIKMIDICompilerCompatibility.h */; settings = {ATTRIBUTES = (Project, ); }; };
-		29CDD7428C2E7D5943775483A7D8DA81 /* SentryCrashMachineContext.h in Headers */ = {isa = PBXBuildFile; fileRef = A4137A4CEAB74B984B640DB8E5B3EE5B /* SentryCrashMachineContext.h */; settings = {ATTRIBUTES = (Project, ); }; };
-		2A295500969C566A644D66396AF791C7 /* MIKMIDIPitchBendChangeEvent.h in Headers */ = {isa = PBXBuildFile; fileRef = A1601F1D90CBF665C44AF7C391BEE43A /* MIKMIDIPitchBendChangeEvent.h */; settings = {ATTRIBUTES = (Project, ); }; };
-		2A3D7F11D984129AAACBCEC34F476707 /* SentryCrashReportStore.c in Sources */ = {isa = PBXBuildFile; fileRef = 2F250B078FD3A67EEB8D5EF4AD0A08C2 /* SentryCrashReportStore.c */; settings = {COMPILER_FLAGS = "-w -Xanalyzer -analyzer-disable-all-checks"; }; };
-		2A57D60D2AD9D602AF141061DA0CF5FE /* SentryRetryAfterHeaderParser.m in Sources */ = {isa = PBXBuildFile; fileRef = 7295D4DA3074628CF4E881124664649C /* SentryRetryAfterHeaderParser.m */; settings = {COMPILER_FLAGS = "-w -Xanalyzer -analyzer-disable-all-checks"; }; };
-		2AA0DF15A9534444464482EF71DDE826 /* MIKMIDICommandScheduler.h in Headers */ = {isa = PBXBuildFile; fileRef = 3607778441876D0D2261EAA890C463FB /* MIKMIDICommandScheduler.h */; settings = {ATTRIBUTES = (Project, ); }; };
-		2B04DAAEFA463C5A119A7577B10A1214 /* SentryUser.m in Sources */ = {isa = PBXBuildFile; fileRef = 103B02B1F5043EA4DAA2A144C5FE6B50 /* SentryUser.m */; settings = {COMPILER_FLAGS = "-w -Xanalyzer -analyzer-disable-all-checks"; }; };
-		2B694C2969ACFE22A2EC41DF7D6ABA1D /* NSUIApplication+MIKMIDI.m in Sources */ = {isa = PBXBuildFile; fileRef = 7AC5C5953564999AEC2C7C1CF570718A /* NSUIApplication+MIKMIDI.m */; settings = {COMPILER_FLAGS = "-w -Xanalyzer -analyzer-disable-all-checks"; }; };
-		2BC8788FAE34E9018DD1258181103CE9 /* HTTPLogging.h in Headers */ = {isa = PBXBuildFile; fileRef = BA7B969FBBDE32E06F816DA93C262BF7 /* HTTPLogging.h */; settings = {ATTRIBUTES = (Project, ); }; };
-		2C06F1C74E8452DE1F3120119402B0CD /* DDLegacyMacros.h in Headers */ = {isa = PBXBuildFile; fileRef = A7666AAD771B1FC307DC19FBDEF1484C /* DDLegacyMacros.h */; settings = {ATTRIBUTES = (Project, ); }; };
-		2C6D014456047BE05F7282C3BA2D1E6B /* MIKMIDISystemMessageCommand.h in Headers */ = {isa = PBXBuildFile; fileRef = 9E5943E9F7D0BB1D92F2B6C9153713B2 /* MIKMIDISystemMessageCommand.h */; settings = {ATTRIBUTES = (Project, ); }; };
-		2DA6E97B222B992DD69087C5127ED337 /* MIKMIDIControlChangeCommand+Private.h in Headers */ = {isa = PBXBuildFile; fileRef = 2FAF9C92EBC2EBB312F68FCF61DABF6B /* MIKMIDIControlChangeCommand+Private.h */; settings = {ATTRIBUTES = (Project, ); }; };
-		2DB05417B728DCB42E4EFDA3482D7D90 /* PSWebSocketDriver.h in Headers */ = {isa = PBXBuildFile; fileRef = 2754DE5F7A67B7DEAA898B0A5CA6E64A /* PSWebSocketDriver.h */; settings = {ATTRIBUTES = (Project, ); }; };
-		2DB0E1BDFE5D60CFF4EF05A72CB7540A /* MIKMIDIControlChangeCommand.m in Sources */ = {isa = PBXBuildFile; fileRef = B17C23A9F0A00F1D2B44B9809ED6D8E6 /* MIKMIDIControlChangeCommand.m */; settings = {COMPILER_FLAGS = "-w -Xanalyzer -analyzer-disable-all-checks"; }; };
-		2E73C60F1B08A30971D50589A1F2DC3F /* MIKMIDIProgramChangeEvent.h in Headers */ = {isa = PBXBuildFile; fileRef = EF6C7C5BA019087C0330650D581E9EFD /* MIKMIDIProgramChangeEvent.h */; settings = {ATTRIBUTES = (Project, ); }; };
-		3148D68AD4A72C1C63087776F2702722 /* SentryCrashMonitor_User.h in Headers */ = {isa = PBXBuildFile; fileRef = 2690E8AA74E51CE60326E549616EF225 /* SentryCrashMonitor_User.h */; settings = {ATTRIBUTES = (Project, ); }; };
-		321297EFE70F2E38E0D7BF8321A41D10 /* SentryCrashStackCursor.c in Sources */ = {isa = PBXBuildFile; fileRef = 4AA419DACD1F29FB70355C96424189B3 /* SentryCrashStackCursor.c */; settings = {COMPILER_FLAGS = "-w -Xanalyzer -analyzer-disable-all-checks"; }; };
-		3220EE28A9D116A4E4A0E90CC4E6CB04 /* MIKMIDIPlayer.m in Sources */ = {isa = PBXBuildFile; fileRef = 4FBE1E9C0F55B593B1C1851851BC5663 /* MIKMIDIPlayer.m */; settings = {COMPILER_FLAGS = "-w -Xanalyzer -analyzer-disable-all-checks"; }; };
-		330227CC80BB33F588D009D3CFC7A484 /* SentryCrashMemory.h in Headers */ = {isa = PBXBuildFile; fileRef = 5D2DA157664D9017CC5396A745A4C3ED /* SentryCrashMemory.h */; settings = {ATTRIBUTES = (Project, ); }; };
-		344B45F15284D5563DDFB28A15E7C9E3 /* SentryOptions.m in Sources */ = {isa = PBXBuildFile; fileRef = B5FF5E1B3B4B022362206C410BAC2674 /* SentryOptions.m */; settings = {COMPILER_FLAGS = "-w -Xanalyzer -analyzer-disable-all-checks"; }; };
-		345A8DC147B46C528385BFAA69DC5CF4 /* SentryCrashReport.c in Sources */ = {isa = PBXBuildFile; fileRef = F8054BE4EE46CCA1CEF2CBC7D28B8DD1 /* SentryCrashReport.c */; settings = {COMPILER_FLAGS = "-w -Xanalyzer -analyzer-disable-all-checks"; }; };
-		345A99BDBB96C60DFEABE25EC0C1FC13 /* MIKMIDIProgramChangeCommand.m in Sources */ = {isa = PBXBuildFile; fileRef = A161D2D0A8856E32D3D4D32B3579410C /* MIKMIDIProgramChangeCommand.m */; settings = {COMPILER_FLAGS = "-w -Xanalyzer -analyzer-disable-all-checks"; }; };
-		352E1192810DCDF762E4B057A98E22AD /* MIKMIDIMetaLyricEvent.h in Headers */ = {isa = PBXBuildFile; fileRef = 8DB737EBDE3A14DE4E2747DF65DF7968 /* MIKMIDIMetaLyricEvent.h */; settings = {ATTRIBUTES = (Project, ); }; };
-		35CE3461568AA2EA5D964236CED0390D /* MIKMIDINoteEvent.m in Sources */ = {isa = PBXBuildFile; fileRef = 3137FC915FCCE964079BD1E9E4DF9BA6 /* MIKMIDINoteEvent.m */; settings = {COMPILER_FLAGS = "-w -Xanalyzer -analyzer-disable-all-checks"; }; };
-		35EE8631E4082F7D1B3323C2E4330C8B /* WebSocket.h in Headers */ = {isa = PBXBuildFile; fileRef = 6786922B5CFB37D0ADD1AD92CDD72E26 /* WebSocket.h */; settings = {ATTRIBUTES = (Project, ); }; };
-		360A2DE559F952FF4323081799E40F8F /* WebSocket.m in Sources */ = {isa = PBXBuildFile; fileRef = CF05DCF65E9719721565DBC4B6C0AEB6 /* WebSocket.m */; settings = {COMPILER_FLAGS = "-DOS_OBJECT_USE_OBJC=0 -w -Xanalyzer -analyzer-disable-all-checks"; }; };
-		36A71B7301F2D9523F6E89EE0919F7E3 /* MIKMIDIMetaSequenceEvent.m in Sources */ = {isa = PBXBuildFile; fileRef = 22F2B48A8555B4FED9CF92B21878070D /* MIKMIDIMetaSequenceEvent.m */; settings = {COMPILER_FLAGS = "-w -Xanalyzer -analyzer-disable-all-checks"; }; };
-		3818E1DD3C250B2092CA426938223DD5 /* SentryCrashMonitorType.h in Headers */ = {isa = PBXBuildFile; fileRef = FA82D530130B6A47B641CE943624B3BE /* SentryCrashMonitorType.h */; settings = {ATTRIBUTES = (Project, ); }; };
-		3845B2A4D6F206C5E0EB27AE072D4603 /* SentryException.m in Sources */ = {isa = PBXBuildFile; fileRef = E84CFCAA6EBF9C3F6056CD9EE898AA77 /* SentryException.m */; settings = {COMPILER_FLAGS = "-w -Xanalyzer -analyzer-disable-all-checks"; }; };
-		390AA351983F52B773BE0D3302217E2E /* SentryCrashJSONCodec.h in Headers */ = {isa = PBXBuildFile; fileRef = CF11A4C4ABD1900AB838DFAE7103647D /* SentryCrashJSONCodec.h */; settings = {ATTRIBUTES = (Project, ); }; };
-		395B966ABEF6852F79080FA4F0D1BCFC /* SentryFrame.m in Sources */ = {isa = PBXBuildFile; fileRef = 3067B61DEEC3BFC79A5218B2C5F4F796 /* SentryFrame.m */; settings = {COMPILER_FLAGS = "-w -Xanalyzer -analyzer-disable-all-checks"; }; };
-		39C7DE6D97DAE830FFAD6A6B56BBA361 /* SentryCrashUUIDConversion.h in Headers */ = {isa = PBXBuildFile; fileRef = 743AEADA20F4479B7923D3E256A22CD3 /* SentryCrashUUIDConversion.h */; settings = {ATTRIBUTES = (Project, ); }; };
-		3A22B6ED682F077FCA32A032992A0419 /* SentryFileContents.h in Headers */ = {isa = PBXBuildFile; fileRef = 83D128C36ED2452ACC60469FA65AFBA0 /* SentryFileContents.h */; settings = {ATTRIBUTES = (Project, ); }; };
-		3A7AA76B5EB9B1A2FB05F734C6E7735D /* SentryDebugMetaBuilder.m in Sources */ = {isa = PBXBuildFile; fileRef = EA3EE069673634E00A761CFBE6F5ED74 /* SentryDebugMetaBuilder.m */; settings = {COMPILER_FLAGS = "-w -Xanalyzer -analyzer-disable-all-checks"; }; };
-		3AD6301BF61F79B6A0077DF5F5934278 /* SentryHttpDateParser.m in Sources */ = {isa = PBXBuildFile; fileRef = E0C6FDF589DE32353155119A1255B90D /* SentryHttpDateParser.m */; settings = {COMPILER_FLAGS = "-w -Xanalyzer -analyzer-disable-all-checks"; }; };
-		3ADDCAA55F9B8C7E9EE045F17DD60044 /* MIKMIDIMacDebugQuickLookSupport.m in Sources */ = {isa = PBXBuildFile; fileRef = 369C44A3D8CA7456C713AB3E4DEC20D8 /* MIKMIDIMacDebugQuickLookSupport.m */; settings = {COMPILER_FLAGS = "-w -Xanalyzer -analyzer-disable-all-checks"; }; };
-		3B15439BB0B4E61B1D487849CE9869ED /* MultipartMessageHeader.h in Headers */ = {isa = PBXBuildFile; fileRef = 8321A3CF24A5163C3B03BE4D11AF0C38 /* MultipartMessageHeader.h */; settings = {ATTRIBUTES = (Project, ); }; };
-		3B737D79C5D66C126836ECD8D18BBCE9 /* MIKMIDIClientDestinationEndpoint.h in Headers */ = {isa = PBXBuildFile; fileRef = F13BA0611FDE2FF7A20A66CB39848FC9 /* MIKMIDIClientDestinationEndpoint.h */; settings = {ATTRIBUTES = (Project, ); }; };
-		3BB422C64133C0DA67735BB6251CAED6 /* SentryDefaultCurrentDateProvider.h in Headers */ = {isa = PBXBuildFile; fileRef = F11713CC4270881539E3E38C21225508 /* SentryDefaultCurrentDateProvider.h */; settings = {ATTRIBUTES = (Project, ); }; };
-		3BD61DB943B083EB8838A0A64AB6998F /* SentryEnvelopeItemType.h in Headers */ = {isa = PBXBuildFile; fileRef = 6755B486B682F8D4C11258752A4414E2 /* SentryEnvelopeItemType.h */; settings = {ATTRIBUTES = (Project, ); }; };
-		3BDEBC8216FC6507FC6E1DCC0A1DE8F3 /* SentryDebugMeta.m in Sources */ = {isa = PBXBuildFile; fileRef = 36F8C3CDDE91D52EDDAF71E69D7EDF0C /* SentryDebugMeta.m */; settings = {COMPILER_FLAGS = "-w -Xanalyzer -analyzer-disable-all-checks"; }; };
-		3BEF729C8F8DDDEAC05E695C3656E76A /* Sentry-dummy.m in Sources */ = {isa = PBXBuildFile; fileRef = 5EEC48EDFDA1CEEDA713FBDA980B9777 /* Sentry-dummy.m */; };
-		3C8458420C916916C48B7C603F2E57EA /* SentryDefaultRateLimits.m in Sources */ = {isa = PBXBuildFile; fileRef = FE6737EE31D9B62B41C7C4CCAB67D685 /* SentryDefaultRateLimits.m */; settings = {COMPILER_FLAGS = "-w -Xanalyzer -analyzer-disable-all-checks"; }; };
-		3CDC913466F0CC266AEDF33EC419EFE8 /* MIKMIDIMetaTextEvent.h in Headers */ = {isa = PBXBuildFile; fileRef = 18B71134F47CE935DF31E0E890F43FD7 /* MIKMIDIMetaTextEvent.h */; settings = {ATTRIBUTES = (Project, ); }; };
-		3D5F6E434ABD8EF3A3186CD70A1092B3 /* MIKMIDIObject_SubclassMethods.h in Headers */ = {isa = PBXBuildFile; fileRef = D429BDEFCFCD26F730812AF90F89E1D6 /* MIKMIDIObject_SubclassMethods.h */; settings = {ATTRIBUTES = (Project, ); }; };
-		3DE3A09F1958FF8087BF51DAB4F293EC /* PSWebSocket.h in Headers */ = {isa = PBXBuildFile; fileRef = 1F27E66176BA7D4DF9A2A159664D7A3B /* PSWebSocket.h */; settings = {ATTRIBUTES = (Project, ); }; };
-		3E24AC283EAF158E85AFA12C12441996 /* MIKMIDIPolyphonicKeyPressureCommand.h in Headers */ = {isa = PBXBuildFile; fileRef = 81376ECC59A369200DF72952A819AD2A /* MIKMIDIPolyphonicKeyPressureCommand.h */; settings = {ATTRIBUTES = (Project, ); }; };
-		3E473589B5821482BF6AF5B393A9DA85 /* DAVResponse.m in Sources */ = {isa = PBXBuildFile; fileRef = 613F72890D64106EC3A8BBF1DB552430 /* DAVResponse.m */; settings = {COMPILER_FLAGS = "-DOS_OBJECT_USE_OBJC=0 -w -Xanalyzer -analyzer-disable-all-checks"; }; };
-		3E7B26AB4D4994D150F20B819C36DC3A /* DDRange.h in Headers */ = {isa = PBXBuildFile; fileRef = 5D9EF322DBD00BB30E5B02D5C77E7D0B /* DDRange.h */; settings = {ATTRIBUTES = (Project, ); }; };
-		3EED09EFF3E8B0C802AC2060BF6918D5 /* SentryCrashFileUtils.c in Sources */ = {isa = PBXBuildFile; fileRef = 0259AE0E335D0ED85F4ACEF8847B2A79 /* SentryCrashFileUtils.c */; settings = {COMPILER_FLAGS = "-w -Xanalyzer -analyzer-disable-all-checks"; }; };
-		4080D125AE1950A428C70A53845C44B3 /* DDTTYLogger.m in Sources */ = {isa = PBXBuildFile; fileRef = D9121C9EDEC94946EB388849A64F5762 /* DDTTYLogger.m */; settings = {COMPILER_FLAGS = "-w -Xanalyzer -analyzer-disable-all-checks"; }; };
-		41466EE21876F6131D7DF1AE076CEE17 /* SentryCrashMonitor_System.h in Headers */ = {isa = PBXBuildFile; fileRef = 4E30E59BDF6D027142AE9D0C3E74E574 /* SentryCrashMonitor_System.h */; settings = {ATTRIBUTES = (Project, ); }; };
-		41492F2F47A4748188EED5D132D9FC9A /* SentryCrashObjC.c in Sources */ = {isa = PBXBuildFile; fileRef = 392194F1A4B86D7836485F531F110F9A /* SentryCrashObjC.c */; settings = {COMPILER_FLAGS = "-w -Xanalyzer -analyzer-disable-all-checks"; }; };
-		414D9EDEC06CE2F312051C6E9D13AF82 /* NSUIApplication+MIKMIDI.h in Headers */ = {isa = PBXBuildFile; fileRef = 9A5617F437944DF3F5AC845CF13C293C /* NSUIApplication+MIKMIDI.h */; settings = {ATTRIBUTES = (Project, ); }; };
-		416123C3F5F8BAF31D13C94CDD770276 /* MIKMIDIMappingGenerator.h in Headers */ = {isa = PBXBuildFile; fileRef = 564424AF6397A205337EB7759280E286 /* MIKMIDIMappingGenerator.h */; settings = {ATTRIBUTES = (Project, ); }; };
-		41AD411DAF32698BE21963922897EA35 /* MIKMIDIObject.h in Headers */ = {isa = PBXBuildFile; fileRef = C5519BF3B184BE7D5EB580BFC349F337 /* MIKMIDIObject.h */; settings = {ATTRIBUTES = (Project, ); }; };
-		4299E6217E03C0705B3332FA6972EB6A /* SentrySerializable.h in Headers */ = {isa = PBXBuildFile; fileRef = 0227605D38760A489A3785AE2F288294 /* SentrySerializable.h */; settings = {ATTRIBUTES = (Project, ); }; };
-		42C2459DECEB32CA9CFB4B6B88CCEEC2 /* DDFileLogger.h in Headers */ = {isa = PBXBuildFile; fileRef = F618C88B87885C70BEC88B6916675F4A /* DDFileLogger.h */; settings = {ATTRIBUTES = (Project, ); }; };
-		42E91A7D5DCE77209161DF3D223A3F42 /* SentryCrashStackCursor_MachineContext.h in Headers */ = {isa = PBXBuildFile; fileRef = 9F7526799A6C1107CFE54E29973B062C /* SentryCrashStackCursor_MachineContext.h */; settings = {ATTRIBUTES = (Project, ); }; };
-		4326D2A78A1AB0D64D9CF20AF7D4D984 /* PSWebSocketNetworkThread.h in Headers */ = {isa = PBXBuildFile; fileRef = 43F1697311361810D281FAD5334CF84A /* PSWebSocketNetworkThread.h */; settings = {ATTRIBUTES = (Project, ); }; };
-		433FB0D09B80998ED4C882FCDF6B5AB3 /* MIKMIDIMapping.h in Headers */ = {isa = PBXBuildFile; fileRef = 66141E03A4E28E6528F53C2A11157FE3 /* MIKMIDIMapping.h */; settings = {ATTRIBUTES = (Project, ); }; };
-		43B8A0DE4E8150B4F3B8DA43F3F36998 /* SentryTransportFactory.m in Sources */ = {isa = PBXBuildFile; fileRef = A8A0DBC9766D4FCEFF6DBFCA98F18B55 /* SentryTransportFactory.m */; settings = {COMPILER_FLAGS = "-w -Xanalyzer -analyzer-disable-all-checks"; }; };
-		4508EBAF19DC1867C69F7286C185CCDA /* MIKMIDIClientSourceEndpoint.h in Headers */ = {isa = PBXBuildFile; fileRef = 5576EECD201BB07BB2503B22564AC5E8 /* MIKMIDIClientSourceEndpoint.h */; settings = {ATTRIBUTES = (Project, ); }; };
-		45240E0A842A98246E59F62713B09AD0 /* SentryHttpTransport.m in Sources */ = {isa = PBXBuildFile; fileRef = CECBA55C6003932562CDC9C6FED31C4E /* SentryHttpTransport.m */; settings = {COMPILER_FLAGS = "-w -Xanalyzer -analyzer-disable-all-checks"; }; };
-		45C6BF4F6336D19F17C43C0CF3F6810A /* MIKMIDICommand_SubclassMethods.h in Headers */ = {isa = PBXBuildFile; fileRef = 28C17BDC6F21720882BC696436455CA1 /* MIKMIDICommand_SubclassMethods.h */; settings = {ATTRIBUTES = (Project, ); }; };
-		469684F97FBE6B47AC82D0967395D28F /* NSArray+SentrySanitize.m in Sources */ = {isa = PBXBuildFile; fileRef = 73F4C8E0F2C0920D3133902B8FA95FA7 /* NSArray+SentrySanitize.m */; settings = {COMPILER_FLAGS = "-w -Xanalyzer -analyzer-disable-all-checks"; }; };
-		47A92CC9CABB2EAFB327DD9D2875F169 /* MIKMIDI.h in Headers */ = {isa = PBXBuildFile; fileRef = 287162061E45DD30C34EA3C124776E0B /* MIKMIDI.h */; settings = {ATTRIBUTES = (Project, ); }; };
-		47BDF57B4C14AB4EF1C30E772536D14E /* PSWebSocketBuffer.h in Headers */ = {isa = PBXBuildFile; fileRef = 99FD32E46A5BCF37EA89119F5C62F5CF /* PSWebSocketBuffer.h */; settings = {ATTRIBUTES = (Project, ); }; };
-		47D75BC785291443A24468487BBE4F37 /* MIKMIDITempoEvent.h in Headers */ = {isa = PBXBuildFile; fileRef = AB762142BA6B34C59B592B7BB3568F36 /* MIKMIDITempoEvent.h */; settings = {ATTRIBUTES = (Project, ); }; };
-		47D8561C2DE19E4A2262C161C3EC4CBF /* SentryFrame.h in Headers */ = {isa = PBXBuildFile; fileRef = 2B1C97694D20A49703172080B5279BF8 /* SentryFrame.h */; settings = {ATTRIBUTES = (Project, ); }; };
-		47FB6F75094C7D5F686DDD02ED84C959 /* SentryCrashJSONCodecObjC.m in Sources */ = {isa = PBXBuildFile; fileRef = DE55DCEE33FB93854FEE58FF25FA500D /* SentryCrashJSONCodecObjC.m */; settings = {COMPILER_FLAGS = "-w -Xanalyzer -analyzer-disable-all-checks"; }; };
-		485342EE3384B9CA36E4B443B0E863FA /* MIKMIDIChannelVoiceCommand.h in Headers */ = {isa = PBXBuildFile; fileRef = 68EF07462A3025D12D71657C5BC05EFD /* MIKMIDIChannelVoiceCommand.h */; settings = {ATTRIBUTES = (Project, ); }; };
-		48596D0976FB5EADE453632F5A7BE528 /* DDNumber.m in Sources */ = {isa = PBXBuildFile; fileRef = 8468F87F55252C90C3AF32F93B225A88 /* DDNumber.m */; settings = {COMPILER_FLAGS = "-DOS_OBJECT_USE_OBJC=0 -w -Xanalyzer -analyzer-disable-all-checks"; }; };
-		486A82B80C29DC7241360A32CB3F8B67 /* SentryCrashCPU_arm64.c in Sources */ = {isa = PBXBuildFile; fileRef = 638456FAA6C053C05204CC5E832D02CD /* SentryCrashCPU_arm64.c */; settings = {COMPILER_FLAGS = "-w -Xanalyzer -analyzer-disable-all-checks"; }; };
-		48FF0B3714B18A30A3E3FF37696990FE /* SentryCrashCPU_Apple.h in Headers */ = {isa = PBXBuildFile; fileRef = 59D86A41770086378F78E1C4DFC00042 /* SentryCrashCPU_Apple.h */; settings = {ATTRIBUTES = (Project, ); }; };
-		4942057871E30C5FEC9CFC4D070E3478 /* SentrySDK.h in Headers */ = {isa = PBXBuildFile; fileRef = 26524A8BD2A158AB1BDF4554A0823F3D /* SentrySDK.h */; settings = {ATTRIBUTES = (Project, ); }; };
-		4970BFC4A9BE3914695F2CC335D87E66 /* MIKMIDIControlChangeEvent.m in Sources */ = {isa = PBXBuildFile; fileRef = E29D57A466616E163A11CB264C5A50FE /* MIKMIDIControlChangeEvent.m */; settings = {COMPILER_FLAGS = "-w -Xanalyzer -analyzer-disable-all-checks"; }; };
-		49FFEA917CB6158E5613938A2EE3EA80 /* DDMultiFormatter.m in Sources */ = {isa = PBXBuildFile; fileRef = 3AF8DA442730211DBC4548F09D933389 /* DDMultiFormatter.m */; settings = {COMPILER_FLAGS = "-w -Xanalyzer -analyzer-disable-all-checks"; }; };
-		4A2248206E1A8D0AA3BC58634AF85C68 /* SentryCrashInstallation+Private.h in Headers */ = {isa = PBXBuildFile; fileRef = D401146D2E58575DC85C1F01007B1478 /* SentryCrashInstallation+Private.h */; settings = {ATTRIBUTES = (Project, ); }; };
-		4B55C979B6FF78F26A099199BC00FC12 /* Pods-Hammerspoon-dummy.m in Sources */ = {isa = PBXBuildFile; fileRef = 5A19BDEBD7AF4595E9D2E6376FA57D55 /* Pods-Hammerspoon-dummy.m */; };
-		4BBFE8AB05F1594B80CC479B4AB102D0 /* MIKMIDIClock.m in Sources */ = {isa = PBXBuildFile; fileRef = 5962951C27488A68EBF26540FBB316CD /* MIKMIDIClock.m */; settings = {COMPILER_FLAGS = "-w -Xanalyzer -analyzer-disable-all-checks"; }; };
-		4CA48AAF1AA3CEF63BAC9CB15E3FDA66 /* SentryCrashSymbolicator.c in Sources */ = {isa = PBXBuildFile; fileRef = B5D24B5254262FC94FB75E597C490701 /* SentryCrashSymbolicator.c */; settings = {COMPILER_FLAGS = "-w -Xanalyzer -analyzer-disable-all-checks"; }; };
-		4CA682FAC1EB4064584C39EAAE965025 /* MIKMIDIEventIterator.h in Headers */ = {isa = PBXBuildFile; fileRef = C6E273FF5CCD89D5C095AC21207BF5C2 /* MIKMIDIEventIterator.h */; settings = {ATTRIBUTES = (Project, ); }; };
-		4D978D733CC00E8B37F3F747914FA304 /* SentryDateUtil.h in Headers */ = {isa = PBXBuildFile; fileRef = 2D28D160D47020B4F962D81D4547768B /* SentryDateUtil.h */; settings = {ATTRIBUTES = (Project, ); }; };
-		4E0755118E2E23BE7E45367E3CDFD6F2 /* SentryCrashID.c in Sources */ = {isa = PBXBuildFile; fileRef = 3C04797F4A30F6E586582E8F546202FC /* SentryCrashID.c */; settings = {COMPILER_FLAGS = "-w -Xanalyzer -analyzer-disable-all-checks"; }; };
-		4FC49C70E8D32C88EC6CCC294B26FCCB /* Container+SentryDeepSearch.m in Sources */ = {isa = PBXBuildFile; fileRef = ADD7ADB1B12B8F294974AC16BF850A64 /* Container+SentryDeepSearch.m */; settings = {COMPILER_FLAGS = "-w -Xanalyzer -analyzer-disable-all-checks"; }; };
-		4FE9BBEA2F43B4C25C51FAF0A3D89E2B /* DELETEResponse.m in Sources */ = {isa = PBXBuildFile; fileRef = B96BD39A83A907757A5D73F27DA52B01 /* DELETEResponse.m */; settings = {COMPILER_FLAGS = "-DOS_OBJECT_USE_OBJC=0 -w -Xanalyzer -analyzer-disable-all-checks"; }; };
-		50C68FF8CB485E0BE4F6D1AE1447589A /* SentryCrashMemory.c in Sources */ = {isa = PBXBuildFile; fileRef = 0BEEBE9AD4879B43206EC20688853968 /* SentryCrashMemory.c */; settings = {COMPILER_FLAGS = "-w -Xanalyzer -analyzer-disable-all-checks"; }; };
-		5138E35FD760A610D4EEB8EB990856BF /* PSWebSocketTypes.h in Headers */ = {isa = PBXBuildFile; fileRef = BEBCCC5CEBB52E65E8EFAB18D31FF241 /* PSWebSocketTypes.h */; settings = {ATTRIBUTES = (Project, ); }; };
-		51619161CC97481681545BB6E9DD4C9D /* SentryCrashDefaultBinaryImageProvider.h in Headers */ = {isa = PBXBuildFile; fileRef = 8B5E8EA3260860F742738ABE8537C745 /* SentryCrashDefaultBinaryImageProvider.h */; settings = {ATTRIBUTES = (Project, ); }; };
-		52718A075F46610765CD13FBFEDE76A3 /* MIKMIDIMetaEvent.m in Sources */ = {isa = PBXBuildFile; fileRef = A82F780CE88869A040EF71571711973D /* MIKMIDIMetaEvent.m */; settings = {COMPILER_FLAGS = "-w -Xanalyzer -analyzer-disable-all-checks"; }; };
-		5380E44839CF60247503F8B272936B84 /* SentryCrashCachedData.c in Sources */ = {isa = PBXBuildFile; fileRef = 2DFA6EF9A9D49DC7D0FAE03197437DE6 /* SentryCrashCachedData.c */; settings = {COMPILER_FLAGS = "-w -Xanalyzer -analyzer-disable-all-checks"; }; };
-		53F1069DFD56C26B133266204C4455F4 /* MIKMIDIMetronome.h in Headers */ = {isa = PBXBuildFile; fileRef = 98D5432201975BF914EFE0766B8CB256 /* MIKMIDIMetronome.h */; settings = {ATTRIBUTES = (Project, ); }; };
-		543C81013E067773D87ABCDBEA7E57B8 /* SentryCrashStackCursor_SelfThread.c in Sources */ = {isa = PBXBuildFile; fileRef = 552851492D1F3876A32234ADEE943816 /* SentryCrashStackCursor_SelfThread.c */; settings = {COMPILER_FLAGS = "-w -Xanalyzer -analyzer-disable-all-checks"; }; };
-		54BF8CD93DAAA13DF3CE2AE196E07033 /* MIKMIDISystemKeepAliveCommand.h in Headers */ = {isa = PBXBuildFile; fileRef = DBE42E0C9F978C2A541E7ECD2895CA9B /* MIKMIDISystemKeepAliveCommand.h */; settings = {ATTRIBUTES = (Project, ); }; };
-		55B25B7A6371AA1DCD736088B15B3072 /* MIKMIDIControlChangeEvent.h in Headers */ = {isa = PBXBuildFile; fileRef = 5F148B227A56782AFE6D853A2F8EEE7E /* MIKMIDIControlChangeEvent.h */; settings = {ATTRIBUTES = (Project, ); }; };
-		55B8581A9766F2989687083BE4950165 /* MIKMIDIInputPort.m in Sources */ = {isa = PBXBuildFile; fileRef = 39EBA6B4C85FC682A2CA7EDBB7A88B0D /* MIKMIDIInputPort.m */; settings = {COMPILER_FLAGS = "-w -Xanalyzer -analyzer-disable-all-checks"; }; };
-		55DAEAFA5A5BB6B1292C5889CE2016A3 /* NSString+SentryNSUIntegerValue.h in Headers */ = {isa = PBXBuildFile; fileRef = A9095A0D4D718FEF2E6838A37D3E0315 /* NSString+SentryNSUIntegerValue.h */; settings = {ATTRIBUTES = (Project, ); }; };
-		560F118160F52975CE79C3EFF1441E18 /* SentryDebugMetaBuilder.h in Headers */ = {isa = PBXBuildFile; fileRef = E3CEF6F7A83F19206A2F3A45497C97AF /* SentryDebugMetaBuilder.h */; settings = {ATTRIBUTES = (Project, ); }; };
-		569D5A0BBAD1773F3148B603E6B027C7 /* HTTPServer.m in Sources */ = {isa = PBXBuildFile; fileRef = 92FD7D9D2F687C4A032A67C8D86D6E6C /* HTTPServer.m */; settings = {COMPILER_FLAGS = "-DOS_OBJECT_USE_OBJC=0 -w -Xanalyzer -analyzer-disable-all-checks"; }; };
-		56E515C52C427F48A67C1B501B964A84 /* DDLog.m in Sources */ = {isa = PBXBuildFile; fileRef = 1DD68FED680CD0B3D7626C584B63CCA4 /* DDLog.m */; settings = {COMPILER_FLAGS = "-w -Xanalyzer -analyzer-disable-all-checks"; }; };
-		576344EC5428B782E4E48061D974DA79 /* PSWebSocketUTF8Decoder.h in Headers */ = {isa = PBXBuildFile; fileRef = EA473DF077EB365B594711520A7052D1 /* PSWebSocketUTF8Decoder.h */; settings = {ATTRIBUTES = (Project, ); }; };
-		577CC1A2E2ACA3578BAA6C43D64E4263 /* SentryCrashMonitor_Zombie.c in Sources */ = {isa = PBXBuildFile; fileRef = 4722042DEBD6AAB3000231ED60EBF3A9 /* SentryCrashMonitor_Zombie.c */; settings = {COMPILER_FLAGS = "-w -Xanalyzer -analyzer-disable-all-checks"; }; };
-		57E13E519FAA413803754DD0613673AC /* SentryCrashAdapter.m in Sources */ = {isa = PBXBuildFile; fileRef = F02223E919D0EE50F003C97657383802 /* SentryCrashAdapter.m */; settings = {COMPILER_FLAGS = "-w -Xanalyzer -analyzer-disable-all-checks"; }; };
-		57F9954767E8AB4FF7806026950CB479 /* SentryCrashLogger.h in Headers */ = {isa = PBXBuildFile; fileRef = 9703A57BD26B39B13CF0575BF9B54D45 /* SentryCrashLogger.h */; settings = {ATTRIBUTES = (Project, ); }; };
-		589474A02E46287CCF57C228229FA25E /* SentryCrashReportVersion.h in Headers */ = {isa = PBXBuildFile; fileRef = F04358230629CE7366929BED43988647 /* SentryCrashReportVersion.h */; settings = {ATTRIBUTES = (Project, ); }; };
-		59E4BD169C3F662FE4481AD4FC9275D8 /* SentryDefaultRateLimits.h in Headers */ = {isa = PBXBuildFile; fileRef = 1CAC4C6781A4CEF122E99F03741CF6C5 /* SentryDefaultRateLimits.h */; settings = {ATTRIBUTES = (Project, ); }; };
-		5A2A160B862B4FA17E91272EE4B697B4 /* MIKMIDITrack_Protected.h in Headers */ = {isa = PBXBuildFile; fileRef = 25362E7A6A177F35A2D06D20025729BB /* MIKMIDITrack_Protected.h */; settings = {ATTRIBUTES = (Project, ); }; };
-		5AC66E9B103C2AAB45B46CE14AF4FD44 /* MIKMIDIMetaTimeSignatureEvent.m in Sources */ = {isa = PBXBuildFile; fileRef = C7178AD46B51DA01E80E47036D32BA7D /* MIKMIDIMetaTimeSignatureEvent.m */; settings = {COMPILER_FLAGS = "-w -Xanalyzer -analyzer-disable-all-checks"; }; };
-		5AFF4CC2E96DF371D145B2B7AB4D3405 /* SentryCrashSysCtl.c in Sources */ = {isa = PBXBuildFile; fileRef = 161DA2DE72B0314C128D4FC604A44EE2 /* SentryCrashSysCtl.c */; settings = {COMPILER_FLAGS = "-w -Xanalyzer -analyzer-disable-all-checks"; }; };
-		5B70BBA0FC4F371699621BF9B518ED50 /* SentryCrashMonitor_Zombie.h in Headers */ = {isa = PBXBuildFile; fileRef = 5180B4A0015C87BF9B0D74CE74767226 /* SentryCrashMonitor_Zombie.h */; settings = {ATTRIBUTES = (Project, ); }; };
-		5BBEC367055BF339FAE330A98D975AA9 /* SRWebSocket.h in Headers */ = {isa = PBXBuildFile; fileRef = 1432B1FB03B2BD09D67B8D095084A1A5 /* SRWebSocket.h */; settings = {ATTRIBUTES = (Project, ); }; };
-		5BEE529A023B467EAF9DAA871007CB69 /* MIKMIDIMetaMarkerTextEvent.h in Headers */ = {isa = PBXBuildFile; fileRef = BD1358335709A4BF49C10F7D98008A35 /* MIKMIDIMetaMarkerTextEvent.h */; settings = {ATTRIBUTES = (Project, ); }; };
-		5C70C48747582A88347C2314611BB0A8 /* SentryConcurrentRateLimitsDictionary.h in Headers */ = {isa = PBXBuildFile; fileRef = FD22606CC013DA8E0634D481E55A60FD /* SentryConcurrentRateLimitsDictionary.h */; settings = {ATTRIBUTES = (Project, ); }; };
-		5D319A6EDBD239AB0AF148E3BD021974 /* MIKMIDIErrors.m in Sources */ = {isa = PBXBuildFile; fileRef = BF482A5BFAB2D306844A7485B6DFF590 /* MIKMIDIErrors.m */; settings = {COMPILER_FLAGS = "-w -Xanalyzer -analyzer-disable-all-checks"; }; };
-		5D5B76A5AA589A5FE07D963590421224 /* SentryDsn.h in Headers */ = {isa = PBXBuildFile; fileRef = 63EC889C5333D7899FC116125B4BA474 /* SentryDsn.h */; settings = {ATTRIBUTES = (Project, ); }; };
-		5D704BF34D145A46ACE20A519E9978AD /* MIKMIDIDeviceManager.m in Sources */ = {isa = PBXBuildFile; fileRef = 5505B7D8800682E35315F360F7F4FDBA /* MIKMIDIDeviceManager.m */; settings = {COMPILER_FLAGS = "-w -Xanalyzer -analyzer-disable-all-checks"; }; };
-		5D8C54311B3BE10B733A292944B58FAC /* SentryBreadcrumbTracker.h in Headers */ = {isa = PBXBuildFile; fileRef = 48766A7022BE69C58A13ECC85038781E /* SentryBreadcrumbTracker.h */; settings = {ATTRIBUTES = (Project, ); }; };
-		5E0E08D4BCD8C4337C8EA26CAF3F5FE7 /* SentryEvent.m in Sources */ = {isa = PBXBuildFile; fileRef = 68DA9ADBB5B724D3A23678176FD5081C /* SentryEvent.m */; settings = {COMPILER_FLAGS = "-w -Xanalyzer -analyzer-disable-all-checks"; }; };
-		5E8842084C31E3248989EBA9F88321C5 /* MIKMIDIChannelEvent.m in Sources */ = {isa = PBXBuildFile; fileRef = D1BAC0E311DC9FA4C1253EED58D2EC48 /* MIKMIDIChannelEvent.m */; settings = {COMPILER_FLAGS = "-w -Xanalyzer -analyzer-disable-all-checks"; }; };
-		5F963313826E6101FCBA0212F16EC71D /* DELETEResponse.h in Headers */ = {isa = PBXBuildFile; fileRef = 37FEF5C984DCE80CBE55A311FDD789DD /* DELETEResponse.h */; settings = {ATTRIBUTES = (Project, ); }; };
-		5FAEFD2808C2B288FB9892C8ACA83720 /* SentryGlobalEventProcessor.m in Sources */ = {isa = PBXBuildFile; fileRef = E0AD056B6C4F1189DF096C2D410E9FCF /* SentryGlobalEventProcessor.m */; settings = {COMPILER_FLAGS = "-w -Xanalyzer -analyzer-disable-all-checks"; }; };
-		6059EBE490FE97F215EC5CD5F55F6613 /* SentryCrashDynamicLinker.h in Headers */ = {isa = PBXBuildFile; fileRef = 37D42FFD86A7FB4C35C945ADB72D2EB2 /* SentryCrashDynamicLinker.h */; settings = {ATTRIBUTES = (Project, ); }; };
-		60D6BDAE30A37F3E0C10C40FFBCF1F9F /* SentryCrashDefaultMachineContextWrapper.h in Headers */ = {isa = PBXBuildFile; fileRef = 287929CCF61C9ACDB7B210741A70E600 /* SentryCrashDefaultMachineContextWrapper.h */; settings = {ATTRIBUTES = (Project, ); }; };
-		612FA22FE10976084C1099C7CD04B4FA /* NSDate+SentryExtras.m in Sources */ = {isa = PBXBuildFile; fileRef = 10DC5DFBA7EFFFAC6EE92DCB09A22BDC /* NSDate+SentryExtras.m */; settings = {COMPILER_FLAGS = "-w -Xanalyzer -analyzer-disable-all-checks"; }; };
-		613D3130AB5D2D28888143684C10C4E3 /* MIKMIDIMetaTrackSequenceNameEvent.m in Sources */ = {isa = PBXBuildFile; fileRef = 2DF44CCB458D308C04013A0B8E7C78EB /* MIKMIDIMetaTrackSequenceNameEvent.m */; settings = {COMPILER_FLAGS = "-w -Xanalyzer -analyzer-disable-all-checks"; }; };
-		61A63E1C02FE21BBA5337DECCD95C3A7 /* HTTPAsyncFileResponse.m in Sources */ = {isa = PBXBuildFile; fileRef = 112A20417DFFE983F237AB3D79CA8FDE /* HTTPAsyncFileResponse.m */; settings = {COMPILER_FLAGS = "-DOS_OBJECT_USE_OBJC=0 -w -Xanalyzer -analyzer-disable-all-checks"; }; };
-		63AAB9FCB07C49EF124CDECA609C1532 /* SentryBreadcrumb.h in Headers */ = {isa = PBXBuildFile; fileRef = 19DDFAC9B74C52078624F4285AF58C86 /* SentryBreadcrumb.h */; settings = {ATTRIBUTES = (Project, ); }; };
-		645799D62CE51B148814E6AEB1A2C967 /* SentryTransportFactory.h in Headers */ = {isa = PBXBuildFile; fileRef = 37E59E21970B1AC3B48521CE83DDB551 /* SentryTransportFactory.h */; settings = {ATTRIBUTES = (Project, ); }; };
-		648A369859A5160A32203D5BE80CED92 /* SentryCrashReportSink.h in Headers */ = {isa = PBXBuildFile; fileRef = D4F2C02FF809F99E9677FB21FC1D4D3C /* SentryCrashReportSink.h */; settings = {ATTRIBUTES = (Project, ); }; };
-		649C96FDEC12854F08317BE7C58572B6 /* NSDictionary+SentrySanitize.m in Sources */ = {isa = PBXBuildFile; fileRef = 965F899E6745E7739B5036C53276B9A4 /* NSDictionary+SentrySanitize.m */; settings = {COMPILER_FLAGS = "-w -Xanalyzer -analyzer-disable-all-checks"; }; };
-		64F9121CCB623A931B1043F44C957A9B /* SentryCrashReportFixer.c in Sources */ = {isa = PBXBuildFile; fileRef = F3E3B693D46F32E69128467285841075 /* SentryCrashReportFixer.c */; settings = {COMPILER_FLAGS = "-w -Xanalyzer -analyzer-disable-all-checks"; }; };
-		6506B4C365DE4EDE08162B02294C47F6 /* SentryCrashSymbolicator.h in Headers */ = {isa = PBXBuildFile; fileRef = 176CFF629E5A45F3D06286F6651879EE /* SentryCrashSymbolicator.h */; settings = {ATTRIBUTES = (Project, ); }; };
-		6516F01126209397A6D760AD9C7AD954 /* MIKMIDISequence.h in Headers */ = {isa = PBXBuildFile; fileRef = 19BA13BDD3D5D410FCC2781226719650 /* MIKMIDISequence.h */; settings = {ATTRIBUTES = (Project, ); }; };
-		65E3EF436257DB6796ED7089C0A75B1B /* SentryEnvelopeRateLimit.h in Headers */ = {isa = PBXBuildFile; fileRef = 668FF610790B2A7112160380D1BDA001 /* SentryEnvelopeRateLimit.h */; settings = {ATTRIBUTES = (Project, ); }; };
-		66CEEEE0207E85B956379AA0720E6844 /* SentryCrashMonitor.h in Headers */ = {isa = PBXBuildFile; fileRef = 0F87441D750E820120D2C4443EEA1E80 /* SentryCrashMonitor.h */; settings = {ATTRIBUTES = (Project, ); }; };
-		674A5BB57D641E67AE451FB992DD6A9A /* SentryNSURLRequest.m in Sources */ = {isa = PBXBuildFile; fileRef = 511940CCB20BE49D7E34384474B597A6 /* SentryNSURLRequest.m */; settings = {COMPILER_FLAGS = "-w -Xanalyzer -analyzer-disable-all-checks"; }; };
-		674AC4B13E8E9EE2F5C5773E0084B5C3 /* SentryCrashSysCtl.h in Headers */ = {isa = PBXBuildFile; fileRef = EDF0C8DA4CEFF5F017FD3D1126A9F1C6 /* SentryCrashSysCtl.h */; settings = {ATTRIBUTES = (Project, ); }; };
-		679BD09D9F32B828E66C597E3C833E06 /* SentryCrashJSONCodec.c in Sources */ = {isa = PBXBuildFile; fileRef = FAA49210D84D3D2F46D1342049D5D6F9 /* SentryCrashJSONCodec.c */; settings = {COMPILER_FLAGS = "-w -Xanalyzer -analyzer-disable-all-checks"; }; };
-		67E9F4E4F93E92C2BCB6BC8DE95D07A6 /* SentryCrashMonitorType.c in Sources */ = {isa = PBXBuildFile; fileRef = 4614CC6D3A694B5BF4A22D413982AAF4 /* SentryCrashMonitorType.c */; settings = {COMPILER_FLAGS = "-w -Xanalyzer -analyzer-disable-all-checks"; }; };
-		68BBC1C6363D663D353895704868ABAD /* MIKMIDIPitchBendChangeCommand.h in Headers */ = {isa = PBXBuildFile; fileRef = 7A65A7DD51C1BBB4B2418DCB70A12627 /* MIKMIDIPitchBendChangeCommand.h */; settings = {ATTRIBUTES = (Project, ); }; };
-		68C75132E728BDF211F64DBF31464A56 /* MIKMIDIControlChangeCommand.h in Headers */ = {isa = PBXBuildFile; fileRef = E45861C257A68D31CCD02C2B005EDE3E /* MIKMIDIControlChangeCommand.h */; settings = {ATTRIBUTES = (Project, ); }; };
-		694A24BB12400D39D947751F1AEF3F3E /* SentryCrashMonitor_MachException.h in Headers */ = {isa = PBXBuildFile; fileRef = B8CF6D39B5E24097CC673AE63E8F7524 /* SentryCrashMonitor_MachException.h */; settings = {ATTRIBUTES = (Project, ); }; };
-		6A5280FAE4C60E7263E1C9709430F420 /* SentryEvent.h in Headers */ = {isa = PBXBuildFile; fileRef = 890BB5A0EA71906B4E61BFE8CE71AA9B /* SentryEvent.h */; settings = {ATTRIBUTES = (Project, ); }; };
-		6A5F4BDB33033DEDEC9BF2590C39FB6B /* SentryFileManager.m in Sources */ = {isa = PBXBuildFile; fileRef = 4712B67DEE691F2E53EE5CAE430A52F4 /* SentryFileManager.m */; settings = {COMPILER_FLAGS = "-w -Xanalyzer -analyzer-disable-all-checks"; }; };
-		6C0B1E42596AD0340F7FC9A7250914D0 /* SentryStacktraceBuilder.h in Headers */ = {isa = PBXBuildFile; fileRef = 9B838851E2836983BC5D855C7409B6FC /* SentryStacktraceBuilder.h */; settings = {ATTRIBUTES = (Project, ); }; };
-		6C9E0A852320A385429E4596B747EA80 /* MultipartFormDataParser.h in Headers */ = {isa = PBXBuildFile; fileRef = F3ED82FE6F785F1A71194C64CAC190B1 /* MultipartFormDataParser.h */; settings = {ATTRIBUTES = (Project, ); }; };
-		6DA5849158997B25126269DC128FEF78 /* MIKMIDINoteOffCommand.h in Headers */ = {isa = PBXBuildFile; fileRef = 9F04797945683E15F2B3D71AF045969C /* MIKMIDINoteOffCommand.h */; settings = {ATTRIBUTES = (Project, ); }; };
-		6E6D600A1AC3932B5B3B8F879094722F /* SentryCrashReportFields.h in Headers */ = {isa = PBXBuildFile; fileRef = 3BB655AE221AEFED6C8B1B4086239D36 /* SentryCrashReportFields.h */; settings = {ATTRIBUTES = (Project, ); }; };
-		6E99772AE6D8A6117A560069F49C77C6 /* SentryInstallation.h in Headers */ = {isa = PBXBuildFile; fileRef = 5B1E488927902761BD54C8604DE49FFA /* SentryInstallation.h */; settings = {ATTRIBUTES = (Project, ); }; };
-		6EEF679073480E27DEE7D120CB6DF81F /* MIKMIDIMetaKeySignatureEvent.m in Sources */ = {isa = PBXBuildFile; fileRef = A21CAACFC80215638D3EA6539E84FB31 /* MIKMIDIMetaKeySignatureEvent.m */; settings = {COMPILER_FLAGS = "-w -Xanalyzer -analyzer-disable-all-checks"; }; };
-		6F81F2FCA8903F2F04F039C870584EE8 /* SentryHub.m in Sources */ = {isa = PBXBuildFile; fileRef = 8F5BF96E92551E74F1EAEC9EB6CAC3C7 /* SentryHub.m */; settings = {COMPILER_FLAGS = "-w -Xanalyzer -analyzer-disable-all-checks"; }; };
-		6F9B90955E5F5F71322FDA6F2024C28D /* MIKMIDISequencer.m in Sources */ = {isa = PBXBuildFile; fileRef = 1A6C13914BCB89A6D578B090BCDB2AE2 /* MIKMIDISequencer.m */; settings = {COMPILER_FLAGS = "-w -Xanalyzer -analyzer-disable-all-checks"; }; };
-		6FC97ADCB0B3766094DC252F26335FD2 /* SentryThread.m in Sources */ = {isa = PBXBuildFile; fileRef = 0FE6E05174B0FE82593241CC527C71D0 /* SentryThread.m */; settings = {COMPILER_FLAGS = "-w -Xanalyzer -analyzer-disable-all-checks"; }; };
-		6FCC9FDFC0157FBB1E82CF21DC542CEA /* MIKMIDISynthesizerInstrument.h in Headers */ = {isa = PBXBuildFile; fileRef = EA9075E7D546DC898E6A99E637EEFD33 /* MIKMIDISynthesizerInstrument.h */; settings = {ATTRIBUTES = (Project, ); }; };
-		70A94531B70520F2B45CFA7F7F45234C /* SentryCrashStackCursor_MachineContext.c in Sources */ = {isa = PBXBuildFile; fileRef = 6E14CF4C75833FDE9B839D7D27EFBC6C /* SentryCrashStackCursor_MachineContext.c */; settings = {COMPILER_FLAGS = "-w -Xanalyzer -analyzer-disable-all-checks"; }; };
-		7412B653AE6620291E256539259F5060 /* SentryUser.h in Headers */ = {isa = PBXBuildFile; fileRef = F3DFCF95C1E7ABEDE3246911FC49CC26 /* SentryUser.h */; settings = {ATTRIBUTES = (Project, ); }; };
-		74A60F4C6581C03A4C71ADC2F0BC45B0 /* SentryCrashMonitor_Signal.h in Headers */ = {isa = PBXBuildFile; fileRef = 563E395F6169F8258B4EB74EB3DE1D19 /* SentryCrashMonitor_Signal.h */; settings = {ATTRIBUTES = (Project, ); }; };
-		753F916475EFDB134C17344E5D7A0CC5 /* SentryCrashMonitor_Signal.c in Sources */ = {isa = PBXBuildFile; fileRef = 0AB6807BA2BCFFDA9400EC1618ADC87B /* SentryCrashMonitor_Signal.c */; settings = {COMPILER_FLAGS = "-w -Xanalyzer -analyzer-disable-all-checks"; }; };
-		75AE7863E0A36B17A4DDE3EF759DFA52 /* SentryCrash.h in Headers */ = {isa = PBXBuildFile; fileRef = 15F589F51354ACA00A4AFC8FBE15BA12 /* SentryCrash.h */; settings = {ATTRIBUTES = (Project, ); }; };
-		773884ED377A2EC4AE69FAEB3C72C954 /* SentrySerialization.h in Headers */ = {isa = PBXBuildFile; fileRef = 1198709A05C0C30F8CDD4B6596017DE0 /* SentrySerialization.h */; settings = {ATTRIBUTES = (Project, ); }; };
-		7743CBED16CDDD20F1B8D1B16ADF2389 /* MIKMIDIUtilities.h in Headers */ = {isa = PBXBuildFile; fileRef = 9A1D84BFAAB643D1A2F442BC17C4FCC0 /* MIKMIDIUtilities.h */; settings = {ATTRIBUTES = (Project, ); }; };
-		78A7CDA9F8AF294C013FAC773C198AC1 /* SentryEnvelope.h in Headers */ = {isa = PBXBuildFile; fileRef = 2665E47ABE95F7E0C6CDD75A1D8ABBF7 /* SentryEnvelope.h */; settings = {ATTRIBUTES = (Project, ); }; };
-		791026017F748861A585A94E10E09355 /* SentryCrashSignalInfo.c in Sources */ = {isa = PBXBuildFile; fileRef = A1AE99E52A4F72AFDDD8AB4453E4FC85 /* SentryCrashSignalInfo.c */; settings = {COMPILER_FLAGS = "-w -Xanalyzer -analyzer-disable-all-checks"; }; };
-		79A7998FE1A7761F43B24E704B189321 /* SentryCrashMonitor_CPPException.h in Headers */ = {isa = PBXBuildFile; fileRef = C983C7246E39988CF006FA2B014B228C /* SentryCrashMonitor_CPPException.h */; settings = {ATTRIBUTES = (Project, ); }; };
-		79F4C8550C56C70977A20A4C4615B6B5 /* DDASLLogger.h in Headers */ = {isa = PBXBuildFile; fileRef = AFB4977D2C3EC26703884C9E643EB859 /* DDASLLogger.h */; settings = {ATTRIBUTES = (Project, ); }; };
-		79FE55A144378712BBD32E3DFCB464FA /* MIKMIDIOutputPort.h in Headers */ = {isa = PBXBuildFile; fileRef = 7AAEEDEBF6D20CB9D3535D56126EAA9A /* MIKMIDIOutputPort.h */; settings = {ATTRIBUTES = (Project, ); }; };
-		7A74716849028E6934AE0574ACFAC941 /* MIKMIDIEntity.m in Sources */ = {isa = PBXBuildFile; fileRef = 7F2CF8D07AB8303B725BBCF2C3C2098C /* MIKMIDIEntity.m */; settings = {COMPILER_FLAGS = "-w -Xanalyzer -analyzer-disable-all-checks"; }; };
-		7AE871055807C12EFA5668468E66465C /* SentryRateLimits.h in Headers */ = {isa = PBXBuildFile; fileRef = B333C7DB955DF62AAE182F777D3FD560 /* SentryRateLimits.h */; settings = {ATTRIBUTES = (Project, ); }; };
-		7B8BE3056DCA1F1F9177B2C471CB85D5 /* SentryDateUtil.m in Sources */ = {isa = PBXBuildFile; fileRef = F0193B97C8678DD8A7ADD8CA8AB68EF2 /* SentryDateUtil.m */; settings = {COMPILER_FLAGS = "-w -Xanalyzer -analyzer-disable-all-checks"; }; };
-		7E4819A95609A8A9E15D5AB7D7AA5FCA /* SentryCrashVarArgs.h in Headers */ = {isa = PBXBuildFile; fileRef = D7A459B6A8671B52643EB481D8FB3133 /* SentryCrashVarArgs.h */; settings = {ATTRIBUTES = (Project, ); }; };
-		7EE96CE475C4138EF064C6C1FC3B2C2E /* PSWebSocket.m in Sources */ = {isa = PBXBuildFile; fileRef = D74F75E1B6FB1E6A19F39CFDBD95C6B0 /* PSWebSocket.m */; settings = {COMPILER_FLAGS = "-w -Xanalyzer -analyzer-disable-all-checks"; }; };
-		7F5BBFABA50642725BB3407EB27EA660 /* SentryRequestOperation.h in Headers */ = {isa = PBXBuildFile; fileRef = 4B39F458942576A2ECDC7A78480CE8BE /* SentryRequestOperation.h */; settings = {ATTRIBUTES = (Project, ); }; };
-		805E928DD5003F88B670A01B385162F2 /* SentryRequestOperation.m in Sources */ = {isa = PBXBuildFile; fileRef = AFFA55235A4D19CD6417B147575444A4 /* SentryRequestOperation.m */; settings = {COMPILER_FLAGS = "-w -Xanalyzer -analyzer-disable-all-checks"; }; };
-		80631A40E6616D7D3DCE976C3C13DA4E /* SentryAutoSessionTrackingIntegration.h in Headers */ = {isa = PBXBuildFile; fileRef = 53C4DDD8A8D5E293B0596FD1B3745463 /* SentryAutoSessionTrackingIntegration.h */; settings = {ATTRIBUTES = (Project, ); }; };
-		8068EC1DB70BA7FBD6940A3DE216FC99 /* SentryDsn.m in Sources */ = {isa = PBXBuildFile; fileRef = 71C3C6EF91C8F11BA08802670F64433B /* SentryDsn.m */; settings = {COMPILER_FLAGS = "-w -Xanalyzer -analyzer-disable-all-checks"; }; };
-		807D3FAC16A8BA60B394E88B0A124132 /* SentryCrashMonitor_Deadlock.m in Sources */ = {isa = PBXBuildFile; fileRef = 6A06FB495179DA4995D075103B480884 /* SentryCrashMonitor_Deadlock.m */; settings = {COMPILER_FLAGS = "-w -Xanalyzer -analyzer-disable-all-checks"; }; };
-		8098E56E2518CC5EEB9BF66520B8D279 /* GCDAsyncSocket.h in Headers */ = {isa = PBXBuildFile; fileRef = BFD291EF16EEF55A0EBC2E01DC53954C /* GCDAsyncSocket.h */; settings = {ATTRIBUTES = (Project, ); }; };
-		80B7A36727A023553DC5E9B396617E95 /* SentryHttpTransport.h in Headers */ = {isa = PBXBuildFile; fileRef = D94CBF9D233318B26D9B90A25D48764F /* SentryHttpTransport.h */; settings = {ATTRIBUTES = (Project, ); }; };
-		815979773A6E0F356260D3441EDECE9C /* PARImage+ASCIIInput.m in Sources */ = {isa = PBXBuildFile; fileRef = 3BBE684A3352BA8A37DB1D915D0FE2A0 /* PARImage+ASCIIInput.m */; settings = {COMPILER_FLAGS = "-DOS_OBJECT_USE_OBJC=0 -w -Xanalyzer -analyzer-disable-all-checks"; }; };
-		83B001938E02CF9D0E197E9DBBF4173E /* SentryCrashInstallationReporter.h in Headers */ = {isa = PBXBuildFile; fileRef = E04398F2E350DFA66946B9EF93A958D1 /* SentryCrashInstallationReporter.h */; settings = {ATTRIBUTES = (Project, ); }; };
-		8414A0551FB8BF4DE1A66244CE46E44C /* SentryCrashReport.h in Headers */ = {isa = PBXBuildFile; fileRef = 7A366B20DF957B934DFB7155E7E2C830 /* SentryCrashReport.h */; settings = {ATTRIBUTES = (Project, ); }; };
-		841710A45FD164A5033A8546302DFABC /* DDAbstractDatabaseLogger.m in Sources */ = {isa = PBXBuildFile; fileRef = 8ED0C1FE0242126459F2FE625E7593BC /* DDAbstractDatabaseLogger.m */; settings = {COMPILER_FLAGS = "-w -Xanalyzer -analyzer-disable-all-checks"; }; };
-		849ACD50404B2E94F67DAACC1BA7E6A5 /* MIKMIDISynthesizer_SubclassMethods.h in Headers */ = {isa = PBXBuildFile; fileRef = C804F7E7CCE923817F3FA9629B3939C4 /* MIKMIDISynthesizer_SubclassMethods.h */; settings = {ATTRIBUTES = (Project, ); }; };
-		85293DD1ACD53319B318C9821B3E566D /* DDLogMacros.h in Headers */ = {isa = PBXBuildFile; fileRef = 0EB9D995C60DC37575CA4E682BEE14DC /* DDLogMacros.h */; settings = {ATTRIBUTES = (Project, ); }; };
-		8547120843BDC2048EB5B3C082CFB524 /* SentryAsynchronousOperation.m in Sources */ = {isa = PBXBuildFile; fileRef = 6FB45EDEC41F48FC625A4301BCBC25D4 /* SentryAsynchronousOperation.m */; settings = {COMPILER_FLAGS = "-w -Xanalyzer -analyzer-disable-all-checks"; }; };
-		8594D0E21A9D8A4D7DC5A7788232E925 /* DDNumber.h in Headers */ = {isa = PBXBuildFile; fileRef = 829184131D23B681D78E31665FAF41C8 /* DDNumber.h */; settings = {ATTRIBUTES = (Project, ); }; };
-		85ADBF5DB2E3B614B063B52A1FF6EE48 /* Container+SentryDeepSearch.h in Headers */ = {isa = PBXBuildFile; fileRef = 3BDB3922FEDFA14F8CC7FCD7931D642C /* Container+SentryDeepSearch.h */; settings = {ATTRIBUTES = (Project, ); }; };
-		85DAE21A9BE22D27501D592839519227 /* SentryCrashDate.c in Sources */ = {isa = PBXBuildFile; fileRef = 7135C78F39B58A09634247C6B8BD8760 /* SentryCrashDate.c */; settings = {COMPILER_FLAGS = "-w -Xanalyzer -analyzer-disable-all-checks"; }; };
-		86505FA4324F4F09B76014613918261E /* SentryFileManager.h in Headers */ = {isa = PBXBuildFile; fileRef = 89A336E35FEEAD907B8421984EDE78E0 /* SentryFileManager.h */; settings = {ATTRIBUTES = (Project, ); }; };
-		8666B6D0B8B6087473EF44E66B2C5DF6 /* SentryEnvelope.m in Sources */ = {isa = PBXBuildFile; fileRef = 378908073C489703230FAF3344B916F1 /* SentryEnvelope.m */; settings = {COMPILER_FLAGS = "-w -Xanalyzer -analyzer-disable-all-checks"; }; };
-		8798148F8979F8826E68A6A75AAE66BB /* SentryHexAddressFormatter.h in Headers */ = {isa = PBXBuildFile; fileRef = 2A3EEED30961C32C84C3374D98071B12 /* SentryHexAddressFormatter.h */; settings = {ATTRIBUTES = (Project, ); }; };
-		8798FD3DDC6CAC4164D3FF259624C568 /* SentryCrashReportConverter.m in Sources */ = {isa = PBXBuildFile; fileRef = C879C9AE8C36281DC98B7BA9CA785F08 /* SentryCrashReportConverter.m */; settings = {COMPILER_FLAGS = "-w -Xanalyzer -analyzer-disable-all-checks"; }; };
-		88B0ECD00C3EFF3BA2CF18841E03A67E /* MIKMIDIMetaCuePointEvent.m in Sources */ = {isa = PBXBuildFile; fileRef = 09CB20C67C542F937203DE10AC4BC1B0 /* MIKMIDIMetaCuePointEvent.m */; settings = {COMPILER_FLAGS = "-w -Xanalyzer -analyzer-disable-all-checks"; }; };
-		88CCD429A03D189A12412D3A004D2609 /* SentryCrashDebug.h in Headers */ = {isa = PBXBuildFile; fileRef = 1B37DF1FE4556DE241955E30A8F5D050 /* SentryCrashDebug.h */; settings = {ATTRIBUTES = (Project, ); }; };
-		8937B150803AEA2F992D9AFDBD17F1D8 /* MIKMIDISequence+MIKMIDIPrivate.h in Headers */ = {isa = PBXBuildFile; fileRef = EC1E6AD1A052B173D2655B802D9687BF /* MIKMIDISequence+MIKMIDIPrivate.h */; settings = {ATTRIBUTES = (Project, ); }; };
-		89A7C37B06171D5BC6D9BF8DFB93001D /* SentryException.h in Headers */ = {isa = PBXBuildFile; fileRef = 1BA2A034153EA36612C77BB1F3D500A5 /* SentryException.h */; settings = {ATTRIBUTES = (Project, ); }; };
-		89AC7A13FC590A8B632AF681406AEC20 /* MIKMIDITrack.m in Sources */ = {isa = PBXBuildFile; fileRef = F0E143A5C6ACD43C2C4924ABDA1DDD46 /* MIKMIDITrack.m */; settings = {COMPILER_FLAGS = "-w -Xanalyzer -analyzer-disable-all-checks"; }; };
-		8A79A062E1DAF535193895E7FF4054E9 /* SentryCrashString.h in Headers */ = {isa = PBXBuildFile; fileRef = D5099D0F0920400C7A4F05E84C07CE6D /* SentryCrashString.h */; settings = {ATTRIBUTES = (Project, ); }; };
-		8A86B82417186B38B7060864BC9FBF4A /* MIKMIDICommand.h in Headers */ = {isa = PBXBuildFile; fileRef = 4C9ECDDDCB40B6E3263508B871E58EAB /* MIKMIDICommand.h */; settings = {ATTRIBUTES = (Project, ); }; };
-		8AB321F1A862C7354AC7DC9F40440E5B /* MIKMIDIMetaCuePointEvent.h in Headers */ = {isa = PBXBuildFile; fileRef = 07FD4FA2A36EFC42380D07E5E21BF7BB /* MIKMIDIMetaCuePointEvent.h */; settings = {ATTRIBUTES = (Project, ); }; };
-		8B7E80D2CABB8B933BE0A37F0910673C /* SentryCrashSystemCapabilities.h in Headers */ = {isa = PBXBuildFile; fileRef = 6D6548C9ADDDF5052E921388EB2875B5 /* SentryCrashSystemCapabilities.h */; settings = {ATTRIBUTES = (Project, ); }; };
-		8B8CAD3F02943AC29B11131FA697E26B /* SentryCrashSignalInfo.h in Headers */ = {isa = PBXBuildFile; fileRef = 920F9D4E1ED1175440B7A636DE7E70BB /* SentryCrashSignalInfo.h */; settings = {ATTRIBUTES = (Project, ); }; };
-		8B8D167284B566FA555F3B8E60677ADF /* MIKMIDIObject.m in Sources */ = {isa = PBXBuildFile; fileRef = F455F129A3DC46D955CD6519F9DAA963 /* MIKMIDIObject.m */; settings = {COMPILER_FLAGS = "-w -Xanalyzer -analyzer-disable-all-checks"; }; };
-		8C1ED52FDEC9F29DAD60EDA4AEFE359C /* NSData+SentryCompression.h in Headers */ = {isa = PBXBuildFile; fileRef = CF5CE6753F5A03016474EC257F5709F0 /* NSData+SentryCompression.h */; settings = {ATTRIBUTES = (Project, ); }; };
-		8CFABA7080E79E6E6331B175E9AA7B01 /* SentryNSURLRequest.h in Headers */ = {isa = PBXBuildFile; fileRef = E069A1EF5C316E5012B2AFF52E794825 /* SentryNSURLRequest.h */; settings = {ATTRIBUTES = (Project, ); }; };
-		8D9F0AB2B41283D4E724AB0487B7C98D /* MIKMIDICommand.m in Sources */ = {isa = PBXBuildFile; fileRef = DD73637D802319247730F3190B6C3FC0 /* MIKMIDICommand.m */; settings = {COMPILER_FLAGS = "-w -Xanalyzer -analyzer-disable-all-checks"; }; };
-		8E1971651DCDCAFFB31B6DC6EB02463C /* SentryCrashMonitorContext.h in Headers */ = {isa = PBXBuildFile; fileRef = 299031F5D7F5AC7CE28957E69B1D2ABF /* SentryCrashMonitorContext.h */; settings = {ATTRIBUTES = (Project, ); }; };
-		8E3178A46F17363EC3E620AD634DC0CD /* MIKMIDISystemKeepAliveCommand.m in Sources */ = {isa = PBXBuildFile; fileRef = 7509A3F5421D753AB98F9DB3468439EF /* MIKMIDISystemKeepAliveCommand.m */; settings = {COMPILER_FLAGS = "-w -Xanalyzer -analyzer-disable-all-checks"; }; };
-		8F046F91B833361C933ED81321F2E76A /* MIKMIDIMetaMarkerTextEvent.m in Sources */ = {isa = PBXBuildFile; fileRef = 525E4F4764CF9E371AD3DC829397D918 /* MIKMIDIMetaMarkerTextEvent.m */; settings = {COMPILER_FLAGS = "-w -Xanalyzer -analyzer-disable-all-checks"; }; };
-		8F2A035F0DCF466036D9D294176241B0 /* DDLoggerNames.m in Sources */ = {isa = PBXBuildFile; fileRef = 3C43BB31FB6A12F67BE474AD3B6EB523 /* DDLoggerNames.m */; settings = {COMPILER_FLAGS = "-w -Xanalyzer -analyzer-disable-all-checks"; }; };
-		8F8643C960DFB2ED30D2B43326C8FB7B /* SentryCrashMonitor_System.m in Sources */ = {isa = PBXBuildFile; fileRef = B2365BE0A79C68FC9B86716001921833 /* SentryCrashMonitor_System.m */; settings = {COMPILER_FLAGS = "-w -Xanalyzer -analyzer-disable-all-checks"; }; };
-		8F9DE2CD2F35CB1098151223C25BA21C /* MIKMIDI-dummy.m in Sources */ = {isa = PBXBuildFile; fileRef = 0FD6FDF8CA9491B9265B5C41ADBFD0EC /* MIKMIDI-dummy.m */; };
-		9116673D445652B7C94AC4BDF7665CA9 /* Sentry.h in Headers */ = {isa = PBXBuildFile; fileRef = C89ECD608D5A969AF3F465B73C54C918 /* Sentry.h */; settings = {ATTRIBUTES = (Project, ); }; };
-		9178BB352DB92099C333944670CAE1B6 /* SentrySystemEventsBreadcrumbs.h in Headers */ = {isa = PBXBuildFile; fileRef = 1FDE053F8DF13E85C800A6A702C4E82A /* SentrySystemEventsBreadcrumbs.h */; settings = {ATTRIBUTES = (Project, ); }; };
-		91D648B5071CC01E45FAC92A53344BF3 /* MIKMIDIProgramChangeEvent.m in Sources */ = {isa = PBXBuildFile; fileRef = 01B008BAF124E6E1398C7DC3B6135535 /* MIKMIDIProgramChangeEvent.m */; settings = {COMPILER_FLAGS = "-w -Xanalyzer -analyzer-disable-all-checks"; }; };
-		9274E83B892C8FA67D4D232BE3653723 /* MIKMIDIInputPort.h in Headers */ = {isa = PBXBuildFile; fileRef = C948E009F26E6805FAE528C67CBE7823 /* MIKMIDIInputPort.h */; settings = {ATTRIBUTES = (Project, ); }; };
-		93CC299070D60B53A9484E252A874AEE /* MIKMIDIChannelEvent.h in Headers */ = {isa = PBXBuildFile; fileRef = FC2F37B017D14EFF164D93971CD3EC65 /* MIKMIDIChannelEvent.h */; settings = {ATTRIBUTES = (Project, ); }; };
-		9408EF6C510EBF8CBB74F85CB3AF111C /* MIKMIDISequencer+MIKMIDIPrivate.h in Headers */ = {isa = PBXBuildFile; fileRef = 80C7A54AD5B484C14606A5C231E98586 /* MIKMIDISequencer+MIKMIDIPrivate.h */; settings = {ATTRIBUTES = (Project, ); }; };
-		941BB08BAD3D969B905D8556F16382DF /* DDASLLogCapture.h in Headers */ = {isa = PBXBuildFile; fileRef = CAC6DFC458356DEDFF4D8A66B7D41972 /* DDASLLogCapture.h */; settings = {ATTRIBUTES = (Project, ); }; };
-		946A4044AED79CB2B46C5B1C4F35A274 /* MIKMIDIPort.m in Sources */ = {isa = PBXBuildFile; fileRef = 52FEC3C4E8A31916C4ADE95ABD930559 /* MIKMIDIPort.m */; settings = {COMPILER_FLAGS = "-w -Xanalyzer -analyzer-disable-all-checks"; }; };
-		951E4C167296A3C504C5AE077C622312 /* MIKMIDIEndpoint.h in Headers */ = {isa = PBXBuildFile; fileRef = A67BF3AA2A6968001CBFE294ED383109 /* MIKMIDIEndpoint.h */; settings = {ATTRIBUTES = (Project, ); }; };
-		9535E86524028388C8BA37A07DEEF08E /* MIKMIDIMetaCopyrightEvent.h in Headers */ = {isa = PBXBuildFile; fileRef = A6227679BD4E3A8C9047B5BB3CB30D98 /* MIKMIDIMetaCopyrightEvent.h */; settings = {ATTRIBUTES = (Project, ); }; };
-		95A321BBE8091B52CD748B2E559E5157 /* SentryCrashID.h in Headers */ = {isa = PBXBuildFile; fileRef = 69E0334803214F5E461D6F35061818C1 /* SentryCrashID.h */; settings = {ATTRIBUTES = (Project, ); }; };
-		95E96560D7A65243608DCD4925142E1B /* DDFileLogger.m in Sources */ = {isa = PBXBuildFile; fileRef = 7E102D12372160B752516B9ADAD88FFE /* DDFileLogger.m */; settings = {COMPILER_FLAGS = "-w -Xanalyzer -analyzer-disable-all-checks"; }; };
-		960A2A69AA277810B46660D372C33E68 /* HTTPConnection.h in Headers */ = {isa = PBXBuildFile; fileRef = 271E9F29B2A2158FBEEE9D9B80EB7481 /* HTTPConnection.h */; settings = {ATTRIBUTES = (Project, ); }; };
-		9664107A82BE1741BBCD4A10710422DA /* MIKMIDIEvent_SubclassMethods.h in Headers */ = {isa = PBXBuildFile; fileRef = ED448E5B716CA9FFF3BCE020519030FF /* MIKMIDIEvent_SubclassMethods.h */; settings = {ATTRIBUTES = (Project, ); }; };
-		9670DB9402D0CE53FC6ABBA6EADFDAB8 /* SentryCrashCString.m in Sources */ = {isa = PBXBuildFile; fileRef = 3241E6CBC17CF194D2017C46D585DFBB /* SentryCrashCString.m */; settings = {COMPILER_FLAGS = "-w -Xanalyzer -analyzer-disable-all-checks"; }; };
-		97286D922C72572A7FA54989619B12A6 /* SentryMeta.h in Headers */ = {isa = PBXBuildFile; fileRef = 4B8C1BFE0C6012FE95D27CB7863A7BCC /* SentryMeta.h */; settings = {ATTRIBUTES = (Project, ); }; };
-		97A37F0F6F5DC35B518487B3737D27BD /* SentryRetryAfterHeaderParser.h in Headers */ = {isa = PBXBuildFile; fileRef = 1570FD8FF782280BDB12029DAF159355 /* SentryRetryAfterHeaderParser.h */; settings = {ATTRIBUTES = (Project, ); }; };
-		97C97F322BBECBF3FEC2536B3C653A33 /* SentryBreadcrumb.m in Sources */ = {isa = PBXBuildFile; fileRef = 7E3FA2BEDD157D69F86FFFE22B5E2EB0 /* SentryBreadcrumb.m */; settings = {COMPILER_FLAGS = "-w -Xanalyzer -analyzer-disable-all-checks"; }; };
-		97D67BFDC1C858DD5B4E01554B542514 /* MIKMIDICommandThrottler.m in Sources */ = {isa = PBXBuildFile; fileRef = 1EB21E0CDAAF82A433A33F8012B4CA9E /* MIKMIDICommandThrottler.m */; settings = {COMPILER_FLAGS = "-w -Xanalyzer -analyzer-disable-all-checks"; }; };
-		9927620D85502F57947BC6C03D1D9898 /* MIKMIDIEndpointSynthesizer.h in Headers */ = {isa = PBXBuildFile; fileRef = 8C7E796BDD8BD6F21410E42FC8415A33 /* MIKMIDIEndpointSynthesizer.h */; settings = {ATTRIBUTES = (Project, ); }; };
-		9B74868ABDB64229EE5982B7F925C2A5 /* MIKMIDIMappingManager.m in Sources */ = {isa = PBXBuildFile; fileRef = F69ED2CD9126839E139996D366C79149 /* MIKMIDIMappingManager.m */; settings = {COMPILER_FLAGS = "-w -Xanalyzer -analyzer-disable-all-checks"; }; };
-		9BB614F59E2BB291122F530AEF769D7F /* SentryCrashMonitor_NSException.m in Sources */ = {isa = PBXBuildFile; fileRef = 9D5FFDB1D0EFE0938F715064E6E0FB7E /* SentryCrashMonitor_NSException.m */; settings = {COMPILER_FLAGS = "-w -Xanalyzer -analyzer-disable-all-checks"; }; };
-		9C015E768F7E832535498DDCA8D57477 /* MultipartMessageHeaderField.h in Headers */ = {isa = PBXBuildFile; fileRef = 8FAC0A36D9127DB7367CE9038D222F34 /* MultipartMessageHeaderField.h */; settings = {ATTRIBUTES = (Project, ); }; };
-		9C43BE373F12487E5D2787277D162DFF /* MultipartMessageHeader.m in Sources */ = {isa = PBXBuildFile; fileRef = DAAE87F2D06127FBCDC6CCDC4BEA9FD6 /* MultipartMessageHeader.m */; settings = {COMPILER_FLAGS = "-DOS_OBJECT_USE_OBJC=0 -w -Xanalyzer -analyzer-disable-all-checks"; }; };
-		9D2C1C8A29D22802CFB023BD6B99F077 /* DDASLLogger.m in Sources */ = {isa = PBXBuildFile; fileRef = C1FBE4C9E4649A97F4AA1079E281384B /* DDASLLogger.m */; settings = {COMPILER_FLAGS = "-w -Xanalyzer -analyzer-disable-all-checks"; }; };
-		9D6509CD1638A446BDA842C1E8EE4FB5 /* MIKMIDIMetaTimeSignatureEvent.h in Headers */ = {isa = PBXBuildFile; fileRef = 96015CC2C8770E364B92E0BB832377A3 /* MIKMIDIMetaTimeSignatureEvent.h */; settings = {ATTRIBUTES = (Project, ); }; };
-		9D734F42E5729FBF0D5A982C1CFA8B73 /* MIKMIDISystemMessageCommand.m in Sources */ = {isa = PBXBuildFile; fileRef = 48B8079B87ED84AC5E15D22EF5A62232 /* MIKMIDISystemMessageCommand.m */; settings = {COMPILER_FLAGS = "-w -Xanalyzer -analyzer-disable-all-checks"; }; };
-		9F15EF59F9A8959B66AA1BD8A1A5AF1C /* DDAbstractDatabaseLogger.h in Headers */ = {isa = PBXBuildFile; fileRef = D557D0447E0B64D515DEBDD60AA5BF49 /* DDAbstractDatabaseLogger.h */; settings = {ATTRIBUTES = (Project, ); }; };
-		9F78B17B4E696DF05D836DBD4462B031 /* SentryHub.h in Headers */ = {isa = PBXBuildFile; fileRef = 79837A8A00D2872B9156664203993718 /* SentryHub.h */; settings = {ATTRIBUTES = (Project, ); }; };
-		9FA9FACEB68B3CD5209ECC7CC59380DB /* CocoaLumberjack-dummy.m in Sources */ = {isa = PBXBuildFile; fileRef = 85A48B02FE8008F721282B81520067A7 /* CocoaLumberjack-dummy.m */; };
-		A01127908041DB9986B62CB19EDBFD7A /* SentryError.m in Sources */ = {isa = PBXBuildFile; fileRef = EA8BB37683E2A4A2D17ED3296B9F0A57 /* SentryError.m */; settings = {COMPILER_FLAGS = "-w -Xanalyzer -analyzer-disable-all-checks"; }; };
-		A1E923804263EDA0C4CB87FF248D8661 /* SentryCrashDebug.c in Sources */ = {isa = PBXBuildFile; fileRef = BD8A62E281F81D6E7B2A44CE412B7615 /* SentryCrashDebug.c */; settings = {COMPILER_FLAGS = "-w -Xanalyzer -analyzer-disable-all-checks"; }; };
-		A2BE5207A6F709848C9378946C512CDF /* MIKMIDIMappableResponder.h in Headers */ = {isa = PBXBuildFile; fileRef = 34EB8FC154813A3DF1A6F3E7BF4EAE5F /* MIKMIDIMappableResponder.h */; settings = {ATTRIBUTES = (Project, ); }; };
-		A2F4A627FF7A3795EA18DB059FA9B005 /* SentryMeta.m in Sources */ = {isa = PBXBuildFile; fileRef = 2FF7B75E5047C981E183E4016B8A21A3 /* SentryMeta.m */; settings = {COMPILER_FLAGS = "-w -Xanalyzer -analyzer-disable-all-checks"; }; };
-		A310CFBF9FBCE9007792507BF388551D /* SentryCrashCachedData.h in Headers */ = {isa = PBXBuildFile; fileRef = 2C5911540B90ED2735BB8D0A86E7717F /* SentryCrashCachedData.h */; settings = {ATTRIBUTES = (Project, ); }; };
-		A38201FF896722F2C82545210BB68CED /* SentryCrashMonitor_User.c in Sources */ = {isa = PBXBuildFile; fileRef = 2E3FC8A760BB9BD17566F96C95572596 /* SentryCrashMonitor_User.c */; settings = {COMPILER_FLAGS = "-w -Xanalyzer -analyzer-disable-all-checks"; }; };
-		A4A29B8615D95C661819191EA37BDC29 /* SentryScope+Private.h in Headers */ = {isa = PBXBuildFile; fileRef = 89D6E0F83D9AAD80EAD41AC0AA9506ED /* SentryScope+Private.h */; settings = {ATTRIBUTES = (Project, ); }; };
-		A4D230F54E986110470A2DACB753D630 /* SentrySwizzle.h in Headers */ = {isa = PBXBuildFile; fileRef = 7642C0DB41A61804B8DD30CFA6F1B379 /* SentrySwizzle.h */; settings = {ATTRIBUTES = (Project, ); }; };
-		A661C00C499A64157E0377EF8542910F /* SentryDefines.h in Headers */ = {isa = PBXBuildFile; fileRef = 8AE4F92348504288968156F843954AA6 /* SentryDefines.h */; settings = {ATTRIBUTES = (Project, ); }; };
-		A72896AA9FE243ACA6BD7A04704E65A7 /* SentryRateLimitParser.h in Headers */ = {isa = PBXBuildFile; fileRef = 7144D39160ADC0B2FBE8CC1342E04559 /* SentryRateLimitParser.h */; settings = {ATTRIBUTES = (Project, ); }; };
-		A82673EE11F42793F55BDB887B7E1136 /* SentrySDK.m in Sources */ = {isa = PBXBuildFile; fileRef = DEB2FE8EC775B09C14F0F61468073DCE /* SentrySDK.m */; settings = {COMPILER_FLAGS = "-w -Xanalyzer -analyzer-disable-all-checks"; }; };
-		A84DA122D09B0428482571E7B70E5B9E /* MIKMIDIPort_SubclassMethods.h in Headers */ = {isa = PBXBuildFile; fileRef = 86BE791CCFCDDA89E32387E4824590E9 /* MIKMIDIPort_SubclassMethods.h */; settings = {ATTRIBUTES = (Project, ); }; };
-		A86B6183CB2DCC01E8EB51506E771FF0 /* MIKMIDITransmittable.h in Headers */ = {isa = PBXBuildFile; fileRef = 83DA2B571BE86A9972736EBDEB21A07B /* MIKMIDITransmittable.h */; settings = {ATTRIBUTES = (Project, ); }; };
-		A91528E6679B7D19F8989F04766A6B06 /* MIKMIDIMetaInstrumentNameEvent.h in Headers */ = {isa = PBXBuildFile; fileRef = 51E07EF59F71C0DAF0CD37587A3659FD /* MIKMIDIMetaInstrumentNameEvent.h */; settings = {ATTRIBUTES = (Project, ); }; };
-		A93FF3D06124CF22BF64E9C62C457B2E /* PARImage+ASCIIInput.h in Headers */ = {isa = PBXBuildFile; fileRef = 40F82C5F7216E8EF9994B7BC83136A76 /* PARImage+ASCIIInput.h */; settings = {ATTRIBUTES = (Project, ); }; };
-		A9F7FEA664A9E24C77C750763935EF26 /* SentrySession.m in Sources */ = {isa = PBXBuildFile; fileRef = 35F76A245E5372E70B02EFFB4B37067F /* SentrySession.m */; settings = {COMPILER_FLAGS = "-w -Xanalyzer -analyzer-disable-all-checks"; }; };
-		AAA120536D3A1675F727F68206557A35 /* SentryCrashAdapter.h in Headers */ = {isa = PBXBuildFile; fileRef = D100BB99DC23EAE3ADF0DFA207D36A78 /* SentryCrashAdapter.h */; settings = {ATTRIBUTES = (Project, ); }; };
-		AACF73B3BA0C874BB7C5F20FC4EFEE9E /* MIKMIDIDestinationEndpoint.h in Headers */ = {isa = PBXBuildFile; fileRef = 85C8F0A248804B28D5CC05E3E75C8710 /* MIKMIDIDestinationEndpoint.h */; settings = {ATTRIBUTES = (Project, ); }; };
-		AAED3D9E9C62A00ED6F673AA2119E28A /* SentryAutoBreadcrumbTrackingIntegration.h in Headers */ = {isa = PBXBuildFile; fileRef = D17D1514E37848C8EA114B463E265525 /* SentryAutoBreadcrumbTrackingIntegration.h */; settings = {ATTRIBUTES = (Project, ); }; };
-		AAF827835763854E74FED4138A8ECF98 /* MIKMIDIClientSourceEndpoint.m in Sources */ = {isa = PBXBuildFile; fileRef = BA5023ADAEA88243AD3FB5C0AB708078 /* MIKMIDIClientSourceEndpoint.m */; settings = {COMPILER_FLAGS = "-w -Xanalyzer -analyzer-disable-all-checks"; }; };
-		AB498DD48DE9FD96F2AC351430710DAF /* MIKMIDIPitchBendChangeCommand.m in Sources */ = {isa = PBXBuildFile; fileRef = 94DB9A8CEAD34493915FA60BE720FE1B /* MIKMIDIPitchBendChangeCommand.m */; settings = {COMPILER_FLAGS = "-w -Xanalyzer -analyzer-disable-all-checks"; }; };
-		AC48391EFE6B8466F08F7EE72D924E89 /* MIKMIDIPolyphonicKeyPressureCommand.m in Sources */ = {isa = PBXBuildFile; fileRef = C90C9530136BFDD18547BAFB0BF5F632 /* MIKMIDIPolyphonicKeyPressureCommand.m */; settings = {COMPILER_FLAGS = "-w -Xanalyzer -analyzer-disable-all-checks"; }; };
-		AC784C8BF57B998A5CE03013B10394D5 /* SentryCrashExceptionApplication.h in Headers */ = {isa = PBXBuildFile; fileRef = 5A6FB6673C44BA3CF42590AE363D5A87 /* SentryCrashExceptionApplication.h */; settings = {ATTRIBUTES = (Project, ); }; };
-		AC7C4E64F2550BB0F260F411D0C4C597 /* HTTPDataResponse.h in Headers */ = {isa = PBXBuildFile; fileRef = EFF426E48681D6016148D8ABCD704B8C /* HTTPDataResponse.h */; settings = {ATTRIBUTES = (Project, ); }; };
-		AC8ABCC0B6EBA1AB9AFF9804D6187791 /* SentryRateLimitParser.m in Sources */ = {isa = PBXBuildFile; fileRef = 283F159297120C1C01D5239DA697C150 /* SentryRateLimitParser.m */; settings = {COMPILER_FLAGS = "-w -Xanalyzer -analyzer-disable-all-checks"; }; };
-		ACA9BFC9BE154F4E8A3D0F01007D8281 /* MIKMIDIUtilities.m in Sources */ = {isa = PBXBuildFile; fileRef = 21BFB9164C7114E2333C9ECF3083E4E9 /* MIKMIDIUtilities.m */; settings = {COMPILER_FLAGS = "-w -Xanalyzer -analyzer-disable-all-checks"; }; };
-		AD0AF1FF699F13541279651DE43D4060 /* SentryCrashDefaultBinaryImageProvider.m in Sources */ = {isa = PBXBuildFile; fileRef = FB53C8792E1DC04613E4D32BB2D561E5 /* SentryCrashDefaultBinaryImageProvider.m */; settings = {COMPILER_FLAGS = "-w -Xanalyzer -analyzer-disable-all-checks"; }; };
-		ADD370A4AD5C0A24E697495B78004B49 /* NSDate+SentryExtras.h in Headers */ = {isa = PBXBuildFile; fileRef = 3C1C47041EB8316337D831A2F610E895 /* NSDate+SentryExtras.h */; settings = {ATTRIBUTES = (Project, ); }; };
-		AE3E617CE48103A6FA6AB9C1F2A4498A /* SentryIntegrationProtocol.h in Headers */ = {isa = PBXBuildFile; fileRef = 1CE36B9CA861DFA250AA3E0E5F22951D /* SentryIntegrationProtocol.h */; settings = {ATTRIBUTES = (Project, ); }; };
-		AE4AE526224F29B3BCAE76E1A08911F3 /* SentryCrashCPU.c in Sources */ = {isa = PBXBuildFile; fileRef = 71FF253F2058497737E1DCA8E583AE2D /* SentryCrashCPU.c */; settings = {COMPILER_FLAGS = "-w -Xanalyzer -analyzer-disable-all-checks"; }; };
-		AFA492B1E34745D8A10B64BBA3B62F3D /* SRWebSocket.m in Sources */ = {isa = PBXBuildFile; fileRef = 07602AB993546F2F680E3C00A8716A32 /* SRWebSocket.m */; settings = {COMPILER_FLAGS = "-w -Xanalyzer -analyzer-disable-all-checks"; }; };
-		AFAFDF23E4138A0DD5C0C7EF591CD5B4 /* SentrySystemEventsBreadcrumbs.m in Sources */ = {isa = PBXBuildFile; fileRef = FF3224AD403E81F505BF1C63A5A7B768 /* SentrySystemEventsBreadcrumbs.m */; settings = {COMPILER_FLAGS = "-w -Xanalyzer -analyzer-disable-all-checks"; }; };
-		AFC70B8022C828BD93F4E39BEBEACA01 /* SentryRateLimitCategoryMapper.m in Sources */ = {isa = PBXBuildFile; fileRef = 082F6A1EFA8EF674ABA1648F0EE0A839 /* SentryRateLimitCategoryMapper.m */; settings = {COMPILER_FLAGS = "-w -Xanalyzer -analyzer-disable-all-checks"; }; };
-		B1370A1C76EF9B0BB20BFD83B650A06E /* SentryCrashMach.h in Headers */ = {isa = PBXBuildFile; fileRef = E4A5845E489DB1813FE8BDB1483508C2 /* SentryCrashMach.h */; settings = {ATTRIBUTES = (Project, ); }; };
-		B19F358B25A307C98C22F6E906C710AE /* NSData+SentryCompression.m in Sources */ = {isa = PBXBuildFile; fileRef = 255F818615FB484A93CC64CAD4269F49 /* NSData+SentryCompression.m */; settings = {COMPILER_FLAGS = "-w -Xanalyzer -analyzer-disable-all-checks"; }; };
-		B1E9B4D78B367CB16843870F8BAC9BE1 /* DDRange.m in Sources */ = {isa = PBXBuildFile; fileRef = 9C643CACD52320BEDDE82A2754C523D2 /* DDRange.m */; settings = {COMPILER_FLAGS = "-DOS_OBJECT_USE_OBJC=0 -w -Xanalyzer -analyzer-disable-all-checks"; }; };
-		B278D76D7A4FBDB1360A1947572F6F76 /* SentryCurrentDate.h in Headers */ = {isa = PBXBuildFile; fileRef = 56809E6B4679BB27631EB1B9997AA783 /* SentryCurrentDate.h */; settings = {ATTRIBUTES = (Project, ); }; };
-		B278EF5866CC21B776CC97A1BB450B0A /* SentryQueueableRequestManager.m in Sources */ = {isa = PBXBuildFile; fileRef = 463093D12F4AFF2243D4CD7CD0160599 /* SentryQueueableRequestManager.m */; settings = {COMPILER_FLAGS = "-w -Xanalyzer -analyzer-disable-all-checks"; }; };
-		B2DF4EF9667A73A8DC443BAEC7337030 /* HTTPDataResponse.m in Sources */ = {isa = PBXBuildFile; fileRef = B8B48A2DF72E14318EFB3A498EF3E6D5 /* HTTPDataResponse.m */; settings = {COMPILER_FLAGS = "-DOS_OBJECT_USE_OBJC=0 -w -Xanalyzer -analyzer-disable-all-checks"; }; };
-		B2FB088A001701A0D1F9599239BC3286 /* SentrySdkInfo.m in Sources */ = {isa = PBXBuildFile; fileRef = D1D05BA95C905C9355D8351D75AADA2B /* SentrySdkInfo.m */; settings = {COMPILER_FLAGS = "-w -Xanalyzer -analyzer-disable-all-checks"; }; };
-		B305445A9B31424BACA55B1FD0FF27CB /* SentryCrashDate.h in Headers */ = {isa = PBXBuildFile; fileRef = 84F0C075762D4083DE496DAF6076C377 /* SentryCrashDate.h */; settings = {ATTRIBUTES = (Project, ); }; };
-		B30ACA3D82409C5A542D070B05CFEE58 /* DDLog.h in Headers */ = {isa = PBXBuildFile; fileRef = 1E8AEEA22179C2DABC556BE6E84AFF9D /* DDLog.h */; settings = {ATTRIBUTES = (Project, ); }; };
-		B354653FEC67830B20BF470820EC24F0 /* SentrySession.h in Headers */ = {isa = PBXBuildFile; fileRef = AAD4D7BC1C03C6327CFF16D20AB26A58 /* SentrySession.h */; settings = {ATTRIBUTES = (Project, ); }; };
-		B38DA1D88012B70B6814DBB61B104C85 /* SentryOptions.h in Headers */ = {isa = PBXBuildFile; fileRef = ED3A0C7FC85DC5EBE9AC7F804D5C22B2 /* SentryOptions.h */; settings = {ATTRIBUTES = (Project, ); }; };
-		B4C083627B95129ABD6EEB3D8E3D41A2 /* MIKMIDIPolyphonicKeyPressureEvent.m in Sources */ = {isa = PBXBuildFile; fileRef = 44A334384FE08990E02170EF8223B4FD /* MIKMIDIPolyphonicKeyPressureEvent.m */; settings = {COMPILER_FLAGS = "-w -Xanalyzer -analyzer-disable-all-checks"; }; };
-		B4C273F5FCCC335DF82EEF0D97AEA2AE /* SentryCrashStackEntryMapper.m in Sources */ = {isa = PBXBuildFile; fileRef = F470487A1EDE7C0A4B892DFEBC4AFE0D /* SentryCrashStackEntryMapper.m */; settings = {COMPILER_FLAGS = "-w -Xanalyzer -analyzer-disable-all-checks"; }; };
-		B4DB411C5D55D96FAC5AA72631683736 /* SentryStacktraceBuilder.m in Sources */ = {isa = PBXBuildFile; fileRef = 8021EF5A57147DB9F66937E16FD69AD0 /* SentryStacktraceBuilder.m */; settings = {COMPILER_FLAGS = "-w -Xanalyzer -analyzer-disable-all-checks"; }; };
-		B595CA22CDEFBB376A68ABE654B0180C /* SentryFileContents.m in Sources */ = {isa = PBXBuildFile; fileRef = DB2BECBA27D319732C483062F04123D1 /* SentryFileContents.m */; settings = {COMPILER_FLAGS = "-w -Xanalyzer -analyzer-disable-all-checks"; }; };
-		B5A0E156C5F93317BC9FEE00F533A423 /* SentryCrashStackEntryMapper.h in Headers */ = {isa = PBXBuildFile; fileRef = BD199EBE5D9DCEDDB80A034D5B2D102F /* SentryCrashStackEntryMapper.h */; settings = {ATTRIBUTES = (Project, ); }; };
-		B5C2EC565F45D36E83A994A0B1DBC574 /* SentryCrashJSONCodecObjC.h in Headers */ = {isa = PBXBuildFile; fileRef = AD07AB21A9AF2FAB1AFA6DB89FC9EEE2 /* SentryCrashJSONCodecObjC.h */; settings = {ATTRIBUTES = (Project, ); }; };
-		B5EEE4360808E8333F379B147C2A54B7 /* SentryDefaultCurrentDateProvider.m in Sources */ = {isa = PBXBuildFile; fileRef = 6342CBBB59451E5315D427D5013E0099 /* SentryDefaultCurrentDateProvider.m */; settings = {COMPILER_FLAGS = "-w -Xanalyzer -analyzer-disable-all-checks"; }; };
-		B88BF8E784C256D8C319159758210AFA /* SentryCrashMonitor_AppState.h in Headers */ = {isa = PBXBuildFile; fileRef = DF26BF86EBD3DB5995F0E122A1A57A98 /* SentryCrashMonitor_AppState.h */; settings = {ATTRIBUTES = (Project, ); }; };
-		B92769C99727AEC95D66C508E578166A /* SentrySerialization.m in Sources */ = {isa = PBXBuildFile; fileRef = 0E171C3BBF571E6FF3086AF628157A1D /* SentrySerialization.m */; settings = {COMPILER_FLAGS = "-w -Xanalyzer -analyzer-disable-all-checks"; }; };
-		BA290739AC9CD92684E87DB7B5C7D304 /* SentryCrashReportFilter.h in Headers */ = {isa = PBXBuildFile; fileRef = B4C5F061502F44BEC4973E8E6FD09775 /* SentryCrashReportFilter.h */; settings = {ATTRIBUTES = (Project, ); }; };
-		BA6531F242C9C63AB12C84471794F410 /* DDData.h in Headers */ = {isa = PBXBuildFile; fileRef = C4308CDCADD5EF5C6AE611954883E74A /* DDData.h */; settings = {ATTRIBUTES = (Project, ); }; };
-		BA75B00498957819D5B8BC198929375C /* SentryGlobalEventProcessor.h in Headers */ = {isa = PBXBuildFile; fileRef = F799DF860160118FEDA3303E888DD29B /* SentryGlobalEventProcessor.h */; settings = {ATTRIBUTES = (Project, ); }; };
-		BA80BA18D743E8D93443F8A58D6FACF3 /* MIKMIDIChannelPressureCommand.h in Headers */ = {isa = PBXBuildFile; fileRef = 662F0CCC4E8F0AEB96A732C67937976D /* MIKMIDIChannelPressureCommand.h */; settings = {ATTRIBUTES = (Project, ); }; };
-		BB6AEB5FAE51CD6C721061B2EA9F3106 /* SentryMechanism.h in Headers */ = {isa = PBXBuildFile; fileRef = 5575A2F9B499F2B3274DE6383BEEB398 /* SentryMechanism.h */; settings = {ATTRIBUTES = (Project, ); }; };
-		BC6C6ECFE18A70169E73FD5877ED3486 /* SentryCrashReportFilterBasic.m in Sources */ = {isa = PBXBuildFile; fileRef = 7B2945361AEAEF8FBB9E1A51D1CE82E2 /* SentryCrashReportFilterBasic.m */; settings = {COMPILER_FLAGS = "-w -Xanalyzer -analyzer-disable-all-checks"; }; };
-		BC7DDEEB036C64586B5862EB12A6B566 /* SentryLog.m in Sources */ = {isa = PBXBuildFile; fileRef = D4DF99BABE28C9D214022C64106799CD /* SentryLog.m */; settings = {COMPILER_FLAGS = "-w -Xanalyzer -analyzer-disable-all-checks"; }; };
-		BCBE32AAF689E2F55F1402FF70D773F5 /* PSWebSocketInflater.m in Sources */ = {isa = PBXBuildFile; fileRef = FBB8A3BC620DA0645003911D55922EB4 /* PSWebSocketInflater.m */; settings = {COMPILER_FLAGS = "-w -Xanalyzer -analyzer-disable-all-checks"; }; };
-		BCD138B1BA7045BB586B3B664D003F04 /* PSWebSocketDeflater.h in Headers */ = {isa = PBXBuildFile; fileRef = 55C245783E8B6618964FFE7944475811 /* PSWebSocketDeflater.h */; settings = {ATTRIBUTES = (Project, ); }; };
-		BD8BEC0CBA49CAD74E93024DA6683E8E /* MIKMIDISequence.m in Sources */ = {isa = PBXBuildFile; fileRef = ED50F78E6495C9C3B6F6A96ED65FF2A0 /* MIKMIDISequence.m */; settings = {COMPILER_FLAGS = "-w -Xanalyzer -analyzer-disable-all-checks"; }; };
-		BE2BC54BB7723176D846FB97A48C051F /* MIKMIDIEventIterator.m in Sources */ = {isa = PBXBuildFile; fileRef = 33A1B9F6E71C10638D8AA17D197654C7 /* MIKMIDIEventIterator.m */; settings = {COMPILER_FLAGS = "-w -Xanalyzer -analyzer-disable-all-checks"; }; };
-		BE42BE02B95E48A5510B7D468C507BDE /* HTTPRedirectResponse.m in Sources */ = {isa = PBXBuildFile; fileRef = EC63F768A4109CE55E6B55DF2C077B8F /* HTTPRedirectResponse.m */; settings = {COMPILER_FLAGS = "-DOS_OBJECT_USE_OBJC=0 -w -Xanalyzer -analyzer-disable-all-checks"; }; };
-		BEBD02ADD7D0D28EE66F922F8A1488CE /* MIKMIDIPlayer.h in Headers */ = {isa = PBXBuildFile; fileRef = 87754708DE638E6D948438EC1F55F7D2 /* MIKMIDIPlayer.h */; settings = {ATTRIBUTES = (Project, ); }; };
-		BFC81BD6C6DBDA9135DD8D182EF51738 /* NSError+SentrySimpleConstructor.h in Headers */ = {isa = PBXBuildFile; fileRef = 80E3CE1BFDA56A6BC8903DA2B0FB2295 /* NSError+SentrySimpleConstructor.h */; settings = {ATTRIBUTES = (Project, ); }; };
-		C0B973356EB27FCDAC7EC0FA2134E26E /* SentryCrashMonitor_MachException.c in Sources */ = {isa = PBXBuildFile; fileRef = F17AF44F338F5FBCE68A003DAC86D66E /* SentryCrashMonitor_MachException.c */; settings = {COMPILER_FLAGS = "-w -Xanalyzer -analyzer-disable-all-checks"; }; };
-		C0FC7540D21BADD901DA5BDC7CBD6355 /* SentryRateLimitCategoryMapper.h in Headers */ = {isa = PBXBuildFile; fileRef = 99A2B7520A1B987FF79E7A02B6759E1C /* SentryRateLimitCategoryMapper.h */; settings = {ATTRIBUTES = (Project, ); }; };
-		C160EB072B2BA68306EAF114558A9A76 /* SentryCrashInstallation.m in Sources */ = {isa = PBXBuildFile; fileRef = 9D7232D086B1CC3C35F99847C0ADC341 /* SentryCrashInstallation.m */; settings = {COMPILER_FLAGS = "-w -Xanalyzer -analyzer-disable-all-checks"; }; };
-		C18A9E706D4A442BC3D75E42266F1ADF /* MIKMIDIMetaSequenceEvent.h in Headers */ = {isa = PBXBuildFile; fileRef = 3A793FB9A1764AB77E9DB1BC46EC6149 /* MIKMIDIMetaSequenceEvent.h */; settings = {ATTRIBUTES = (Project, ); }; };
-		C21801CA09C47709BB366AE116A92480 /* SentryCrashCPU.h in Headers */ = {isa = PBXBuildFile; fileRef = 8ADE02394463145ADAF897DA074B597B /* SentryCrashCPU.h */; settings = {ATTRIBUTES = (Project, ); }; };
-		C2DFBC24ABBAC78A214FD855F6083678 /* SentryEnvelopeRateLimit.m in Sources */ = {isa = PBXBuildFile; fileRef = 1ABF839B0924F2D014249D5EB5309101 /* SentryEnvelopeRateLimit.m */; settings = {COMPILER_FLAGS = "-w -Xanalyzer -analyzer-disable-all-checks"; }; };
-		C384CFF326D56AC33353CDA8586BB756 /* DDContextFilterLogFormatter.h in Headers */ = {isa = PBXBuildFile; fileRef = 44B95C00B4D9DD1FC898E35C14FACDBB /* DDContextFilterLogFormatter.h */; settings = {ATTRIBUTES = (Project, ); }; };
-		C39B4293A19CBE136107287E25715905 /* MIKMIDIClock.h in Headers */ = {isa = PBXBuildFile; fileRef = EEF7E52FF9CA865872540263BC6827A4 /* MIKMIDIClock.h */; settings = {ATTRIBUTES = (Project, ); }; };
-		C3EB2F6EFB5AFEFB15C9D7C5FECA0BA9 /* MIKMIDITempoEvent.m in Sources */ = {isa = PBXBuildFile; fileRef = 0CEEA502E6192093646C5145A0441555 /* MIKMIDITempoEvent.m */; settings = {COMPILER_FLAGS = "-w -Xanalyzer -analyzer-disable-all-checks"; }; };
-		C42104465052E3B2A78C6CA6BBA725D7 /* MIKMIDINoteOnCommand.m in Sources */ = {isa = PBXBuildFile; fileRef = 6F13B86AEA4077FC3B8521337E467B1D /* MIKMIDINoteOnCommand.m */; settings = {COMPILER_FLAGS = "-w -Xanalyzer -analyzer-disable-all-checks"; }; };
-		C4CE2AF14760F1EF473B576E208843BE /* MIKMIDIPrivateUtilities.m in Sources */ = {isa = PBXBuildFile; fileRef = 99175F606BC2B93269AEF32B23C0873E /* MIKMIDIPrivateUtilities.m */; settings = {COMPILER_FLAGS = "-w -Xanalyzer -analyzer-disable-all-checks"; }; };
-		C53FD967A0D6C3A6EB3B884F10F69DBC /* SentryCrashIntegration.m in Sources */ = {isa = PBXBuildFile; fileRef = 619DF89DFF567DACA5A567B4D3CF18B1 /* SentryCrashIntegration.m */; settings = {COMPILER_FLAGS = "-w -Xanalyzer -analyzer-disable-all-checks"; }; };
-		C595C5055229B5CCA289001E431E03ED /* HTTPFileResponse.h in Headers */ = {isa = PBXBuildFile; fileRef = 308835F42DBAE8BAECB9A5521DD5EE39 /* HTTPFileResponse.h */; settings = {ATTRIBUTES = (Project, ); }; };
-		C5A8AF3AA2B942E1D5F0F6FFE067B7EB /* SentryCrashMachineContext.c in Sources */ = {isa = PBXBuildFile; fileRef = 9D24C8ABDCC8CB34E091336054FD1C87 /* SentryCrashMachineContext.c */; settings = {COMPILER_FLAGS = "-w -Xanalyzer -analyzer-disable-all-checks"; }; };
-		C5AF798E015FA529F62EFF6BB5D1407D /* NSError+SentrySimpleConstructor.m in Sources */ = {isa = PBXBuildFile; fileRef = 65308939DE20026E07178A805FE905D9 /* NSError+SentrySimpleConstructor.m */; settings = {COMPILER_FLAGS = "-w -Xanalyzer -analyzer-disable-all-checks"; }; };
-		C5B26A8720B6E1C736EBD332EE139BD3 /* SentryCrashString.c in Sources */ = {isa = PBXBuildFile; fileRef = 8B397F4EC7165775CF1D3CC228BC9971 /* SentryCrashString.c */; settings = {COMPILER_FLAGS = "-w -Xanalyzer -analyzer-disable-all-checks"; }; };
-		C7CBBAF729034A36980A0B335E7F291E /* MIKMIDIMapping.m in Sources */ = {isa = PBXBuildFile; fileRef = E6761FB47A0BBA398A261796352863D2 /* MIKMIDIMapping.m */; settings = {COMPILER_FLAGS = "-w -Xanalyzer -analyzer-disable-all-checks"; }; };
-		C8B39397CCE7598E83F3CB7A0AF3CC7D /* MIKMIDISynthesizer.m in Sources */ = {isa = PBXBuildFile; fileRef = B942C30CA6D6BEE928D905AF2FEA6917 /* MIKMIDISynthesizer.m */; settings = {COMPILER_FLAGS = "-w -Xanalyzer -analyzer-disable-all-checks"; }; };
-		CA18D512B5F0387880F9D46928273E90 /* MIKMIDIPolyphonicKeyPressureEvent.h in Headers */ = {isa = PBXBuildFile; fileRef = 4C99BC61A99CDC88D1DEB9D6A132C357 /* MIKMIDIPolyphonicKeyPressureEvent.h */; settings = {ATTRIBUTES = (Project, ); }; };
-		CAAAABEB72A860889DB7AA861E8FAE57 /* MIKMIDIChannelVoiceCommand_SubclassMethods.h in Headers */ = {isa = PBXBuildFile; fileRef = 9EDA58782328F0BFE189C4B7961B0415 /* MIKMIDIChannelVoiceCommand_SubclassMethods.h */; settings = {ATTRIBUTES = (Project, ); }; };
-		CAE80F18DA7788594F3A41F510E23278 /* MIKMIDIDevice.h in Headers */ = {isa = PBXBuildFile; fileRef = 2E09F6FB5834D52832FE8750535D17AC /* MIKMIDIDevice.h */; settings = {ATTRIBUTES = (Project, ); }; };
-		CB17BC32E8A7A0ED3B74F856A2D07775 /* SentryMechanism.m in Sources */ = {isa = PBXBuildFile; fileRef = 0560F193A11BA740D3249D7588BE8380 /* SentryMechanism.m */; settings = {COMPILER_FLAGS = "-w -Xanalyzer -analyzer-disable-all-checks"; }; };
-		CBF0EDDB83E7DDFA5B52C69ABC410EAC /* SentryCrashC.h in Headers */ = {isa = PBXBuildFile; fileRef = 65EC66C25CBA3780CD26FD6677FABDB3 /* SentryCrashC.h */; settings = {ATTRIBUTES = (Project, ); }; };
-		CBFE69523CD864064C435EF7E589DA0A /* MIKMIDISourceEndpoint.h in Headers */ = {isa = PBXBuildFile; fileRef = 0E7ED3F48805CEB93499C044F79360ED /* MIKMIDISourceEndpoint.h */; settings = {ATTRIBUTES = (Project, ); }; };
-		CBFEC30FA39D355CE231D9E8CED31003 /* MIKMIDINoteCommand.h in Headers */ = {isa = PBXBuildFile; fileRef = 73E1246A57F6CA5684443FB14A105FAD /* MIKMIDINoteCommand.h */; settings = {ATTRIBUTES = (Project, ); }; };
-		CC8BC63C2D403B94CCF9847CFDD00A6A /* MIKMIDICommandThrottler.h in Headers */ = {isa = PBXBuildFile; fileRef = 77A8F8610CAAB0A8CFF7BD50132F7B90 /* MIKMIDICommandThrottler.h */; settings = {ATTRIBUTES = (Project, ); }; };
-		CCA4DE7CF13101BC632CFB81C8FD303B /* HTTPRedirectResponse.h in Headers */ = {isa = PBXBuildFile; fileRef = 499A4062A2387B0656989AEE7E7CE449 /* HTTPRedirectResponse.h */; settings = {ATTRIBUTES = (Project, ); }; };
-		CCABA0E11CC586A789947347145A6078 /* SentryCrashObjC.h in Headers */ = {isa = PBXBuildFile; fileRef = 3A32803646E68D205DEF5D6616F94613 /* SentryCrashObjC.h */; settings = {ATTRIBUTES = (Project, ); }; };
-		CCF5AD0B7FFF4B9BFBD5DDF51FD541CA /* GCDAsyncUdpSocket.h in Headers */ = {isa = PBXBuildFile; fileRef = 2744C55420146B4E50B4447F92138BB2 /* GCDAsyncUdpSocket.h */; settings = {ATTRIBUTES = (Project, ); }; };
-		CD95F4D7A1D3BA61DC4AFB200F84D38E /* SentryCrashReportFixer.h in Headers */ = {isa = PBXBuildFile; fileRef = E494A213621C4088BE1871DCEE9E1E96 /* SentryCrashReportFixer.h */; settings = {ATTRIBUTES = (Project, ); }; };
-		CDA69BB5E8E1661EFF6966DC2337C02B /* HTTPConnection.m in Sources */ = {isa = PBXBuildFile; fileRef = 8F51A3861507DC735800EABD472859C1 /* HTTPConnection.m */; settings = {COMPILER_FLAGS = "-DOS_OBJECT_USE_OBJC=0 -w -Xanalyzer -analyzer-disable-all-checks"; }; };
-		CEDA583792499B5B4DB88F1E84D099A2 /* SentryHttpDateParser.h in Headers */ = {isa = PBXBuildFile; fileRef = 82C10B5335DD330C8EDD7C756C76F9A8 /* SentryHttpDateParser.h */; settings = {ATTRIBUTES = (Project, ); }; };
-		CFC70B04960A2CDF6FCF072960E84EC7 /* MIKMIDIEndpoint.m in Sources */ = {isa = PBXBuildFile; fileRef = 7BDD40441D232381D024523FF1F9687B /* MIKMIDIEndpoint.m */; settings = {COMPILER_FLAGS = "-w -Xanalyzer -analyzer-disable-all-checks"; }; };
-		CFE2F387B64FC9EFB599588C6EB09851 /* PSWebSocketInternal.h in Headers */ = {isa = PBXBuildFile; fileRef = 2ABCAD21AC585E13DF4723E74AC3B7E7 /* PSWebSocketInternal.h */; settings = {ATTRIBUTES = (Project, ); }; };
-		D028C72584EC1A3B90FB57F980555209 /* MIKMIDIMetaTrackSequenceNameEvent.h in Headers */ = {isa = PBXBuildFile; fileRef = 574B8F4B4FF9EF6FAAD2E4650C5F1A26 /* MIKMIDIMetaTrackSequenceNameEvent.h */; settings = {ATTRIBUTES = (Project, ); }; };
-		D09D30E644D317A3BE61546141C8A580 /* MIKMIDIDevice.m in Sources */ = {isa = PBXBuildFile; fileRef = 6BB9C776258E8DB0734F94A6E465003C /* MIKMIDIDevice.m */; settings = {COMPILER_FLAGS = "-w -Xanalyzer -analyzer-disable-all-checks"; }; };
-		D0B807E49EC6F133445B3654B407F4EA /* DDData.m in Sources */ = {isa = PBXBuildFile; fileRef = E4E9BECD5BC2B55B942F3A06C846C831 /* DDData.m */; settings = {COMPILER_FLAGS = "-DOS_OBJECT_USE_OBJC=0 -w -Xanalyzer -analyzer-disable-all-checks"; }; };
-		D12F0A45D58008BF2F62D0DD6CB60426 /* CLIColor.m in Sources */ = {isa = PBXBuildFile; fileRef = 3946CB6FADCE330212E14ABDF77BE6C0 /* CLIColor.m */; settings = {COMPILER_FLAGS = "-w -Xanalyzer -analyzer-disable-all-checks"; }; };
-		D1D1279BA481970CB250F55FA6DFB4AD /* SentryCrashMonitor_CPPException.cpp in Sources */ = {isa = PBXBuildFile; fileRef = 6237B2A7AB93F1815AD6F03B04DD05A7 /* SentryCrashMonitor_CPPException.cpp */; settings = {COMPILER_FLAGS = "-w -Xanalyzer -analyzer-disable-all-checks"; }; };
-		D1E5E91E24BC27360E13BFA2EF6DE95D /* SentrySwizzle.m in Sources */ = {isa = PBXBuildFile; fileRef = 7FEE73023FDDCCF5026FB9B400F33BC6 /* SentrySwizzle.m */; settings = {COMPILER_FLAGS = "-w -Xanalyzer -analyzer-disable-all-checks"; }; };
-		D1E82485E374466692E9D852000AB612 /* DDFileLogger+Internal.h in Headers */ = {isa = PBXBuildFile; fileRef = 594905C98544FCA4F2ABDCE64E366D0A /* DDFileLogger+Internal.h */; settings = {ATTRIBUTES = (Project, ); }; };
-		D259D47DA7EB08ED10F6B1136CE197C7 /* HTTPFileResponse.m in Sources */ = {isa = PBXBuildFile; fileRef = F988FF82CCF799B438ACD79A04F5222C /* HTTPFileResponse.m */; settings = {COMPILER_FLAGS = "-DOS_OBJECT_USE_OBJC=0 -w -Xanalyzer -analyzer-disable-all-checks"; }; };
-		D2A913C4C6FD39B51C7238E11C939E27 /* SentryCrashStackCursor.h in Headers */ = {isa = PBXBuildFile; fileRef = C93669EFB52142B4D5FE5E2492601D05 /* SentryCrashStackCursor.h */; settings = {ATTRIBUTES = (Project, ); }; };
-		D3EFEED30CC9D9C1FBF03BDCDD93DB11 /* DDMultiFormatter.h in Headers */ = {isa = PBXBuildFile; fileRef = 29D6D6682B0935B621B35A036923B002 /* DDMultiFormatter.h */; settings = {ATTRIBUTES = (Project, ); }; };
-		D4579C34A51EBB5C8AD390D94720C2AD /* SentryRateLimitCategory.h in Headers */ = {isa = PBXBuildFile; fileRef = AF6932F190BDA00A0405F9F66D469922 /* SentryRateLimitCategory.h */; settings = {ATTRIBUTES = (Project, ); }; };
-		D59176EEB286BB042A2748DA71E778AF /* CLIColor.h in Headers */ = {isa = PBXBuildFile; fileRef = 109DD3CAABB94A5A5436C3EA4D77B79F /* CLIColor.h */; settings = {ATTRIBUTES = (Project, ); }; };
-		D692836B8530B93BDC05FA7CA3BC0D2A /* SentryCrashMach.c in Sources */ = {isa = PBXBuildFile; fileRef = 709DE4464C979DC2CAED78325926D8F5 /* SentryCrashMach.c */; settings = {COMPILER_FLAGS = "-w -Xanalyzer -analyzer-disable-all-checks"; }; };
-		D6BCEA0DC8BA110AB5761DD991E4ABB2 /* DAVResponse.h in Headers */ = {isa = PBXBuildFile; fileRef = 8CE4199E063684E830B5C52CC2E0456E /* DAVResponse.h */; settings = {ATTRIBUTES = (Project, ); }; };
-		D86D1C73ECF72326DC54F80CBEE5253D /* SentrySessionTracker.m in Sources */ = {isa = PBXBuildFile; fileRef = D2DB93D2DB50E62D48081216EAA4C767 /* SentrySessionTracker.m */; settings = {COMPILER_FLAGS = "-w -Xanalyzer -analyzer-disable-all-checks"; }; };
-		D94B7BE8921C9CE82FECB7ED6D358534 /* MultipartMessageHeaderField.m in Sources */ = {isa = PBXBuildFile; fileRef = 12FD42FD290082D6D6A4F053B2A25F08 /* MultipartMessageHeaderField.m */; settings = {COMPILER_FLAGS = "-DOS_OBJECT_USE_OBJC=0 -w -Xanalyzer -analyzer-disable-all-checks"; }; };
-		DC086070035D949EA460F38CBA644766 /* HTTPServer.h in Headers */ = {isa = PBXBuildFile; fileRef = A5F5AD5720BC02941C348C46F678248E /* HTTPServer.h */; settings = {ATTRIBUTES = (Project, ); }; };
-		DC0F04E51939F3F4A36782D6E2B42AFD /* NSString+SentryNSUIntegerValue.m in Sources */ = {isa = PBXBuildFile; fileRef = A0D567584DF51C3CB139D5D70F7A6CB4 /* NSString+SentryNSUIntegerValue.m */; settings = {COMPILER_FLAGS = "-w -Xanalyzer -analyzer-disable-all-checks"; }; };
-		DC5A466F80BD573A4072D74A94328819 /* SentryRequestManager.h in Headers */ = {isa = PBXBuildFile; fileRef = 6EF88C00D6EB89FDF80D327F798E3828 /* SentryRequestManager.h */; settings = {ATTRIBUTES = (Project, ); }; };
-		DCC2BBCE14F24F279FD674E3BDA08643 /* SentryBreadcrumbTracker.m in Sources */ = {isa = PBXBuildFile; fileRef = 3A1C70E1943742F15B6A14182AA273A7 /* SentryBreadcrumbTracker.m */; settings = {COMPILER_FLAGS = "-w -Xanalyzer -analyzer-disable-all-checks"; }; };
-		DCFD48B768B1AA4EC9668BBE5B350372 /* DDLoggerNames.h in Headers */ = {isa = PBXBuildFile; fileRef = F3E27B0EB7BBE96A8F5A598A770811D3 /* DDLoggerNames.h */; settings = {ATTRIBUTES = (Project, ); }; };
-		DD0DA92E67A1FE45BDBA8F22405AA953 /* GCDAsyncUdpSocket.m in Sources */ = {isa = PBXBuildFile; fileRef = 56E7E081C76C59CE1196B0ADBAC2B0D8 /* GCDAsyncUdpSocket.m */; settings = {COMPILER_FLAGS = "-w -Xanalyzer -analyzer-disable-all-checks"; }; };
-		DDBA8D1EC6DE3E4B8EEFDA3D603A2CBF /* SentryCrashLogger.c in Sources */ = {isa = PBXBuildFile; fileRef = EF2384979D7142C988CBAB399FE6908F /* SentryCrashLogger.c */; settings = {COMPILER_FLAGS = "-w -Xanalyzer -analyzer-disable-all-checks"; }; };
-		DDCA6F1773F318E578F5AEC52CBBCD32 /* DDDispatchQueueLogFormatter.h in Headers */ = {isa = PBXBuildFile; fileRef = 03979CDA2D2609501BA15E014EA9C151 /* DDDispatchQueueLogFormatter.h */; settings = {ATTRIBUTES = (Project, ); }; };
-		DEC39D2FA1B295350F224B15B5D48244 /* ASCIImage-dummy.m in Sources */ = {isa = PBXBuildFile; fileRef = EB511890F88DB35846FC09F176DACE23 /* ASCIImage-dummy.m */; };
-		DEFC023F322D3073BA207EB6ED525887 /* SentryCrashDoctor.h in Headers */ = {isa = PBXBuildFile; fileRef = 3A8E79895CA90BE299B75B85E814F141 /* SentryCrashDoctor.h */; settings = {ATTRIBUTES = (Project, ); }; };
-		DF08659718F9FE098676237461329F8D /* SentryAutoSessionTrackingIntegration.m in Sources */ = {isa = PBXBuildFile; fileRef = 070A5A831933827D58C7CE960CDBE903 /* SentryAutoSessionTrackingIntegration.m */; settings = {COMPILER_FLAGS = "-w -Xanalyzer -analyzer-disable-all-checks"; }; };
-		DF29977E064D8D53517D8BDB17B79E48 /* MIKMIDISynthesizerInstrument.m in Sources */ = {isa = PBXBuildFile; fileRef = 54AC9348655118DA6ABF4527772717B4 /* MIKMIDISynthesizerInstrument.m */; settings = {COMPILER_FLAGS = "-w -Xanalyzer -analyzer-disable-all-checks"; }; };
-		DF8781D0997201407357E45D806CEDFE /* SentryClient.h in Headers */ = {isa = PBXBuildFile; fileRef = 58F83D00A81D20416EF32F92A700421F /* SentryClient.h */; settings = {ATTRIBUTES = (Project, ); }; };
-		E25945EBB2C42AD9657A8C8037DD4BC5 /* HTTPAsyncFileResponse.h in Headers */ = {isa = PBXBuildFile; fileRef = B8CE2EC851640419C07946DAAA863D83 /* HTTPAsyncFileResponse.h */; settings = {ATTRIBUTES = (Project, ); }; };
-		E2D6C9E23A2C8C3F4453F49C5B63DC8B /* MIKMIDINoteCommand.m in Sources */ = {isa = PBXBuildFile; fileRef = B56C4EB7A0947ED5C47119A433722153 /* MIKMIDINoteCommand.m */; settings = {COMPILER_FLAGS = "-w -Xanalyzer -analyzer-disable-all-checks"; }; };
-		E386FFA21ADD02404E78066DF463A167 /* CocoaHTTPServer-dummy.m in Sources */ = {isa = PBXBuildFile; fileRef = 075EF205F061409C6F7BEA21636E70B6 /* CocoaHTTPServer-dummy.m */; };
-		E4FD9EFF7FB09020CF52FF7D97E90053 /* SentryThread.h in Headers */ = {isa = PBXBuildFile; fileRef = 9B2C04DAFFF8639DD899DF1D2D0858AB /* SentryThread.h */; settings = {ATTRIBUTES = (Project, ); }; };
-		E543C2BC88A60322E2176D0A3F6570FB /* MIKMIDIMetaEvent.h in Headers */ = {isa = PBXBuildFile; fileRef = 1081A2E0E4429CE148D7ED334FFE7A92 /* MIKMIDIMetaEvent.h */; settings = {ATTRIBUTES = (Project, ); }; };
-		E56B40A2E7AED0FD32AC3584F2B52DD6 /* SentryScope+Private.m in Sources */ = {isa = PBXBuildFile; fileRef = 52FC4D4AB678F8AF6CA227BDA83C779A /* SentryScope+Private.m */; settings = {COMPILER_FLAGS = "-w -Xanalyzer -analyzer-disable-all-checks"; }; };
-		E588026F9A6E56BC75FCD8212E65395B /* MIKMIDIProgramChangeCommand.h in Headers */ = {isa = PBXBuildFile; fileRef = 5EC93C4E39B0E39C7E2262A4FACB7751 /* MIKMIDIProgramChangeCommand.h */; settings = {ATTRIBUTES = (Project, ); }; };
-		E5A0AA3C55C9A100271321A8079FF96E /* SentryCrashThread.c in Sources */ = {isa = PBXBuildFile; fileRef = 14933AB341246DA230369CB2A7605249 /* SentryCrashThread.c */; settings = {COMPILER_FLAGS = "-w -Xanalyzer -analyzer-disable-all-checks"; }; };
-		E5B2EF9CEF5A2793AB945D282FB9025E /* PSWebSocketUTF8Decoder.m in Sources */ = {isa = PBXBuildFile; fileRef = 6B1E9B20AB49201272216F50ACDF291A /* PSWebSocketUTF8Decoder.m */; settings = {COMPILER_FLAGS = "-w -Xanalyzer -analyzer-disable-all-checks"; }; };
-		E5DA3C05C70D35A112E25D8F2CC2139D /* DAVConnection.h in Headers */ = {isa = PBXBuildFile; fileRef = D0F827FD85C02B140228A068E6C59BC0 /* DAVConnection.h */; settings = {ATTRIBUTES = (Project, ); }; };
-		E63328A218242B34B7F6AE5656EDD227 /* HTTPAuthenticationRequest.m in Sources */ = {isa = PBXBuildFile; fileRef = 68181F62031122404DC89C4C79657F6F /* HTTPAuthenticationRequest.m */; settings = {COMPILER_FLAGS = "-DOS_OBJECT_USE_OBJC=0 -w -Xanalyzer -analyzer-disable-all-checks"; }; };
-		E6BFE202F67E05E5748068AFE9E2D16E /* MIKMIDIEndpointSynthesizer.m in Sources */ = {isa = PBXBuildFile; fileRef = C686CF03B00B6AE4B28C4D1C6944BC3E /* MIKMIDIEndpointSynthesizer.m */; settings = {COMPILER_FLAGS = "-w -Xanalyzer -analyzer-disable-all-checks"; }; };
-		E6DE1EB4C9E972DBD86276016F9AB7C2 /* PSWebSocketNetworkThread.m in Sources */ = {isa = PBXBuildFile; fileRef = A4CA59216BB2B22DCDF198C1D60BBA00 /* PSWebSocketNetworkThread.m */; settings = {COMPILER_FLAGS = "-w -Xanalyzer -analyzer-disable-all-checks"; }; };
-		E75E8F9086713588F7D4A8BA6CD8C920 /* SentryCrashObjCApple.h in Headers */ = {isa = PBXBuildFile; fileRef = 552E9A7D259823E3B6511DABA215D3C6 /* SentryCrashObjCApple.h */; settings = {ATTRIBUTES = (Project, ); }; };
-		E763709D8EEAC4EB1A5CC5AA47D60117 /* CocoaAsyncSocket-dummy.m in Sources */ = {isa = PBXBuildFile; fileRef = CCA049D07C3BFF3ED8AD5F20F42A4282 /* CocoaAsyncSocket-dummy.m */; };
-		E7C336BAD7E8EF7CAA5D07713D9350FF /* SentryScope.h in Headers */ = {isa = PBXBuildFile; fileRef = D976337B39C4F4D699BC00B8E28E74E1 /* SentryScope.h */; settings = {ATTRIBUTES = (Project, ); }; };
-		E7C4597633FFF0B7F4FF847348D027BC /* PSWebSocketDriver.m in Sources */ = {isa = PBXBuildFile; fileRef = 235DACD78FA04565988BAA1A44CF7813 /* PSWebSocketDriver.m */; settings = {COMPILER_FLAGS = "-w -Xanalyzer -analyzer-disable-all-checks"; }; };
-		E7C4958DA67FCA6D48D558ED0D90B7B2 /* SocketRocket.h in Headers */ = {isa = PBXBuildFile; fileRef = 5DE7F2CC2A551CEBA9385CACECF61A04 /* SocketRocket.h */; settings = {ATTRIBUTES = (Project, ); }; };
-		E827469699CDEEAEBA00B53497F460B4 /* SentryCrashThread.h in Headers */ = {isa = PBXBuildFile; fileRef = 0963E2C7307336830D408ABD4934024D /* SentryCrashThread.h */; settings = {ATTRIBUTES = (Project, ); }; };
-		E8F042220413E1B0F7D4375174B39461 /* SentryCrashMonitor_AppState.c in Sources */ = {isa = PBXBuildFile; fileRef = 65191B1AA6B1BD41FA0C5FD3B12696A6 /* SentryCrashMonitor_AppState.c */; settings = {COMPILER_FLAGS = "-w -Xanalyzer -analyzer-disable-all-checks"; }; };
-		E96D9A911A2520D66179BD142340828A /* SentryConcurrentRateLimitsDictionary.m in Sources */ = {isa = PBXBuildFile; fileRef = 7A55916937BCF05AED78F0A6C20FCA87 /* SentryConcurrentRateLimitsDictionary.m */; settings = {COMPILER_FLAGS = "-w -Xanalyzer -analyzer-disable-all-checks"; }; };
-		EA041EF4CE6ABC3BCC4D7C4B2710D2F5 /* MIKMIDISystemExclusiveCommand.m in Sources */ = {isa = PBXBuildFile; fileRef = D42D65F4336BF3DAC58919BBEFFDB116 /* MIKMIDISystemExclusiveCommand.m */; settings = {COMPILER_FLAGS = "-w -Xanalyzer -analyzer-disable-all-checks"; }; };
-		EC98B36322BF8D98C58EF2A595C2DBC3 /* PUTResponse.m in Sources */ = {isa = PBXBuildFile; fileRef = 56D90120FE461999E74EBB7DBBBA58BD /* PUTResponse.m */; settings = {COMPILER_FLAGS = "-DOS_OBJECT_USE_OBJC=0 -w -Xanalyzer -analyzer-disable-all-checks"; }; };
-		ED5655B17AAE5ED49F95D2A2D1D92B54 /* MIKMIDIConnectionManager.m in Sources */ = {isa = PBXBuildFile; fileRef = 893C02A20F7980813FA60BA75489CB25 /* MIKMIDIConnectionManager.m */; settings = {COMPILER_FLAGS = "-w -Xanalyzer -analyzer-disable-all-checks"; }; };
-		EDBD743AF31BBB279D07F3AAF676DF70 /* SentryCrashStackCursor_Backtrace.h in Headers */ = {isa = PBXBuildFile; fileRef = 8303E3EC61FDA9FEE0E2EAA2837323B6 /* SentryCrashStackCursor_Backtrace.h */; settings = {ATTRIBUTES = (Project, ); }; };
-		EE7A90B55F772C80BAEC8D70188B0011 /* MIKMIDIEvent.h in Headers */ = {isa = PBXBuildFile; fileRef = E161C2F62B7E5A08680DBCA374366969 /* MIKMIDIEvent.h */; settings = {ATTRIBUTES = (Project, ); }; };
-		EEC54B4391E2B22E27E7CEF48F7CB2AE /* MIKMIDIClientDestinationEndpoint.m in Sources */ = {isa = PBXBuildFile; fileRef = 222B2EB4C43EE3B4CA4AE997D4646439 /* MIKMIDIClientDestinationEndpoint.m */; settings = {COMPILER_FLAGS = "-w -Xanalyzer -analyzer-disable-all-checks"; }; };
-		EF13FD0201463ADB9DF1F5C2216C0D1C /* SentryCrashDynamicLinker.c in Sources */ = {isa = PBXBuildFile; fileRef = D9567A58B14C195CE7A7AC14E93F8DB5 /* SentryCrashDynamicLinker.c */; settings = {COMPILER_FLAGS = "-w -Xanalyzer -analyzer-disable-all-checks"; }; };
-		EF26CDFC6E15F99D0D5476F699F5A848 /* DDFileLogger+Buffering.m in Sources */ = {isa = PBXBuildFile; fileRef = AA58ACF39B5D17D81B01BEF9F2121E21 /* DDFileLogger+Buffering.m */; settings = {COMPILER_FLAGS = "-w -Xanalyzer -analyzer-disable-all-checks"; }; };
-		EF4A081F3E4CCD511989E72C136735C5 /* MIKMIDISystemExclusiveCommand.h in Headers */ = {isa = PBXBuildFile; fileRef = F15738F7B19F166BFC796FC08E500F7A /* MIKMIDISystemExclusiveCommand.h */; settings = {ATTRIBUTES = (Project, ); }; };
-		F00D516953BD624187925655CC4CCF2D /* MIKMIDINoteOnCommand.h in Headers */ = {isa = PBXBuildFile; fileRef = 9312F274ED1230FEF67EFE0A5805C1E1 /* MIKMIDINoteOnCommand.h */; settings = {ATTRIBUTES = (Project, ); }; };
-		F013CD45F6808290827E4EC9F1D4CCFD /* GCDAsyncSocket.m in Sources */ = {isa = PBXBuildFile; fileRef = 9423268D85524D10E8480A620734B1AF /* GCDAsyncSocket.m */; settings = {COMPILER_FLAGS = "-w -Xanalyzer -analyzer-disable-all-checks"; }; };
-		F095B1482ECFAC27D353C169CA0E5FE2 /* DDOSLogger.h in Headers */ = {isa = PBXBuildFile; fileRef = AF23A65C984B183BD6DA5E3518537536 /* DDOSLogger.h */; settings = {ATTRIBUTES = (Project, ); }; };
-		F1440A69783F4CE0689B4BB5D3176BB6 /* MIKMIDIMappingGenerator.m in Sources */ = {isa = PBXBuildFile; fileRef = 9F2129A413431ADE25D252EF838E0382 /* MIKMIDIMappingGenerator.m */; settings = {COMPILER_FLAGS = "-w -Xanalyzer -analyzer-disable-all-checks"; }; };
-		F20E1DC42CD4FC8F7CA0AE326E5ED3E6 /* DDTTYLogger.h in Headers */ = {isa = PBXBuildFile; fileRef = 47CE53ECD162A3BDC77D9FEFD10ABC74 /* DDTTYLogger.h */; settings = {ATTRIBUTES = (Project, ); }; };
-		F27CE0E55696F3A00814537697FC4CF1 /* MIKMIDIPrivate.h in Headers */ = {isa = PBXBuildFile; fileRef = 8421D4FA3A672ABCBC0D44EAD26D7831 /* MIKMIDIPrivate.h */; settings = {ATTRIBUTES = (Project, ); }; };
-		F2FEA9BF31AFA1D4CADC4B27111866F5 /* SentryCrashIntegration.h in Headers */ = {isa = PBXBuildFile; fileRef = F285397CB855802D7049C06653062A36 /* SentryCrashIntegration.h */; settings = {ATTRIBUTES = (Project, ); }; };
-		F38FB9DBD419C35002291C59D6491447 /* PUTResponse.h in Headers */ = {isa = PBXBuildFile; fileRef = 50555329A6CDEC98DEDB56DE9AC2D76E /* PUTResponse.h */; settings = {ATTRIBUTES = (Project, ); }; };
-		F3DD387446CB4E25BE87086119693DDC /* SentryClient.m in Sources */ = {isa = PBXBuildFile; fileRef = 8E0AD49CE2FF7575F70046EF4EB0B354 /* SentryClient.m */; settings = {COMPILER_FLAGS = "-w -Xanalyzer -analyzer-disable-all-checks"; }; };
-		F3E399BCC7A1C83A6D7E18D835AA09DD /* SentryCrashInstallation.h in Headers */ = {isa = PBXBuildFile; fileRef = F51674CF6988B57233555CA558AA1200 /* SentryCrashInstallation.h */; settings = {ATTRIBUTES = (Project, ); }; };
-		F46131FCE384A18FCD4787320F49E130 /* MIKMIDIChannelPressureCommand.m in Sources */ = {isa = PBXBuildFile; fileRef = 0370427021A183CBAA00F772970B938D /* MIKMIDIChannelPressureCommand.m */; settings = {COMPILER_FLAGS = "-w -Xanalyzer -analyzer-disable-all-checks"; }; };
-		F55B7B8936AE2F6B3D98F72EAC4187D4 /* HTTPMessage.m in Sources */ = {isa = PBXBuildFile; fileRef = 752B8A157F2543308537D9952A0CDE8C /* HTTPMessage.m */; settings = {COMPILER_FLAGS = "-DOS_OBJECT_USE_OBJC=0 -w -Xanalyzer -analyzer-disable-all-checks"; }; };
-		F6AA64F632EA897EA0EFD235365D3598 /* MIKMIDIMappingXMLParser.m in Sources */ = {isa = PBXBuildFile; fileRef = 9B9091238748ADE7D352D908DF552074 /* MIKMIDIMappingXMLParser.m */; settings = {COMPILER_FLAGS = "-w -Xanalyzer -analyzer-disable-all-checks"; }; };
-		F747B70C6B2C155BB37065DB09C490E0 /* MIKMIDIMetaKeySignatureEvent.h in Headers */ = {isa = PBXBuildFile; fileRef = 3CD1282E90486D6C121A0099E8C2CAD1 /* MIKMIDIMetaKeySignatureEvent.h */; settings = {ATTRIBUTES = (Project, ); }; };
-		FA602F4B2CCC96FA95206209F4A954F9 /* SentryCrashMachineContext_Apple.h in Headers */ = {isa = PBXBuildFile; fileRef = DA41DB28A44DED18E57F1D887E27A092 /* SentryCrashMachineContext_Apple.h */; settings = {ATTRIBUTES = (Project, ); }; };
-		FAE5E3E8590DE44B3468B5CEDD753460 /* SentryCrashBinaryImageProvider.h in Headers */ = {isa = PBXBuildFile; fileRef = AAFE37CDEC97D672556EB5B5B6C270F4 /* SentryCrashBinaryImageProvider.h */; settings = {ATTRIBUTES = (Project, ); }; };
-		FC5459855C3510E6DFB31B2272359487 /* SentryError.h in Headers */ = {isa = PBXBuildFile; fileRef = E5167B0F9B6420EFC9DFA438E34A22D2 /* SentryError.h */; settings = {ATTRIBUTES = (Project, ); }; };
-		FC6750910DDEFA1313BF17BF1E28E508 /* SentryCrashReportWriter.h in Headers */ = {isa = PBXBuildFile; fileRef = C64FEE7A465EFFDECB8D33DF0E0A0ABB /* SentryCrashReportWriter.h */; settings = {ATTRIBUTES = (Project, ); }; };
-		FE00C60DFC10D1A396B5D972253A5111 /* SentryCrashC.c in Sources */ = {isa = PBXBuildFile; fileRef = 27881CBC44603F2B8019A0BA5995E35C /* SentryCrashC.c */; settings = {COMPILER_FLAGS = "-w -Xanalyzer -analyzer-disable-all-checks"; }; };
-		FEA028805A6959BD3F2387DC53C3EA39 /* PocketSocket-dummy.m in Sources */ = {isa = PBXBuildFile; fileRef = 56DEC9262CBF97040D13F30F8F234B65 /* PocketSocket-dummy.m */; };
-		FEBD098A199E7163314CE75A4D76BCF7 /* SentryStacktrace.m in Sources */ = {isa = PBXBuildFile; fileRef = 9F14435E48F6A40DBB4CF1B73CC9A347 /* SentryStacktrace.m */; settings = {COMPILER_FLAGS = "-w -Xanalyzer -analyzer-disable-all-checks"; }; };
-		FED8A88222304733A064ED2C39A200A9 /* DAVConnection.m in Sources */ = {isa = PBXBuildFile; fileRef = 9B5CB2A8F46DB24550B1C61D4C6211C4 /* DAVConnection.m */; settings = {COMPILER_FLAGS = "-DOS_OBJECT_USE_OBJC=0 -w -Xanalyzer -analyzer-disable-all-checks"; }; };
-		FF7AB1353548747C01FE2528E764EBA1 /* SentryLog.h in Headers */ = {isa = PBXBuildFile; fileRef = 5D979C1AE20CC9B71012AF96BC30041A /* SentryLog.h */; settings = {ATTRIBUTES = (Project, ); }; };
-		FFAE178D6AA8F6FBEB71FBE9E6D45BFB /* SentryCrashCPU_x86_32.c in Sources */ = {isa = PBXBuildFile; fileRef = DF031281085E41542B8729B01208CE20 /* SentryCrashCPU_x86_32.c */; settings = {COMPILER_FLAGS = "-w -Xanalyzer -analyzer-disable-all-checks"; }; };
-		FFB8DDD67283C18663899B9F6E35F46F /* SentryAsynchronousOperation.h in Headers */ = {isa = PBXBuildFile; fileRef = F320DCB93388DB0B2CB69A2777CF0C2B /* SentryAsynchronousOperation.h */; settings = {ATTRIBUTES = (Project, ); }; };
-=======
-		002C58133C0215C9A256F8DDF179CFEC /* SentryCrashStackCursor_Backtrace.h in Headers */ = {isa = PBXBuildFile; fileRef = 7FFBC6EF70A23D1A7F003B253679444F /* SentryCrashStackCursor_Backtrace.h */; settings = {ATTRIBUTES = (Project, ); }; };
-		0047691D58F487A752FBA99CB3B2921C /* CocoaLumberjack.h in Headers */ = {isa = PBXBuildFile; fileRef = 4CE6BD0C5D4A910A4AA38DB0A07CAADA /* CocoaLumberjack.h */; settings = {ATTRIBUTES = (Project, ); }; };
-		00933F8A9ECE03F0D245F100DD08837A /* SentryCrashMonitor.c in Sources */ = {isa = PBXBuildFile; fileRef = 3A826169856F04C6E4C7B75D4196AFAB /* SentryCrashMonitor.c */; settings = {COMPILER_FLAGS = "-w -Xanalyzer -analyzer-disable-all-checks"; }; };
-		018561B9E2E7954B54CA272B6D6D9E17 /* MIKMIDIMetronome.m in Sources */ = {isa = PBXBuildFile; fileRef = E2D87AD7197B73B6F6DAC191D07E6F80 /* MIKMIDIMetronome.m */; settings = {COMPILER_FLAGS = "-w -Xanalyzer -analyzer-disable-all-checks"; }; };
-		0190B518597758A14610AF5A93120AD1 /* DDASLLogCapture.m in Sources */ = {isa = PBXBuildFile; fileRef = 2CDD7FDF4181DA95DB957DCEFB60384C /* DDASLLogCapture.m */; settings = {COMPILER_FLAGS = "-w -Xanalyzer -analyzer-disable-all-checks"; }; };
-		01D8ACB898B08A4BF6E436DD1A2EF067 /* MIKMIDIChannelVoiceCommand.m in Sources */ = {isa = PBXBuildFile; fileRef = 0054DA762A979A84260614B264EA5E50 /* MIKMIDIChannelVoiceCommand.m */; settings = {COMPILER_FLAGS = "-w -Xanalyzer -analyzer-disable-all-checks"; }; };
-		02327A0CE12FADA4391B1F2AFA8274A3 /* PSWebSocketBuffer.m in Sources */ = {isa = PBXBuildFile; fileRef = 2268390AE3A88E0FE22AE21740B188F1 /* PSWebSocketBuffer.m */; settings = {COMPILER_FLAGS = "-w -Xanalyzer -analyzer-disable-all-checks"; }; };
-		024F4481C6CC1F3EBA6322EF164F3884 /* SentryException.m in Sources */ = {isa = PBXBuildFile; fileRef = 7DA246202537CD4CFBE8DE4B78C26D60 /* SentryException.m */; settings = {COMPILER_FLAGS = "-w -Xanalyzer -analyzer-disable-all-checks"; }; };
-		0257A37BBB857C1D731E2ED6C49D743C /* DDContextFilterLogFormatter.m in Sources */ = {isa = PBXBuildFile; fileRef = 5CBFBFD97388E21B1A8B4954A2AEF4C6 /* DDContextFilterLogFormatter.m */; settings = {COMPILER_FLAGS = "-w -Xanalyzer -analyzer-disable-all-checks"; }; };
-		02D8A163760F477A9FF38CA26D7E7B0E /* SentryCrashMachineContext.c in Sources */ = {isa = PBXBuildFile; fileRef = 94308C9B6933699F5F23981AC8F27420 /* SentryCrashMachineContext.c */; settings = {COMPILER_FLAGS = "-w -Xanalyzer -analyzer-disable-all-checks"; }; };
-		037D7D148054FAAC74866193ECA5C53E /* MIKMIDIDestinationEndpoint.m in Sources */ = {isa = PBXBuildFile; fileRef = CABF8423F2CCCD25F81EAFB723B2E2AD /* MIKMIDIDestinationEndpoint.m */; settings = {COMPILER_FLAGS = "-w -Xanalyzer -analyzer-disable-all-checks"; }; };
-		0386AAD3A568B41C68296D5E3F7170B0 /* MIKMIDINoteOffCommand.m in Sources */ = {isa = PBXBuildFile; fileRef = 55A7D93B4361C38BBC43EDC4267973ED /* MIKMIDINoteOffCommand.m */; settings = {COMPILER_FLAGS = "-w -Xanalyzer -analyzer-disable-all-checks"; }; };
-		03FBFD2BEF44396D894D9BF9DE160EA1 /* MIKMIDIPrivateUtilities.h in Headers */ = {isa = PBXBuildFile; fileRef = AFAE966145595D35DCFC366575EEC344 /* MIKMIDIPrivateUtilities.h */; settings = {ATTRIBUTES = (Project, ); }; };
-		04DAF0B6FDFA370677D9FB179D2E5039 /* MIKMIDIMetaLyricEvent.m in Sources */ = {isa = PBXBuildFile; fileRef = 2D1C535D55AA0E9860CE22C4DBBBC7AB /* MIKMIDIMetaLyricEvent.m */; settings = {COMPILER_FLAGS = "-w -Xanalyzer -analyzer-disable-all-checks"; }; };
-		050AD5F9B92DB9C91DCD91EC55ED5C75 /* SentryDebugMeta.m in Sources */ = {isa = PBXBuildFile; fileRef = 997112ED0FCF848EB18CDC00921C241C /* SentryDebugMeta.m */; settings = {COMPILER_FLAGS = "-w -Xanalyzer -analyzer-disable-all-checks"; }; };
-		050EBBBFB76503FFE97B3B8575EEF4B0 /* MIKMIDIConnectionManager.h in Headers */ = {isa = PBXBuildFile; fileRef = 84232456AFA558C2C6F7B78949B081C3 /* MIKMIDIConnectionManager.h */; settings = {ATTRIBUTES = (Project, ); }; };
-		05993C22976D3CD7717966BB27EF8339 /* SentryCrashVarArgs.h in Headers */ = {isa = PBXBuildFile; fileRef = 7DECD26B3FE380CD545970D25DFE529F /* SentryCrashVarArgs.h */; settings = {ATTRIBUTES = (Project, ); }; };
-		0647F1686CCED8F10A8439FDF89E55B8 /* SentryCrashDoctor.m in Sources */ = {isa = PBXBuildFile; fileRef = AAE38D9E84C55F4A008AE13530393886 /* SentryCrashDoctor.m */; settings = {COMPILER_FLAGS = "-w -Xanalyzer -analyzer-disable-all-checks"; }; };
-		06682469EB3AA43F483B595AACDD6642 /* DDAssertMacros.h in Headers */ = {isa = PBXBuildFile; fileRef = 2D4F01FA847764CD7B0C6E86229A8E2C /* DDAssertMacros.h */; settings = {ATTRIBUTES = (Project, ); }; };
-		068094122CFCAE5B9730511E962CF84F /* MIKMIDIMappingManager.h in Headers */ = {isa = PBXBuildFile; fileRef = A38E598396B00890916D7224BBD1C03F /* MIKMIDIMappingManager.h */; settings = {ATTRIBUTES = (Project, ); }; };
-		079A1B3024A472B5E7C75491D970BC0D /* MIKMIDIMappingItem.m in Sources */ = {isa = PBXBuildFile; fileRef = EADF6E7B5BCF174576D9562F74057186 /* MIKMIDIMappingItem.m */; settings = {COMPILER_FLAGS = "-w -Xanalyzer -analyzer-disable-all-checks"; }; };
-		083B43DE64079FB27F4989AE74749456 /* SentryRequestOperation.h in Headers */ = {isa = PBXBuildFile; fileRef = 32F4225FB72201900172C7499798AF51 /* SentryRequestOperation.h */; settings = {ATTRIBUTES = (Project, ); }; };
-		089A019A010A08132848FB65940CB8C4 /* SentryCrashIntegration.h in Headers */ = {isa = PBXBuildFile; fileRef = B44E303A54DF6329BED491737540A1E0 /* SentryCrashIntegration.h */; settings = {ATTRIBUTES = (Project, ); }; };
-		095DB2937584CF7C0F4381E74DF32EF2 /* DDFileLogger+Buffering.h in Headers */ = {isa = PBXBuildFile; fileRef = 68C66D9EE5D8CE01DD99162CE86B1A05 /* DDFileLogger+Buffering.h */; settings = {ATTRIBUTES = (Project, ); }; };
-		0A0F6DD407035B2AEBC627BD88F1B885 /* MIKMIDIPort.h in Headers */ = {isa = PBXBuildFile; fileRef = A23A1FC7880655B57CE0DFEC0BD9A5A9 /* MIKMIDIPort.h */; settings = {ATTRIBUTES = (Project, ); }; };
-		0A85F3681F937D4BCA6F49ADCDCF7AA7 /* MIKMIDIOutputPort.m in Sources */ = {isa = PBXBuildFile; fileRef = B355AAA54C944378E8964BC44AC5BAD7 /* MIKMIDIOutputPort.m */; settings = {COMPILER_FLAGS = "-w -Xanalyzer -analyzer-disable-all-checks"; }; };
-		0A9DF197A2253B326BAE124F98B3966E /* MIKMIDIDeviceManager.h in Headers */ = {isa = PBXBuildFile; fileRef = 1185CEA594AF0B64A3516DB2EEA80C83 /* MIKMIDIDeviceManager.h */; settings = {ATTRIBUTES = (Project, ); }; };
-		0AC8695C6AB743CFE7CA11B8B03EEB47 /* SentryFrame.h in Headers */ = {isa = PBXBuildFile; fileRef = 3EBCA53601207BB4D8C501CC3566224F /* SentryFrame.h */; settings = {ATTRIBUTES = (Project, ); }; };
-		0B6BE255A176921C44779BDEF9C91822 /* MIKMIDIMetaEvent_SubclassMethods.h in Headers */ = {isa = PBXBuildFile; fileRef = 53C7B465FA7D61857D617ED3C3426B37 /* MIKMIDIMetaEvent_SubclassMethods.h */; settings = {ATTRIBUTES = (Project, ); }; };
-		0C0F859D2CD96183A6FA031409BDDADC /* SentryCrashSymbolicator.h in Headers */ = {isa = PBXBuildFile; fileRef = 98B662F7AE4C94C5C537D49A6D7F7DCC /* SentryCrashSymbolicator.h */; settings = {ATTRIBUTES = (Project, ); }; };
-		0CD86588F988AD345A77B76DA959AAE3 /* MIKMIDISequencer.h in Headers */ = {isa = PBXBuildFile; fileRef = F70E239CDF89E60ACDEC7552863F8E44 /* MIKMIDISequencer.h */; settings = {ATTRIBUTES = (Project, ); }; };
-		0D0309D144ADA89B55EA4085AB31FF80 /* HTTPDynamicFileResponse.m in Sources */ = {isa = PBXBuildFile; fileRef = 1A2C63E9E31EBC811044FBC24E59FEF9 /* HTTPDynamicFileResponse.m */; settings = {COMPILER_FLAGS = "-DOS_OBJECT_USE_OBJC=0 -w -Xanalyzer -analyzer-disable-all-checks"; }; };
-		0D0D6D6D9A5A6A99E8B4C8F4252FE154 /* MIKMIDINoteCommand_SubclassMethods.h in Headers */ = {isa = PBXBuildFile; fileRef = B15218AE8A2CC852445C407AAC1FBA44 /* MIKMIDINoteCommand_SubclassMethods.h */; settings = {ATTRIBUTES = (Project, ); }; };
-		0D36A4CAED02727C271B0426C0A3CE08 /* DDOSLogger.m in Sources */ = {isa = PBXBuildFile; fileRef = DE5A4C77989DEF8EA3B675EA86B480E8 /* DDOSLogger.m */; settings = {COMPILER_FLAGS = "-w -Xanalyzer -analyzer-disable-all-checks"; }; };
-		0D6D4355F2B840B974307CC856CB8BFE /* SentryCrashReport.h in Headers */ = {isa = PBXBuildFile; fileRef = A26831A4AA98E77CFAA330B6A8CA4E56 /* SentryCrashReport.h */; settings = {ATTRIBUTES = (Project, ); }; };
-		0D97DD2E455C734E870072BF0B22D8D6 /* MIKMIDINoteEvent.h in Headers */ = {isa = PBXBuildFile; fileRef = CFC749FDC48F62C3733FBE6D520969E6 /* MIKMIDINoteEvent.h */; settings = {ATTRIBUTES = (Project, ); }; };
-		0F3114ADCD8DB7177AA8EDA3899C9A4A /* SentryAsynchronousOperation.h in Headers */ = {isa = PBXBuildFile; fileRef = A4C76746DAD367EB462A7D92206B4D39 /* SentryAsynchronousOperation.h */; settings = {ATTRIBUTES = (Project, ); }; };
-		1000F142E07BEFD6B8287423050531D7 /* SentryStacktrace.h in Headers */ = {isa = PBXBuildFile; fileRef = BA21B22A5FED75F5AC1F32A155053321 /* SentryStacktrace.h */; settings = {ATTRIBUTES = (Project, ); }; };
-		1001BCD66A943BF809E27804E64A4913 /* SentryDefaultCurrentDateProvider.m in Sources */ = {isa = PBXBuildFile; fileRef = 7A8C84F6CFC1136F3A2E1B04BCB4EF6A /* SentryDefaultCurrentDateProvider.m */; settings = {COMPILER_FLAGS = "-w -Xanalyzer -analyzer-disable-all-checks"; }; };
-		109F2E9541D19AADAFF38D0E5A3F513C /* MIKMIDIErrors.h in Headers */ = {isa = PBXBuildFile; fileRef = 25971426D6E15E2E10623C06C4D61AC1 /* MIKMIDIErrors.h */; settings = {ATTRIBUTES = (Project, ); }; };
-		10ECF9B1B21F644E23EE59EDC8477888 /* DDDispatchQueueLogFormatter.m in Sources */ = {isa = PBXBuildFile; fileRef = C4E5142F66F0F7799CEFEEE6C4D5C99D /* DDDispatchQueueLogFormatter.m */; settings = {COMPILER_FLAGS = "-w -Xanalyzer -analyzer-disable-all-checks"; }; };
-		123A19FBCF4B9B8268A3FCD1D2A988F2 /* MIKMIDIChannelPressureEvent.h in Headers */ = {isa = PBXBuildFile; fileRef = F17EBCF2BFCC71E0279FC13EED0B55F9 /* MIKMIDIChannelPressureEvent.h */; settings = {ATTRIBUTES = (Project, ); }; };
-		12DD41430B322728BB65FC0A216C7A86 /* SentryCrashMonitor_System.h in Headers */ = {isa = PBXBuildFile; fileRef = 08E94FF2327BCF93F0F87E2F851A66CD /* SentryCrashMonitor_System.h */; settings = {ATTRIBUTES = (Project, ); }; };
-		13257AAEA6BF8C0D0DB9AC26C433232E /* ORSSerialBuffer.m in Sources */ = {isa = PBXBuildFile; fileRef = 14E0D5273DDAA021ED83E18025CE5312 /* ORSSerialBuffer.m */; settings = {COMPILER_FLAGS = "-w -Xanalyzer -analyzer-disable-all-checks"; }; };
-		14FB7487113A2E5F6C080683AF1650EF /* MultipartFormDataParser.m in Sources */ = {isa = PBXBuildFile; fileRef = 1742F5D3D60DA23F40BC773579C4C65D /* MultipartFormDataParser.m */; settings = {COMPILER_FLAGS = "-DOS_OBJECT_USE_OBJC=0 -w -Xanalyzer -analyzer-disable-all-checks"; }; };
-		154987346BFD54907BC9D5D73B2D0A74 /* MIKMIDIMappingXMLParser.h in Headers */ = {isa = PBXBuildFile; fileRef = 33CC357EA3995AC3D37E1F3F25945AF6 /* MIKMIDIMappingXMLParser.h */; settings = {ATTRIBUTES = (Project, ); }; };
-		163573546C0BC1879F99451648498314 /* HTTPMessage.h in Headers */ = {isa = PBXBuildFile; fileRef = 1100554277468C2B30DB72E88C35A543 /* HTTPMessage.h */; settings = {ATTRIBUTES = (Project, ); }; };
-		163C550941A8AB023302F4BA9FEC51D6 /* PSWebSocketDeflater.m in Sources */ = {isa = PBXBuildFile; fileRef = 47F15F667DC24D62E5A6315CD00DE877 /* PSWebSocketDeflater.m */; settings = {COMPILER_FLAGS = "-w -Xanalyzer -analyzer-disable-all-checks"; }; };
-		16F6143DCA9D50289FB228292C0FA008 /* SentryCurrentDate.h in Headers */ = {isa = PBXBuildFile; fileRef = 748B7F32642A97B318586AF5B7F0BBD3 /* SentryCurrentDate.h */; settings = {ATTRIBUTES = (Project, ); }; };
-		17FC6A0B7B33E8DA6F43F00A67CE5DF1 /* SentryCrashObjCApple.h in Headers */ = {isa = PBXBuildFile; fileRef = C744D47A8739C373F060E97D96BEDFB3 /* SentryCrashObjCApple.h */; settings = {ATTRIBUTES = (Project, ); }; };
-		18181BACF0335C8E6B93BB1BD54B2EB3 /* MIKMIDIMetaCopyrightEvent.m in Sources */ = {isa = PBXBuildFile; fileRef = 6589D294B9FD0F42A910E6EA41E5E1F3 /* MIKMIDIMetaCopyrightEvent.m */; settings = {COMPILER_FLAGS = "-w -Xanalyzer -analyzer-disable-all-checks"; }; };
-		189B8AC1D33AE4A39D2EA6ED6094700E /* SentryInstallation.m in Sources */ = {isa = PBXBuildFile; fileRef = 3D32FE6D9E236AA15C2B7F24EF983A3F /* SentryInstallation.m */; settings = {COMPILER_FLAGS = "-w -Xanalyzer -analyzer-disable-all-checks"; }; };
-		18C600E972EB7D3220D8E656D878998B /* MIKMIDIMappingItem.h in Headers */ = {isa = PBXBuildFile; fileRef = 73780F37CA0121844BA9203B56736BC9 /* MIKMIDIMappingItem.h */; settings = {ATTRIBUTES = (Project, ); }; };
-		18CF5D2F2BE8DE43CB6905FD2FFCA496 /* ORSSerialPort.m in Sources */ = {isa = PBXBuildFile; fileRef = AC2CC9B3345644DB12E4DEAFBD20940A /* ORSSerialPort.m */; settings = {COMPILER_FLAGS = "-w -Xanalyzer -analyzer-disable-all-checks"; }; };
-		18F1140F4819138C85F71FDC4FDB5BF3 /* MIKMIDIPitchBendChangeEvent.m in Sources */ = {isa = PBXBuildFile; fileRef = CAAF4C2840E9420E1C36D7B6FA3A43DF /* MIKMIDIPitchBendChangeEvent.m */; settings = {COMPILER_FLAGS = "-w -Xanalyzer -analyzer-disable-all-checks"; }; };
-		19046F4D6B7485A1541A7856F7BE0BC2 /* SentryCrashDate.c in Sources */ = {isa = PBXBuildFile; fileRef = 5C9386BDDFD762D373398BC73A738DC7 /* SentryCrashDate.c */; settings = {COMPILER_FLAGS = "-w -Xanalyzer -analyzer-disable-all-checks"; }; };
-		19973C7B07031E7635C0BE0CD36F8D97 /* HTTPDynamicFileResponse.h in Headers */ = {isa = PBXBuildFile; fileRef = D4E945B7F50DEA0E4D0B0734CEEE1250 /* HTTPDynamicFileResponse.h */; settings = {ATTRIBUTES = (Project, ); }; };
-		19AB960B2C60AF7A17EC9F0B75DFE7C7 /* MIKMIDIMetaInstrumentNameEvent.m in Sources */ = {isa = PBXBuildFile; fileRef = 286CC1851621E6BD04696501EE4178B1 /* MIKMIDIMetaInstrumentNameEvent.m */; settings = {COMPILER_FLAGS = "-w -Xanalyzer -analyzer-disable-all-checks"; }; };
-		1B0013403ABAF1585A90367DF680183E /* SentryCrashFileUtils.h in Headers */ = {isa = PBXBuildFile; fileRef = 485A74F7FCAA7816FCE38F336EC11D8C /* SentryCrashFileUtils.h */; settings = {ATTRIBUTES = (Project, ); }; };
-		1B044EA35EF1B0EBBE2EFA72655AC8DF /* PSWebSocketInflater.h in Headers */ = {isa = PBXBuildFile; fileRef = 3353AE4B88B5F3D8A2052AC5944750D0 /* PSWebSocketInflater.h */; settings = {ATTRIBUTES = (Project, ); }; };
-		1B20ADC76F2AC063D895A0B81DC83A26 /* SentryCrashReportWriter.h in Headers */ = {isa = PBXBuildFile; fileRef = 420192FF6C947995830C4E6C07D96946 /* SentryCrashReportWriter.h */; settings = {ATTRIBUTES = (Project, ); }; };
-		1CC82C9D79CA9FDE6D403301D9C042EA /* SentryRetryAfterHeaderParser.m in Sources */ = {isa = PBXBuildFile; fileRef = 5AD1E9FCDAB74ACFD186B40B59DDD086 /* SentryRetryAfterHeaderParser.m */; settings = {COMPILER_FLAGS = "-w -Xanalyzer -analyzer-disable-all-checks"; }; };
-		1CCDE44A6EBDE08779BE77BE4A7E1400 /* SentryCrashCString.h in Headers */ = {isa = PBXBuildFile; fileRef = 1E71B68F1AC26FF00A0F8DCD340B1EBE /* SentryCrashCString.h */; settings = {ATTRIBUTES = (Project, ); }; };
-		1D0B9CE74421A46DC0F99E16D1C4EBC5 /* MIKMIDIChannelPressureEvent.m in Sources */ = {isa = PBXBuildFile; fileRef = BD3BA4C9D851BD1F96B60EF92CC72250 /* MIKMIDIChannelPressureEvent.m */; settings = {COMPILER_FLAGS = "-w -Xanalyzer -analyzer-disable-all-checks"; }; };
-		1DCD9FE2DC72435C9797014EC6DFB17C /* MIKMIDIMetaTextEvent.m in Sources */ = {isa = PBXBuildFile; fileRef = 738474916F0CF8314B3628BE2A3557E9 /* MIKMIDIMetaTextEvent.m */; settings = {COMPILER_FLAGS = "-w -Xanalyzer -analyzer-disable-all-checks"; }; };
-		1DEB384D95717190ABCF7D190D6CC904 /* MIKMIDIResponder.h in Headers */ = {isa = PBXBuildFile; fileRef = 9C99EDFA6DC0710A7CD42DA49EE77B2D /* MIKMIDIResponder.h */; settings = {ATTRIBUTES = (Project, ); }; };
-		1E1CB76EA9480D595E3DF0A046BD28E4 /* HTTPAuthenticationRequest.h in Headers */ = {isa = PBXBuildFile; fileRef = 1D85639730F190A6841838672B55AB8B /* HTTPAuthenticationRequest.h */; settings = {ATTRIBUTES = (Project, ); }; };
-		1E64C674C28494FA64F00F6C7A67708D /* SentryCurrentDateProvider.h in Headers */ = {isa = PBXBuildFile; fileRef = CAA938050EFEA1DBC6420D03E6C02B9E /* SentryCurrentDateProvider.h */; settings = {ATTRIBUTES = (Project, ); }; };
-		1EA522B879F3462D219D764DA58A61A1 /* SentryCrashMemory.c in Sources */ = {isa = PBXBuildFile; fileRef = 1664A602B196078FA97602A4F46648C1 /* SentryCrashMemory.c */; settings = {COMPILER_FLAGS = "-w -Xanalyzer -analyzer-disable-all-checks"; }; };
-		1F7D11E7EA4E4135E093C94F2AF46CDA /* MIKMIDIEntity.h in Headers */ = {isa = PBXBuildFile; fileRef = 1F8EEE1BB21456791810B7B3382A1A9E /* MIKMIDIEntity.h */; settings = {ATTRIBUTES = (Project, ); }; };
-		20CFC1A96DB7BB754BF3E9EFB2C9F2C4 /* MIKMIDIEvent.m in Sources */ = {isa = PBXBuildFile; fileRef = 2B1A6515ACA21D6C628FC4747122773A /* MIKMIDIEvent.m */; settings = {COMPILER_FLAGS = "-w -Xanalyzer -analyzer-disable-all-checks"; }; };
-		21AB21A431C8C96FAC9395FEB5E66CAE /* MIKMIDITrack.h in Headers */ = {isa = PBXBuildFile; fileRef = 10BEE885183089DE3F480503C62C157A /* MIKMIDITrack.h */; settings = {ATTRIBUTES = (Project, ); }; };
-		229918EB161ADA7D814D1D20174F8B34 /* SentryCrashInstallation.m in Sources */ = {isa = PBXBuildFile; fileRef = 27D13843B160ACCAF0F96D37D3547034 /* SentryCrashInstallation.m */; settings = {COMPILER_FLAGS = "-w -Xanalyzer -analyzer-disable-all-checks"; }; };
-		22ACBFE581D827A8D2170B30D91D793B /* SentryCrashMonitor_Zombie.c in Sources */ = {isa = PBXBuildFile; fileRef = 66849488435570475A7913A728901522 /* SentryCrashMonitor_Zombie.c */; settings = {COMPILER_FLAGS = "-w -Xanalyzer -analyzer-disable-all-checks"; }; };
-		23047F006F168B485DE155979EEA93FA /* HTTPResponse.h in Headers */ = {isa = PBXBuildFile; fileRef = B7E6192BC95C330F1257858992D1D60F /* HTTPResponse.h */; settings = {ATTRIBUTES = (Project, ); }; };
-		23814379EA751D433861DDEC3B199C74 /* SentryCrashSystemCapabilities.h in Headers */ = {isa = PBXBuildFile; fileRef = 44A6BE03B073BA6D64EE66F227BCDBE0 /* SentryCrashSystemCapabilities.h */; settings = {ATTRIBUTES = (Project, ); }; };
-		249805678B78DD1AA5F5174E808A1BA1 /* SentryCrashID.h in Headers */ = {isa = PBXBuildFile; fileRef = 29B1A2C2CE89232BD91EFFB54AEE6CBE /* SentryCrashID.h */; settings = {ATTRIBUTES = (Project, ); }; };
-		24BBBF8F6BE3EE12778BC935D3670C67 /* SentryClient.m in Sources */ = {isa = PBXBuildFile; fileRef = DC0C3D71548FC63C5DCBA7AF904B40ED /* SentryClient.m */; settings = {COMPILER_FLAGS = "-w -Xanalyzer -analyzer-disable-all-checks"; }; };
-		25222EB702EC86DC8BE89025EB51B03B /* DDLog+LOGV.h in Headers */ = {isa = PBXBuildFile; fileRef = 112874737B3E96573EAF33B77818D320 /* DDLog+LOGV.h */; settings = {ATTRIBUTES = (Project, ); }; };
-		27767D7DFF0B8DB7DFE3FC6164D82D8E /* SentryCrashInstallationReporter.m in Sources */ = {isa = PBXBuildFile; fileRef = 1D7EBC3A8FB818CF4CE40D81A044F996 /* SentryCrashInstallationReporter.m */; settings = {COMPILER_FLAGS = "-w -Xanalyzer -analyzer-disable-all-checks"; }; };
-		27EA29E9DE1B9E0D705582C1377CAEF5 /* MIKMIDISourceEndpoint.m in Sources */ = {isa = PBXBuildFile; fileRef = 15D3BBC4CBB64A72C7C3997FFDDB0050 /* MIKMIDISourceEndpoint.m */; settings = {COMPILER_FLAGS = "-w -Xanalyzer -analyzer-disable-all-checks"; }; };
-		290C249D26C639A23275D27610667A78 /* MIKMIDISynthesizer.h in Headers */ = {isa = PBXBuildFile; fileRef = 4E4D234EECC641EE934DA607301DB204 /* MIKMIDISynthesizer.h */; settings = {ATTRIBUTES = (Project, ); }; };
-		29A6D7662C602DFE8EB325B9986CFF43 /* SentryCrashMonitor_CPPException.h in Headers */ = {isa = PBXBuildFile; fileRef = 6B67AC9DB3B839B4DEABF3B6CF436455 /* SentryCrashMonitor_CPPException.h */; settings = {ATTRIBUTES = (Project, ); }; };
-		29C4D132E90030064435555FCA150999 /* MIKMIDICompilerCompatibility.h in Headers */ = {isa = PBXBuildFile; fileRef = C4988B1BD8EFD61E86A2B5126979EEF4 /* MIKMIDICompilerCompatibility.h */; settings = {ATTRIBUTES = (Project, ); }; };
-		2A151F056F29FF688F5C6E4AA1E22084 /* NSDictionary+SentrySanitize.h in Headers */ = {isa = PBXBuildFile; fileRef = 405B72A27537AE17C0CE232624822AA4 /* NSDictionary+SentrySanitize.h */; settings = {ATTRIBUTES = (Project, ); }; };
-		2A295500969C566A644D66396AF791C7 /* MIKMIDIPitchBendChangeEvent.h in Headers */ = {isa = PBXBuildFile; fileRef = 4F4B52079ADD8633225F1A06CBDAA2AD /* MIKMIDIPitchBendChangeEvent.h */; settings = {ATTRIBUTES = (Project, ); }; };
-		2AA0DF15A9534444464482EF71DDE826 /* MIKMIDICommandScheduler.h in Headers */ = {isa = PBXBuildFile; fileRef = B0FE4243CB6B501DB8385BD08BA19134 /* MIKMIDICommandScheduler.h */; settings = {ATTRIBUTES = (Project, ); }; };
-		2B694C2969ACFE22A2EC41DF7D6ABA1D /* NSUIApplication+MIKMIDI.m in Sources */ = {isa = PBXBuildFile; fileRef = 1873926DBAEF5AFE29C2C951ECF1B7A6 /* NSUIApplication+MIKMIDI.m */; settings = {COMPILER_FLAGS = "-w -Xanalyzer -analyzer-disable-all-checks"; }; };
-		2BC8788FAE34E9018DD1258181103CE9 /* HTTPLogging.h in Headers */ = {isa = PBXBuildFile; fileRef = DD25F26098603F5F767FC0E4354CA705 /* HTTPLogging.h */; settings = {ATTRIBUTES = (Project, ); }; };
-		2BD781313884F3F6C30DDC12915613B2 /* SentryCrashObjC.h in Headers */ = {isa = PBXBuildFile; fileRef = 105CF823928633B000723D01053F0E12 /* SentryCrashObjC.h */; settings = {ATTRIBUTES = (Project, ); }; };
-		2C06F1C74E8452DE1F3120119402B0CD /* DDLegacyMacros.h in Headers */ = {isa = PBXBuildFile; fileRef = 5C35D123C99E2D3AFFB0AFD3E39BFCA4 /* DDLegacyMacros.h */; settings = {ATTRIBUTES = (Project, ); }; };
-		2C6D014456047BE05F7282C3BA2D1E6B /* MIKMIDISystemMessageCommand.h in Headers */ = {isa = PBXBuildFile; fileRef = 94F4003EA5386F1F079E809AE58102AE /* MIKMIDISystemMessageCommand.h */; settings = {ATTRIBUTES = (Project, ); }; };
-		2D6A7FC01C03C18FD7D088B1C58989F2 /* SentryCrashMonitor_AppState.c in Sources */ = {isa = PBXBuildFile; fileRef = B1A3D392824FE91DE1E87D984A68135D /* SentryCrashMonitor_AppState.c */; settings = {COMPILER_FLAGS = "-w -Xanalyzer -analyzer-disable-all-checks"; }; };
-		2DA6E97B222B992DD69087C5127ED337 /* MIKMIDIControlChangeCommand+Private.h in Headers */ = {isa = PBXBuildFile; fileRef = 2C446BDDB6C14D07DB6ABE552388B20F /* MIKMIDIControlChangeCommand+Private.h */; settings = {ATTRIBUTES = (Project, ); }; };
-		2DB05417B728DCB42E4EFDA3482D7D90 /* PSWebSocketDriver.h in Headers */ = {isa = PBXBuildFile; fileRef = 34AC09CE4BFB587B5552692C4F207667 /* PSWebSocketDriver.h */; settings = {ATTRIBUTES = (Project, ); }; };
-		2DB0E1BDFE5D60CFF4EF05A72CB7540A /* MIKMIDIControlChangeCommand.m in Sources */ = {isa = PBXBuildFile; fileRef = 1136CEFF8A8B8EB7261150A6C3B343E4 /* MIKMIDIControlChangeCommand.m */; settings = {COMPILER_FLAGS = "-w -Xanalyzer -analyzer-disable-all-checks"; }; };
-		2E73C60F1B08A30971D50589A1F2DC3F /* MIKMIDIProgramChangeEvent.h in Headers */ = {isa = PBXBuildFile; fileRef = E7AF119D3AFA62F20CED0867548A2617 /* MIKMIDIProgramChangeEvent.h */; settings = {ATTRIBUTES = (Project, ); }; };
-		30DC5B7E981121A4786965502CE1FFC7 /* SentryFileManager.m in Sources */ = {isa = PBXBuildFile; fileRef = 303AE782922585C64C0CBA15F84A0696 /* SentryFileManager.m */; settings = {COMPILER_FLAGS = "-w -Xanalyzer -analyzer-disable-all-checks"; }; };
-		30F1339C5B151B356C11BA7A6C59E76C /* SentryCrashJSONCodecObjC.h in Headers */ = {isa = PBXBuildFile; fileRef = 04B7E30C4B10F159AA0F56B0D45C77A6 /* SentryCrashJSONCodecObjC.h */; settings = {ATTRIBUTES = (Project, ); }; };
-		3220EE28A9D116A4E4A0E90CC4E6CB04 /* MIKMIDIPlayer.m in Sources */ = {isa = PBXBuildFile; fileRef = B53D68C75FF515AAEFE2B8AFFDCC6657 /* MIKMIDIPlayer.m */; settings = {COMPILER_FLAGS = "-w -Xanalyzer -analyzer-disable-all-checks"; }; };
-		345A99BDBB96C60DFEABE25EC0C1FC13 /* MIKMIDIProgramChangeCommand.m in Sources */ = {isa = PBXBuildFile; fileRef = 01EAC8EDC666E3AABF90ED776744DD00 /* MIKMIDIProgramChangeCommand.m */; settings = {COMPILER_FLAGS = "-w -Xanalyzer -analyzer-disable-all-checks"; }; };
-		352E1192810DCDF762E4B057A98E22AD /* MIKMIDIMetaLyricEvent.h in Headers */ = {isa = PBXBuildFile; fileRef = F6E24A5B0B094E256E0E85DDD98644E1 /* MIKMIDIMetaLyricEvent.h */; settings = {ATTRIBUTES = (Project, ); }; };
-		352FDCF89DD7A5B6491A5C1680B79B49 /* SentryLog.h in Headers */ = {isa = PBXBuildFile; fileRef = 4D0E54BC1BB287B9300718A2B5E39415 /* SentryLog.h */; settings = {ATTRIBUTES = (Project, ); }; };
-		3548E952FB0331A427EEA71A6F977A77 /* SentryNSURLRequest.m in Sources */ = {isa = PBXBuildFile; fileRef = 9D4B6C2312CCF2DFBB03165E935EFE50 /* SentryNSURLRequest.m */; settings = {COMPILER_FLAGS = "-w -Xanalyzer -analyzer-disable-all-checks"; }; };
-		35CE3461568AA2EA5D964236CED0390D /* MIKMIDINoteEvent.m in Sources */ = {isa = PBXBuildFile; fileRef = 58F000E3038EEF23A93C290E49068D79 /* MIKMIDINoteEvent.m */; settings = {COMPILER_FLAGS = "-w -Xanalyzer -analyzer-disable-all-checks"; }; };
-		35EE8631E4082F7D1B3323C2E4330C8B /* WebSocket.h in Headers */ = {isa = PBXBuildFile; fileRef = 2D501C4396761C3928722B8122D1776E /* WebSocket.h */; settings = {ATTRIBUTES = (Project, ); }; };
-		360A2DE559F952FF4323081799E40F8F /* WebSocket.m in Sources */ = {isa = PBXBuildFile; fileRef = 12F536F851A05BF9C9D38760A2CF7F37 /* WebSocket.m */; settings = {COMPILER_FLAGS = "-DOS_OBJECT_USE_OBJC=0 -w -Xanalyzer -analyzer-disable-all-checks"; }; };
-		36A71B7301F2D9523F6E89EE0919F7E3 /* MIKMIDIMetaSequenceEvent.m in Sources */ = {isa = PBXBuildFile; fileRef = 03FB6B9F64CB2881512417B478BEA7A5 /* MIKMIDIMetaSequenceEvent.m */; settings = {COMPILER_FLAGS = "-w -Xanalyzer -analyzer-disable-all-checks"; }; };
-		37FE8A9CF32D470A9607D708B8F62603 /* SentryTransportFactory.m in Sources */ = {isa = PBXBuildFile; fileRef = 0EEDEC3A8A98F416466FC6D11CCF7579 /* SentryTransportFactory.m */; settings = {COMPILER_FLAGS = "-w -Xanalyzer -analyzer-disable-all-checks"; }; };
-		38F98639F794BA939C3F9093C5C18772 /* SentrySwizzle.h in Headers */ = {isa = PBXBuildFile; fileRef = 2262D7491FDDB4A2CB3A143B88768D0B /* SentrySwizzle.h */; settings = {ATTRIBUTES = (Project, ); }; };
-		3A5801A913E04A4171F7CCBA79FBB389 /* SentryScope+Private.h in Headers */ = {isa = PBXBuildFile; fileRef = 6652CA7565EBE06795E8399C8226E59F /* SentryScope+Private.h */; settings = {ATTRIBUTES = (Project, ); }; };
-		3A7303B95DACF18679123C1C1FAF2539 /* SentryMeta.h in Headers */ = {isa = PBXBuildFile; fileRef = A5C3F506FF3962FBA7D6DCC687A00A53 /* SentryMeta.h */; settings = {ATTRIBUTES = (Project, ); }; };
-		3A96DCE4EF05EC470E39E377759185C0 /* SentryHub.m in Sources */ = {isa = PBXBuildFile; fileRef = 955D7EA7B636A56D4CDE31F2AA1F14F6 /* SentryHub.m */; settings = {COMPILER_FLAGS = "-w -Xanalyzer -analyzer-disable-all-checks"; }; };
-		3ADDCAA55F9B8C7E9EE045F17DD60044 /* MIKMIDIMacDebugQuickLookSupport.m in Sources */ = {isa = PBXBuildFile; fileRef = 151F90050572AE7262E6E3B01120579A /* MIKMIDIMacDebugQuickLookSupport.m */; settings = {COMPILER_FLAGS = "-w -Xanalyzer -analyzer-disable-all-checks"; }; };
-		3B0AB2D0AD85C53CA8FFC7EF29DFF310 /* SentryException.h in Headers */ = {isa = PBXBuildFile; fileRef = 9B46123B3CFC305DC45DFD527AE944DD /* SentryException.h */; settings = {ATTRIBUTES = (Project, ); }; };
-		3B15439BB0B4E61B1D487849CE9869ED /* MultipartMessageHeader.h in Headers */ = {isa = PBXBuildFile; fileRef = 8534A263DEC767A63C7A3D007ECDF9D3 /* MultipartMessageHeader.h */; settings = {ATTRIBUTES = (Project, ); }; };
-		3B5748CDB426B1CF42B54E46898CC825 /* SentryCrashDebug.h in Headers */ = {isa = PBXBuildFile; fileRef = 50DBC6EC6CB045C407A52D198D38D2F4 /* SentryCrashDebug.h */; settings = {ATTRIBUTES = (Project, ); }; };
-		3B737D79C5D66C126836ECD8D18BBCE9 /* MIKMIDIClientDestinationEndpoint.h in Headers */ = {isa = PBXBuildFile; fileRef = 6458AAA5F723AB88F0D2FD411B822013 /* MIKMIDIClientDestinationEndpoint.h */; settings = {ATTRIBUTES = (Project, ); }; };
-		3C9E58E447EBD989802BB6A07CA6F886 /* SentryScope.m in Sources */ = {isa = PBXBuildFile; fileRef = 82F4C46825E3B8CB679953AC3664E517 /* SentryScope.m */; settings = {COMPILER_FLAGS = "-w -Xanalyzer -analyzer-disable-all-checks"; }; };
-		3CDC913466F0CC266AEDF33EC419EFE8 /* MIKMIDIMetaTextEvent.h in Headers */ = {isa = PBXBuildFile; fileRef = 156E1D12F91C613FFF43B8F25689A180 /* MIKMIDIMetaTextEvent.h */; settings = {ATTRIBUTES = (Project, ); }; };
-		3D5F6E434ABD8EF3A3186CD70A1092B3 /* MIKMIDIObject_SubclassMethods.h in Headers */ = {isa = PBXBuildFile; fileRef = CC70AF480AD1F8AD1A7AE7E0D1D917FE /* MIKMIDIObject_SubclassMethods.h */; settings = {ATTRIBUTES = (Project, ); }; };
-		3DE3A09F1958FF8087BF51DAB4F293EC /* PSWebSocket.h in Headers */ = {isa = PBXBuildFile; fileRef = 05049597714DDE3D0B70870E9E397A89 /* PSWebSocket.h */; settings = {ATTRIBUTES = (Project, ); }; };
-		3E24AC283EAF158E85AFA12C12441996 /* MIKMIDIPolyphonicKeyPressureCommand.h in Headers */ = {isa = PBXBuildFile; fileRef = 95FDBB01070AAE3D80FBD201CEE1E10F /* MIKMIDIPolyphonicKeyPressureCommand.h */; settings = {ATTRIBUTES = (Project, ); }; };
-		3E473589B5821482BF6AF5B393A9DA85 /* DAVResponse.m in Sources */ = {isa = PBXBuildFile; fileRef = F7EB6B63BB7FE6A88B0741C075D8D4C0 /* DAVResponse.m */; settings = {COMPILER_FLAGS = "-DOS_OBJECT_USE_OBJC=0 -w -Xanalyzer -analyzer-disable-all-checks"; }; };
-		3E7B26AB4D4994D150F20B819C36DC3A /* DDRange.h in Headers */ = {isa = PBXBuildFile; fileRef = 3F0F2D8E9EB98AF8B97212A20B1FC0C6 /* DDRange.h */; settings = {ATTRIBUTES = (Project, ); }; };
-		3FB5B61B878BDD598A48A490D287F839 /* SentryQueueableRequestManager.m in Sources */ = {isa = PBXBuildFile; fileRef = A5B7FEBD360117623775BDE702BAD375 /* SentryQueueableRequestManager.m */; settings = {COMPILER_FLAGS = "-w -Xanalyzer -analyzer-disable-all-checks"; }; };
-		4080D125AE1950A428C70A53845C44B3 /* DDTTYLogger.m in Sources */ = {isa = PBXBuildFile; fileRef = FFDBE64503A4651189E1CBBCEA518F60 /* DDTTYLogger.m */; settings = {COMPILER_FLAGS = "-w -Xanalyzer -analyzer-disable-all-checks"; }; };
-		40E1D8118ADAE20B8E34E9C9E12D886F /* ORSSerialPort.h in Headers */ = {isa = PBXBuildFile; fileRef = A845E819F37A4E40880CE17B3D8D6DAA /* ORSSerialPort.h */; settings = {ATTRIBUTES = (Project, ); }; };
-		40F409C543DBA7F33BA8A09C576FE204 /* SentryCrashMonitor_User.h in Headers */ = {isa = PBXBuildFile; fileRef = F9C01FBDE6B617C8F3CD3A395A4EECBB /* SentryCrashMonitor_User.h */; settings = {ATTRIBUTES = (Project, ); }; };
-		414D9EDEC06CE2F312051C6E9D13AF82 /* NSUIApplication+MIKMIDI.h in Headers */ = {isa = PBXBuildFile; fileRef = B652E858F8E1E5DFF705FCBCFDA6E62E /* NSUIApplication+MIKMIDI.h */; settings = {ATTRIBUTES = (Project, ); }; };
-		416123C3F5F8BAF31D13C94CDD770276 /* MIKMIDIMappingGenerator.h in Headers */ = {isa = PBXBuildFile; fileRef = 25E43D2A9146032DB6ED8ADDF31AACA3 /* MIKMIDIMappingGenerator.h */; settings = {ATTRIBUTES = (Project, ); }; };
-		41AD411DAF32698BE21963922897EA35 /* MIKMIDIObject.h in Headers */ = {isa = PBXBuildFile; fileRef = C034D4146EC2D6BE9D20ED39680D5BCA /* MIKMIDIObject.h */; settings = {ATTRIBUTES = (Project, ); }; };
-		421FC3F9A47DD20CC6A43A73DF7002BD /* SentryCrashSysCtl.c in Sources */ = {isa = PBXBuildFile; fileRef = 53872BD144EB42605F41BB2A6F8D7F72 /* SentryCrashSysCtl.c */; settings = {COMPILER_FLAGS = "-w -Xanalyzer -analyzer-disable-all-checks"; }; };
-		42C2459DECEB32CA9CFB4B6B88CCEEC2 /* DDFileLogger.h in Headers */ = {isa = PBXBuildFile; fileRef = 96F404CCE535EC6B7A5E4F2E0DC75741 /* DDFileLogger.h */; settings = {ATTRIBUTES = (Project, ); }; };
-		4326D2A78A1AB0D64D9CF20AF7D4D984 /* PSWebSocketNetworkThread.h in Headers */ = {isa = PBXBuildFile; fileRef = FD376201D192AC610E0B8C8784D5E9EB /* PSWebSocketNetworkThread.h */; settings = {ATTRIBUTES = (Project, ); }; };
-		43342D0BACFC9800910C2648C171C4A8 /* SentryMeta.m in Sources */ = {isa = PBXBuildFile; fileRef = 3D79313E7C436C493CC975F544D727AA /* SentryMeta.m */; settings = {COMPILER_FLAGS = "-w -Xanalyzer -analyzer-disable-all-checks"; }; };
-		433FB0D09B80998ED4C882FCDF6B5AB3 /* MIKMIDIMapping.h in Headers */ = {isa = PBXBuildFile; fileRef = F21194E48A40999689CF077D75755D40 /* MIKMIDIMapping.h */; settings = {ATTRIBUTES = (Project, ); }; };
-		4429C5820FACCFA5AF81902F8A9B2AE1 /* SentryCrash.m in Sources */ = {isa = PBXBuildFile; fileRef = F80B8C8680BC55B0DC13C30248D8EDB0 /* SentryCrash.m */; settings = {COMPILER_FLAGS = "-w -Xanalyzer -analyzer-disable-all-checks"; }; };
-		446CBD4E4AB639C9204430BA20E35172 /* SentryCrashMonitorType.h in Headers */ = {isa = PBXBuildFile; fileRef = D20F795823273640D1ACC7D5A9D211B0 /* SentryCrashMonitorType.h */; settings = {ATTRIBUTES = (Project, ); }; };
-		44B5A7B5D077141AD1973BA0AF44A224 /* ORSSerialPortManager.m in Sources */ = {isa = PBXBuildFile; fileRef = 0FF4070832960FBA1AEE874E5286D914 /* ORSSerialPortManager.m */; settings = {COMPILER_FLAGS = "-w -Xanalyzer -analyzer-disable-all-checks"; }; };
-		44E872AEA923B8EA81B87DCB1D464D7E /* SentryCrashMonitor_NSException.m in Sources */ = {isa = PBXBuildFile; fileRef = EBABCADC04ABCA60FC4977E775A2692B /* SentryCrashMonitor_NSException.m */; settings = {COMPILER_FLAGS = "-w -Xanalyzer -analyzer-disable-all-checks"; }; };
-		4508EBAF19DC1867C69F7286C185CCDA /* MIKMIDIClientSourceEndpoint.h in Headers */ = {isa = PBXBuildFile; fileRef = 4DBA2E9C4B666B416DFC346B9CF2702E /* MIKMIDIClientSourceEndpoint.h */; settings = {ATTRIBUTES = (Project, ); }; };
-		45C6BF4F6336D19F17C43C0CF3F6810A /* MIKMIDICommand_SubclassMethods.h in Headers */ = {isa = PBXBuildFile; fileRef = 389388C4F9CCAF5B40B700587A2CC231 /* MIKMIDICommand_SubclassMethods.h */; settings = {ATTRIBUTES = (Project, ); }; };
-		46D2307E5605E0A1A2138BD029BD41D5 /* SentryRateLimitParser.m in Sources */ = {isa = PBXBuildFile; fileRef = A5982AB84CBA5149CAAC33EC8F327528 /* SentryRateLimitParser.m */; settings = {COMPILER_FLAGS = "-w -Xanalyzer -analyzer-disable-all-checks"; }; };
-		46E9A0792BA1925B40E81B05F6475F40 /* SentryLog.m in Sources */ = {isa = PBXBuildFile; fileRef = D936988C2556CF5FC171EF15BE68B2B0 /* SentryLog.m */; settings = {COMPILER_FLAGS = "-w -Xanalyzer -analyzer-disable-all-checks"; }; };
-		477ECFA21245C4D70580657C17830AB1 /* NSString+SentryNSUIntegerValue.m in Sources */ = {isa = PBXBuildFile; fileRef = FE5681840E6903C9035D30CC8007E68A /* NSString+SentryNSUIntegerValue.m */; settings = {COMPILER_FLAGS = "-w -Xanalyzer -analyzer-disable-all-checks"; }; };
-		47A92CC9CABB2EAFB327DD9D2875F169 /* MIKMIDI.h in Headers */ = {isa = PBXBuildFile; fileRef = EF16B7F7BB467761C82A8A1AD18A70F0 /* MIKMIDI.h */; settings = {ATTRIBUTES = (Project, ); }; };
-		47BDF57B4C14AB4EF1C30E772536D14E /* PSWebSocketBuffer.h in Headers */ = {isa = PBXBuildFile; fileRef = 798DF6B66CA0D0A28066A0A1B5EEA5BA /* PSWebSocketBuffer.h */; settings = {ATTRIBUTES = (Project, ); }; };
-		47D75BC785291443A24468487BBE4F37 /* MIKMIDITempoEvent.h in Headers */ = {isa = PBXBuildFile; fileRef = 6195E74B5C2197E9F2088B8779D379E4 /* MIKMIDITempoEvent.h */; settings = {ATTRIBUTES = (Project, ); }; };
-		48525B25238D5BDBCA1A546EAE5731CB /* SentryAutoSessionTrackingIntegration.h in Headers */ = {isa = PBXBuildFile; fileRef = E963FF4D8CF2907CAA564FAA7F149C70 /* SentryAutoSessionTrackingIntegration.h */; settings = {ATTRIBUTES = (Project, ); }; };
-		485342EE3384B9CA36E4B443B0E863FA /* MIKMIDIChannelVoiceCommand.h in Headers */ = {isa = PBXBuildFile; fileRef = 9FC518C11FEF0BBB728414D8EFC68978 /* MIKMIDIChannelVoiceCommand.h */; settings = {ATTRIBUTES = (Project, ); }; };
-		48596D0976FB5EADE453632F5A7BE528 /* DDNumber.m in Sources */ = {isa = PBXBuildFile; fileRef = 83238D4C5C20E7F341071CB9FE5671CE /* DDNumber.m */; settings = {COMPILER_FLAGS = "-DOS_OBJECT_USE_OBJC=0 -w -Xanalyzer -analyzer-disable-all-checks"; }; };
-		4970BFC4A9BE3914695F2CC335D87E66 /* MIKMIDIControlChangeEvent.m in Sources */ = {isa = PBXBuildFile; fileRef = 65D282F3EAB371905EDF39D88301C2EC /* MIKMIDIControlChangeEvent.m */; settings = {COMPILER_FLAGS = "-w -Xanalyzer -analyzer-disable-all-checks"; }; };
-		49FFEA917CB6158E5613938A2EE3EA80 /* DDMultiFormatter.m in Sources */ = {isa = PBXBuildFile; fileRef = C7E1B23A20E7ED0A69CB1C76EBDDEF36 /* DDMultiFormatter.m */; settings = {COMPILER_FLAGS = "-w -Xanalyzer -analyzer-disable-all-checks"; }; };
-		4A5789B32CEB831AA710A2D880EF7CA7 /* SentryCrashReportConverter.m in Sources */ = {isa = PBXBuildFile; fileRef = 8DB3AF863D732041F26754568B674675 /* SentryCrashReportConverter.m */; settings = {COMPILER_FLAGS = "-w -Xanalyzer -analyzer-disable-all-checks"; }; };
-		4A80633FECBC972182219DF23F80BB4E /* SentryTransportFactory.h in Headers */ = {isa = PBXBuildFile; fileRef = 77D6BA80EEAD9EE2BCE9297F963688E9 /* SentryTransportFactory.h */; settings = {ATTRIBUTES = (Project, ); }; };
-		4BBFE8AB05F1594B80CC479B4AB102D0 /* MIKMIDIClock.m in Sources */ = {isa = PBXBuildFile; fileRef = D383C277F3B06FCD9260D9ED876E70FC /* MIKMIDIClock.m */; settings = {COMPILER_FLAGS = "-w -Xanalyzer -analyzer-disable-all-checks"; }; };
-		4BE5D08485C1D127E185DA9F15605608 /* SentryCrashSignalInfo.c in Sources */ = {isa = PBXBuildFile; fileRef = 5E5999A456A07C807C5DD356B584C34F /* SentryCrashSignalInfo.c */; settings = {COMPILER_FLAGS = "-w -Xanalyzer -analyzer-disable-all-checks"; }; };
-		4BE6955AB5C26B610C614A415EC478BC /* SentryEnvelopeItemType.h in Headers */ = {isa = PBXBuildFile; fileRef = 6660091CB41FE3A0D9BA0DC03DFCE456 /* SentryEnvelopeItemType.h */; settings = {ATTRIBUTES = (Project, ); }; };
-		4C74588FE455E204CFD0D799060021DC /* ORSSerialRequest.h in Headers */ = {isa = PBXBuildFile; fileRef = 38952EAE697FB45FF1798009D23E01BC /* ORSSerialRequest.h */; settings = {ATTRIBUTES = (Project, ); }; };
-		4CA682FAC1EB4064584C39EAAE965025 /* MIKMIDIEventIterator.h in Headers */ = {isa = PBXBuildFile; fileRef = FB25C41B4B3DAF1FBC6153A0EC76F538 /* MIKMIDIEventIterator.h */; settings = {ATTRIBUTES = (Project, ); }; };
-		4EA8C509036B2EB80D7869339F5A7E1C /* SentryRequestOperation.m in Sources */ = {isa = PBXBuildFile; fileRef = E19BD15F3175DA3E15C26136CFD04075 /* SentryRequestOperation.m */; settings = {COMPILER_FLAGS = "-w -Xanalyzer -analyzer-disable-all-checks"; }; };
-		4FE9BBEA2F43B4C25C51FAF0A3D89E2B /* DELETEResponse.m in Sources */ = {isa = PBXBuildFile; fileRef = 771B4B870D469F866137E32C78931B7D /* DELETEResponse.m */; settings = {COMPILER_FLAGS = "-DOS_OBJECT_USE_OBJC=0 -w -Xanalyzer -analyzer-disable-all-checks"; }; };
-		5066675F4068823D129BBE4CD9D1C447 /* SentryCrashDate.h in Headers */ = {isa = PBXBuildFile; fileRef = FCCAA4F871941C4570D7B9EA2758ED4D /* SentryCrashDate.h */; settings = {ATTRIBUTES = (Project, ); }; };
-		5138E35FD760A610D4EEB8EB990856BF /* PSWebSocketTypes.h in Headers */ = {isa = PBXBuildFile; fileRef = 0F03192FD9AC2DE77406AF8D7A356381 /* PSWebSocketTypes.h */; settings = {ATTRIBUTES = (Project, ); }; };
-		51B1C84599D849DE118714016E9DDD7E /* SentryUser.m in Sources */ = {isa = PBXBuildFile; fileRef = 98C2F9F7B97D0D6E30C7A99DED46F585 /* SentryUser.m */; settings = {COMPILER_FLAGS = "-w -Xanalyzer -analyzer-disable-all-checks"; }; };
-		52718A075F46610765CD13FBFEDE76A3 /* MIKMIDIMetaEvent.m in Sources */ = {isa = PBXBuildFile; fileRef = D3304D3026909501A4B3D37AD2019EA7 /* MIKMIDIMetaEvent.m */; settings = {COMPILER_FLAGS = "-w -Xanalyzer -analyzer-disable-all-checks"; }; };
-		53043CA053B2E41FB863B70CEDB9167B /* SentryCrashExceptionApplication.h in Headers */ = {isa = PBXBuildFile; fileRef = 3957123857409F36084DD51D04300761 /* SentryCrashExceptionApplication.h */; settings = {ATTRIBUTES = (Project, ); }; };
-		53F1069DFD56C26B133266204C4455F4 /* MIKMIDIMetronome.h in Headers */ = {isa = PBXBuildFile; fileRef = F1F01B3ED48CE93E68CAB42846F23592 /* MIKMIDIMetronome.h */; settings = {ATTRIBUTES = (Project, ); }; };
-		54BF8CD93DAAA13DF3CE2AE196E07033 /* MIKMIDISystemKeepAliveCommand.h in Headers */ = {isa = PBXBuildFile; fileRef = 18AE41C611D3BAEFA76AFA35B06CE6A4 /* MIKMIDISystemKeepAliveCommand.h */; settings = {ATTRIBUTES = (Project, ); }; };
-		55B25B7A6371AA1DCD736088B15B3072 /* MIKMIDIControlChangeEvent.h in Headers */ = {isa = PBXBuildFile; fileRef = 38FA450CEED2E64017FD4722ED86CE11 /* MIKMIDIControlChangeEvent.h */; settings = {ATTRIBUTES = (Project, ); }; };
-		55B8581A9766F2989687083BE4950165 /* MIKMIDIInputPort.m in Sources */ = {isa = PBXBuildFile; fileRef = 20178FC893A19B33FD2D1333B85F5479 /* MIKMIDIInputPort.m */; settings = {COMPILER_FLAGS = "-w -Xanalyzer -analyzer-disable-all-checks"; }; };
-		569D5A0BBAD1773F3148B603E6B027C7 /* HTTPServer.m in Sources */ = {isa = PBXBuildFile; fileRef = 8AE55CAAD1B303C8D1E1CEA5DCE9DD77 /* HTTPServer.m */; settings = {COMPILER_FLAGS = "-DOS_OBJECT_USE_OBJC=0 -w -Xanalyzer -analyzer-disable-all-checks"; }; };
-		56E515C52C427F48A67C1B501B964A84 /* DDLog.m in Sources */ = {isa = PBXBuildFile; fileRef = 4362E411412BABBA9DFB6878AD9C1707 /* DDLog.m */; settings = {COMPILER_FLAGS = "-w -Xanalyzer -analyzer-disable-all-checks"; }; };
-		5701841F79796CC2E59048F0E6F4AD62 /* SentrySessionTracker.m in Sources */ = {isa = PBXBuildFile; fileRef = D424C081AD573F1F667E181CD5BBB3DA /* SentrySessionTracker.m */; settings = {COMPILER_FLAGS = "-w -Xanalyzer -analyzer-disable-all-checks"; }; };
-		573CACC67454C564B5476793DB7D1EC4 /* SentryBreadcrumbTracker.h in Headers */ = {isa = PBXBuildFile; fileRef = A577D204511ECB489E477F49F768646E /* SentryBreadcrumbTracker.h */; settings = {ATTRIBUTES = (Project, ); }; };
-		576344EC5428B782E4E48061D974DA79 /* PSWebSocketUTF8Decoder.h in Headers */ = {isa = PBXBuildFile; fileRef = 9469AC862B820C60E9ED63E3B87080E7 /* PSWebSocketUTF8Decoder.h */; settings = {ATTRIBUTES = (Project, ); }; };
-		5899E9EA84AC144349565549B66EAF10 /* SentryCrashInstallation+Private.h in Headers */ = {isa = PBXBuildFile; fileRef = 56B8B546D09569B25678FAFE15698924 /* SentryCrashInstallation+Private.h */; settings = {ATTRIBUTES = (Project, ); }; };
-		597BC490E5366BB92A3A60238656A04D /* SentrySession.m in Sources */ = {isa = PBXBuildFile; fileRef = 4A0B1C8EE1413FBEF8C131CF80A35ED4 /* SentrySession.m */; settings = {COMPILER_FLAGS = "-w -Xanalyzer -analyzer-disable-all-checks"; }; };
-		5A2A160B862B4FA17E91272EE4B697B4 /* MIKMIDITrack_Protected.h in Headers */ = {isa = PBXBuildFile; fileRef = 585BC1494F51B24F91938EEFD3350AEE /* MIKMIDITrack_Protected.h */; settings = {ATTRIBUTES = (Project, ); }; };
-		5AC66E9B103C2AAB45B46CE14AF4FD44 /* MIKMIDIMetaTimeSignatureEvent.m in Sources */ = {isa = PBXBuildFile; fileRef = DB12C4D3C2D6002426701E9BC5D28A5B /* MIKMIDIMetaTimeSignatureEvent.m */; settings = {COMPILER_FLAGS = "-w -Xanalyzer -analyzer-disable-all-checks"; }; };
-		5BEE529A023B467EAF9DAA871007CB69 /* MIKMIDIMetaMarkerTextEvent.h in Headers */ = {isa = PBXBuildFile; fileRef = 789DA0B9CE0C4F500A6EB76D72E20DA9 /* MIKMIDIMetaMarkerTextEvent.h */; settings = {ATTRIBUTES = (Project, ); }; };
-		5D319A6EDBD239AB0AF148E3BD021974 /* MIKMIDIErrors.m in Sources */ = {isa = PBXBuildFile; fileRef = 4C26E72A4AC61908321520EA4F6A97EA /* MIKMIDIErrors.m */; settings = {COMPILER_FLAGS = "-w -Xanalyzer -analyzer-disable-all-checks"; }; };
-		5D704BF34D145A46ACE20A519E9978AD /* MIKMIDIDeviceManager.m in Sources */ = {isa = PBXBuildFile; fileRef = E3C208358286979748C5B74C9D329F03 /* MIKMIDIDeviceManager.m */; settings = {COMPILER_FLAGS = "-w -Xanalyzer -analyzer-disable-all-checks"; }; };
-		5E2BB11072F8F26986B2849D870B81C9 /* Container+SentryDeepSearch.h in Headers */ = {isa = PBXBuildFile; fileRef = B689E8370EC7A281211A02A4CA21EDE1 /* Container+SentryDeepSearch.h */; settings = {ATTRIBUTES = (Project, ); }; };
-		5E8842084C31E3248989EBA9F88321C5 /* MIKMIDIChannelEvent.m in Sources */ = {isa = PBXBuildFile; fileRef = B25118E20D6F98A77EA3C94F3BF8FEE8 /* MIKMIDIChannelEvent.m */; settings = {COMPILER_FLAGS = "-w -Xanalyzer -analyzer-disable-all-checks"; }; };
-		5EE4605FC2AA327DF438FD2A04ED8B19 /* SentryDsn.h in Headers */ = {isa = PBXBuildFile; fileRef = C065DA1F0F2AF5A0D0C6C00A12DC23FA /* SentryDsn.h */; settings = {ATTRIBUTES = (Project, ); }; };
-		5F963313826E6101FCBA0212F16EC71D /* DELETEResponse.h in Headers */ = {isa = PBXBuildFile; fileRef = AC2F9ABDA06F75C4C6000E17F81D2BD6 /* DELETEResponse.h */; settings = {ATTRIBUTES = (Project, ); }; };
-		5FBF424C3E7E39BC4C1FAC817348AE76 /* SentryCrashThread.h in Headers */ = {isa = PBXBuildFile; fileRef = C184D32799A30CC2C08479D79FFE4F28 /* SentryCrashThread.h */; settings = {ATTRIBUTES = (Project, ); }; };
-		60DE2CA56762D0724FA704019201EC18 /* SentryFileManager.h in Headers */ = {isa = PBXBuildFile; fileRef = D54E22CBF2004A228E74785B24AAF8D0 /* SentryFileManager.h */; settings = {ATTRIBUTES = (Project, ); }; };
-		611FAC34D998D5B2B18EEB932342BFCE /* SentryError.h in Headers */ = {isa = PBXBuildFile; fileRef = 9E70DE40AFBA6163A6A41078E936730D /* SentryError.h */; settings = {ATTRIBUTES = (Project, ); }; };
-		613D3130AB5D2D28888143684C10C4E3 /* MIKMIDIMetaTrackSequenceNameEvent.m in Sources */ = {isa = PBXBuildFile; fileRef = EC90F1A0F56F2B3B43AD2A057620AD21 /* MIKMIDIMetaTrackSequenceNameEvent.m */; settings = {COMPILER_FLAGS = "-w -Xanalyzer -analyzer-disable-all-checks"; }; };
-		61A63E1C02FE21BBA5337DECCD95C3A7 /* HTTPAsyncFileResponse.m in Sources */ = {isa = PBXBuildFile; fileRef = CE12164EEDD62B0E2A8A35E7E0CFC84C /* HTTPAsyncFileResponse.m */; settings = {COMPILER_FLAGS = "-DOS_OBJECT_USE_OBJC=0 -w -Xanalyzer -analyzer-disable-all-checks"; }; };
-		62619F71E28C1A1E351428D721A40A3C /* SentryBreadcrumb.m in Sources */ = {isa = PBXBuildFile; fileRef = 59972FDE8952C961036EEFF88194B954 /* SentryBreadcrumb.m */; settings = {COMPILER_FLAGS = "-w -Xanalyzer -analyzer-disable-all-checks"; }; };
-		63464B7E44DF74589B500D733FAA7302 /* SentryCrashID.c in Sources */ = {isa = PBXBuildFile; fileRef = 22322D7B039C07EBEE50A6CD3BAD49AF /* SentryCrashID.c */; settings = {COMPILER_FLAGS = "-w -Xanalyzer -analyzer-disable-all-checks"; }; };
-		6516F01126209397A6D760AD9C7AD954 /* MIKMIDISequence.h in Headers */ = {isa = PBXBuildFile; fileRef = 70838900F0899C9BBEA066BB1379E8B5 /* MIKMIDISequence.h */; settings = {ATTRIBUTES = (Project, ); }; };
-		6565EC192DC11F68E048B50B3ED06417 /* SentryCrashMonitor_User.c in Sources */ = {isa = PBXBuildFile; fileRef = 679E5C0D44F343FBC0A9374EF5A71179 /* SentryCrashMonitor_User.c */; settings = {COMPILER_FLAGS = "-w -Xanalyzer -analyzer-disable-all-checks"; }; };
-		658F2F01EF8873B35EDC4E27EC450DE3 /* SentryError.m in Sources */ = {isa = PBXBuildFile; fileRef = 03FC4662A250A62C076B4FCD76C641D5 /* SentryError.m */; settings = {COMPILER_FLAGS = "-w -Xanalyzer -analyzer-disable-all-checks"; }; };
-		66077B14083A0CCC5F2AF87BA4622090 /* ORSSerialBuffer.h in Headers */ = {isa = PBXBuildFile; fileRef = 107CFCC1BEAA7346C8C96ACF0B5C0017 /* ORSSerialBuffer.h */; settings = {ATTRIBUTES = (Project, ); }; };
-		66380B2A82B132CFCD9737D33BE051A1 /* SentryUIKitMemoryWarningIntegration.h in Headers */ = {isa = PBXBuildFile; fileRef = 5EF768923FA5E2587F2ABB1B8E0124EE /* SentryUIKitMemoryWarningIntegration.h */; settings = {ATTRIBUTES = (Project, ); }; };
-		670FE1961C02D74F3FA6E06CD1A85653 /* SentryCrashThread.c in Sources */ = {isa = PBXBuildFile; fileRef = 60950BA88F6829283EF11095ABE0529C /* SentryCrashThread.c */; settings = {COMPILER_FLAGS = "-w -Xanalyzer -analyzer-disable-all-checks"; }; };
-		677FE861BCB3AA013BB2C0021C29165F /* SentryCrashMonitor_Signal.c in Sources */ = {isa = PBXBuildFile; fileRef = 8B9381F7E59C3A983D297A2115E29FEA /* SentryCrashMonitor_Signal.c */; settings = {COMPILER_FLAGS = "-w -Xanalyzer -analyzer-disable-all-checks"; }; };
-		67BAD37C702F497BA18C477B43ADC23F /* SentryCrashStackCursor_SelfThread.h in Headers */ = {isa = PBXBuildFile; fileRef = 1857BA3C9FC09308805B3C9696590A44 /* SentryCrashStackCursor_SelfThread.h */; settings = {ATTRIBUTES = (Project, ); }; };
-		68BBC1C6363D663D353895704868ABAD /* MIKMIDIPitchBendChangeCommand.h in Headers */ = {isa = PBXBuildFile; fileRef = FBF485E9E671267915743F86A4458E72 /* MIKMIDIPitchBendChangeCommand.h */; settings = {ATTRIBUTES = (Project, ); }; };
-		68C75132E728BDF211F64DBF31464A56 /* MIKMIDIControlChangeCommand.h in Headers */ = {isa = PBXBuildFile; fileRef = 2D930928553269411FF37166F3BF2171 /* MIKMIDIControlChangeCommand.h */; settings = {ATTRIBUTES = (Project, ); }; };
-		6A6BB27CB28AEC2D1D1479EB6195DBA2 /* SentryCrashReportFilterBasic.m in Sources */ = {isa = PBXBuildFile; fileRef = 142D25D4BA4240054D36306B213EE897 /* SentryCrashReportFilterBasic.m */; settings = {COMPILER_FLAGS = "-w -Xanalyzer -analyzer-disable-all-checks"; }; };
-		6B2B43B1176E3EE873D4F8E1E4BE741E /* NSData+SentryCompression.h in Headers */ = {isa = PBXBuildFile; fileRef = F7C3DF9B1A6401F275E0563BE7EF3809 /* NSData+SentryCompression.h */; settings = {ATTRIBUTES = (Project, ); }; };
-		6B5857FF7E76C8BE0E5E16F0C75E1996 /* ORSSerialRequest.m in Sources */ = {isa = PBXBuildFile; fileRef = C01EE5CF78FC0AC9EF25D5AAB7C4925E /* ORSSerialRequest.m */; settings = {COMPILER_FLAGS = "-w -Xanalyzer -analyzer-disable-all-checks"; }; };
-		6BB54CAD3CABE5951EC554301E45D84B /* SentryThread.m in Sources */ = {isa = PBXBuildFile; fileRef = DFE44C8B8D0AE3233F5FB27354B9BCAB /* SentryThread.m */; settings = {COMPILER_FLAGS = "-w -Xanalyzer -analyzer-disable-all-checks"; }; };
-		6C3F1828213117992E2BC1495FF78238 /* SentryCrashMachineContext_Apple.h in Headers */ = {isa = PBXBuildFile; fileRef = 96DEB133CD6115D26F15FF3893A628B6 /* SentryCrashMachineContext_Apple.h */; settings = {ATTRIBUTES = (Project, ); }; };
-		6C9E0A852320A385429E4596B747EA80 /* MultipartFormDataParser.h in Headers */ = {isa = PBXBuildFile; fileRef = A5AF522DFFC54B5348C438FAE1700DFE /* MultipartFormDataParser.h */; settings = {ATTRIBUTES = (Project, ); }; };
-		6D0A9954DB946C708F7A859ACD5E2477 /* SentryCrashDoctor.h in Headers */ = {isa = PBXBuildFile; fileRef = 236FFBFF060A0B41B13CF58D73A9DDA4 /* SentryCrashDoctor.h */; settings = {ATTRIBUTES = (Project, ); }; };
-		6DA5849158997B25126269DC128FEF78 /* MIKMIDINoteOffCommand.h in Headers */ = {isa = PBXBuildFile; fileRef = 34A4AE9260A81816BA3EAFBA9B883D9A /* MIKMIDINoteOffCommand.h */; settings = {ATTRIBUTES = (Project, ); }; };
-		6E057C3385DF93A6BFD64645DDC42C66 /* SentryEnvelope.h in Headers */ = {isa = PBXBuildFile; fileRef = 3A5556647C06943C87E82D9192263E9E /* SentryEnvelope.h */; settings = {ATTRIBUTES = (Project, ); }; };
-		6E6D27118811BB2DF1E6744DCA16B63E /* SentryCrashReportStore.c in Sources */ = {isa = PBXBuildFile; fileRef = 317A1D105DD311E73F6222439C9ED857 /* SentryCrashReportStore.c */; settings = {COMPILER_FLAGS = "-w -Xanalyzer -analyzer-disable-all-checks"; }; };
-		6EEF679073480E27DEE7D120CB6DF81F /* MIKMIDIMetaKeySignatureEvent.m in Sources */ = {isa = PBXBuildFile; fileRef = 1277D2C73197F3E984AD740EA5F99853 /* MIKMIDIMetaKeySignatureEvent.m */; settings = {COMPILER_FLAGS = "-w -Xanalyzer -analyzer-disable-all-checks"; }; };
-		6F9B90955E5F5F71322FDA6F2024C28D /* MIKMIDISequencer.m in Sources */ = {isa = PBXBuildFile; fileRef = F465C684AA0D4009E5FE8161E1B2DEC2 /* MIKMIDISequencer.m */; settings = {COMPILER_FLAGS = "-w -Xanalyzer -analyzer-disable-all-checks"; }; };
-		6FCC9FDFC0157FBB1E82CF21DC542CEA /* MIKMIDISynthesizerInstrument.h in Headers */ = {isa = PBXBuildFile; fileRef = CBAEF145E29D674ADB70A39C6E07F0E8 /* MIKMIDISynthesizerInstrument.h */; settings = {ATTRIBUTES = (Project, ); }; };
-		757613056C9E3E529F48A740CF117C6C /* NSError+SentrySimpleConstructor.h in Headers */ = {isa = PBXBuildFile; fileRef = 0A828726444AA0419B619D92C48C55E4 /* NSError+SentrySimpleConstructor.h */; settings = {ATTRIBUTES = (Project, ); }; };
-		75A3B0FB9910F17D66CDF0B4356A7EE3 /* SentryCrashC.c in Sources */ = {isa = PBXBuildFile; fileRef = 51EC78F4C11E727D6CBA233A432092B6 /* SentryCrashC.c */; settings = {COMPILER_FLAGS = "-w -Xanalyzer -analyzer-disable-all-checks"; }; };
-		75B1219682C68B563A3978DCE392ED64 /* SentryCrashCString.m in Sources */ = {isa = PBXBuildFile; fileRef = 7CF682BF7778BEFC4E7101388580F906 /* SentryCrashCString.m */; settings = {COMPILER_FLAGS = "-w -Xanalyzer -analyzer-disable-all-checks"; }; };
-		7603C06C769A9A0453675C1B1AB6F189 /* SentryRateLimitCategory.h in Headers */ = {isa = PBXBuildFile; fileRef = 6F21CE83A6179CB96178ACECF5810252 /* SentryRateLimitCategory.h */; settings = {ATTRIBUTES = (Project, ); }; };
-		762C56F0CC74523E84D3552543B92F1E /* SentryDefaultRateLimits.h in Headers */ = {isa = PBXBuildFile; fileRef = 51FA52394BE298B57D40964FC13A9669 /* SentryDefaultRateLimits.h */; settings = {ATTRIBUTES = (Project, ); }; };
-		7743CBED16CDDD20F1B8D1B16ADF2389 /* MIKMIDIUtilities.h in Headers */ = {isa = PBXBuildFile; fileRef = 97B178A92292F4C98F472A5A36F32C29 /* MIKMIDIUtilities.h */; settings = {ATTRIBUTES = (Project, ); }; };
-		777B60E21F357F1CD0F117A4E835FFD1 /* SentryCrashCPU_x86_32.c in Sources */ = {isa = PBXBuildFile; fileRef = 240EE7C29C8FDA6DFA74C0D9015CD911 /* SentryCrashCPU_x86_32.c */; settings = {COMPILER_FLAGS = "-w -Xanalyzer -analyzer-disable-all-checks"; }; };
-		78022E0408155BD36C56F25FF4DC88F2 /* SentryCurrentDate.m in Sources */ = {isa = PBXBuildFile; fileRef = 2C5021F49331C3FAE17A0691432DDA93 /* SentryCurrentDate.m */; settings = {COMPILER_FLAGS = "-w -Xanalyzer -analyzer-disable-all-checks"; }; };
-		786B2C1F07198CC6D5CA03BCFE5B41F6 /* SentryHub.h in Headers */ = {isa = PBXBuildFile; fileRef = E7EC679CA1C22FFCB9EABB3AEB55A4C7 /* SentryHub.h */; settings = {ATTRIBUTES = (Project, ); }; };
-		794769B58212223E8C1A66B5CCB74327 /* NSDictionary+SentrySanitize.m in Sources */ = {isa = PBXBuildFile; fileRef = 0B97034D58406B99D91B72E529F95CCF /* NSDictionary+SentrySanitize.m */; settings = {COMPILER_FLAGS = "-w -Xanalyzer -analyzer-disable-all-checks"; }; };
-		79F4C8550C56C70977A20A4C4615B6B5 /* DDASLLogger.h in Headers */ = {isa = PBXBuildFile; fileRef = DC9C5DAA9D4617D2781DBC601316EE3C /* DDASLLogger.h */; settings = {ATTRIBUTES = (Project, ); }; };
-		79FE55A144378712BBD32E3DFCB464FA /* MIKMIDIOutputPort.h in Headers */ = {isa = PBXBuildFile; fileRef = DD0151CB3B745DFCF51A7B2A213F7D91 /* MIKMIDIOutputPort.h */; settings = {ATTRIBUTES = (Project, ); }; };
-		7A74716849028E6934AE0574ACFAC941 /* MIKMIDIEntity.m in Sources */ = {isa = PBXBuildFile; fileRef = 6BC4137538AC12D40341299B2AE75241 /* MIKMIDIEntity.m */; settings = {COMPILER_FLAGS = "-w -Xanalyzer -analyzer-disable-all-checks"; }; };
-		7ACCA92A4CFA6237A117694E148F9438 /* SentryOptions.m in Sources */ = {isa = PBXBuildFile; fileRef = D6ADD32DD10D970E810B0BF279A512FE /* SentryOptions.m */; settings = {COMPILER_FLAGS = "-w -Xanalyzer -analyzer-disable-all-checks"; }; };
-		7AF6E790634CDA3D033BB48B48A94418 /* SentryCrashJSONCodec.c in Sources */ = {isa = PBXBuildFile; fileRef = B0A4B552D7195E8AD63904E4D005C56A /* SentryCrashJSONCodec.c */; settings = {COMPILER_FLAGS = "-w -Xanalyzer -analyzer-disable-all-checks"; }; };
-		7B525CBF87CC495E416719C2744DD47C /* SentryFileContents.m in Sources */ = {isa = PBXBuildFile; fileRef = 36B45C234DFF4ADCE4528E383B1AF910 /* SentryFileContents.m */; settings = {COMPILER_FLAGS = "-w -Xanalyzer -analyzer-disable-all-checks"; }; };
-		7DE6D9F42AB5CB9010205CC5C53E5146 /* ORSSerialPortManager.h in Headers */ = {isa = PBXBuildFile; fileRef = D15E5E674321DE53FEA2058C7050AD6B /* ORSSerialPortManager.h */; settings = {ATTRIBUTES = (Project, ); }; };
-		7EE96CE475C4138EF064C6C1FC3B2C2E /* PSWebSocket.m in Sources */ = {isa = PBXBuildFile; fileRef = 3EAEDA6248BB05033C440A1874125D62 /* PSWebSocket.m */; settings = {COMPILER_FLAGS = "-w -Xanalyzer -analyzer-disable-all-checks"; }; };
-		8098E56E2518CC5EEB9BF66520B8D279 /* GCDAsyncSocket.h in Headers */ = {isa = PBXBuildFile; fileRef = 61D238B212069EC6F580C51B521E134E /* GCDAsyncSocket.h */; settings = {ATTRIBUTES = (Project, ); }; };
-		815979773A6E0F356260D3441EDECE9C /* PARImage+ASCIIInput.m in Sources */ = {isa = PBXBuildFile; fileRef = 49BAB63716CAD5667E6A3918DA8ABE36 /* PARImage+ASCIIInput.m */; settings = {COMPILER_FLAGS = "-DOS_OBJECT_USE_OBJC=0 -w -Xanalyzer -analyzer-disable-all-checks"; }; };
-		81E7C74DE39818C262F0E441E76242ED /* SentryCrashCPU_arm.c in Sources */ = {isa = PBXBuildFile; fileRef = 263B77180474D4DB65D3C89887847DA4 /* SentryCrashCPU_arm.c */; settings = {COMPILER_FLAGS = "-w -Xanalyzer -analyzer-disable-all-checks"; }; };
-		823798FD45A737D5AED6F7E5F64CF60C /* SentrySDK.h in Headers */ = {isa = PBXBuildFile; fileRef = 51FC84E5B12A8EFBF417E36409348D3A /* SentrySDK.h */; settings = {ATTRIBUTES = (Project, ); }; };
-		824DAFAC65FFE1E986B633FB7991F22C /* SentryCrashCPU.c in Sources */ = {isa = PBXBuildFile; fileRef = 5E8129C135A426E9A7444F894D597183 /* SentryCrashCPU.c */; settings = {COMPILER_FLAGS = "-w -Xanalyzer -analyzer-disable-all-checks"; }; };
-		82B51EC7F5C85C5304898B7C1EAC691C /* SentryEvent.m in Sources */ = {isa = PBXBuildFile; fileRef = 1C68A5B1F1ECD732BB2261694063CC76 /* SentryEvent.m */; settings = {COMPILER_FLAGS = "-w -Xanalyzer -analyzer-disable-all-checks"; }; };
-		838935AF7985ECFD7867F99300F6681D /* SentryCrashMonitor_AppState.h in Headers */ = {isa = PBXBuildFile; fileRef = 894ACBD3CACF17F9FC899ED63B7B41CA /* SentryCrashMonitor_AppState.h */; settings = {ATTRIBUTES = (Project, ); }; };
-		83966FA89D5A0461C19A576D7D4CBCE5 /* SentryCrashLogger.c in Sources */ = {isa = PBXBuildFile; fileRef = CAF6D35443B5FB8E4CC914D365823BF0 /* SentryCrashLogger.c */; settings = {COMPILER_FLAGS = "-w -Xanalyzer -analyzer-disable-all-checks"; }; };
-		841710A45FD164A5033A8546302DFABC /* DDAbstractDatabaseLogger.m in Sources */ = {isa = PBXBuildFile; fileRef = 4B5893BE3FBC8BD2B04D327FB527D713 /* DDAbstractDatabaseLogger.m */; settings = {COMPILER_FLAGS = "-w -Xanalyzer -analyzer-disable-all-checks"; }; };
-		849ACD50404B2E94F67DAACC1BA7E6A5 /* MIKMIDISynthesizer_SubclassMethods.h in Headers */ = {isa = PBXBuildFile; fileRef = 6662E8ECBC9D6389411DB3E0CD0240CE /* MIKMIDISynthesizer_SubclassMethods.h */; settings = {ATTRIBUTES = (Project, ); }; };
-		85293DD1ACD53319B318C9821B3E566D /* DDLogMacros.h in Headers */ = {isa = PBXBuildFile; fileRef = D0909EE38205C627DF80BA2BD10163D3 /* DDLogMacros.h */; settings = {ATTRIBUTES = (Project, ); }; };
-		8565BAA9C344A412DA93A9D2A2EBBB5B /* SentryAutoBreadcrumbTrackingIntegration.m in Sources */ = {isa = PBXBuildFile; fileRef = B43E46D81233F8E03781621F8200C4B7 /* SentryAutoBreadcrumbTrackingIntegration.m */; settings = {COMPILER_FLAGS = "-w -Xanalyzer -analyzer-disable-all-checks"; }; };
-		8594D0E21A9D8A4D7DC5A7788232E925 /* DDNumber.h in Headers */ = {isa = PBXBuildFile; fileRef = FD0BB50ECDF2A4AD93B330C6A24F8ED9 /* DDNumber.h */; settings = {ATTRIBUTES = (Project, ); }; };
-		861364779CC31BF6962BA6605FE3B0CD /* SentryNSURLRequest.h in Headers */ = {isa = PBXBuildFile; fileRef = 1B9BF60D00CD90FD6AAEFB9456C253FF /* SentryNSURLRequest.h */; settings = {ATTRIBUTES = (Project, ); }; };
-		87AF2D7A64917268004BB6A13326359B /* SentryEnvelopeRateLimit.h in Headers */ = {isa = PBXBuildFile; fileRef = 956564F1B02EAB39FAF0226C9C6F2E7D /* SentryEnvelopeRateLimit.h */; settings = {ATTRIBUTES = (Project, ); }; };
-		889E6316C358939558472E0BE191BFC0 /* SentryDefaultCurrentDateProvider.h in Headers */ = {isa = PBXBuildFile; fileRef = C7F47F3276B9E884BCA8B66D963247A5 /* SentryDefaultCurrentDateProvider.h */; settings = {ATTRIBUTES = (Project, ); }; };
-		88B0ECD00C3EFF3BA2CF18841E03A67E /* MIKMIDIMetaCuePointEvent.m in Sources */ = {isa = PBXBuildFile; fileRef = 23B7A8AA656CCF8BB654DFF0097715D8 /* MIKMIDIMetaCuePointEvent.m */; settings = {COMPILER_FLAGS = "-w -Xanalyzer -analyzer-disable-all-checks"; }; };
-		8911151B6DA9BB4AC4CAF340D89E9E59 /* SentryDebugMeta.h in Headers */ = {isa = PBXBuildFile; fileRef = 19642E7B6CF48AB52062E2A331F94DE5 /* SentryDebugMeta.h */; settings = {ATTRIBUTES = (Project, ); }; };
-		8937B150803AEA2F992D9AFDBD17F1D8 /* MIKMIDISequence+MIKMIDIPrivate.h in Headers */ = {isa = PBXBuildFile; fileRef = 954AC063EA85F79E4FC559D0F34F443B /* MIKMIDISequence+MIKMIDIPrivate.h */; settings = {ATTRIBUTES = (Project, ); }; };
-		89AC7A13FC590A8B632AF681406AEC20 /* MIKMIDITrack.m in Sources */ = {isa = PBXBuildFile; fileRef = 79D6207B6C8E2EE18FE591A155A2C760 /* MIKMIDITrack.m */; settings = {COMPILER_FLAGS = "-w -Xanalyzer -analyzer-disable-all-checks"; }; };
-		89C8B131540165F6067B03EB1509B95E /* SentryEvent.h in Headers */ = {isa = PBXBuildFile; fileRef = 1C99D3BB279575E64265E2B7769A8578 /* SentryEvent.h */; settings = {ATTRIBUTES = (Project, ); }; };
-		8A86B82417186B38B7060864BC9FBF4A /* MIKMIDICommand.h in Headers */ = {isa = PBXBuildFile; fileRef = 42EA7A798422AC90AF7FA840F00F9A20 /* MIKMIDICommand.h */; settings = {ATTRIBUTES = (Project, ); }; };
-		8AB321F1A862C7354AC7DC9F40440E5B /* MIKMIDIMetaCuePointEvent.h in Headers */ = {isa = PBXBuildFile; fileRef = 95519EC334498163F4E0551A9F43DCE3 /* MIKMIDIMetaCuePointEvent.h */; settings = {ATTRIBUTES = (Project, ); }; };
-		8B20BA5BEAAF62ADB5087228AFA013DC /* SentryHttpTransport.m in Sources */ = {isa = PBXBuildFile; fileRef = C5D6C2C59BF5DB15B142EECB6C567260 /* SentryHttpTransport.m */; settings = {COMPILER_FLAGS = "-w -Xanalyzer -analyzer-disable-all-checks"; }; };
-		8B25E238EBE4F6CBCBCF1DCC211842F6 /* SentryRateLimits.h in Headers */ = {isa = PBXBuildFile; fileRef = C79A8D2787B7A107BB01B20DA56FCFBD /* SentryRateLimits.h */; settings = {ATTRIBUTES = (Project, ); }; };
-		8B8D167284B566FA555F3B8E60677ADF /* MIKMIDIObject.m in Sources */ = {isa = PBXBuildFile; fileRef = 8EE6EBD76012D241D35C4732D7E15ED7 /* MIKMIDIObject.m */; settings = {COMPILER_FLAGS = "-w -Xanalyzer -analyzer-disable-all-checks"; }; };
-		8B9E8CB198CE92CE68C2047B09AA54DB /* SentryBreadcrumb.h in Headers */ = {isa = PBXBuildFile; fileRef = 1B9CFAA7825525665AD80FBB29F22B71 /* SentryBreadcrumb.h */; settings = {ATTRIBUTES = (Project, ); }; };
-		8D729F13E19BF7E54A6B7600B4E3E9DB /* SentryIntegrationProtocol.h in Headers */ = {isa = PBXBuildFile; fileRef = 7EAB34B5DF47FDF6632A3D2757633141 /* SentryIntegrationProtocol.h */; settings = {ATTRIBUTES = (Project, ); }; };
-		8D994A4657F49009A2C77957C1FFD8F6 /* SentryThread.h in Headers */ = {isa = PBXBuildFile; fileRef = E134F8C10B4C119CF054E8D34F08EC7F /* SentryThread.h */; settings = {ATTRIBUTES = (Project, ); }; };
-		8D9F0AB2B41283D4E724AB0487B7C98D /* MIKMIDICommand.m in Sources */ = {isa = PBXBuildFile; fileRef = D019767C2913E439F9C069E2C6876C5A /* MIKMIDICommand.m */; settings = {COMPILER_FLAGS = "-w -Xanalyzer -analyzer-disable-all-checks"; }; };
-		8E3178A46F17363EC3E620AD634DC0CD /* MIKMIDISystemKeepAliveCommand.m in Sources */ = {isa = PBXBuildFile; fileRef = 15BCDDDAEF1B7D4C6B642048E424ECCD /* MIKMIDISystemKeepAliveCommand.m */; settings = {COMPILER_FLAGS = "-w -Xanalyzer -analyzer-disable-all-checks"; }; };
-		8E9A8A4C792EDEDD4D9F5A2CF20ACBEA /* SentryCrashFileUtils.c in Sources */ = {isa = PBXBuildFile; fileRef = F0047B37117BBF6B9D00EFDC818CE86F /* SentryCrashFileUtils.c */; settings = {COMPILER_FLAGS = "-w -Xanalyzer -analyzer-disable-all-checks"; }; };
-		8E9D311732B0FDC0A8D589C40370C7FC /* SentryDefaultRateLimits.m in Sources */ = {isa = PBXBuildFile; fileRef = EC26F7E8ACDA3DF927ADFCD7BDC88EC1 /* SentryDefaultRateLimits.m */; settings = {COMPILER_FLAGS = "-w -Xanalyzer -analyzer-disable-all-checks"; }; };
-		8EA4513D6DB6E7705B70BF6E943D368E /* SentryCrashMonitorType.c in Sources */ = {isa = PBXBuildFile; fileRef = D6F52DCCF708670EC7C63245CACDB234 /* SentryCrashMonitorType.c */; settings = {COMPILER_FLAGS = "-w -Xanalyzer -analyzer-disable-all-checks"; }; };
-		8F046F91B833361C933ED81321F2E76A /* MIKMIDIMetaMarkerTextEvent.m in Sources */ = {isa = PBXBuildFile; fileRef = CD485E2923D672C635D426AE0D916A42 /* MIKMIDIMetaMarkerTextEvent.m */; settings = {COMPILER_FLAGS = "-w -Xanalyzer -analyzer-disable-all-checks"; }; };
-		8F2A035F0DCF466036D9D294176241B0 /* DDLoggerNames.m in Sources */ = {isa = PBXBuildFile; fileRef = A8B31AB0038A391996B453080B4E032B /* DDLoggerNames.m */; settings = {COMPILER_FLAGS = "-w -Xanalyzer -analyzer-disable-all-checks"; }; };
-		8F9DE2CD2F35CB1098151223C25BA21C /* MIKMIDI-dummy.m in Sources */ = {isa = PBXBuildFile; fileRef = 479AF25AF197543A85F8682189DA2B19 /* MIKMIDI-dummy.m */; };
-		90A1A08AD4F2255D6FFC59894B83C70C /* SentryCrashMach.h in Headers */ = {isa = PBXBuildFile; fileRef = 92773EABE5F5CCA8BB5130B4FF20BF53 /* SentryCrashMach.h */; settings = {ATTRIBUTES = (Project, ); }; };
-		91883C173FACEAFE9A83B1C2340136AD /* SentryCrashReportFilter.h in Headers */ = {isa = PBXBuildFile; fileRef = B991E25B46DF5D53725CABB36677657A /* SentryCrashReportFilter.h */; settings = {ATTRIBUTES = (Project, ); }; };
-		91D648B5071CC01E45FAC92A53344BF3 /* MIKMIDIProgramChangeEvent.m in Sources */ = {isa = PBXBuildFile; fileRef = BDD846CD75F7ED061F4DBD8F033AFFB2 /* MIKMIDIProgramChangeEvent.m */; settings = {COMPILER_FLAGS = "-w -Xanalyzer -analyzer-disable-all-checks"; }; };
-		92626FAB7499870A0F1A17362A7C41B2 /* SentrySDK.m in Sources */ = {isa = PBXBuildFile; fileRef = 0B790E953E4F436FEE9196378F3B9F96 /* SentrySDK.m */; settings = {COMPILER_FLAGS = "-w -Xanalyzer -analyzer-disable-all-checks"; }; };
-		9274E83B892C8FA67D4D232BE3653723 /* MIKMIDIInputPort.h in Headers */ = {isa = PBXBuildFile; fileRef = 8D29EAA9E4A20D76485E870099CCD5C7 /* MIKMIDIInputPort.h */; settings = {ATTRIBUTES = (Project, ); }; };
-		93CC299070D60B53A9484E252A874AEE /* MIKMIDIChannelEvent.h in Headers */ = {isa = PBXBuildFile; fileRef = B7A09D6E78835C857911AA84B50241CD /* MIKMIDIChannelEvent.h */; settings = {ATTRIBUTES = (Project, ); }; };
-		93FE2E7F0601C7F37B432140FC833269 /* SentryCrashReportSink.m in Sources */ = {isa = PBXBuildFile; fileRef = AA989728399E0D6497CF61A4EAF61D22 /* SentryCrashReportSink.m */; settings = {COMPILER_FLAGS = "-w -Xanalyzer -analyzer-disable-all-checks"; }; };
-		9408EF6C510EBF8CBB74F85CB3AF111C /* MIKMIDISequencer+MIKMIDIPrivate.h in Headers */ = {isa = PBXBuildFile; fileRef = 2AC4D46870AA9851C7E84130E244F8A0 /* MIKMIDISequencer+MIKMIDIPrivate.h */; settings = {ATTRIBUTES = (Project, ); }; };
-		941BB08BAD3D969B905D8556F16382DF /* DDASLLogCapture.h in Headers */ = {isa = PBXBuildFile; fileRef = 1069C18AA01330E1A1FFA649361E02C7 /* DDASLLogCapture.h */; settings = {ATTRIBUTES = (Project, ); }; };
-		946A4044AED79CB2B46C5B1C4F35A274 /* MIKMIDIPort.m in Sources */ = {isa = PBXBuildFile; fileRef = 974636BA6C0FEC5A3447B4F697DC7732 /* MIKMIDIPort.m */; settings = {COMPILER_FLAGS = "-w -Xanalyzer -analyzer-disable-all-checks"; }; };
-		951E4C167296A3C504C5AE077C622312 /* MIKMIDIEndpoint.h in Headers */ = {isa = PBXBuildFile; fileRef = 0C6BEC4FB860AB83A698571FD07B471E /* MIKMIDIEndpoint.h */; settings = {ATTRIBUTES = (Project, ); }; };
-		9535E86524028388C8BA37A07DEEF08E /* MIKMIDIMetaCopyrightEvent.h in Headers */ = {isa = PBXBuildFile; fileRef = 556623E22C1856D6A2BC7B02D961CB6F /* MIKMIDIMetaCopyrightEvent.h */; settings = {ATTRIBUTES = (Project, ); }; };
-		95E96560D7A65243608DCD4925142E1B /* DDFileLogger.m in Sources */ = {isa = PBXBuildFile; fileRef = 9E8CEDE816608AC4B0ED8D618208A954 /* DDFileLogger.m */; settings = {COMPILER_FLAGS = "-w -Xanalyzer -analyzer-disable-all-checks"; }; };
-		960A2A69AA277810B46660D372C33E68 /* HTTPConnection.h in Headers */ = {isa = PBXBuildFile; fileRef = 9BC53EFC75771FCA85368FF68316B825 /* HTTPConnection.h */; settings = {ATTRIBUTES = (Project, ); }; };
-		9664107A82BE1741BBCD4A10710422DA /* MIKMIDIEvent_SubclassMethods.h in Headers */ = {isa = PBXBuildFile; fileRef = 7234EBDCC716F3464940049C762695A1 /* MIKMIDIEvent_SubclassMethods.h */; settings = {ATTRIBUTES = (Project, ); }; };
-		96DF2DA1780050E33A82A2022B296C3A /* SentryCrashMonitor_MachException.h in Headers */ = {isa = PBXBuildFile; fileRef = FAAD0DBF3AFCE651463A052FACE4D9A8 /* SentryCrashMonitor_MachException.h */; settings = {ATTRIBUTES = (Project, ); }; };
-		9753F56B1769ACB6B46B35F638C9D1CF /* SentryCrashSignalInfo.h in Headers */ = {isa = PBXBuildFile; fileRef = C11FC75ED421077599F42B476C4FC673 /* SentryCrashSignalInfo.h */; settings = {ATTRIBUTES = (Project, ); }; };
-		97D67BFDC1C858DD5B4E01554B542514 /* MIKMIDICommandThrottler.m in Sources */ = {isa = PBXBuildFile; fileRef = 9D6DAB4E609FC427201197DA13D5F55C /* MIKMIDICommandThrottler.m */; settings = {COMPILER_FLAGS = "-w -Xanalyzer -analyzer-disable-all-checks"; }; };
-		9927620D85502F57947BC6C03D1D9898 /* MIKMIDIEndpointSynthesizer.h in Headers */ = {isa = PBXBuildFile; fileRef = 242837C9064282B5652A098E893EA3AA /* MIKMIDIEndpointSynthesizer.h */; settings = {ATTRIBUTES = (Project, ); }; };
-		993822F7E59B78B4999C52B91063F165 /* SentryCrashMonitor_System.m in Sources */ = {isa = PBXBuildFile; fileRef = D6304A74E102267BE43E447640F7375B /* SentryCrashMonitor_System.m */; settings = {COMPILER_FLAGS = "-w -Xanalyzer -analyzer-disable-all-checks"; }; };
-		996C8BD142BCB9BF8495F837ADA2C039 /* SentryCrashReportSink.h in Headers */ = {isa = PBXBuildFile; fileRef = 08BD53A080EAF43D980D8A98680F2F59 /* SentryCrashReportSink.h */; settings = {ATTRIBUTES = (Project, ); }; };
-		9972A3DD32A6DCF40740653B0ECF0B54 /* SentryDefines.h in Headers */ = {isa = PBXBuildFile; fileRef = D5F4DD16E22E07CFF6E2BE678B722A96 /* SentryDefines.h */; settings = {ATTRIBUTES = (Project, ); }; };
-		9B74868ABDB64229EE5982B7F925C2A5 /* MIKMIDIMappingManager.m in Sources */ = {isa = PBXBuildFile; fileRef = 34F86AF713DA521D9AAD70042B2DC7CE /* MIKMIDIMappingManager.m */; settings = {COMPILER_FLAGS = "-w -Xanalyzer -analyzer-disable-all-checks"; }; };
-		9BACB349FB888D2704D3CD9CCC2D56AF /* SentryCrashStackCursor_MachineContext.h in Headers */ = {isa = PBXBuildFile; fileRef = DB4B7F80050D69EAC62A83186C2A58FA /* SentryCrashStackCursor_MachineContext.h */; settings = {ATTRIBUTES = (Project, ); }; };
-		9C015E768F7E832535498DDCA8D57477 /* MultipartMessageHeaderField.h in Headers */ = {isa = PBXBuildFile; fileRef = 318F07CFFFFB8B2BB4B3BEB572EB8415 /* MultipartMessageHeaderField.h */; settings = {ATTRIBUTES = (Project, ); }; };
-		9C43BE373F12487E5D2787277D162DFF /* MultipartMessageHeader.m in Sources */ = {isa = PBXBuildFile; fileRef = 22DFEFACA45361FD93CA20AF21AE375F /* MultipartMessageHeader.m */; settings = {COMPILER_FLAGS = "-DOS_OBJECT_USE_OBJC=0 -w -Xanalyzer -analyzer-disable-all-checks"; }; };
-		9D2C1C8A29D22802CFB023BD6B99F077 /* DDASLLogger.m in Sources */ = {isa = PBXBuildFile; fileRef = 3ABD2AFECF585342D5AD750890CDF8A3 /* DDASLLogger.m */; settings = {COMPILER_FLAGS = "-w -Xanalyzer -analyzer-disable-all-checks"; }; };
-		9D6509CD1638A446BDA842C1E8EE4FB5 /* MIKMIDIMetaTimeSignatureEvent.h in Headers */ = {isa = PBXBuildFile; fileRef = 33D532346CC35D2DAB56586659B7D6CF /* MIKMIDIMetaTimeSignatureEvent.h */; settings = {ATTRIBUTES = (Project, ); }; };
-		9D734F42E5729FBF0D5A982C1CFA8B73 /* MIKMIDISystemMessageCommand.m in Sources */ = {isa = PBXBuildFile; fileRef = 992CBA4871156A9D86C806CCE2E42143 /* MIKMIDISystemMessageCommand.m */; settings = {COMPILER_FLAGS = "-w -Xanalyzer -analyzer-disable-all-checks"; }; };
-		9F15EF59F9A8959B66AA1BD8A1A5AF1C /* DDAbstractDatabaseLogger.h in Headers */ = {isa = PBXBuildFile; fileRef = 616C4265CB17BB24C7841D362F84F1D1 /* DDAbstractDatabaseLogger.h */; settings = {ATTRIBUTES = (Project, ); }; };
-		9FA9FACEB68B3CD5209ECC7CC59380DB /* CocoaLumberjack-dummy.m in Sources */ = {isa = PBXBuildFile; fileRef = 30BB03D424E197301FDCD39B50FF9551 /* CocoaLumberjack-dummy.m */; };
-		A0074BD2D49E6F7334B66752E78E687D /* SentryCrashCPU_arm64.c in Sources */ = {isa = PBXBuildFile; fileRef = C99F5E16E750DA92ED70A518CE3ABE75 /* SentryCrashCPU_arm64.c */; settings = {COMPILER_FLAGS = "-w -Xanalyzer -analyzer-disable-all-checks"; }; };
-		A034DDF6BA3E55C978275D38029E50E8 /* SentryCrashSymbolicator.c in Sources */ = {isa = PBXBuildFile; fileRef = 573A36F50B5F0F658EFF015BF6BE593C /* SentryCrashSymbolicator.c */; settings = {COMPILER_FLAGS = "-w -Xanalyzer -analyzer-disable-all-checks"; }; };
-		A0F2F2922F24450E0660AABF84DDE51F /* SentryCrashMachineContext.h in Headers */ = {isa = PBXBuildFile; fileRef = 417B4F53E4CBCAC9CB1EA3DD87B90635 /* SentryCrashMachineContext.h */; settings = {ATTRIBUTES = (Project, ); }; };
-		A15FCCC9FFBF2CD30F7FDD88AC8B073E /* SentryCrashIntegration.m in Sources */ = {isa = PBXBuildFile; fileRef = D666F74371ED08513C8D1909A84F8BD4 /* SentryCrashIntegration.m */; settings = {COMPILER_FLAGS = "-w -Xanalyzer -analyzer-disable-all-checks"; }; };
-		A2BE5207A6F709848C9378946C512CDF /* MIKMIDIMappableResponder.h in Headers */ = {isa = PBXBuildFile; fileRef = DFEAA0629BE589A62B7AB26E94CD2168 /* MIKMIDIMappableResponder.h */; settings = {ATTRIBUTES = (Project, ); }; };
-		A40A24769F1F0949C31D35F8BFFF6542 /* SentryCrashJSONCodecObjC.m in Sources */ = {isa = PBXBuildFile; fileRef = 5986F48A99168A18833F9EF034AFD4BE /* SentryCrashJSONCodecObjC.m */; settings = {COMPILER_FLAGS = "-w -Xanalyzer -analyzer-disable-all-checks"; }; };
-		A4A581990EFE9E06AD7287E171CFDC93 /* SentryFileContents.h in Headers */ = {isa = PBXBuildFile; fileRef = C0B63832225EECA42B2E644E3DE9DB0B /* SentryFileContents.h */; settings = {ATTRIBUTES = (Project, ); }; };
-		A4C6887A998226287C6CDEA577179E20 /* SentryCrashReport.c in Sources */ = {isa = PBXBuildFile; fileRef = AE00AD662DF127E2EEC1254AFCCFF4B6 /* SentryCrashReport.c */; settings = {COMPILER_FLAGS = "-w -Xanalyzer -analyzer-disable-all-checks"; }; };
-		A64940DBCAA466FDC14F682FC3E89103 /* SentryAsynchronousOperation.m in Sources */ = {isa = PBXBuildFile; fileRef = 6D17C9EB666882837AFA87E79575074E /* SentryAsynchronousOperation.m */; settings = {COMPILER_FLAGS = "-w -Xanalyzer -analyzer-disable-all-checks"; }; };
-		A6D343FA8CFBA0B1FED4E96B20DCA756 /* SentryCrashStackCursor_SelfThread.c in Sources */ = {isa = PBXBuildFile; fileRef = 78968D2F670A38D60830346768C7B8EF /* SentryCrashStackCursor_SelfThread.c */; settings = {COMPILER_FLAGS = "-w -Xanalyzer -analyzer-disable-all-checks"; }; };
-		A7596CFE3475C2B1B5FBB5775D618F9C /* SentryCrashCPU.h in Headers */ = {isa = PBXBuildFile; fileRef = 31E41768697F19BE869BFD6B5D742EBE /* SentryCrashCPU.h */; settings = {ATTRIBUTES = (Project, ); }; };
-		A769A1BFE7D8F78B7AF90C92270A1626 /* SentryCrashMonitor_Deadlock.m in Sources */ = {isa = PBXBuildFile; fileRef = 33D1293E82B771D20F26E29E77DBB222 /* SentryCrashMonitor_Deadlock.m */; settings = {COMPILER_FLAGS = "-w -Xanalyzer -analyzer-disable-all-checks"; }; };
-		A7BF49EE78AD93C262BFA9B9167ACBC0 /* SentrySwizzle.m in Sources */ = {isa = PBXBuildFile; fileRef = B05CC4D8E72F2356CEC17A5EC4E1D14F /* SentrySwizzle.m */; settings = {COMPILER_FLAGS = "-w -Xanalyzer -analyzer-disable-all-checks"; }; };
-		A8170FE0BAB1F6FC4B360BD9F0E92EAA /* SentryCrashMonitor_Zombie.h in Headers */ = {isa = PBXBuildFile; fileRef = 003795FA4743BAB80D4A7937FB71D55A /* SentryCrashMonitor_Zombie.h */; settings = {ATTRIBUTES = (Project, ); }; };
-		A84DA122D09B0428482571E7B70E5B9E /* MIKMIDIPort_SubclassMethods.h in Headers */ = {isa = PBXBuildFile; fileRef = 1EAF1316A30E26518BD3FCEF10671E7C /* MIKMIDIPort_SubclassMethods.h */; settings = {ATTRIBUTES = (Project, ); }; };
-		A86B6183CB2DCC01E8EB51506E771FF0 /* MIKMIDITransmittable.h in Headers */ = {isa = PBXBuildFile; fileRef = D6623DA826CDC4FECA3B210907B93436 /* MIKMIDITransmittable.h */; settings = {ATTRIBUTES = (Project, ); }; };
-		A91528E6679B7D19F8989F04766A6B06 /* MIKMIDIMetaInstrumentNameEvent.h in Headers */ = {isa = PBXBuildFile; fileRef = EB3A5D373085516D38F0CA7FD0C1B6D7 /* MIKMIDIMetaInstrumentNameEvent.h */; settings = {ATTRIBUTES = (Project, ); }; };
-		A93FF3D06124CF22BF64E9C62C457B2E /* PARImage+ASCIIInput.h in Headers */ = {isa = PBXBuildFile; fileRef = 58764AE774FC6118FDB0F2469F48E083 /* PARImage+ASCIIInput.h */; settings = {ATTRIBUTES = (Project, ); }; };
-		AACF73B3BA0C874BB7C5F20FC4EFEE9E /* MIKMIDIDestinationEndpoint.h in Headers */ = {isa = PBXBuildFile; fileRef = 1AB28FBB28F85C7A1BCB12606C23863A /* MIKMIDIDestinationEndpoint.h */; settings = {ATTRIBUTES = (Project, ); }; };
-		AAF827835763854E74FED4138A8ECF98 /* MIKMIDIClientSourceEndpoint.m in Sources */ = {isa = PBXBuildFile; fileRef = F80BAF4DE67C6EDB195221461ADE72FB /* MIKMIDIClientSourceEndpoint.m */; settings = {COMPILER_FLAGS = "-w -Xanalyzer -analyzer-disable-all-checks"; }; };
-		AB498DD48DE9FD96F2AC351430710DAF /* MIKMIDIPitchBendChangeCommand.m in Sources */ = {isa = PBXBuildFile; fileRef = 1F8F7F7D62ED24F3E211E4A0B2AF50F3 /* MIKMIDIPitchBendChangeCommand.m */; settings = {COMPILER_FLAGS = "-w -Xanalyzer -analyzer-disable-all-checks"; }; };
-		AC48391EFE6B8466F08F7EE72D924E89 /* MIKMIDIPolyphonicKeyPressureCommand.m in Sources */ = {isa = PBXBuildFile; fileRef = B88413F60094715439BF47A3F7ABE571 /* MIKMIDIPolyphonicKeyPressureCommand.m */; settings = {COMPILER_FLAGS = "-w -Xanalyzer -analyzer-disable-all-checks"; }; };
-		AC7C4E64F2550BB0F260F411D0C4C597 /* HTTPDataResponse.h in Headers */ = {isa = PBXBuildFile; fileRef = 8183A886E677EB505FFF81F9104DB844 /* HTTPDataResponse.h */; settings = {ATTRIBUTES = (Project, ); }; };
-		ACA283E149E5FAA7B5997BD8BC51AB41 /* ORSSerialPacketDescriptor.h in Headers */ = {isa = PBXBuildFile; fileRef = A183327F2FF4490BFA677E0F1BC0FA76 /* ORSSerialPacketDescriptor.h */; settings = {ATTRIBUTES = (Project, ); }; };
-		ACA9BFC9BE154F4E8A3D0F01007D8281 /* MIKMIDIUtilities.m in Sources */ = {isa = PBXBuildFile; fileRef = 61B93A04F2697DF24F73F64EDC679B79 /* MIKMIDIUtilities.m */; settings = {COMPILER_FLAGS = "-w -Xanalyzer -analyzer-disable-all-checks"; }; };
-		AD84DB7FC75C4C3DA989ABEBF42EA389 /* SentryMechanism.h in Headers */ = {isa = PBXBuildFile; fileRef = FAF2C64FC326F925CD002D7B50648591 /* SentryMechanism.h */; settings = {ATTRIBUTES = (Project, ); }; };
-		AD967FDEEE8932DA1759A98F7EF1C029 /* SentryCrashDynamicLinker.h in Headers */ = {isa = PBXBuildFile; fileRef = E6EAA72E0A56097A2C636C1E9116AB79 /* SentryCrashDynamicLinker.h */; settings = {ATTRIBUTES = (Project, ); }; };
-		ADB39EE71FC91BE8EECAD1D4A2B28AE1 /* SentryCrashC.h in Headers */ = {isa = PBXBuildFile; fileRef = 2DEBA44AE82C03595B616F668E2E5F0D /* SentryCrashC.h */; settings = {ATTRIBUTES = (Project, ); }; };
-		AF2FC8F1774C54FE113775A8C5619F02 /* SentryCrashStackCursor_MachineContext.c in Sources */ = {isa = PBXBuildFile; fileRef = 12510BA68859D11A9F858ADF3A280414 /* SentryCrashStackCursor_MachineContext.c */; settings = {COMPILER_FLAGS = "-w -Xanalyzer -analyzer-disable-all-checks"; }; };
-		AFF3FC4B3CFE5A9DF752DFD23EAEE1CE /* SentrySessionTracker.h in Headers */ = {isa = PBXBuildFile; fileRef = 3FE742D6ACDCEB87B8DB2D4454822114 /* SentrySessionTracker.h */; settings = {ATTRIBUTES = (Project, ); }; };
-		B08FBA0B8585827224FCE2A805E8FDB1 /* SentryCrashMonitorContext.h in Headers */ = {isa = PBXBuildFile; fileRef = 0E0D1271A4E6722E09D4D659669091D6 /* SentryCrashMonitorContext.h */; settings = {ATTRIBUTES = (Project, ); }; };
-		B0BE24B131BE3F839C994C44FBDFACBA /* SentryCrashReportFields.h in Headers */ = {isa = PBXBuildFile; fileRef = 7243D50F9389420D70B2C4C8E0668CB6 /* SentryCrashReportFields.h */; settings = {ATTRIBUTES = (Project, ); }; };
-		B16C28E6AE8177DC6E9A3C44C27C6A99 /* SentryCrashStackCursor.h in Headers */ = {isa = PBXBuildFile; fileRef = 502B5AE975D217EA18172F693D4BCDDC /* SentryCrashStackCursor.h */; settings = {ATTRIBUTES = (Project, ); }; };
-		B1E9B4D78B367CB16843870F8BAC9BE1 /* DDRange.m in Sources */ = {isa = PBXBuildFile; fileRef = 592BCE41C8C422E8FDB03E1F9193E002 /* DDRange.m */; settings = {COMPILER_FLAGS = "-DOS_OBJECT_USE_OBJC=0 -w -Xanalyzer -analyzer-disable-all-checks"; }; };
-		B20C0C02BEB1838AE7E871E4C7E79394 /* NSError+SentrySimpleConstructor.m in Sources */ = {isa = PBXBuildFile; fileRef = 562A1D6382A7A1E22959198B7D0FF806 /* NSError+SentrySimpleConstructor.m */; settings = {COMPILER_FLAGS = "-w -Xanalyzer -analyzer-disable-all-checks"; }; };
-		B23383F864446CCD1505209EE88C339D /* SentryCrashDebug.c in Sources */ = {isa = PBXBuildFile; fileRef = 2E56435199EC07641BEF9F330466F0A7 /* SentryCrashDebug.c */; settings = {COMPILER_FLAGS = "-w -Xanalyzer -analyzer-disable-all-checks"; }; };
-		B29DEF8C643C8A42E58DE6D46F2A7CAC /* SentryCrashReportFixer.h in Headers */ = {isa = PBXBuildFile; fileRef = A766F707E10323DB61392CB64F950F2F /* SentryCrashReportFixer.h */; settings = {ATTRIBUTES = (Project, ); }; };
-		B2DF4EF9667A73A8DC443BAEC7337030 /* HTTPDataResponse.m in Sources */ = {isa = PBXBuildFile; fileRef = D18D0095014DCFE454BA3ED8F54F9608 /* HTTPDataResponse.m */; settings = {COMPILER_FLAGS = "-DOS_OBJECT_USE_OBJC=0 -w -Xanalyzer -analyzer-disable-all-checks"; }; };
-		B30ACA3D82409C5A542D070B05CFEE58 /* DDLog.h in Headers */ = {isa = PBXBuildFile; fileRef = 52D3815D70DA09B626029CB4809ACC7B /* DDLog.h */; settings = {ATTRIBUTES = (Project, ); }; };
-		B3939528E7EB5C4E55804525A4CFC1F9 /* SentryCrashReportStore.h in Headers */ = {isa = PBXBuildFile; fileRef = C01EA0BE208C31F95BE955A8EDA01656 /* SentryCrashReportStore.h */; settings = {ATTRIBUTES = (Project, ); }; };
-		B4644E419F88FF877D07630D65273FDE /* SentryEnvelopeRateLimit.m in Sources */ = {isa = PBXBuildFile; fileRef = 9F4B1040826A34062D1290A89B2D493F /* SentryEnvelopeRateLimit.m */; settings = {COMPILER_FLAGS = "-w -Xanalyzer -analyzer-disable-all-checks"; }; };
-		B476D8A00DE568D63349BB60F9A39CC6 /* SentryHttpTransport.h in Headers */ = {isa = PBXBuildFile; fileRef = 4CA62A3B8240D049CF467E65C178CEC3 /* SentryHttpTransport.h */; settings = {ATTRIBUTES = (Project, ); }; };
-		B4C083627B95129ABD6EEB3D8E3D41A2 /* MIKMIDIPolyphonicKeyPressureEvent.m in Sources */ = {isa = PBXBuildFile; fileRef = 68E7B31417D28F54ED3371F6A7FD6B39 /* MIKMIDIPolyphonicKeyPressureEvent.m */; settings = {COMPILER_FLAGS = "-w -Xanalyzer -analyzer-disable-all-checks"; }; };
-		B4C53E6402317CF1EC241FEFECB18F8B /* SentryRateLimitCategoryMapper.m in Sources */ = {isa = PBXBuildFile; fileRef = 91F66C409D627384C86134C9101FDE33 /* SentryRateLimitCategoryMapper.m */; settings = {COMPILER_FLAGS = "-w -Xanalyzer -analyzer-disable-all-checks"; }; };
-		B5839D3081A3A468264DE90870F9C115 /* NSString+SentryNSUIntegerValue.h in Headers */ = {isa = PBXBuildFile; fileRef = 9864A2A0A95A5C4A33E26A2315F6D541 /* NSString+SentryNSUIntegerValue.h */; settings = {ATTRIBUTES = (Project, ); }; };
-		B784A280F6A68806044CC36A3CC0B526 /* SentryEnvelope.m in Sources */ = {isa = PBXBuildFile; fileRef = 930877AB2B67043D2FCF173BA946790B /* SentryEnvelope.m */; settings = {COMPILER_FLAGS = "-w -Xanalyzer -analyzer-disable-all-checks"; }; };
-		B88F8DFF48234F9DFE1680AD5649A077 /* SentryCrashStackCursor_Backtrace.c in Sources */ = {isa = PBXBuildFile; fileRef = CC3AC56540615CD4176632BBF0A8E31D /* SentryCrashStackCursor_Backtrace.c */; settings = {COMPILER_FLAGS = "-w -Xanalyzer -analyzer-disable-all-checks"; }; };
-		BA6531F242C9C63AB12C84471794F410 /* DDData.h in Headers */ = {isa = PBXBuildFile; fileRef = 8887269AF2D3F5724CE746C8545EF2CD /* DDData.h */; settings = {ATTRIBUTES = (Project, ); }; };
-		BA80BA18D743E8D93443F8A58D6FACF3 /* MIKMIDIChannelPressureCommand.h in Headers */ = {isa = PBXBuildFile; fileRef = D8F809EF3D77C90ACAE62DC62032681D /* MIKMIDIChannelPressureCommand.h */; settings = {ATTRIBUTES = (Project, ); }; };
-		BB41B8DA7482CF8E6D2F0F66B848597C /* SentryCrashInstallation.h in Headers */ = {isa = PBXBuildFile; fileRef = 4657FF05E4C501ED01850792A3EEB47D /* SentryCrashInstallation.h */; settings = {ATTRIBUTES = (Project, ); }; };
-		BB4488AC9A818D609DD46F7E2464F44D /* SentryCrashExceptionApplication.m in Sources */ = {isa = PBXBuildFile; fileRef = 01AE9627147E2623D6381AB64B58E715 /* SentryCrashExceptionApplication.m */; settings = {COMPILER_FLAGS = "-w -Xanalyzer -analyzer-disable-all-checks"; }; };
-		BBAA50CF02B35BC7EDA211B8D4CA9CCD /* SentrySerialization.m in Sources */ = {isa = PBXBuildFile; fileRef = F60947390010DB540541CBA9BA3C4A56 /* SentrySerialization.m */; settings = {COMPILER_FLAGS = "-w -Xanalyzer -analyzer-disable-all-checks"; }; };
-		BC2CB09EE31117730B7A9687F3BE88AD /* Pods-Hammerspoon-dummy.m in Sources */ = {isa = PBXBuildFile; fileRef = 5A19BDEBD7AF4595E9D2E6376FA57D55 /* Pods-Hammerspoon-dummy.m */; };
-		BCB8884F37F5FC5D1BEDEC011AD81830 /* SentryCrashMemory.h in Headers */ = {isa = PBXBuildFile; fileRef = 3E3ECEF18C478DFAFFB3FEA21CB5D432 /* SentryCrashMemory.h */; settings = {ATTRIBUTES = (Project, ); }; };
-		BCBE32AAF689E2F55F1402FF70D773F5 /* PSWebSocketInflater.m in Sources */ = {isa = PBXBuildFile; fileRef = DFF4C0D36B6038C7D7AD08AE167C29C8 /* PSWebSocketInflater.m */; settings = {COMPILER_FLAGS = "-w -Xanalyzer -analyzer-disable-all-checks"; }; };
-		BCD138B1BA7045BB586B3B664D003F04 /* PSWebSocketDeflater.h in Headers */ = {isa = PBXBuildFile; fileRef = 7CA420AB607724B83AFCC1D6F3DAD485 /* PSWebSocketDeflater.h */; settings = {ATTRIBUTES = (Project, ); }; };
-		BD8BEC0CBA49CAD74E93024DA6683E8E /* MIKMIDISequence.m in Sources */ = {isa = PBXBuildFile; fileRef = 8E3FCB26E449A6B12FF5DF7895DAB5D6 /* MIKMIDISequence.m */; settings = {COMPILER_FLAGS = "-w -Xanalyzer -analyzer-disable-all-checks"; }; };
-		BE2BC54BB7723176D846FB97A48C051F /* MIKMIDIEventIterator.m in Sources */ = {isa = PBXBuildFile; fileRef = D5C47EB319090DC88C97BFD4D6E04569 /* MIKMIDIEventIterator.m */; settings = {COMPILER_FLAGS = "-w -Xanalyzer -analyzer-disable-all-checks"; }; };
-		BE42BE02B95E48A5510B7D468C507BDE /* HTTPRedirectResponse.m in Sources */ = {isa = PBXBuildFile; fileRef = FDCA86EBE4E17229B4E7C644A334E97C /* HTTPRedirectResponse.m */; settings = {COMPILER_FLAGS = "-DOS_OBJECT_USE_OBJC=0 -w -Xanalyzer -analyzer-disable-all-checks"; }; };
-		BE9C8547B547E3C5C945D12990E09986 /* SentryCrashReportFixer.c in Sources */ = {isa = PBXBuildFile; fileRef = 01B7F02B2256409185DC6A986376A987 /* SentryCrashReportFixer.c */; settings = {COMPILER_FLAGS = "-w -Xanalyzer -analyzer-disable-all-checks"; }; };
-		BEBD02ADD7D0D28EE66F922F8A1488CE /* MIKMIDIPlayer.h in Headers */ = {isa = PBXBuildFile; fileRef = 803C5AF0243E0A238E7A80E948F6C774 /* MIKMIDIPlayer.h */; settings = {ATTRIBUTES = (Project, ); }; };
-		C07492A87CDD710B7CC1DBD25000623E /* SentryGlobalEventProcessor.m in Sources */ = {isa = PBXBuildFile; fileRef = FE8067BDB8B74E991CD0EC1AE298E8B7 /* SentryGlobalEventProcessor.m */; settings = {COMPILER_FLAGS = "-w -Xanalyzer -analyzer-disable-all-checks"; }; };
-		C18A9E706D4A442BC3D75E42266F1ADF /* MIKMIDIMetaSequenceEvent.h in Headers */ = {isa = PBXBuildFile; fileRef = 14C68720442979C32DB7D8E3329D6949 /* MIKMIDIMetaSequenceEvent.h */; settings = {ATTRIBUTES = (Project, ); }; };
-		C2A2357225314F0DB68BB335A763652D /* Sentry.h in Headers */ = {isa = PBXBuildFile; fileRef = 27C51B8E31E3A13C81F5A0FDC214B515 /* Sentry.h */; settings = {ATTRIBUTES = (Project, ); }; };
-		C2E64E27C4CEE56E72F31406823B886B /* SentryRateLimitCategoryMapper.h in Headers */ = {isa = PBXBuildFile; fileRef = 39709DC0810EA26519E98DDC2B93651D /* SentryRateLimitCategoryMapper.h */; settings = {ATTRIBUTES = (Project, ); }; };
-		C370D4379DB635ADB8DB2C2AAEF86774 /* SentryClient.h in Headers */ = {isa = PBXBuildFile; fileRef = 804AE2D847FE12B463551D93A3B07D05 /* SentryClient.h */; settings = {ATTRIBUTES = (Project, ); }; };
-		C384CFF326D56AC33353CDA8586BB756 /* DDContextFilterLogFormatter.h in Headers */ = {isa = PBXBuildFile; fileRef = 38EA7048EB486F439EBCE5A86844A98E /* DDContextFilterLogFormatter.h */; settings = {ATTRIBUTES = (Project, ); }; };
-		C39B4293A19CBE136107287E25715905 /* MIKMIDIClock.h in Headers */ = {isa = PBXBuildFile; fileRef = 6437E749B5A1F6CB2BC025BAD3CA74CE /* MIKMIDIClock.h */; settings = {ATTRIBUTES = (Project, ); }; };
-		C3C01EC7ED50E99D1BDB7C6106C696B9 /* SentryUser.h in Headers */ = {isa = PBXBuildFile; fileRef = 1B6EC814E75D700F456E3F59400FE519 /* SentryUser.h */; settings = {ATTRIBUTES = (Project, ); }; };
-		C3EB2F6EFB5AFEFB15C9D7C5FECA0BA9 /* MIKMIDITempoEvent.m in Sources */ = {isa = PBXBuildFile; fileRef = 37B6FA50ED085D2E2E9D84AD81BFFF3E /* MIKMIDITempoEvent.m */; settings = {COMPILER_FLAGS = "-w -Xanalyzer -analyzer-disable-all-checks"; }; };
-		C42104465052E3B2A78C6CA6BBA725D7 /* MIKMIDINoteOnCommand.m in Sources */ = {isa = PBXBuildFile; fileRef = 95599F26D56784CE5F1731B3A88D49AE /* MIKMIDINoteOnCommand.m */; settings = {COMPILER_FLAGS = "-w -Xanalyzer -analyzer-disable-all-checks"; }; };
-		C488F5752BED74DF6E629503A17C599C /* SentryStacktrace.m in Sources */ = {isa = PBXBuildFile; fileRef = FDB6C25D88A2AA255419144E022FD505 /* SentryStacktrace.m */; settings = {COMPILER_FLAGS = "-w -Xanalyzer -analyzer-disable-all-checks"; }; };
-		C4CE2AF14760F1EF473B576E208843BE /* MIKMIDIPrivateUtilities.m in Sources */ = {isa = PBXBuildFile; fileRef = C23347C3380970169D6916D417D3BA51 /* MIKMIDIPrivateUtilities.m */; settings = {COMPILER_FLAGS = "-w -Xanalyzer -analyzer-disable-all-checks"; }; };
-		C595C5055229B5CCA289001E431E03ED /* HTTPFileResponse.h in Headers */ = {isa = PBXBuildFile; fileRef = EC0408E59CD5B1AC0445A31CF7772706 /* HTTPFileResponse.h */; settings = {ATTRIBUTES = (Project, ); }; };
-		C60ECC48D227996BD0DEE1B75BFA4FF3 /* SentryCrashString.c in Sources */ = {isa = PBXBuildFile; fileRef = 1418BE48253BF028A46F3890CB44D312 /* SentryCrashString.c */; settings = {COMPILER_FLAGS = "-w -Xanalyzer -analyzer-disable-all-checks"; }; };
-		C6FFD20699917D400AD292D61D241F11 /* SentryCrashMonitor.h in Headers */ = {isa = PBXBuildFile; fileRef = 9922640BE2DC459445BCD84E4A082A88 /* SentryCrashMonitor.h */; settings = {ATTRIBUTES = (Project, ); }; };
-		C7CBBAF729034A36980A0B335E7F291E /* MIKMIDIMapping.m in Sources */ = {isa = PBXBuildFile; fileRef = 2DEF8990D7C4982BF6A6346A20C95B75 /* MIKMIDIMapping.m */; settings = {COMPILER_FLAGS = "-w -Xanalyzer -analyzer-disable-all-checks"; }; };
-		C8B39397CCE7598E83F3CB7A0AF3CC7D /* MIKMIDISynthesizer.m in Sources */ = {isa = PBXBuildFile; fileRef = 83CCE052B5D2A6A81AD940C7559BE598 /* MIKMIDISynthesizer.m */; settings = {COMPILER_FLAGS = "-w -Xanalyzer -analyzer-disable-all-checks"; }; };
-		C9AB3DC2636C994E546C5192B1317536 /* ORSSerialPort-dummy.m in Sources */ = {isa = PBXBuildFile; fileRef = BF17AFC21D93B2C45919E4BF281EA287 /* ORSSerialPort-dummy.m */; };
-		CA12EE48C6563523C5AAB0D57D453DF4 /* SentryCrashMonitor_Deadlock.h in Headers */ = {isa = PBXBuildFile; fileRef = C62FC2DF0AB1BB54CBE33BB2921C0DBE /* SentryCrashMonitor_Deadlock.h */; settings = {ATTRIBUTES = (Project, ); }; };
-		CA18D512B5F0387880F9D46928273E90 /* MIKMIDIPolyphonicKeyPressureEvent.h in Headers */ = {isa = PBXBuildFile; fileRef = ECA9311B3A14CB9ED1ADBF5EA4F76B91 /* MIKMIDIPolyphonicKeyPressureEvent.h */; settings = {ATTRIBUTES = (Project, ); }; };
-		CA6C7C4C328D996D23F04F9FE372AB06 /* NSDate+SentryExtras.m in Sources */ = {isa = PBXBuildFile; fileRef = 95D7E961AF787CF685FB2927AE436530 /* NSDate+SentryExtras.m */; settings = {COMPILER_FLAGS = "-w -Xanalyzer -analyzer-disable-all-checks"; }; };
-		CAAAABEB72A860889DB7AA861E8FAE57 /* MIKMIDIChannelVoiceCommand_SubclassMethods.h in Headers */ = {isa = PBXBuildFile; fileRef = 71F103F912DB50779D7F17ADAF5A06DE /* MIKMIDIChannelVoiceCommand_SubclassMethods.h */; settings = {ATTRIBUTES = (Project, ); }; };
-		CADBDDA01557C6FBEB0ACAEB6FF3181A /* SentryGlobalEventProcessor.h in Headers */ = {isa = PBXBuildFile; fileRef = 7B1CCAF414C8D71412D7FCCA7EFA6508 /* SentryGlobalEventProcessor.h */; settings = {ATTRIBUTES = (Project, ); }; };
-		CAE80F18DA7788594F3A41F510E23278 /* MIKMIDIDevice.h in Headers */ = {isa = PBXBuildFile; fileRef = 6024C8D141D8061952CD7BD4005E2482 /* MIKMIDIDevice.h */; settings = {ATTRIBUTES = (Project, ); }; };
-		CBFE69523CD864064C435EF7E589DA0A /* MIKMIDISourceEndpoint.h in Headers */ = {isa = PBXBuildFile; fileRef = 502AC37B49FAD3FD6E14281B4F325B6C /* MIKMIDISourceEndpoint.h */; settings = {ATTRIBUTES = (Project, ); }; };
-		CBFEC30FA39D355CE231D9E8CED31003 /* MIKMIDINoteCommand.h in Headers */ = {isa = PBXBuildFile; fileRef = B7C09328926DA9AC05B035D88211EB46 /* MIKMIDINoteCommand.h */; settings = {ATTRIBUTES = (Project, ); }; };
-		CC8BC63C2D403B94CCF9847CFDD00A6A /* MIKMIDICommandThrottler.h in Headers */ = {isa = PBXBuildFile; fileRef = 67D85493EE69E8E4B4E1C6CBE46A19AC /* MIKMIDICommandThrottler.h */; settings = {ATTRIBUTES = (Project, ); }; };
-		CCA4DE7CF13101BC632CFB81C8FD303B /* HTTPRedirectResponse.h in Headers */ = {isa = PBXBuildFile; fileRef = ED70AC393EB52210D05DAD9A28C0810F /* HTTPRedirectResponse.h */; settings = {ATTRIBUTES = (Project, ); }; };
-		CCF5AD0B7FFF4B9BFBD5DDF51FD541CA /* GCDAsyncUdpSocket.h in Headers */ = {isa = PBXBuildFile; fileRef = DDE138C615F1ABB7E910B1FC600DB24D /* GCDAsyncUdpSocket.h */; settings = {ATTRIBUTES = (Project, ); }; };
-		CDA69BB5E8E1661EFF6966DC2337C02B /* HTTPConnection.m in Sources */ = {isa = PBXBuildFile; fileRef = D281268E8F234D8279ABFE81E4EA0F91 /* HTTPConnection.m */; settings = {COMPILER_FLAGS = "-DOS_OBJECT_USE_OBJC=0 -w -Xanalyzer -analyzer-disable-all-checks"; }; };
-		CE42378EB2063A77BBA4199C69FB025C /* Container+SentryDeepSearch.m in Sources */ = {isa = PBXBuildFile; fileRef = 66D494F5AB672A2625117B98626B5208 /* Container+SentryDeepSearch.m */; settings = {COMPILER_FLAGS = "-w -Xanalyzer -analyzer-disable-all-checks"; }; };
-		CEACDB86EAC25BC775DD27FA773E8C3D /* SentryCrashCPU_Apple.h in Headers */ = {isa = PBXBuildFile; fileRef = EFF035AF0F13FCCB1C7A2729E2505EEA /* SentryCrashCPU_Apple.h */; settings = {ATTRIBUTES = (Project, ); }; };
-		CF8D40F4E082553D25845FCEF2D8E048 /* SentryQueueableRequestManager.h in Headers */ = {isa = PBXBuildFile; fileRef = E7E21BD0ECCFFE09FE525DB019D1851D /* SentryQueueableRequestManager.h */; settings = {ATTRIBUTES = (Project, ); }; };
-		CFB505C118DDE09ECA1565227CD34216 /* SentryScope+Private.m in Sources */ = {isa = PBXBuildFile; fileRef = 08541AE448AEB7D421DAE993B0E1C84C /* SentryScope+Private.m */; settings = {COMPILER_FLAGS = "-w -Xanalyzer -analyzer-disable-all-checks"; }; };
-		CFC70B04960A2CDF6FCF072960E84EC7 /* MIKMIDIEndpoint.m in Sources */ = {isa = PBXBuildFile; fileRef = 16B000F118B5BDE76253760C803F8569 /* MIKMIDIEndpoint.m */; settings = {COMPILER_FLAGS = "-w -Xanalyzer -analyzer-disable-all-checks"; }; };
-		CFE2F387B64FC9EFB599588C6EB09851 /* PSWebSocketInternal.h in Headers */ = {isa = PBXBuildFile; fileRef = 4E3059A3ACA7618B05494324FFC5D387 /* PSWebSocketInternal.h */; settings = {ATTRIBUTES = (Project, ); }; };
-		CFEE1CB01ED53B2427677E43D0EDEE7C /* SentryBreadcrumbTracker.m in Sources */ = {isa = PBXBuildFile; fileRef = BDBFA5E5E682E52A0B78E59B62A1DBE5 /* SentryBreadcrumbTracker.m */; settings = {COMPILER_FLAGS = "-w -Xanalyzer -analyzer-disable-all-checks"; }; };
-		D028C72584EC1A3B90FB57F980555209 /* MIKMIDIMetaTrackSequenceNameEvent.h in Headers */ = {isa = PBXBuildFile; fileRef = 2A2E919039848634A569EC640666DA80 /* MIKMIDIMetaTrackSequenceNameEvent.h */; settings = {ATTRIBUTES = (Project, ); }; };
-		D09D30E644D317A3BE61546141C8A580 /* MIKMIDIDevice.m in Sources */ = {isa = PBXBuildFile; fileRef = 2FAB175259993685DC37CDE0D1B16649 /* MIKMIDIDevice.m */; settings = {COMPILER_FLAGS = "-w -Xanalyzer -analyzer-disable-all-checks"; }; };
-		D0B807E49EC6F133445B3654B407F4EA /* DDData.m in Sources */ = {isa = PBXBuildFile; fileRef = 2C39BAFFCD21C9F493FC12AE11C244EB /* DDData.m */; settings = {COMPILER_FLAGS = "-DOS_OBJECT_USE_OBJC=0 -w -Xanalyzer -analyzer-disable-all-checks"; }; };
-		D0E5D919A981D5AF2C6BF60DC3F0E35B /* SentryScope.h in Headers */ = {isa = PBXBuildFile; fileRef = FDC1645D779E825881D34FCE2F6850A3 /* SentryScope.h */; settings = {ATTRIBUTES = (Project, ); }; };
-		D12F0A45D58008BF2F62D0DD6CB60426 /* CLIColor.m in Sources */ = {isa = PBXBuildFile; fileRef = 8563C77DD93D890764B68774C182F265 /* CLIColor.m */; settings = {COMPILER_FLAGS = "-w -Xanalyzer -analyzer-disable-all-checks"; }; };
-		D166DA66218B614184D40E8AF25B8D8C /* SentryUIKitMemoryWarningIntegration.m in Sources */ = {isa = PBXBuildFile; fileRef = A586B2594175C866A97E7603560C8467 /* SentryUIKitMemoryWarningIntegration.m */; settings = {COMPILER_FLAGS = "-w -Xanalyzer -analyzer-disable-all-checks"; }; };
-		D1E82485E374466692E9D852000AB612 /* DDFileLogger+Internal.h in Headers */ = {isa = PBXBuildFile; fileRef = AD430A18C81720D70E1B62A656E4189B /* DDFileLogger+Internal.h */; settings = {ATTRIBUTES = (Project, ); }; };
-		D259D47DA7EB08ED10F6B1136CE197C7 /* HTTPFileResponse.m in Sources */ = {isa = PBXBuildFile; fileRef = 49730596C48B7C5B5362FB9D277421F5 /* HTTPFileResponse.m */; settings = {COMPILER_FLAGS = "-DOS_OBJECT_USE_OBJC=0 -w -Xanalyzer -analyzer-disable-all-checks"; }; };
-		D32CF48ABC236110FE4D7245EA39FBF2 /* SentryCrashInstallationReporter.h in Headers */ = {isa = PBXBuildFile; fileRef = DD248BB9D1C9667E72D2347EC4BE6CA6 /* SentryCrashInstallationReporter.h */; settings = {ATTRIBUTES = (Project, ); }; };
-		D3EFEED30CC9D9C1FBF03BDCDD93DB11 /* DDMultiFormatter.h in Headers */ = {isa = PBXBuildFile; fileRef = C68FFDB6DB46909F32BA536AFDE9079B /* DDMultiFormatter.h */; settings = {ATTRIBUTES = (Project, ); }; };
-		D451D119403718A75851F4088BE42ACE /* ORSSerialPacketDescriptor.m in Sources */ = {isa = PBXBuildFile; fileRef = 31D3D818865B54848B796CC35A03B3BA /* ORSSerialPacketDescriptor.m */; settings = {COMPILER_FLAGS = "-w -Xanalyzer -analyzer-disable-all-checks"; }; };
-		D4DDC39CED196F24892A030F66D15F18 /* SentryTransport.h in Headers */ = {isa = PBXBuildFile; fileRef = B3C59FE444A801712B3FFE204BD0A23A /* SentryTransport.h */; settings = {ATTRIBUTES = (Project, ); }; };
-		D4E49C04BF1B89F21099B80D52614D8D /* SentryCrashSysCtl.h in Headers */ = {isa = PBXBuildFile; fileRef = A176DF267DB6989251F7EB03322DFF16 /* SentryCrashSysCtl.h */; settings = {ATTRIBUTES = (Project, ); }; };
-		D4FF6A727128BD275A57113CB4D67A73 /* SentrySerializable.h in Headers */ = {isa = PBXBuildFile; fileRef = 4B0BC6DBCED9CF038652D21FE8D1D303 /* SentrySerializable.h */; settings = {ATTRIBUTES = (Project, ); }; };
-		D58F04DD30B95A253D7F775A5F17EDCF /* SentryOptions.h in Headers */ = {isa = PBXBuildFile; fileRef = 8F24033A2A840A41B749AC69715ED72C /* SentryOptions.h */; settings = {ATTRIBUTES = (Project, ); }; };
-		D59176EEB286BB042A2748DA71E778AF /* CLIColor.h in Headers */ = {isa = PBXBuildFile; fileRef = D536CB6619A1C8C50ADFA00F4FD46E8E /* CLIColor.h */; settings = {ATTRIBUTES = (Project, ); }; };
-		D5E1B65BBEF25464CD5DB259955A0D40 /* SentryCrashReportFilterBasic.h in Headers */ = {isa = PBXBuildFile; fileRef = F3D7CAB7EFFCEE45B6BBEF69D0005C8C /* SentryCrashReportFilterBasic.h */; settings = {ATTRIBUTES = (Project, ); }; };
-		D6BCEA0DC8BA110AB5761DD991E4ABB2 /* DAVResponse.h in Headers */ = {isa = PBXBuildFile; fileRef = 75AFC12AB67C73CB7F8FBA8081B9F0E0 /* DAVResponse.h */; settings = {ATTRIBUTES = (Project, ); }; };
-		D6D349A2F3FD727605C99A0DF441623B /* SentryCrashMach.c in Sources */ = {isa = PBXBuildFile; fileRef = A07AA435A3163B8260C0343172DF8D13 /* SentryCrashMach.c */; settings = {COMPILER_FLAGS = "-w -Xanalyzer -analyzer-disable-all-checks"; }; };
-		D71495DAAF28027380DA1D150CE4276D /* SentryHttpDateParser.h in Headers */ = {isa = PBXBuildFile; fileRef = 54A5667E09F1514D92A678CE42181DB1 /* SentryHttpDateParser.h */; settings = {ATTRIBUTES = (Project, ); }; };
-		D91619EF3A7A2EFAE8EDD20B74313B06 /* SentryCrashCachedData.h in Headers */ = {isa = PBXBuildFile; fileRef = 9646CD9ECC4D4649E4C496769E602F97 /* SentryCrashCachedData.h */; settings = {ATTRIBUTES = (Project, ); }; };
-		D94B7BE8921C9CE82FECB7ED6D358534 /* MultipartMessageHeaderField.m in Sources */ = {isa = PBXBuildFile; fileRef = 28F5D60E7A69D78D64AF778CCB4FAE5C /* MultipartMessageHeaderField.m */; settings = {COMPILER_FLAGS = "-DOS_OBJECT_USE_OBJC=0 -w -Xanalyzer -analyzer-disable-all-checks"; }; };
-		DAAF431322B8B4424A174635F4360372 /* SentryCrashCachedData.c in Sources */ = {isa = PBXBuildFile; fileRef = F37793AACBD868D200FDE204F61C85FF /* SentryCrashCachedData.c */; settings = {COMPILER_FLAGS = "-w -Xanalyzer -analyzer-disable-all-checks"; }; };
-		DC086070035D949EA460F38CBA644766 /* HTTPServer.h in Headers */ = {isa = PBXBuildFile; fileRef = 05EB0F1B8D6C71369C8FEBF95C09376B /* HTTPServer.h */; settings = {ATTRIBUTES = (Project, ); }; };
-		DC164978FBDBCB54FC043438690E3980 /* SentryDsn.m in Sources */ = {isa = PBXBuildFile; fileRef = 5059A550675A450734081ADCC34FECDA /* SentryDsn.m */; settings = {COMPILER_FLAGS = "-w -Xanalyzer -analyzer-disable-all-checks"; }; };
-		DCFD48B768B1AA4EC9668BBE5B350372 /* DDLoggerNames.h in Headers */ = {isa = PBXBuildFile; fileRef = 3D148E3B7182BD1B19B657E8B40A2CEA /* DDLoggerNames.h */; settings = {ATTRIBUTES = (Project, ); }; };
-		DD0DA92E67A1FE45BDBA8F22405AA953 /* GCDAsyncUdpSocket.m in Sources */ = {isa = PBXBuildFile; fileRef = D5CD41BACA68A00547CED72AF0F4404E /* GCDAsyncUdpSocket.m */; settings = {COMPILER_FLAGS = "-w -Xanalyzer -analyzer-disable-all-checks"; }; };
-		DD13C2E6171A0F22EDAF44BBD972704D /* SentryCrashLogger.h in Headers */ = {isa = PBXBuildFile; fileRef = 7AE0678559E97D86376300DEDDA9DE09 /* SentryCrashLogger.h */; settings = {ATTRIBUTES = (Project, ); }; };
-		DD6CE718F093CA1DE4B9F5DA6164EAB9 /* SentryCrashMonitor_Signal.h in Headers */ = {isa = PBXBuildFile; fileRef = 136E6F32F1E795114B33C36A01E50A13 /* SentryCrashMonitor_Signal.h */; settings = {ATTRIBUTES = (Project, ); }; };
-		DDA4A049566CCD7F960DBB89FFC09402 /* SentrySession.h in Headers */ = {isa = PBXBuildFile; fileRef = 61D8341E24CBDE0E12CC48E5D0E379B4 /* SentrySession.h */; settings = {ATTRIBUTES = (Project, ); }; };
-		DDCA6F1773F318E578F5AEC52CBBCD32 /* DDDispatchQueueLogFormatter.h in Headers */ = {isa = PBXBuildFile; fileRef = B6F336010AC2D64D3B31D2CF6BC51F6C /* DDDispatchQueueLogFormatter.h */; settings = {ATTRIBUTES = (Project, ); }; };
-		DEC39D2FA1B295350F224B15B5D48244 /* ASCIImage-dummy.m in Sources */ = {isa = PBXBuildFile; fileRef = 9905472668FE6E76E52DAA3CEC69FAFA /* ASCIImage-dummy.m */; };
-		DF29977E064D8D53517D8BDB17B79E48 /* MIKMIDISynthesizerInstrument.m in Sources */ = {isa = PBXBuildFile; fileRef = ABDF66C633DC0269BC2BB4068C23B985 /* MIKMIDISynthesizerInstrument.m */; settings = {COMPILER_FLAGS = "-w -Xanalyzer -analyzer-disable-all-checks"; }; };
-		DFE11266751C528CFCC1AC55E956DEEB /* NSData+SentryCompression.m in Sources */ = {isa = PBXBuildFile; fileRef = ACF4A1C5FEFC37E3B21AAFF68BAFA0E3 /* NSData+SentryCompression.m */; settings = {COMPILER_FLAGS = "-w -Xanalyzer -analyzer-disable-all-checks"; }; };
-		E150A5767F98C342586A425EE3590B0E /* SentryAutoBreadcrumbTrackingIntegration.h in Headers */ = {isa = PBXBuildFile; fileRef = 00BC45ACC56586CF63C2F9900421C65F /* SentryAutoBreadcrumbTrackingIntegration.h */; settings = {ATTRIBUTES = (Project, ); }; };
-		E15304AC8260AB53D564C5D1B79146A0 /* SentrySerialization.h in Headers */ = {isa = PBXBuildFile; fileRef = 093236DF70D637CDCC25636093B63659 /* SentrySerialization.h */; settings = {ATTRIBUTES = (Project, ); }; };
-		E22D4E3003A889C6C0FBD8F0AC2138D7 /* SentryCrash.h in Headers */ = {isa = PBXBuildFile; fileRef = 812C51B2B74620F66073533364F2B7E1 /* SentryCrash.h */; settings = {ATTRIBUTES = (Project, ); }; };
-		E25945EBB2C42AD9657A8C8037DD4BC5 /* HTTPAsyncFileResponse.h in Headers */ = {isa = PBXBuildFile; fileRef = BFF48B759832B86105C455011DFB5DFB /* HTTPAsyncFileResponse.h */; settings = {ATTRIBUTES = (Project, ); }; };
-		E2D6C9E23A2C8C3F4453F49C5B63DC8B /* MIKMIDINoteCommand.m in Sources */ = {isa = PBXBuildFile; fileRef = 1D0F0CC844D9A65E17050E120B26FF0C /* MIKMIDINoteCommand.m */; settings = {COMPILER_FLAGS = "-w -Xanalyzer -analyzer-disable-all-checks"; }; };
-		E386FFA21ADD02404E78066DF463A167 /* CocoaHTTPServer-dummy.m in Sources */ = {isa = PBXBuildFile; fileRef = DEEEC11DDC28CC0904FC4E9DA392F101 /* CocoaHTTPServer-dummy.m */; };
-		E43B2F7CA30D3F7C7E9AAEBBC43CAD9F /* SentryCrashObjC.c in Sources */ = {isa = PBXBuildFile; fileRef = B52EAAA95204E4781291E23AEE8BC2F2 /* SentryCrashObjC.c */; settings = {COMPILER_FLAGS = "-w -Xanalyzer -analyzer-disable-all-checks"; }; };
-		E4ACA0742DC3BD840C9330C4601F234B /* SentryRateLimitParser.h in Headers */ = {isa = PBXBuildFile; fileRef = 131E822844A172A8915653EEF51E4D52 /* SentryRateLimitParser.h */; settings = {ATTRIBUTES = (Project, ); }; };
-		E543C2BC88A60322E2176D0A3F6570FB /* MIKMIDIMetaEvent.h in Headers */ = {isa = PBXBuildFile; fileRef = 2B9B18186F2E1F8681803DA6346660F1 /* MIKMIDIMetaEvent.h */; settings = {ATTRIBUTES = (Project, ); }; };
-		E588026F9A6E56BC75FCD8212E65395B /* MIKMIDIProgramChangeCommand.h in Headers */ = {isa = PBXBuildFile; fileRef = 3372C9E2D3A345B873FFCA4E1A69B7B4 /* MIKMIDIProgramChangeCommand.h */; settings = {ATTRIBUTES = (Project, ); }; };
-		E5B2EF9CEF5A2793AB945D282FB9025E /* PSWebSocketUTF8Decoder.m in Sources */ = {isa = PBXBuildFile; fileRef = 3EEE0906DC30FDA4DB0D8F294A28032E /* PSWebSocketUTF8Decoder.m */; settings = {COMPILER_FLAGS = "-w -Xanalyzer -analyzer-disable-all-checks"; }; };
-		E5BED9FEF19115BEE2A9BB4DF1CB207A /* SentryCrashString.h in Headers */ = {isa = PBXBuildFile; fileRef = 5D9AE3CC9CA5BF4073FBE72FABFFCCC2 /* SentryCrashString.h */; settings = {ATTRIBUTES = (Project, ); }; };
-		E5DA3C05C70D35A112E25D8F2CC2139D /* DAVConnection.h in Headers */ = {isa = PBXBuildFile; fileRef = 5E7A06721CA685B0479E4576A77F90D1 /* DAVConnection.h */; settings = {ATTRIBUTES = (Project, ); }; };
-		E63328A218242B34B7F6AE5656EDD227 /* HTTPAuthenticationRequest.m in Sources */ = {isa = PBXBuildFile; fileRef = 47C92C523EBD14DAC2FAA47B754E2437 /* HTTPAuthenticationRequest.m */; settings = {COMPILER_FLAGS = "-DOS_OBJECT_USE_OBJC=0 -w -Xanalyzer -analyzer-disable-all-checks"; }; };
-		E6BFE202F67E05E5748068AFE9E2D16E /* MIKMIDIEndpointSynthesizer.m in Sources */ = {isa = PBXBuildFile; fileRef = A17F35C9139FA8F9A8E641D6DCA1A69A /* MIKMIDIEndpointSynthesizer.m */; settings = {COMPILER_FLAGS = "-w -Xanalyzer -analyzer-disable-all-checks"; }; };
-		E6DE1EB4C9E972DBD86276016F9AB7C2 /* PSWebSocketNetworkThread.m in Sources */ = {isa = PBXBuildFile; fileRef = 3720F13E34381301299D3614041D1E5F /* PSWebSocketNetworkThread.m */; settings = {COMPILER_FLAGS = "-w -Xanalyzer -analyzer-disable-all-checks"; }; };
-		E763709D8EEAC4EB1A5CC5AA47D60117 /* CocoaAsyncSocket-dummy.m in Sources */ = {isa = PBXBuildFile; fileRef = 68F505EB85ECD8AFAB915C39DB0D476E /* CocoaAsyncSocket-dummy.m */; };
-		E7C4597633FFF0B7F4FF847348D027BC /* PSWebSocketDriver.m in Sources */ = {isa = PBXBuildFile; fileRef = A74467A28D69C07CEC94EBB3322E98EE /* PSWebSocketDriver.m */; settings = {COMPILER_FLAGS = "-w -Xanalyzer -analyzer-disable-all-checks"; }; };
-		E82D0879EBCE032A33F140B79E0F2E13 /* SentryCrashReportVersion.h in Headers */ = {isa = PBXBuildFile; fileRef = C8BFD39DF4A1700BBFAF749026E08438 /* SentryCrashReportVersion.h */; settings = {ATTRIBUTES = (Project, ); }; };
-		E82DFFCEBB221A22B18AED1C8D155B37 /* SentryFrame.m in Sources */ = {isa = PBXBuildFile; fileRef = 3940E1F00B11505D79BDEF6A6DB2CEE2 /* SentryFrame.m */; settings = {COMPILER_FLAGS = "-w -Xanalyzer -analyzer-disable-all-checks"; }; };
-		E8558D3747E02E6D6B84DB68B7A18717 /* SentryHttpDateParser.m in Sources */ = {isa = PBXBuildFile; fileRef = FBD5F3915C2B22F986CC0F5FF9954B3A /* SentryHttpDateParser.m */; settings = {COMPILER_FLAGS = "-w -Xanalyzer -analyzer-disable-all-checks"; }; };
-		E8D4BFEE1772AEA27F3621332E35B0F7 /* SentryCrashCPU_x86_64.c in Sources */ = {isa = PBXBuildFile; fileRef = 93F4BC2BCD3C09A38370CA55F2C42EE3 /* SentryCrashCPU_x86_64.c */; settings = {COMPILER_FLAGS = "-w -Xanalyzer -analyzer-disable-all-checks"; }; };
-		E95E1E0569E94D6598491BB512C9D31C /* NSDate+SentryExtras.h in Headers */ = {isa = PBXBuildFile; fileRef = C36D6B853C984F92CD60FD1EA071DD77 /* NSDate+SentryExtras.h */; settings = {ATTRIBUTES = (Project, ); }; };
-		E9632289606A492FDD15B1A545E1382B /* SentryCrashMonitor_CPPException.cpp in Sources */ = {isa = PBXBuildFile; fileRef = BB7820CD1E67313315FB6363FB03CD28 /* SentryCrashMonitor_CPPException.cpp */; settings = {COMPILER_FLAGS = "-w -Xanalyzer -analyzer-disable-all-checks"; }; };
-		E9FA16BE856A47867E04DC1BF12E6D3F /* Sentry-dummy.m in Sources */ = {isa = PBXBuildFile; fileRef = 24B8AA6B47D67002717648B498FF6195 /* Sentry-dummy.m */; };
-		EA041EF4CE6ABC3BCC4D7C4B2710D2F5 /* MIKMIDISystemExclusiveCommand.m in Sources */ = {isa = PBXBuildFile; fileRef = 451B7601EDA70FEB569654AAB0F0E346 /* MIKMIDISystemExclusiveCommand.m */; settings = {COMPILER_FLAGS = "-w -Xanalyzer -analyzer-disable-all-checks"; }; };
-		EA1119A33F659506FA676ADE5A29C106 /* SentryRequestManager.h in Headers */ = {isa = PBXBuildFile; fileRef = E85EDE6DBD60B1A2DA27760CC940F09D /* SentryRequestManager.h */; settings = {ATTRIBUTES = (Project, ); }; };
-		EC5C4150FE1D9A27070E38FDDD9758EF /* SentryAutoSessionTrackingIntegration.m in Sources */ = {isa = PBXBuildFile; fileRef = 213C5A1EDF4BED8174C40B2FA88ACE37 /* SentryAutoSessionTrackingIntegration.m */; settings = {COMPILER_FLAGS = "-w -Xanalyzer -analyzer-disable-all-checks"; }; };
-		EC98B36322BF8D98C58EF2A595C2DBC3 /* PUTResponse.m in Sources */ = {isa = PBXBuildFile; fileRef = 7F4C60CCD05D732143CA032D1B08705E /* PUTResponse.m */; settings = {COMPILER_FLAGS = "-DOS_OBJECT_USE_OBJC=0 -w -Xanalyzer -analyzer-disable-all-checks"; }; };
-		ED5655B17AAE5ED49F95D2A2D1D92B54 /* MIKMIDIConnectionManager.m in Sources */ = {isa = PBXBuildFile; fileRef = 066F143022DA173065789037CEC858BB /* MIKMIDIConnectionManager.m */; settings = {COMPILER_FLAGS = "-w -Xanalyzer -analyzer-disable-all-checks"; }; };
-		EE7A90B55F772C80BAEC8D70188B0011 /* MIKMIDIEvent.h in Headers */ = {isa = PBXBuildFile; fileRef = E8D46F9DA8FB019446ED665D98904C00 /* MIKMIDIEvent.h */; settings = {ATTRIBUTES = (Project, ); }; };
-		EEC492F6B64D20B80B457A717D22EACD /* SentryCrashMonitor_NSException.h in Headers */ = {isa = PBXBuildFile; fileRef = D74FD43C6BDC4F07BA21F06698ADD178 /* SentryCrashMonitor_NSException.h */; settings = {ATTRIBUTES = (Project, ); }; };
-		EEC54B4391E2B22E27E7CEF48F7CB2AE /* MIKMIDIClientDestinationEndpoint.m in Sources */ = {isa = PBXBuildFile; fileRef = 5C5657BE740A4F622C0D561E43F0E368 /* MIKMIDIClientDestinationEndpoint.m */; settings = {COMPILER_FLAGS = "-w -Xanalyzer -analyzer-disable-all-checks"; }; };
-		EF26CDFC6E15F99D0D5476F699F5A848 /* DDFileLogger+Buffering.m in Sources */ = {isa = PBXBuildFile; fileRef = 4EAC2D42137B398E74C17CE1AE04B88F /* DDFileLogger+Buffering.m */; settings = {COMPILER_FLAGS = "-w -Xanalyzer -analyzer-disable-all-checks"; }; };
-		EF339AA020C6C63A0257E6E6991BF917 /* SentryCrashJSONCodec.h in Headers */ = {isa = PBXBuildFile; fileRef = 5611B99B8EB5FE8C88A670E3A487F2C1 /* SentryCrashJSONCodec.h */; settings = {ATTRIBUTES = (Project, ); }; };
-		EF4A081F3E4CCD511989E72C136735C5 /* MIKMIDISystemExclusiveCommand.h in Headers */ = {isa = PBXBuildFile; fileRef = 4EC753A50A979DDC7B50F275059E9A4B /* MIKMIDISystemExclusiveCommand.h */; settings = {ATTRIBUTES = (Project, ); }; };
-		F00D516953BD624187925655CC4CCF2D /* MIKMIDINoteOnCommand.h in Headers */ = {isa = PBXBuildFile; fileRef = 074C43E531661E4DEAD65FB9C8E86CB8 /* MIKMIDINoteOnCommand.h */; settings = {ATTRIBUTES = (Project, ); }; };
-		F013CD45F6808290827E4EC9F1D4CCFD /* GCDAsyncSocket.m in Sources */ = {isa = PBXBuildFile; fileRef = 2B92574E049E06BE453EA827190C7008 /* GCDAsyncSocket.m */; settings = {COMPILER_FLAGS = "-w -Xanalyzer -analyzer-disable-all-checks"; }; };
-		F0649E273479F45D8AA43925AA1208E4 /* SentryCrashDynamicLinker.c in Sources */ = {isa = PBXBuildFile; fileRef = 5B6F65C8F972E2AF45DF3D35A72344DD /* SentryCrashDynamicLinker.c */; settings = {COMPILER_FLAGS = "-w -Xanalyzer -analyzer-disable-all-checks"; }; };
-		F095B1482ECFAC27D353C169CA0E5FE2 /* DDOSLogger.h in Headers */ = {isa = PBXBuildFile; fileRef = 262030B3788760B63919BDEF0E657AA9 /* DDOSLogger.h */; settings = {ATTRIBUTES = (Project, ); }; };
-		F13950894FC4AEDABDC03C4D02D4F7A5 /* SentryMechanism.m in Sources */ = {isa = PBXBuildFile; fileRef = E5DE0C7F1CCFB5FFA60385E5E243DFD0 /* SentryMechanism.m */; settings = {COMPILER_FLAGS = "-w -Xanalyzer -analyzer-disable-all-checks"; }; };
-		F1440A69783F4CE0689B4BB5D3176BB6 /* MIKMIDIMappingGenerator.m in Sources */ = {isa = PBXBuildFile; fileRef = E3398C3F513BF53F601C1F5A12DC7E6F /* MIKMIDIMappingGenerator.m */; settings = {COMPILER_FLAGS = "-w -Xanalyzer -analyzer-disable-all-checks"; }; };
-		F20E1DC42CD4FC8F7CA0AE326E5ED3E6 /* DDTTYLogger.h in Headers */ = {isa = PBXBuildFile; fileRef = 9832581AFFA2248BD080455C74859A78 /* DDTTYLogger.h */; settings = {ATTRIBUTES = (Project, ); }; };
-		F27CE0E55696F3A00814537697FC4CF1 /* MIKMIDIPrivate.h in Headers */ = {isa = PBXBuildFile; fileRef = FEEF751836D22B02C2B30FB992E00F16 /* MIKMIDIPrivate.h */; settings = {ATTRIBUTES = (Project, ); }; };
-		F38FB9DBD419C35002291C59D6491447 /* PUTResponse.h in Headers */ = {isa = PBXBuildFile; fileRef = FB9096E774B8642FDAC1F4399F6D25E4 /* PUTResponse.h */; settings = {ATTRIBUTES = (Project, ); }; };
-		F46131FCE384A18FCD4787320F49E130 /* MIKMIDIChannelPressureCommand.m in Sources */ = {isa = PBXBuildFile; fileRef = A453CC515AB5EC0515A63234D1769CC2 /* MIKMIDIChannelPressureCommand.m */; settings = {COMPILER_FLAGS = "-w -Xanalyzer -analyzer-disable-all-checks"; }; };
-		F4B4CF6E35FC957DAE6AD812446C4EBE /* SentryCrashStackCursor.c in Sources */ = {isa = PBXBuildFile; fileRef = 7B3236E50D5F4534FB04B5DAF0A3B55A /* SentryCrashStackCursor.c */; settings = {COMPILER_FLAGS = "-w -Xanalyzer -analyzer-disable-all-checks"; }; };
-		F55B7B8936AE2F6B3D98F72EAC4187D4 /* HTTPMessage.m in Sources */ = {isa = PBXBuildFile; fileRef = 0C9D824BCF7E5F37873AFEB9EA40B1B0 /* HTTPMessage.m */; settings = {COMPILER_FLAGS = "-DOS_OBJECT_USE_OBJC=0 -w -Xanalyzer -analyzer-disable-all-checks"; }; };
-		F6AA64F632EA897EA0EFD235365D3598 /* MIKMIDIMappingXMLParser.m in Sources */ = {isa = PBXBuildFile; fileRef = 08D1AAE4DD4D7BC153D1B59D5BDC249A /* MIKMIDIMappingXMLParser.m */; settings = {COMPILER_FLAGS = "-w -Xanalyzer -analyzer-disable-all-checks"; }; };
-		F6D991F3A5E1934E5B2B022F187DFC1C /* SentryCrashMonitor_MachException.c in Sources */ = {isa = PBXBuildFile; fileRef = 63B3895F692E0D45D18118DAC5E504B3 /* SentryCrashMonitor_MachException.c */; settings = {COMPILER_FLAGS = "-w -Xanalyzer -analyzer-disable-all-checks"; }; };
-		F747B70C6B2C155BB37065DB09C490E0 /* MIKMIDIMetaKeySignatureEvent.h in Headers */ = {isa = PBXBuildFile; fileRef = 4BD7DE2530116C9921B5D5D75998AF7A /* MIKMIDIMetaKeySignatureEvent.h */; settings = {ATTRIBUTES = (Project, ); }; };
-		F8EE407EE9F645DFE40C0920FF240BE1 /* SentryRetryAfterHeaderParser.h in Headers */ = {isa = PBXBuildFile; fileRef = 7B3079B9EA01B6E8FDDC7576CCB84EB9 /* SentryRetryAfterHeaderParser.h */; settings = {ATTRIBUTES = (Project, ); }; };
-		F9EE5585E73EB506E7E6A81307F335B5 /* SentryInstallation.h in Headers */ = {isa = PBXBuildFile; fileRef = 45473024F29F81FE691A30C5AD5E51CD /* SentryInstallation.h */; settings = {ATTRIBUTES = (Project, ); }; };
-		FB70A9945731A66D0241D046DF022EF6 /* SentryCrashReportConverter.h in Headers */ = {isa = PBXBuildFile; fileRef = 72BADE79760BDE5756078BC7B2DFF233 /* SentryCrashReportConverter.h */; settings = {ATTRIBUTES = (Project, ); }; };
-		FEA028805A6959BD3F2387DC53C3EA39 /* PocketSocket-dummy.m in Sources */ = {isa = PBXBuildFile; fileRef = 75A48A07B4D64F06E9E8C7BB59F4FBF6 /* PocketSocket-dummy.m */; };
-		FED8A88222304733A064ED2C39A200A9 /* DAVConnection.m in Sources */ = {isa = PBXBuildFile; fileRef = CF43CADB08E8C4CD118CE0D5B87DAAF4 /* DAVConnection.m */; settings = {COMPILER_FLAGS = "-DOS_OBJECT_USE_OBJC=0 -w -Xanalyzer -analyzer-disable-all-checks"; }; };
->>>>>>> bfa66a6b
+		0047691D58F487A752FBA99CB3B2921C /* CocoaLumberjack.h in Headers */ = {isa = PBXBuildFile; fileRef = 15AE82356E6EF6E4B7BDA007AC6EA681 /* CocoaLumberjack.h */; settings = {ATTRIBUTES = (Project, ); }; };
+		018561B9E2E7954B54CA272B6D6D9E17 /* MIKMIDIMetronome.m in Sources */ = {isa = PBXBuildFile; fileRef = E53B0F0C757E1C6549F8A019D7AB2F43 /* MIKMIDIMetronome.m */; settings = {COMPILER_FLAGS = "-w -Xanalyzer -analyzer-disable-all-checks"; }; };
+		0190B518597758A14610AF5A93120AD1 /* DDASLLogCapture.m in Sources */ = {isa = PBXBuildFile; fileRef = 62EC40EF43865EF5DD430CE03900D931 /* DDASLLogCapture.m */; settings = {COMPILER_FLAGS = "-w -Xanalyzer -analyzer-disable-all-checks"; }; };
+		01D8ACB898B08A4BF6E436DD1A2EF067 /* MIKMIDIChannelVoiceCommand.m in Sources */ = {isa = PBXBuildFile; fileRef = E9A382E23C1C38BF70083C26B21695BB /* MIKMIDIChannelVoiceCommand.m */; settings = {COMPILER_FLAGS = "-w -Xanalyzer -analyzer-disable-all-checks"; }; };
+		02327A0CE12FADA4391B1F2AFA8274A3 /* PSWebSocketBuffer.m in Sources */ = {isa = PBXBuildFile; fileRef = 21DBFF08E1CA9E84E10614D1DE2EF748 /* PSWebSocketBuffer.m */; settings = {COMPILER_FLAGS = "-w -Xanalyzer -analyzer-disable-all-checks"; }; };
+		0257A37BBB857C1D731E2ED6C49D743C /* DDContextFilterLogFormatter.m in Sources */ = {isa = PBXBuildFile; fileRef = B661132950EB3C9B3AF37138D5D96078 /* DDContextFilterLogFormatter.m */; settings = {COMPILER_FLAGS = "-w -Xanalyzer -analyzer-disable-all-checks"; }; };
+		037D7D148054FAAC74866193ECA5C53E /* MIKMIDIDestinationEndpoint.m in Sources */ = {isa = PBXBuildFile; fileRef = 4FA4766C1DF5DD4A38937DDB7811D92A /* MIKMIDIDestinationEndpoint.m */; settings = {COMPILER_FLAGS = "-w -Xanalyzer -analyzer-disable-all-checks"; }; };
+		0386AAD3A568B41C68296D5E3F7170B0 /* MIKMIDINoteOffCommand.m in Sources */ = {isa = PBXBuildFile; fileRef = 612342D51E1B2755BBE017DD6B425217 /* MIKMIDINoteOffCommand.m */; settings = {COMPILER_FLAGS = "-w -Xanalyzer -analyzer-disable-all-checks"; }; };
+		03FBFD2BEF44396D894D9BF9DE160EA1 /* MIKMIDIPrivateUtilities.h in Headers */ = {isa = PBXBuildFile; fileRef = 5BBA3B129B0B305000D4BCFAF1D70D1C /* MIKMIDIPrivateUtilities.h */; settings = {ATTRIBUTES = (Project, ); }; };
+		04DAF0B6FDFA370677D9FB179D2E5039 /* MIKMIDIMetaLyricEvent.m in Sources */ = {isa = PBXBuildFile; fileRef = 709A00788CA8E6F688A763DDF30C525B /* MIKMIDIMetaLyricEvent.m */; settings = {COMPILER_FLAGS = "-w -Xanalyzer -analyzer-disable-all-checks"; }; };
+		050EBBBFB76503FFE97B3B8575EEF4B0 /* MIKMIDIConnectionManager.h in Headers */ = {isa = PBXBuildFile; fileRef = 5C98AD5674D4EA8AD9073B9AF8A52268 /* MIKMIDIConnectionManager.h */; settings = {ATTRIBUTES = (Project, ); }; };
+		06682469EB3AA43F483B595AACDD6642 /* DDAssertMacros.h in Headers */ = {isa = PBXBuildFile; fileRef = C8C56D89851C7786E00274B983D70147 /* DDAssertMacros.h */; settings = {ATTRIBUTES = (Project, ); }; };
+		068094122CFCAE5B9730511E962CF84F /* MIKMIDIMappingManager.h in Headers */ = {isa = PBXBuildFile; fileRef = CD2A3F7F6590DDF5351AB90ECC837581 /* MIKMIDIMappingManager.h */; settings = {ATTRIBUTES = (Project, ); }; };
+		070CB9ED5D0D9ABE4A2AB8D714F63580 /* SentryCrashReportSink.m in Sources */ = {isa = PBXBuildFile; fileRef = 014B0214B9FBABAF5753B0B26526255C /* SentryCrashReportSink.m */; settings = {COMPILER_FLAGS = "-w -Xanalyzer -analyzer-disable-all-checks"; }; };
+		079A1B3024A472B5E7C75491D970BC0D /* MIKMIDIMappingItem.m in Sources */ = {isa = PBXBuildFile; fileRef = 65B7C0302436B3B553630E99E7DB397C /* MIKMIDIMappingItem.m */; settings = {COMPILER_FLAGS = "-w -Xanalyzer -analyzer-disable-all-checks"; }; };
+		07D0D91DEBFA21CE213C02A8BEC37DE7 /* Pods-Hammerspoon-dummy.m in Sources */ = {isa = PBXBuildFile; fileRef = 5A19BDEBD7AF4595E9D2E6376FA57D55 /* Pods-Hammerspoon-dummy.m */; };
+		095DB2937584CF7C0F4381E74DF32EF2 /* DDFileLogger+Buffering.h in Headers */ = {isa = PBXBuildFile; fileRef = 85CE1A96A88EC418B0F3648DF507E6C8 /* DDFileLogger+Buffering.h */; settings = {ATTRIBUTES = (Project, ); }; };
+		0A0F6DD407035B2AEBC627BD88F1B885 /* MIKMIDIPort.h in Headers */ = {isa = PBXBuildFile; fileRef = 2BF8836EB22B225453B118D55EEF6AF2 /* MIKMIDIPort.h */; settings = {ATTRIBUTES = (Project, ); }; };
+		0A85F3681F937D4BCA6F49ADCDCF7AA7 /* MIKMIDIOutputPort.m in Sources */ = {isa = PBXBuildFile; fileRef = F3973BF4974CFFDDD281438FBF65FCD3 /* MIKMIDIOutputPort.m */; settings = {COMPILER_FLAGS = "-w -Xanalyzer -analyzer-disable-all-checks"; }; };
+		0A9DF197A2253B326BAE124F98B3966E /* MIKMIDIDeviceManager.h in Headers */ = {isa = PBXBuildFile; fileRef = 5959231E527902592415A9D3D1E3B829 /* MIKMIDIDeviceManager.h */; settings = {ATTRIBUTES = (Project, ); }; };
+		0AD68F69848ED7C097A1FB7F403D4033 /* SentryCrashCPU_arm.c in Sources */ = {isa = PBXBuildFile; fileRef = 9650AC34A463D591B192ECD4297DE175 /* SentryCrashCPU_arm.c */; settings = {COMPILER_FLAGS = "-w -Xanalyzer -analyzer-disable-all-checks"; }; };
+		0B615E094003940CEA1E7D1C6BB1345E /* SentryQueueableRequestManager.h in Headers */ = {isa = PBXBuildFile; fileRef = E86BA512306C4C52317251FF98EA47C7 /* SentryQueueableRequestManager.h */; settings = {ATTRIBUTES = (Project, ); }; };
+		0B6BE255A176921C44779BDEF9C91822 /* MIKMIDIMetaEvent_SubclassMethods.h in Headers */ = {isa = PBXBuildFile; fileRef = C64BA8C701D543328F3946FD626479EF /* MIKMIDIMetaEvent_SubclassMethods.h */; settings = {ATTRIBUTES = (Project, ); }; };
+		0BBD58BDF0280DE3B99FA6DFD6FC4E64 /* SentryCrashMachineContextWrapper.h in Headers */ = {isa = PBXBuildFile; fileRef = 4D306B458C7FEA42F942D125C16C49A1 /* SentryCrashMachineContextWrapper.h */; settings = {ATTRIBUTES = (Project, ); }; };
+		0C5F3591EA2B5A567FF43021079DEDC6 /* NSDictionary+SentrySanitize.h in Headers */ = {isa = PBXBuildFile; fileRef = FEFC0325128E2FBA70781DEFA5927A68 /* NSDictionary+SentrySanitize.h */; settings = {ATTRIBUTES = (Project, ); }; };
+		0C77E2003872E32ADB3861EC9F1E7816 /* SentryCurrentDateProvider.h in Headers */ = {isa = PBXBuildFile; fileRef = D0440FE8DE6558C3FFB9CC9F8F46668B /* SentryCurrentDateProvider.h */; settings = {ATTRIBUTES = (Project, ); }; };
+		0CD86588F988AD345A77B76DA959AAE3 /* MIKMIDISequencer.h in Headers */ = {isa = PBXBuildFile; fileRef = 056D93A1CDBD7AB50A7BDF91E400C798 /* MIKMIDISequencer.h */; settings = {ATTRIBUTES = (Project, ); }; };
+		0CDBACC9711BACD237C074A4068D9147 /* SentryTransport.h in Headers */ = {isa = PBXBuildFile; fileRef = 656C26A7E04F152CB668CB6E8BB2A663 /* SentryTransport.h */; settings = {ATTRIBUTES = (Project, ); }; };
+		0D0309D144ADA89B55EA4085AB31FF80 /* HTTPDynamicFileResponse.m in Sources */ = {isa = PBXBuildFile; fileRef = 3D0C05617CF748DBFF209DE682FDDA5B /* HTTPDynamicFileResponse.m */; settings = {COMPILER_FLAGS = "-DOS_OBJECT_USE_OBJC=0 -w -Xanalyzer -analyzer-disable-all-checks"; }; };
+		0D0D6D6D9A5A6A99E8B4C8F4252FE154 /* MIKMIDINoteCommand_SubclassMethods.h in Headers */ = {isa = PBXBuildFile; fileRef = 4FAA1CAEE6F4BE3CF6F0482D3DEB52E2 /* MIKMIDINoteCommand_SubclassMethods.h */; settings = {ATTRIBUTES = (Project, ); }; };
+		0D36A4CAED02727C271B0426C0A3CE08 /* DDOSLogger.m in Sources */ = {isa = PBXBuildFile; fileRef = F7769AD75A967DA22072B17008A76373 /* DDOSLogger.m */; settings = {COMPILER_FLAGS = "-w -Xanalyzer -analyzer-disable-all-checks"; }; };
+		0D97DD2E455C734E870072BF0B22D8D6 /* MIKMIDINoteEvent.h in Headers */ = {isa = PBXBuildFile; fileRef = 271ED5458FC9718B6D3D92F3D714A822 /* MIKMIDINoteEvent.h */; settings = {ATTRIBUTES = (Project, ); }; };
+		0E9690A88ABC0F48DDB2E79CA164A46B /* SentryCrashInstallationReporter.m in Sources */ = {isa = PBXBuildFile; fileRef = AB5BB688FA62C62063F94E543AE3151E /* SentryCrashInstallationReporter.m */; settings = {COMPILER_FLAGS = "-w -Xanalyzer -analyzer-disable-all-checks"; }; };
+		0EAF2D15D5F1E71F18330D755B5D1D20 /* SentryAutoBreadcrumbTrackingIntegration.m in Sources */ = {isa = PBXBuildFile; fileRef = 81C07EEEDACF8469C87C5AC05F54E16F /* SentryAutoBreadcrumbTrackingIntegration.m */; settings = {COMPILER_FLAGS = "-w -Xanalyzer -analyzer-disable-all-checks"; }; };
+		0FDEDF6ECC16A6FD6E55E621155F8446 /* SentryCrashExceptionApplication.m in Sources */ = {isa = PBXBuildFile; fileRef = 14895AD71024EE938AF022D7F92F843A /* SentryCrashExceptionApplication.m */; settings = {COMPILER_FLAGS = "-w -Xanalyzer -analyzer-disable-all-checks"; }; };
+		104053786D47C5CE2413FAC226B74501 /* SentryCrashCString.h in Headers */ = {isa = PBXBuildFile; fileRef = 4B386D3DB68EC10798A5DA3E6AD6C133 /* SentryCrashCString.h */; settings = {ATTRIBUTES = (Project, ); }; };
+		1097C48D4A6568B1B0E587CD0BA3A8AE /* SentryCrashDoctor.m in Sources */ = {isa = PBXBuildFile; fileRef = 62E9FA6053D3762BB7222CE991907B3D /* SentryCrashDoctor.m */; settings = {COMPILER_FLAGS = "-w -Xanalyzer -analyzer-disable-all-checks"; }; };
+		109F2E9541D19AADAFF38D0E5A3F513C /* MIKMIDIErrors.h in Headers */ = {isa = PBXBuildFile; fileRef = F772366820F37D93E95C69C267873421 /* MIKMIDIErrors.h */; settings = {ATTRIBUTES = (Project, ); }; };
+		10ECF9B1B21F644E23EE59EDC8477888 /* DDDispatchQueueLogFormatter.m in Sources */ = {isa = PBXBuildFile; fileRef = 54BC5C5A44161289F9B957AC5FFBCF89 /* DDDispatchQueueLogFormatter.m */; settings = {COMPILER_FLAGS = "-w -Xanalyzer -analyzer-disable-all-checks"; }; };
+		11FAC6C512ADAAE93CA4AA38008BA863 /* SentryCurrentDate.m in Sources */ = {isa = PBXBuildFile; fileRef = 0DE4FF30872B231C9D94E1CC7F200B3F /* SentryCurrentDate.m */; settings = {COMPILER_FLAGS = "-w -Xanalyzer -analyzer-disable-all-checks"; }; };
+		123A19FBCF4B9B8268A3FCD1D2A988F2 /* MIKMIDIChannelPressureEvent.h in Headers */ = {isa = PBXBuildFile; fileRef = 5FBB29012043AD7D60AF8A144F45F6D4 /* MIKMIDIChannelPressureEvent.h */; settings = {ATTRIBUTES = (Project, ); }; };
+		12CE5043B9545AB60B8B49FE72955634 /* SentryCrashMonitor_NSException.h in Headers */ = {isa = PBXBuildFile; fileRef = 980252E440CA69C0B13B2A909C6527DD /* SentryCrashMonitor_NSException.h */; settings = {ATTRIBUTES = (Project, ); }; };
+		13257AAEA6BF8C0D0DB9AC26C433232E /* ORSSerialBuffer.m in Sources */ = {isa = PBXBuildFile; fileRef = 4E0BA858994EBC46EC1EB154F5A9122B /* ORSSerialBuffer.m */; settings = {COMPILER_FLAGS = "-w -Xanalyzer -analyzer-disable-all-checks"; }; };
+		135B20C30AB17FA605266CBCF9537F91 /* SentryCrashReportStore.h in Headers */ = {isa = PBXBuildFile; fileRef = 728D2ECFA29C631D9216ACFBC1323A1C /* SentryCrashReportStore.h */; settings = {ATTRIBUTES = (Project, ); }; };
+		13B3843A9C22679CDCA2632978A7E9B5 /* NSArray+SentrySanitize.h in Headers */ = {isa = PBXBuildFile; fileRef = 1D1EBB25AD4550ED95C7054127591A4C /* NSArray+SentrySanitize.h */; settings = {ATTRIBUTES = (Project, ); }; };
+		14129535EE6BD52C3C15DF366DDAF2BE /* SentryCrashDefaultMachineContextWrapper.m in Sources */ = {isa = PBXBuildFile; fileRef = AB1CD05FD4B1729658BCD3139DAD7FA1 /* SentryCrashDefaultMachineContextWrapper.m */; settings = {COMPILER_FLAGS = "-w -Xanalyzer -analyzer-disable-all-checks"; }; };
+		14FB7487113A2E5F6C080683AF1650EF /* MultipartFormDataParser.m in Sources */ = {isa = PBXBuildFile; fileRef = 87161EB29EAEC27736D06E4DE0CF84B8 /* MultipartFormDataParser.m */; settings = {COMPILER_FLAGS = "-DOS_OBJECT_USE_OBJC=0 -w -Xanalyzer -analyzer-disable-all-checks"; }; };
+		154987346BFD54907BC9D5D73B2D0A74 /* MIKMIDIMappingXMLParser.h in Headers */ = {isa = PBXBuildFile; fileRef = F6AB77AA381B8DF6B068B43B35C7B2DF /* MIKMIDIMappingXMLParser.h */; settings = {ATTRIBUTES = (Project, ); }; };
+		1582C2D916A59EAF050C7EF8C6F1DE87 /* SentryCrashCPU_x86_64.c in Sources */ = {isa = PBXBuildFile; fileRef = 0D3C586A109D3A22916AD490E3751545 /* SentryCrashCPU_x86_64.c */; settings = {COMPILER_FLAGS = "-w -Xanalyzer -analyzer-disable-all-checks"; }; };
+		163573546C0BC1879F99451648498314 /* HTTPMessage.h in Headers */ = {isa = PBXBuildFile; fileRef = DF7C4AD076C66D7148BEA26C95759B09 /* HTTPMessage.h */; settings = {ATTRIBUTES = (Project, ); }; };
+		163C550941A8AB023302F4BA9FEC51D6 /* PSWebSocketDeflater.m in Sources */ = {isa = PBXBuildFile; fileRef = A2BB0D5B7B24B6751F096AF170214D5B /* PSWebSocketDeflater.m */; settings = {COMPILER_FLAGS = "-w -Xanalyzer -analyzer-disable-all-checks"; }; };
+		17A0A7C89C1A95BB01529FF3065552D6 /* SentryCrash.m in Sources */ = {isa = PBXBuildFile; fileRef = 0F948E8E54A876BC00649A5894F82853 /* SentryCrash.m */; settings = {COMPILER_FLAGS = "-w -Xanalyzer -analyzer-disable-all-checks"; }; };
+		18181BACF0335C8E6B93BB1BD54B2EB3 /* MIKMIDIMetaCopyrightEvent.m in Sources */ = {isa = PBXBuildFile; fileRef = F27987193C4B27D73C1D5719C7E0C4F8 /* MIKMIDIMetaCopyrightEvent.m */; settings = {COMPILER_FLAGS = "-w -Xanalyzer -analyzer-disable-all-checks"; }; };
+		18C600E972EB7D3220D8E656D878998B /* MIKMIDIMappingItem.h in Headers */ = {isa = PBXBuildFile; fileRef = FED75622509515CA84C762E01213C551 /* MIKMIDIMappingItem.h */; settings = {ATTRIBUTES = (Project, ); }; };
+		18CF5D2F2BE8DE43CB6905FD2FFCA496 /* ORSSerialPort.m in Sources */ = {isa = PBXBuildFile; fileRef = B2F02B3DD424C078F7314FBE26B6F6DC /* ORSSerialPort.m */; settings = {COMPILER_FLAGS = "-w -Xanalyzer -analyzer-disable-all-checks"; }; };
+		18F1140F4819138C85F71FDC4FDB5BF3 /* MIKMIDIPitchBendChangeEvent.m in Sources */ = {isa = PBXBuildFile; fileRef = A2EAC6D4B727608FAB45032CE6951F45 /* MIKMIDIPitchBendChangeEvent.m */; settings = {COMPILER_FLAGS = "-w -Xanalyzer -analyzer-disable-all-checks"; }; };
+		19545E81D9DB5C9EAAADA45D6CBCC705 /* SentryDebugMeta.h in Headers */ = {isa = PBXBuildFile; fileRef = 47876255678C8B20700466909FA29464 /* SentryDebugMeta.h */; settings = {ATTRIBUTES = (Project, ); }; };
+		19973C7B07031E7635C0BE0CD36F8D97 /* HTTPDynamicFileResponse.h in Headers */ = {isa = PBXBuildFile; fileRef = 1F7A5EB658D6BEFB8133C70713362C2C /* HTTPDynamicFileResponse.h */; settings = {ATTRIBUTES = (Project, ); }; };
+		19AB960B2C60AF7A17EC9F0B75DFE7C7 /* MIKMIDIMetaInstrumentNameEvent.m in Sources */ = {isa = PBXBuildFile; fileRef = 943DCFD532E27D15AB3779C191BDB942 /* MIKMIDIMetaInstrumentNameEvent.m */; settings = {COMPILER_FLAGS = "-w -Xanalyzer -analyzer-disable-all-checks"; }; };
+		1A4BDAB74FF02FA6B37068E9A5887207 /* SentryInstallation.m in Sources */ = {isa = PBXBuildFile; fileRef = A5BB259ECFB79CFC04FCB5353B5B82E8 /* SentryInstallation.m */; settings = {COMPILER_FLAGS = "-w -Xanalyzer -analyzer-disable-all-checks"; }; };
+		1A9A9850100CD776E5A8B6F379600466 /* SentryCrashReportFilterBasic.h in Headers */ = {isa = PBXBuildFile; fileRef = E12B8AB7EDA672C372A1F9B8D5DAA53C /* SentryCrashReportFilterBasic.h */; settings = {ATTRIBUTES = (Project, ); }; };
+		1B044EA35EF1B0EBBE2EFA72655AC8DF /* PSWebSocketInflater.h in Headers */ = {isa = PBXBuildFile; fileRef = 0E8B98DD15D9E9C77137F626E1B0630A /* PSWebSocketInflater.h */; settings = {ATTRIBUTES = (Project, ); }; };
+		1D0B9CE74421A46DC0F99E16D1C4EBC5 /* MIKMIDIChannelPressureEvent.m in Sources */ = {isa = PBXBuildFile; fileRef = F88B1F52D98D03156925C8C0125F90FA /* MIKMIDIChannelPressureEvent.m */; settings = {COMPILER_FLAGS = "-w -Xanalyzer -analyzer-disable-all-checks"; }; };
+		1D4EF0FA72D08927AFB64051489248E2 /* SentryScope.m in Sources */ = {isa = PBXBuildFile; fileRef = 41A7B33165101C2A0DF7F4FB811E1824 /* SentryScope.m */; settings = {COMPILER_FLAGS = "-w -Xanalyzer -analyzer-disable-all-checks"; }; };
+		1DA7867021EA3B80953EC47BEFB3BC45 /* SocketRocket-dummy.m in Sources */ = {isa = PBXBuildFile; fileRef = 6E7D2F75CFD5721363DDAFF2D785F0B1 /* SocketRocket-dummy.m */; };
+		1DCD9FE2DC72435C9797014EC6DFB17C /* MIKMIDIMetaTextEvent.m in Sources */ = {isa = PBXBuildFile; fileRef = A77921F11CD64FF9670CF51CF3B115A1 /* MIKMIDIMetaTextEvent.m */; settings = {COMPILER_FLAGS = "-w -Xanalyzer -analyzer-disable-all-checks"; }; };
+		1DEB384D95717190ABCF7D190D6CC904 /* MIKMIDIResponder.h in Headers */ = {isa = PBXBuildFile; fileRef = AC9E7605B5DEE3849D7285528D676617 /* MIKMIDIResponder.h */; settings = {ATTRIBUTES = (Project, ); }; };
+		1E1CB76EA9480D595E3DF0A046BD28E4 /* HTTPAuthenticationRequest.h in Headers */ = {isa = PBXBuildFile; fileRef = 9AB81A859A99CA083A6447545A1C648B /* HTTPAuthenticationRequest.h */; settings = {ATTRIBUTES = (Project, ); }; };
+		1F09AF4642DBBB5704184276E6582413 /* SentryCrashMonitor.c in Sources */ = {isa = PBXBuildFile; fileRef = 1DEACD5CB009324FA5696613EF8923E8 /* SentryCrashMonitor.c */; settings = {COMPILER_FLAGS = "-w -Xanalyzer -analyzer-disable-all-checks"; }; };
+		1F676F58B70E49FC0622C060CD822E31 /* SentryCrashMonitor_Deadlock.h in Headers */ = {isa = PBXBuildFile; fileRef = C7FF9CA96D4B74F2682B0B793B5FFCC1 /* SentryCrashMonitor_Deadlock.h */; settings = {ATTRIBUTES = (Project, ); }; };
+		1F7D11E7EA4E4135E093C94F2AF46CDA /* MIKMIDIEntity.h in Headers */ = {isa = PBXBuildFile; fileRef = 861E060B1B1E7C3B3DB79E6DA287CA4F /* MIKMIDIEntity.h */; settings = {ATTRIBUTES = (Project, ); }; };
+		201B4E1E51CD84C4EB7F2E480D4D943C /* SentryCrashStackCursor_SelfThread.h in Headers */ = {isa = PBXBuildFile; fileRef = 497CB818E833798CD14452F4642EFE55 /* SentryCrashStackCursor_SelfThread.h */; settings = {ATTRIBUTES = (Project, ); }; };
+		20C245B75E7C64578AA0E56ADE93EB2D /* SentrySdkInfo.h in Headers */ = {isa = PBXBuildFile; fileRef = 1EF29E245A379AD387F13A7F23BF16F0 /* SentrySdkInfo.h */; settings = {ATTRIBUTES = (Project, ); }; };
+		20CFC1A96DB7BB754BF3E9EFB2C9F2C4 /* MIKMIDIEvent.m in Sources */ = {isa = PBXBuildFile; fileRef = 6FE19AA6FB22FDFD09473618CCA84BDA /* MIKMIDIEvent.m */; settings = {COMPILER_FLAGS = "-w -Xanalyzer -analyzer-disable-all-checks"; }; };
+		21AB21A431C8C96FAC9395FEB5E66CAE /* MIKMIDITrack.h in Headers */ = {isa = PBXBuildFile; fileRef = B3995D0DC3C561100DC98946C86CB9BD /* MIKMIDITrack.h */; settings = {ATTRIBUTES = (Project, ); }; };
+		21C010ED83AD1B65C8ACFEAFDD38471A /* SentryStacktrace.h in Headers */ = {isa = PBXBuildFile; fileRef = 250D5C740A85AE47E8273F54EA0795B9 /* SentryStacktrace.h */; settings = {ATTRIBUTES = (Project, ); }; };
+		23047F006F168B485DE155979EEA93FA /* HTTPResponse.h in Headers */ = {isa = PBXBuildFile; fileRef = AAE30D2111C12CA1536FA3B121A48248 /* HTTPResponse.h */; settings = {ATTRIBUTES = (Project, ); }; };
+		24BF17488A8908D1321C096AA311474F /* SentryThreadInspector.m in Sources */ = {isa = PBXBuildFile; fileRef = A074D6D0B2139D0E9DEA7449F4DC412C /* SentryThreadInspector.m */; settings = {COMPILER_FLAGS = "-w -Xanalyzer -analyzer-disable-all-checks"; }; };
+		25222EB702EC86DC8BE89025EB51B03B /* DDLog+LOGV.h in Headers */ = {isa = PBXBuildFile; fileRef = 048B0374F12E764151ECCA22E935ED49 /* DDLog+LOGV.h */; settings = {ATTRIBUTES = (Project, ); }; };
+		2597481E00724596E3222466EC585DB0 /* SentrySessionTracker.h in Headers */ = {isa = PBXBuildFile; fileRef = 285A43258177838884342983FAE76E0D /* SentrySessionTracker.h */; settings = {ATTRIBUTES = (Project, ); }; };
+		268595A3A6EAE462F7933B2FBC03FE1A /* SentryThreadInspector.h in Headers */ = {isa = PBXBuildFile; fileRef = D529616D188AC78841AF38BF0D88E6F7 /* SentryThreadInspector.h */; settings = {ATTRIBUTES = (Project, ); }; };
+		26CC25338D5D8EE5D31563B1E30240C2 /* SentryCrashFileUtils.h in Headers */ = {isa = PBXBuildFile; fileRef = AAE600945B10EA9EC22CA1D0EC66AE0D /* SentryCrashFileUtils.h */; settings = {ATTRIBUTES = (Project, ); }; };
+		27EA29E9DE1B9E0D705582C1377CAEF5 /* MIKMIDISourceEndpoint.m in Sources */ = {isa = PBXBuildFile; fileRef = 7910C3DB6DCE2E802BA7415A5152DCC9 /* MIKMIDISourceEndpoint.m */; settings = {COMPILER_FLAGS = "-w -Xanalyzer -analyzer-disable-all-checks"; }; };
+		2827EF60C21F14CB71FF3E1BA365DD9E /* SentryCrashIsAppImage.h in Headers */ = {isa = PBXBuildFile; fileRef = 93EFC1E42CBB1DC75D3E32C44269AA9C /* SentryCrashIsAppImage.h */; settings = {ATTRIBUTES = (Project, ); }; };
+		289D0D52ACE10C0C8566CAD779E0687A /* SentryCrashReportConverter.h in Headers */ = {isa = PBXBuildFile; fileRef = 39A78CBECA054870DE84A458DDB77456 /* SentryCrashReportConverter.h */; settings = {ATTRIBUTES = (Project, ); }; };
+		28DEC450024211A6E77D423373BE8DD9 /* SentryCrashStackCursor_Backtrace.c in Sources */ = {isa = PBXBuildFile; fileRef = 78918F7B9B10F849E74D2F4DE8AD76A9 /* SentryCrashStackCursor_Backtrace.c */; settings = {COMPILER_FLAGS = "-w -Xanalyzer -analyzer-disable-all-checks"; }; };
+		290C249D26C639A23275D27610667A78 /* MIKMIDISynthesizer.h in Headers */ = {isa = PBXBuildFile; fileRef = ACBDDC9FA43B193A422645D6678CF3FC /* MIKMIDISynthesizer.h */; settings = {ATTRIBUTES = (Project, ); }; };
+		29C4D132E90030064435555FCA150999 /* MIKMIDICompilerCompatibility.h in Headers */ = {isa = PBXBuildFile; fileRef = B49733D632166165C3D561E658D83EC3 /* MIKMIDICompilerCompatibility.h */; settings = {ATTRIBUTES = (Project, ); }; };
+		29CDD7428C2E7D5943775483A7D8DA81 /* SentryCrashMachineContext.h in Headers */ = {isa = PBXBuildFile; fileRef = 6B177D88C7E9A0AB1D3ED04BBAD2FD84 /* SentryCrashMachineContext.h */; settings = {ATTRIBUTES = (Project, ); }; };
+		2A295500969C566A644D66396AF791C7 /* MIKMIDIPitchBendChangeEvent.h in Headers */ = {isa = PBXBuildFile; fileRef = 432B6340AEB945FBC411D1CA1A5B81C8 /* MIKMIDIPitchBendChangeEvent.h */; settings = {ATTRIBUTES = (Project, ); }; };
+		2A3D7F11D984129AAACBCEC34F476707 /* SentryCrashReportStore.c in Sources */ = {isa = PBXBuildFile; fileRef = CB9895CB36BE4B8EFD4775AFA628FCBB /* SentryCrashReportStore.c */; settings = {COMPILER_FLAGS = "-w -Xanalyzer -analyzer-disable-all-checks"; }; };
+		2A57D60D2AD9D602AF141061DA0CF5FE /* SentryRetryAfterHeaderParser.m in Sources */ = {isa = PBXBuildFile; fileRef = 6F36589F90C859647EF762AE5C80D0C3 /* SentryRetryAfterHeaderParser.m */; settings = {COMPILER_FLAGS = "-w -Xanalyzer -analyzer-disable-all-checks"; }; };
+		2AA0DF15A9534444464482EF71DDE826 /* MIKMIDICommandScheduler.h in Headers */ = {isa = PBXBuildFile; fileRef = D8DA64A32D1FCFA3DEBA8026BFFDFE50 /* MIKMIDICommandScheduler.h */; settings = {ATTRIBUTES = (Project, ); }; };
+		2B04DAAEFA463C5A119A7577B10A1214 /* SentryUser.m in Sources */ = {isa = PBXBuildFile; fileRef = 23ED70F16458272F8BA6743BB2D0A076 /* SentryUser.m */; settings = {COMPILER_FLAGS = "-w -Xanalyzer -analyzer-disable-all-checks"; }; };
+		2B694C2969ACFE22A2EC41DF7D6ABA1D /* NSUIApplication+MIKMIDI.m in Sources */ = {isa = PBXBuildFile; fileRef = 734CB8A742521A9E2D0E572546CC1BDC /* NSUIApplication+MIKMIDI.m */; settings = {COMPILER_FLAGS = "-w -Xanalyzer -analyzer-disable-all-checks"; }; };
+		2BC8788FAE34E9018DD1258181103CE9 /* HTTPLogging.h in Headers */ = {isa = PBXBuildFile; fileRef = 355AA2EF44599031DE6480ABA094C752 /* HTTPLogging.h */; settings = {ATTRIBUTES = (Project, ); }; };
+		2C06F1C74E8452DE1F3120119402B0CD /* DDLegacyMacros.h in Headers */ = {isa = PBXBuildFile; fileRef = D1701427B4091905496BAB9A5DEAD4CB /* DDLegacyMacros.h */; settings = {ATTRIBUTES = (Project, ); }; };
+		2C6D014456047BE05F7282C3BA2D1E6B /* MIKMIDISystemMessageCommand.h in Headers */ = {isa = PBXBuildFile; fileRef = C5A1A19DDFB0BECA217B590D1675E7BB /* MIKMIDISystemMessageCommand.h */; settings = {ATTRIBUTES = (Project, ); }; };
+		2DA6E97B222B992DD69087C5127ED337 /* MIKMIDIControlChangeCommand+Private.h in Headers */ = {isa = PBXBuildFile; fileRef = ACBCA108CF9428C7E0F9994ED8748AD0 /* MIKMIDIControlChangeCommand+Private.h */; settings = {ATTRIBUTES = (Project, ); }; };
+		2DB05417B728DCB42E4EFDA3482D7D90 /* PSWebSocketDriver.h in Headers */ = {isa = PBXBuildFile; fileRef = 691F2D52816AA0A94EF773075C683827 /* PSWebSocketDriver.h */; settings = {ATTRIBUTES = (Project, ); }; };
+		2DB0E1BDFE5D60CFF4EF05A72CB7540A /* MIKMIDIControlChangeCommand.m in Sources */ = {isa = PBXBuildFile; fileRef = 3525C07A4C49427E70EFA14ACEA4EB7C /* MIKMIDIControlChangeCommand.m */; settings = {COMPILER_FLAGS = "-w -Xanalyzer -analyzer-disable-all-checks"; }; };
+		2E73C60F1B08A30971D50589A1F2DC3F /* MIKMIDIProgramChangeEvent.h in Headers */ = {isa = PBXBuildFile; fileRef = 36A91F6117ADF4424629336E040A2FEA /* MIKMIDIProgramChangeEvent.h */; settings = {ATTRIBUTES = (Project, ); }; };
+		3148D68AD4A72C1C63087776F2702722 /* SentryCrashMonitor_User.h in Headers */ = {isa = PBXBuildFile; fileRef = F0CD267A2ECF7379246CBFF5E8943EA0 /* SentryCrashMonitor_User.h */; settings = {ATTRIBUTES = (Project, ); }; };
+		321297EFE70F2E38E0D7BF8321A41D10 /* SentryCrashStackCursor.c in Sources */ = {isa = PBXBuildFile; fileRef = D91EBE2DC641090AF6773F795A94EA55 /* SentryCrashStackCursor.c */; settings = {COMPILER_FLAGS = "-w -Xanalyzer -analyzer-disable-all-checks"; }; };
+		3220EE28A9D116A4E4A0E90CC4E6CB04 /* MIKMIDIPlayer.m in Sources */ = {isa = PBXBuildFile; fileRef = 51E42D5B2FE2A12F01EADB458D6D570B /* MIKMIDIPlayer.m */; settings = {COMPILER_FLAGS = "-w -Xanalyzer -analyzer-disable-all-checks"; }; };
+		330227CC80BB33F588D009D3CFC7A484 /* SentryCrashMemory.h in Headers */ = {isa = PBXBuildFile; fileRef = 1E249B7D21B258C49ADD1C966E077058 /* SentryCrashMemory.h */; settings = {ATTRIBUTES = (Project, ); }; };
+		344B45F15284D5563DDFB28A15E7C9E3 /* SentryOptions.m in Sources */ = {isa = PBXBuildFile; fileRef = C305F1DAD40EBBB1FD43FD996385F55F /* SentryOptions.m */; settings = {COMPILER_FLAGS = "-w -Xanalyzer -analyzer-disable-all-checks"; }; };
+		345A8DC147B46C528385BFAA69DC5CF4 /* SentryCrashReport.c in Sources */ = {isa = PBXBuildFile; fileRef = D17E98574B210469483DE30FD206915D /* SentryCrashReport.c */; settings = {COMPILER_FLAGS = "-w -Xanalyzer -analyzer-disable-all-checks"; }; };
+		345A99BDBB96C60DFEABE25EC0C1FC13 /* MIKMIDIProgramChangeCommand.m in Sources */ = {isa = PBXBuildFile; fileRef = 54F9C98906B41574C0B47A218A31BE37 /* MIKMIDIProgramChangeCommand.m */; settings = {COMPILER_FLAGS = "-w -Xanalyzer -analyzer-disable-all-checks"; }; };
+		352E1192810DCDF762E4B057A98E22AD /* MIKMIDIMetaLyricEvent.h in Headers */ = {isa = PBXBuildFile; fileRef = 552B4585F09E85CF4C90364BF6959C56 /* MIKMIDIMetaLyricEvent.h */; settings = {ATTRIBUTES = (Project, ); }; };
+		35CE3461568AA2EA5D964236CED0390D /* MIKMIDINoteEvent.m in Sources */ = {isa = PBXBuildFile; fileRef = 53F0A9EBC8138E08A35AB592715932D1 /* MIKMIDINoteEvent.m */; settings = {COMPILER_FLAGS = "-w -Xanalyzer -analyzer-disable-all-checks"; }; };
+		35EE8631E4082F7D1B3323C2E4330C8B /* WebSocket.h in Headers */ = {isa = PBXBuildFile; fileRef = 31BC8FA2DC9ADB8FE3EEC9F13691EF46 /* WebSocket.h */; settings = {ATTRIBUTES = (Project, ); }; };
+		360A2DE559F952FF4323081799E40F8F /* WebSocket.m in Sources */ = {isa = PBXBuildFile; fileRef = 779CAE9D6AAC9B58A421452C9AE30F24 /* WebSocket.m */; settings = {COMPILER_FLAGS = "-DOS_OBJECT_USE_OBJC=0 -w -Xanalyzer -analyzer-disable-all-checks"; }; };
+		36A71B7301F2D9523F6E89EE0919F7E3 /* MIKMIDIMetaSequenceEvent.m in Sources */ = {isa = PBXBuildFile; fileRef = 25B6C187A45B03ADC176E1606793132C /* MIKMIDIMetaSequenceEvent.m */; settings = {COMPILER_FLAGS = "-w -Xanalyzer -analyzer-disable-all-checks"; }; };
+		3818E1DD3C250B2092CA426938223DD5 /* SentryCrashMonitorType.h in Headers */ = {isa = PBXBuildFile; fileRef = DB0D9CC845BA8D811B63DF644C2AD679 /* SentryCrashMonitorType.h */; settings = {ATTRIBUTES = (Project, ); }; };
+		3845B2A4D6F206C5E0EB27AE072D4603 /* SentryException.m in Sources */ = {isa = PBXBuildFile; fileRef = 09364A91F1A42D2708611F77B3BE8215 /* SentryException.m */; settings = {COMPILER_FLAGS = "-w -Xanalyzer -analyzer-disable-all-checks"; }; };
+		390AA351983F52B773BE0D3302217E2E /* SentryCrashJSONCodec.h in Headers */ = {isa = PBXBuildFile; fileRef = F329074DB6E683B0F6F3D4BE0B62043F /* SentryCrashJSONCodec.h */; settings = {ATTRIBUTES = (Project, ); }; };
+		395B966ABEF6852F79080FA4F0D1BCFC /* SentryFrame.m in Sources */ = {isa = PBXBuildFile; fileRef = CE6804EA97055574543A5F724AC60BB2 /* SentryFrame.m */; settings = {COMPILER_FLAGS = "-w -Xanalyzer -analyzer-disable-all-checks"; }; };
+		39C7DE6D97DAE830FFAD6A6B56BBA361 /* SentryCrashUUIDConversion.h in Headers */ = {isa = PBXBuildFile; fileRef = BA8833C032DF6A2BD327F66ECB253B67 /* SentryCrashUUIDConversion.h */; settings = {ATTRIBUTES = (Project, ); }; };
+		3A22B6ED682F077FCA32A032992A0419 /* SentryFileContents.h in Headers */ = {isa = PBXBuildFile; fileRef = EA090EFB9A994F78871455D17743F7BC /* SentryFileContents.h */; settings = {ATTRIBUTES = (Project, ); }; };
+		3A7AA76B5EB9B1A2FB05F734C6E7735D /* SentryDebugMetaBuilder.m in Sources */ = {isa = PBXBuildFile; fileRef = 9AB1C443B2232A9FACF8E05936E33863 /* SentryDebugMetaBuilder.m */; settings = {COMPILER_FLAGS = "-w -Xanalyzer -analyzer-disable-all-checks"; }; };
+		3AD6301BF61F79B6A0077DF5F5934278 /* SentryHttpDateParser.m in Sources */ = {isa = PBXBuildFile; fileRef = E1F4264D7562E81D154474C1BB9C26BD /* SentryHttpDateParser.m */; settings = {COMPILER_FLAGS = "-w -Xanalyzer -analyzer-disable-all-checks"; }; };
+		3ADDCAA55F9B8C7E9EE045F17DD60044 /* MIKMIDIMacDebugQuickLookSupport.m in Sources */ = {isa = PBXBuildFile; fileRef = E8571854A6979D102F167CF0E2FE53D9 /* MIKMIDIMacDebugQuickLookSupport.m */; settings = {COMPILER_FLAGS = "-w -Xanalyzer -analyzer-disable-all-checks"; }; };
+		3B15439BB0B4E61B1D487849CE9869ED /* MultipartMessageHeader.h in Headers */ = {isa = PBXBuildFile; fileRef = D2C6D76F60AA95465BB3E8F1F85B37F5 /* MultipartMessageHeader.h */; settings = {ATTRIBUTES = (Project, ); }; };
+		3B737D79C5D66C126836ECD8D18BBCE9 /* MIKMIDIClientDestinationEndpoint.h in Headers */ = {isa = PBXBuildFile; fileRef = CA6A2919A0553C29C6C75EC0CC7EDD40 /* MIKMIDIClientDestinationEndpoint.h */; settings = {ATTRIBUTES = (Project, ); }; };
+		3BB422C64133C0DA67735BB6251CAED6 /* SentryDefaultCurrentDateProvider.h in Headers */ = {isa = PBXBuildFile; fileRef = D0FDF03CEEC70D69444AF2C390496CDF /* SentryDefaultCurrentDateProvider.h */; settings = {ATTRIBUTES = (Project, ); }; };
+		3BD61DB943B083EB8838A0A64AB6998F /* SentryEnvelopeItemType.h in Headers */ = {isa = PBXBuildFile; fileRef = 768CBAE5567114AAC6680455954205A6 /* SentryEnvelopeItemType.h */; settings = {ATTRIBUTES = (Project, ); }; };
+		3BDEBC8216FC6507FC6E1DCC0A1DE8F3 /* SentryDebugMeta.m in Sources */ = {isa = PBXBuildFile; fileRef = D997751524402A94569208C5499B8699 /* SentryDebugMeta.m */; settings = {COMPILER_FLAGS = "-w -Xanalyzer -analyzer-disable-all-checks"; }; };
+		3BEF729C8F8DDDEAC05E695C3656E76A /* Sentry-dummy.m in Sources */ = {isa = PBXBuildFile; fileRef = EA4A2F1B196646F8A9B14D1701384443 /* Sentry-dummy.m */; };
+		3C8458420C916916C48B7C603F2E57EA /* SentryDefaultRateLimits.m in Sources */ = {isa = PBXBuildFile; fileRef = 62BD3A0AF4BBF6034E09C2EA5FD3C382 /* SentryDefaultRateLimits.m */; settings = {COMPILER_FLAGS = "-w -Xanalyzer -analyzer-disable-all-checks"; }; };
+		3CDC913466F0CC266AEDF33EC419EFE8 /* MIKMIDIMetaTextEvent.h in Headers */ = {isa = PBXBuildFile; fileRef = E0F8323E2C5EE8B1B778E173A25A4009 /* MIKMIDIMetaTextEvent.h */; settings = {ATTRIBUTES = (Project, ); }; };
+		3D5F6E434ABD8EF3A3186CD70A1092B3 /* MIKMIDIObject_SubclassMethods.h in Headers */ = {isa = PBXBuildFile; fileRef = 5C5F1452332CA1993D146521099904DD /* MIKMIDIObject_SubclassMethods.h */; settings = {ATTRIBUTES = (Project, ); }; };
+		3DE3A09F1958FF8087BF51DAB4F293EC /* PSWebSocket.h in Headers */ = {isa = PBXBuildFile; fileRef = 2B2A389E3D203AC88EA6ABD8D4CB6342 /* PSWebSocket.h */; settings = {ATTRIBUTES = (Project, ); }; };
+		3E24AC283EAF158E85AFA12C12441996 /* MIKMIDIPolyphonicKeyPressureCommand.h in Headers */ = {isa = PBXBuildFile; fileRef = E9C5009BDA8B30C99F3433B7AA19DF5C /* MIKMIDIPolyphonicKeyPressureCommand.h */; settings = {ATTRIBUTES = (Project, ); }; };
+		3E473589B5821482BF6AF5B393A9DA85 /* DAVResponse.m in Sources */ = {isa = PBXBuildFile; fileRef = 8E390E31F6F9464F25E4613CD9E09E1C /* DAVResponse.m */; settings = {COMPILER_FLAGS = "-DOS_OBJECT_USE_OBJC=0 -w -Xanalyzer -analyzer-disable-all-checks"; }; };
+		3E7B26AB4D4994D150F20B819C36DC3A /* DDRange.h in Headers */ = {isa = PBXBuildFile; fileRef = 8099E8E962029F5C482704EBA37E53F3 /* DDRange.h */; settings = {ATTRIBUTES = (Project, ); }; };
+		3EED09EFF3E8B0C802AC2060BF6918D5 /* SentryCrashFileUtils.c in Sources */ = {isa = PBXBuildFile; fileRef = D7582081701FBFC73D2EC3A41B6FD440 /* SentryCrashFileUtils.c */; settings = {COMPILER_FLAGS = "-w -Xanalyzer -analyzer-disable-all-checks"; }; };
+		4080D125AE1950A428C70A53845C44B3 /* DDTTYLogger.m in Sources */ = {isa = PBXBuildFile; fileRef = 6F8907CEE18168DA5E0552F6DC232710 /* DDTTYLogger.m */; settings = {COMPILER_FLAGS = "-w -Xanalyzer -analyzer-disable-all-checks"; }; };
+		40E1D8118ADAE20B8E34E9C9E12D886F /* ORSSerialPort.h in Headers */ = {isa = PBXBuildFile; fileRef = 9F975252DD13FCAEDBCDC25926C0420E /* ORSSerialPort.h */; settings = {ATTRIBUTES = (Project, ); }; };
+		41466EE21876F6131D7DF1AE076CEE17 /* SentryCrashMonitor_System.h in Headers */ = {isa = PBXBuildFile; fileRef = E3FA16D656BA6B0D342DF0602BDBECA6 /* SentryCrashMonitor_System.h */; settings = {ATTRIBUTES = (Project, ); }; };
+		41492F2F47A4748188EED5D132D9FC9A /* SentryCrashObjC.c in Sources */ = {isa = PBXBuildFile; fileRef = 18AC852D5137EC40A2B7ECEAC991E6F1 /* SentryCrashObjC.c */; settings = {COMPILER_FLAGS = "-w -Xanalyzer -analyzer-disable-all-checks"; }; };
+		414D9EDEC06CE2F312051C6E9D13AF82 /* NSUIApplication+MIKMIDI.h in Headers */ = {isa = PBXBuildFile; fileRef = 6CA5343FC16D23629DB5C74E5539548B /* NSUIApplication+MIKMIDI.h */; settings = {ATTRIBUTES = (Project, ); }; };
+		416123C3F5F8BAF31D13C94CDD770276 /* MIKMIDIMappingGenerator.h in Headers */ = {isa = PBXBuildFile; fileRef = F8AD50E8CEF5AB2CDB1E168326F8C4B7 /* MIKMIDIMappingGenerator.h */; settings = {ATTRIBUTES = (Project, ); }; };
+		41AD411DAF32698BE21963922897EA35 /* MIKMIDIObject.h in Headers */ = {isa = PBXBuildFile; fileRef = DA743D2D4BE107D822E7E662A27BC13D /* MIKMIDIObject.h */; settings = {ATTRIBUTES = (Project, ); }; };
+		4299E6217E03C0705B3332FA6972EB6A /* SentrySerializable.h in Headers */ = {isa = PBXBuildFile; fileRef = A49EC30643DD7501D90451BACCE3328C /* SentrySerializable.h */; settings = {ATTRIBUTES = (Project, ); }; };
+		42C2459DECEB32CA9CFB4B6B88CCEEC2 /* DDFileLogger.h in Headers */ = {isa = PBXBuildFile; fileRef = 922D37F386B73A951B11B782715B0A95 /* DDFileLogger.h */; settings = {ATTRIBUTES = (Project, ); }; };
+		42E91A7D5DCE77209161DF3D223A3F42 /* SentryCrashStackCursor_MachineContext.h in Headers */ = {isa = PBXBuildFile; fileRef = 84AF143CFED55A11F175CADC81374606 /* SentryCrashStackCursor_MachineContext.h */; settings = {ATTRIBUTES = (Project, ); }; };
+		4326D2A78A1AB0D64D9CF20AF7D4D984 /* PSWebSocketNetworkThread.h in Headers */ = {isa = PBXBuildFile; fileRef = 0D4806AE5C37691C7DA4668564120488 /* PSWebSocketNetworkThread.h */; settings = {ATTRIBUTES = (Project, ); }; };
+		433FB0D09B80998ED4C882FCDF6B5AB3 /* MIKMIDIMapping.h in Headers */ = {isa = PBXBuildFile; fileRef = B42AFDD49ABD8F5170B6949A4499003D /* MIKMIDIMapping.h */; settings = {ATTRIBUTES = (Project, ); }; };
+		43B8A0DE4E8150B4F3B8DA43F3F36998 /* SentryTransportFactory.m in Sources */ = {isa = PBXBuildFile; fileRef = D6D8EE5A90F839B140B8C345C237DF26 /* SentryTransportFactory.m */; settings = {COMPILER_FLAGS = "-w -Xanalyzer -analyzer-disable-all-checks"; }; };
+		44B5A7B5D077141AD1973BA0AF44A224 /* ORSSerialPortManager.m in Sources */ = {isa = PBXBuildFile; fileRef = AC793F7237D1BA29444F80D2D9F16323 /* ORSSerialPortManager.m */; settings = {COMPILER_FLAGS = "-w -Xanalyzer -analyzer-disable-all-checks"; }; };
+		4508EBAF19DC1867C69F7286C185CCDA /* MIKMIDIClientSourceEndpoint.h in Headers */ = {isa = PBXBuildFile; fileRef = EE1859B410C1A05A5D739CCFEAD79798 /* MIKMIDIClientSourceEndpoint.h */; settings = {ATTRIBUTES = (Project, ); }; };
+		45240E0A842A98246E59F62713B09AD0 /* SentryHttpTransport.m in Sources */ = {isa = PBXBuildFile; fileRef = 16B1035409D72C882BE4ED1CBC9E506D /* SentryHttpTransport.m */; settings = {COMPILER_FLAGS = "-w -Xanalyzer -analyzer-disable-all-checks"; }; };
+		45C6BF4F6336D19F17C43C0CF3F6810A /* MIKMIDICommand_SubclassMethods.h in Headers */ = {isa = PBXBuildFile; fileRef = BEE80A715BB1EFDBD84AA3144F1F6DF7 /* MIKMIDICommand_SubclassMethods.h */; settings = {ATTRIBUTES = (Project, ); }; };
+		469684F97FBE6B47AC82D0967395D28F /* NSArray+SentrySanitize.m in Sources */ = {isa = PBXBuildFile; fileRef = 08EFF7C8A0905F68BF71686BE2A1ED6E /* NSArray+SentrySanitize.m */; settings = {COMPILER_FLAGS = "-w -Xanalyzer -analyzer-disable-all-checks"; }; };
+		47A92CC9CABB2EAFB327DD9D2875F169 /* MIKMIDI.h in Headers */ = {isa = PBXBuildFile; fileRef = DF397ED8A29E3119365B6E248A985E18 /* MIKMIDI.h */; settings = {ATTRIBUTES = (Project, ); }; };
+		47BDF57B4C14AB4EF1C30E772536D14E /* PSWebSocketBuffer.h in Headers */ = {isa = PBXBuildFile; fileRef = B6DE31BC0AB78BC91EB712852587C0C7 /* PSWebSocketBuffer.h */; settings = {ATTRIBUTES = (Project, ); }; };
+		47D75BC785291443A24468487BBE4F37 /* MIKMIDITempoEvent.h in Headers */ = {isa = PBXBuildFile; fileRef = 8E1A809DA26D065930CA564419697C94 /* MIKMIDITempoEvent.h */; settings = {ATTRIBUTES = (Project, ); }; };
+		47D8561C2DE19E4A2262C161C3EC4CBF /* SentryFrame.h in Headers */ = {isa = PBXBuildFile; fileRef = 09AAE2EC95B65998BAD04C91F066447D /* SentryFrame.h */; settings = {ATTRIBUTES = (Project, ); }; };
+		47FB6F75094C7D5F686DDD02ED84C959 /* SentryCrashJSONCodecObjC.m in Sources */ = {isa = PBXBuildFile; fileRef = 900BC195E34E4A739398983FE748106B /* SentryCrashJSONCodecObjC.m */; settings = {COMPILER_FLAGS = "-w -Xanalyzer -analyzer-disable-all-checks"; }; };
+		485342EE3384B9CA36E4B443B0E863FA /* MIKMIDIChannelVoiceCommand.h in Headers */ = {isa = PBXBuildFile; fileRef = 8B33CE9B053CA20F6AD10E6B70E139FF /* MIKMIDIChannelVoiceCommand.h */; settings = {ATTRIBUTES = (Project, ); }; };
+		48596D0976FB5EADE453632F5A7BE528 /* DDNumber.m in Sources */ = {isa = PBXBuildFile; fileRef = 107247738D6254401EA31F3661EF0A87 /* DDNumber.m */; settings = {COMPILER_FLAGS = "-DOS_OBJECT_USE_OBJC=0 -w -Xanalyzer -analyzer-disable-all-checks"; }; };
+		486A82B80C29DC7241360A32CB3F8B67 /* SentryCrashCPU_arm64.c in Sources */ = {isa = PBXBuildFile; fileRef = D2CCCD813956CE796C34C1A2C30F67EC /* SentryCrashCPU_arm64.c */; settings = {COMPILER_FLAGS = "-w -Xanalyzer -analyzer-disable-all-checks"; }; };
+		48FF0B3714B18A30A3E3FF37696990FE /* SentryCrashCPU_Apple.h in Headers */ = {isa = PBXBuildFile; fileRef = BA11755E610511631842F41384FAA019 /* SentryCrashCPU_Apple.h */; settings = {ATTRIBUTES = (Project, ); }; };
+		4942057871E30C5FEC9CFC4D070E3478 /* SentrySDK.h in Headers */ = {isa = PBXBuildFile; fileRef = DE57F2452349BA70C31CBFDCC3D6F33E /* SentrySDK.h */; settings = {ATTRIBUTES = (Project, ); }; };
+		4970BFC4A9BE3914695F2CC335D87E66 /* MIKMIDIControlChangeEvent.m in Sources */ = {isa = PBXBuildFile; fileRef = B412749DF96DFF8EEA9ECE9CE50DE9DC /* MIKMIDIControlChangeEvent.m */; settings = {COMPILER_FLAGS = "-w -Xanalyzer -analyzer-disable-all-checks"; }; };
+		49FFEA917CB6158E5613938A2EE3EA80 /* DDMultiFormatter.m in Sources */ = {isa = PBXBuildFile; fileRef = 84B45CD0BFC8BCBCA9B7BEFE4C09C131 /* DDMultiFormatter.m */; settings = {COMPILER_FLAGS = "-w -Xanalyzer -analyzer-disable-all-checks"; }; };
+		4A2248206E1A8D0AA3BC58634AF85C68 /* SentryCrashInstallation+Private.h in Headers */ = {isa = PBXBuildFile; fileRef = 5C53284B49BECD498D1040FD9FF3FC59 /* SentryCrashInstallation+Private.h */; settings = {ATTRIBUTES = (Project, ); }; };
+		4BBFE8AB05F1594B80CC479B4AB102D0 /* MIKMIDIClock.m in Sources */ = {isa = PBXBuildFile; fileRef = 4DA323251B7CFF82E22D27746F7E4C44 /* MIKMIDIClock.m */; settings = {COMPILER_FLAGS = "-w -Xanalyzer -analyzer-disable-all-checks"; }; };
+		4C74588FE455E204CFD0D799060021DC /* ORSSerialRequest.h in Headers */ = {isa = PBXBuildFile; fileRef = 60C44E94B835857A7DBAB00FD9BEF6F5 /* ORSSerialRequest.h */; settings = {ATTRIBUTES = (Project, ); }; };
+		4CA48AAF1AA3CEF63BAC9CB15E3FDA66 /* SentryCrashSymbolicator.c in Sources */ = {isa = PBXBuildFile; fileRef = 10C8450B56A79F519B96AC8166647467 /* SentryCrashSymbolicator.c */; settings = {COMPILER_FLAGS = "-w -Xanalyzer -analyzer-disable-all-checks"; }; };
+		4CA682FAC1EB4064584C39EAAE965025 /* MIKMIDIEventIterator.h in Headers */ = {isa = PBXBuildFile; fileRef = 78D6628E2866D40D93C0E946D836B7B3 /* MIKMIDIEventIterator.h */; settings = {ATTRIBUTES = (Project, ); }; };
+		4D978D733CC00E8B37F3F747914FA304 /* SentryDateUtil.h in Headers */ = {isa = PBXBuildFile; fileRef = 451734820CC06F3D40ED20E3B2E6BF7D /* SentryDateUtil.h */; settings = {ATTRIBUTES = (Project, ); }; };
+		4E0755118E2E23BE7E45367E3CDFD6F2 /* SentryCrashID.c in Sources */ = {isa = PBXBuildFile; fileRef = 6AD895434395C88A4F84782C8AAD3AC5 /* SentryCrashID.c */; settings = {COMPILER_FLAGS = "-w -Xanalyzer -analyzer-disable-all-checks"; }; };
+		4FC49C70E8D32C88EC6CCC294B26FCCB /* Container+SentryDeepSearch.m in Sources */ = {isa = PBXBuildFile; fileRef = A8D0BA1AEE9B899704E2DFDFDF1FB6FF /* Container+SentryDeepSearch.m */; settings = {COMPILER_FLAGS = "-w -Xanalyzer -analyzer-disable-all-checks"; }; };
+		4FE9BBEA2F43B4C25C51FAF0A3D89E2B /* DELETEResponse.m in Sources */ = {isa = PBXBuildFile; fileRef = 850CE94CEB9E6543C391C313F8EFF84F /* DELETEResponse.m */; settings = {COMPILER_FLAGS = "-DOS_OBJECT_USE_OBJC=0 -w -Xanalyzer -analyzer-disable-all-checks"; }; };
+		50C68FF8CB485E0BE4F6D1AE1447589A /* SentryCrashMemory.c in Sources */ = {isa = PBXBuildFile; fileRef = 457CECFBFCCDF7C5BD7A2DFEADDF91C9 /* SentryCrashMemory.c */; settings = {COMPILER_FLAGS = "-w -Xanalyzer -analyzer-disable-all-checks"; }; };
+		5138E35FD760A610D4EEB8EB990856BF /* PSWebSocketTypes.h in Headers */ = {isa = PBXBuildFile; fileRef = 724FE892A756AC04F4249D00E5A585D9 /* PSWebSocketTypes.h */; settings = {ATTRIBUTES = (Project, ); }; };
+		51619161CC97481681545BB6E9DD4C9D /* SentryCrashDefaultBinaryImageProvider.h in Headers */ = {isa = PBXBuildFile; fileRef = 49AA76B999DF4CA352E9A3C34513E6C5 /* SentryCrashDefaultBinaryImageProvider.h */; settings = {ATTRIBUTES = (Project, ); }; };
+		52718A075F46610765CD13FBFEDE76A3 /* MIKMIDIMetaEvent.m in Sources */ = {isa = PBXBuildFile; fileRef = 06DFD326601EFF48F70478B2C2487D0C /* MIKMIDIMetaEvent.m */; settings = {COMPILER_FLAGS = "-w -Xanalyzer -analyzer-disable-all-checks"; }; };
+		5380E44839CF60247503F8B272936B84 /* SentryCrashCachedData.c in Sources */ = {isa = PBXBuildFile; fileRef = C41DF4BDF48C7538B5E3F5508EC6B156 /* SentryCrashCachedData.c */; settings = {COMPILER_FLAGS = "-w -Xanalyzer -analyzer-disable-all-checks"; }; };
+		53F1069DFD56C26B133266204C4455F4 /* MIKMIDIMetronome.h in Headers */ = {isa = PBXBuildFile; fileRef = 951E04CBF52A0699580279B048995BC4 /* MIKMIDIMetronome.h */; settings = {ATTRIBUTES = (Project, ); }; };
+		543C81013E067773D87ABCDBEA7E57B8 /* SentryCrashStackCursor_SelfThread.c in Sources */ = {isa = PBXBuildFile; fileRef = 40CE715659D592986FC5F3E4237F5B2C /* SentryCrashStackCursor_SelfThread.c */; settings = {COMPILER_FLAGS = "-w -Xanalyzer -analyzer-disable-all-checks"; }; };
+		54BF8CD93DAAA13DF3CE2AE196E07033 /* MIKMIDISystemKeepAliveCommand.h in Headers */ = {isa = PBXBuildFile; fileRef = 4F435CF907D4BB4E14B7DE2668CF48B4 /* MIKMIDISystemKeepAliveCommand.h */; settings = {ATTRIBUTES = (Project, ); }; };
+		55B25B7A6371AA1DCD736088B15B3072 /* MIKMIDIControlChangeEvent.h in Headers */ = {isa = PBXBuildFile; fileRef = A951C405C97AE8D7007071270B495484 /* MIKMIDIControlChangeEvent.h */; settings = {ATTRIBUTES = (Project, ); }; };
+		55B8581A9766F2989687083BE4950165 /* MIKMIDIInputPort.m in Sources */ = {isa = PBXBuildFile; fileRef = 8F132D8B0ED4ADA0C07B0E8E6BFF2934 /* MIKMIDIInputPort.m */; settings = {COMPILER_FLAGS = "-w -Xanalyzer -analyzer-disable-all-checks"; }; };
+		55DAEAFA5A5BB6B1292C5889CE2016A3 /* NSString+SentryNSUIntegerValue.h in Headers */ = {isa = PBXBuildFile; fileRef = 9F5E8B0BB31017E7575B0631CCDC1A7C /* NSString+SentryNSUIntegerValue.h */; settings = {ATTRIBUTES = (Project, ); }; };
+		560F118160F52975CE79C3EFF1441E18 /* SentryDebugMetaBuilder.h in Headers */ = {isa = PBXBuildFile; fileRef = BC70BEC99CFF1B35415834951A4779E6 /* SentryDebugMetaBuilder.h */; settings = {ATTRIBUTES = (Project, ); }; };
+		569D5A0BBAD1773F3148B603E6B027C7 /* HTTPServer.m in Sources */ = {isa = PBXBuildFile; fileRef = 8692D2FE7B10CC6BD697FFD91E62425D /* HTTPServer.m */; settings = {COMPILER_FLAGS = "-DOS_OBJECT_USE_OBJC=0 -w -Xanalyzer -analyzer-disable-all-checks"; }; };
+		56E515C52C427F48A67C1B501B964A84 /* DDLog.m in Sources */ = {isa = PBXBuildFile; fileRef = ECB9083E91900842347A6AC8E9D52030 /* DDLog.m */; settings = {COMPILER_FLAGS = "-w -Xanalyzer -analyzer-disable-all-checks"; }; };
+		576344EC5428B782E4E48061D974DA79 /* PSWebSocketUTF8Decoder.h in Headers */ = {isa = PBXBuildFile; fileRef = D573F1A8B46D319CDAC259F618EE67A3 /* PSWebSocketUTF8Decoder.h */; settings = {ATTRIBUTES = (Project, ); }; };
+		577CC1A2E2ACA3578BAA6C43D64E4263 /* SentryCrashMonitor_Zombie.c in Sources */ = {isa = PBXBuildFile; fileRef = FF4ED16F1CF4B389DA9D0318ACBBC1CD /* SentryCrashMonitor_Zombie.c */; settings = {COMPILER_FLAGS = "-w -Xanalyzer -analyzer-disable-all-checks"; }; };
+		57E13E519FAA413803754DD0613673AC /* SentryCrashAdapter.m in Sources */ = {isa = PBXBuildFile; fileRef = EB2B2EA9685FB7B1BEAB9393D12ECC3D /* SentryCrashAdapter.m */; settings = {COMPILER_FLAGS = "-w -Xanalyzer -analyzer-disable-all-checks"; }; };
+		57F9954767E8AB4FF7806026950CB479 /* SentryCrashLogger.h in Headers */ = {isa = PBXBuildFile; fileRef = 76C1B20B7EA02F6F5EDEEC0A7F2B66FD /* SentryCrashLogger.h */; settings = {ATTRIBUTES = (Project, ); }; };
+		589474A02E46287CCF57C228229FA25E /* SentryCrashReportVersion.h in Headers */ = {isa = PBXBuildFile; fileRef = D1E26EAB40103DC7464CB936CA9B310B /* SentryCrashReportVersion.h */; settings = {ATTRIBUTES = (Project, ); }; };
+		59E4BD169C3F662FE4481AD4FC9275D8 /* SentryDefaultRateLimits.h in Headers */ = {isa = PBXBuildFile; fileRef = EAAB8C76B68AB50CA534133A8F1AA2FA /* SentryDefaultRateLimits.h */; settings = {ATTRIBUTES = (Project, ); }; };
+		5A2A160B862B4FA17E91272EE4B697B4 /* MIKMIDITrack_Protected.h in Headers */ = {isa = PBXBuildFile; fileRef = 6A83F7C0D50529F97759D22F453DDFDE /* MIKMIDITrack_Protected.h */; settings = {ATTRIBUTES = (Project, ); }; };
+		5AC66E9B103C2AAB45B46CE14AF4FD44 /* MIKMIDIMetaTimeSignatureEvent.m in Sources */ = {isa = PBXBuildFile; fileRef = 4890A69A33B10BA22ECCBBAB24925F3C /* MIKMIDIMetaTimeSignatureEvent.m */; settings = {COMPILER_FLAGS = "-w -Xanalyzer -analyzer-disable-all-checks"; }; };
+		5AFF4CC2E96DF371D145B2B7AB4D3405 /* SentryCrashSysCtl.c in Sources */ = {isa = PBXBuildFile; fileRef = 4A2B2B56B4B77EE4DDA0E3234E06B0FC /* SentryCrashSysCtl.c */; settings = {COMPILER_FLAGS = "-w -Xanalyzer -analyzer-disable-all-checks"; }; };
+		5B70BBA0FC4F371699621BF9B518ED50 /* SentryCrashMonitor_Zombie.h in Headers */ = {isa = PBXBuildFile; fileRef = 9B447C2737F97B39DA19991EF462DA6B /* SentryCrashMonitor_Zombie.h */; settings = {ATTRIBUTES = (Project, ); }; };
+		5BBEC367055BF339FAE330A98D975AA9 /* SRWebSocket.h in Headers */ = {isa = PBXBuildFile; fileRef = FE9D6EDFC08D76CF39CE69189941609F /* SRWebSocket.h */; settings = {ATTRIBUTES = (Project, ); }; };
+		5BEE529A023B467EAF9DAA871007CB69 /* MIKMIDIMetaMarkerTextEvent.h in Headers */ = {isa = PBXBuildFile; fileRef = 530FEB0CF2915644F017208697F86D08 /* MIKMIDIMetaMarkerTextEvent.h */; settings = {ATTRIBUTES = (Project, ); }; };
+		5C70C48747582A88347C2314611BB0A8 /* SentryConcurrentRateLimitsDictionary.h in Headers */ = {isa = PBXBuildFile; fileRef = F4EDD2426932A5C91E90B51D9CD1A42C /* SentryConcurrentRateLimitsDictionary.h */; settings = {ATTRIBUTES = (Project, ); }; };
+		5D319A6EDBD239AB0AF148E3BD021974 /* MIKMIDIErrors.m in Sources */ = {isa = PBXBuildFile; fileRef = 1D49775A572BF12D412119411C708075 /* MIKMIDIErrors.m */; settings = {COMPILER_FLAGS = "-w -Xanalyzer -analyzer-disable-all-checks"; }; };
+		5D5B76A5AA589A5FE07D963590421224 /* SentryDsn.h in Headers */ = {isa = PBXBuildFile; fileRef = F029FDD9B7DFAEB0D15DD4276543F4B4 /* SentryDsn.h */; settings = {ATTRIBUTES = (Project, ); }; };
+		5D704BF34D145A46ACE20A519E9978AD /* MIKMIDIDeviceManager.m in Sources */ = {isa = PBXBuildFile; fileRef = 0F79B8D54EB0B8CF64B0EE177E394AA2 /* MIKMIDIDeviceManager.m */; settings = {COMPILER_FLAGS = "-w -Xanalyzer -analyzer-disable-all-checks"; }; };
+		5D8C54311B3BE10B733A292944B58FAC /* SentryBreadcrumbTracker.h in Headers */ = {isa = PBXBuildFile; fileRef = 27517BA748648DDA15F68C2AB38AB85A /* SentryBreadcrumbTracker.h */; settings = {ATTRIBUTES = (Project, ); }; };
+		5E0E08D4BCD8C4337C8EA26CAF3F5FE7 /* SentryEvent.m in Sources */ = {isa = PBXBuildFile; fileRef = 613E85F75DB80536C6A891A4D7CA8E1C /* SentryEvent.m */; settings = {COMPILER_FLAGS = "-w -Xanalyzer -analyzer-disable-all-checks"; }; };
+		5E8842084C31E3248989EBA9F88321C5 /* MIKMIDIChannelEvent.m in Sources */ = {isa = PBXBuildFile; fileRef = 874895EF3D86B884E1E3FF9FB4E7FB99 /* MIKMIDIChannelEvent.m */; settings = {COMPILER_FLAGS = "-w -Xanalyzer -analyzer-disable-all-checks"; }; };
+		5F963313826E6101FCBA0212F16EC71D /* DELETEResponse.h in Headers */ = {isa = PBXBuildFile; fileRef = 8D8AB6A8CA742A5DFA5E48A1B76D584F /* DELETEResponse.h */; settings = {ATTRIBUTES = (Project, ); }; };
+		5FAEFD2808C2B288FB9892C8ACA83720 /* SentryGlobalEventProcessor.m in Sources */ = {isa = PBXBuildFile; fileRef = DA1A8258C8C4271D312100D6732A65D5 /* SentryGlobalEventProcessor.m */; settings = {COMPILER_FLAGS = "-w -Xanalyzer -analyzer-disable-all-checks"; }; };
+		6059EBE490FE97F215EC5CD5F55F6613 /* SentryCrashDynamicLinker.h in Headers */ = {isa = PBXBuildFile; fileRef = E9DFDFB9CD5066B3D45CD02222014156 /* SentryCrashDynamicLinker.h */; settings = {ATTRIBUTES = (Project, ); }; };
+		60D6BDAE30A37F3E0C10C40FFBCF1F9F /* SentryCrashDefaultMachineContextWrapper.h in Headers */ = {isa = PBXBuildFile; fileRef = 01D3E65FB0F02FE273CBBDD62C7AA902 /* SentryCrashDefaultMachineContextWrapper.h */; settings = {ATTRIBUTES = (Project, ); }; };
+		612FA22FE10976084C1099C7CD04B4FA /* NSDate+SentryExtras.m in Sources */ = {isa = PBXBuildFile; fileRef = BDB7E8EB75B5EF32C06478C7447343B6 /* NSDate+SentryExtras.m */; settings = {COMPILER_FLAGS = "-w -Xanalyzer -analyzer-disable-all-checks"; }; };
+		613D3130AB5D2D28888143684C10C4E3 /* MIKMIDIMetaTrackSequenceNameEvent.m in Sources */ = {isa = PBXBuildFile; fileRef = 5CB6FFA58DBC9F001566BBC0036FE9A7 /* MIKMIDIMetaTrackSequenceNameEvent.m */; settings = {COMPILER_FLAGS = "-w -Xanalyzer -analyzer-disable-all-checks"; }; };
+		61A63E1C02FE21BBA5337DECCD95C3A7 /* HTTPAsyncFileResponse.m in Sources */ = {isa = PBXBuildFile; fileRef = B687CB4CDE6531264B1258BA05E8E55C /* HTTPAsyncFileResponse.m */; settings = {COMPILER_FLAGS = "-DOS_OBJECT_USE_OBJC=0 -w -Xanalyzer -analyzer-disable-all-checks"; }; };
+		63AAB9FCB07C49EF124CDECA609C1532 /* SentryBreadcrumb.h in Headers */ = {isa = PBXBuildFile; fileRef = D09ECADA4D64695E7D422AD08E67083B /* SentryBreadcrumb.h */; settings = {ATTRIBUTES = (Project, ); }; };
+		645799D62CE51B148814E6AEB1A2C967 /* SentryTransportFactory.h in Headers */ = {isa = PBXBuildFile; fileRef = 0A79DF15FFEDC93FF3E317517FDDC6E6 /* SentryTransportFactory.h */; settings = {ATTRIBUTES = (Project, ); }; };
+		648A369859A5160A32203D5BE80CED92 /* SentryCrashReportSink.h in Headers */ = {isa = PBXBuildFile; fileRef = BBE584EB6A705A3E71E42EC81B661112 /* SentryCrashReportSink.h */; settings = {ATTRIBUTES = (Project, ); }; };
+		649C96FDEC12854F08317BE7C58572B6 /* NSDictionary+SentrySanitize.m in Sources */ = {isa = PBXBuildFile; fileRef = 24F24441573FEC55D29D42AA88A41A59 /* NSDictionary+SentrySanitize.m */; settings = {COMPILER_FLAGS = "-w -Xanalyzer -analyzer-disable-all-checks"; }; };
+		64F9121CCB623A931B1043F44C957A9B /* SentryCrashReportFixer.c in Sources */ = {isa = PBXBuildFile; fileRef = 20852EB25320AC839EEB22F2AE503B9D /* SentryCrashReportFixer.c */; settings = {COMPILER_FLAGS = "-w -Xanalyzer -analyzer-disable-all-checks"; }; };
+		6506B4C365DE4EDE08162B02294C47F6 /* SentryCrashSymbolicator.h in Headers */ = {isa = PBXBuildFile; fileRef = B58D56CD0A1D950D458D2C17F8D562B4 /* SentryCrashSymbolicator.h */; settings = {ATTRIBUTES = (Project, ); }; };
+		6516F01126209397A6D760AD9C7AD954 /* MIKMIDISequence.h in Headers */ = {isa = PBXBuildFile; fileRef = 8166EA5C35524D61BA1BEC142FDC47B5 /* MIKMIDISequence.h */; settings = {ATTRIBUTES = (Project, ); }; };
+		65E3EF436257DB6796ED7089C0A75B1B /* SentryEnvelopeRateLimit.h in Headers */ = {isa = PBXBuildFile; fileRef = B5891E285C172F435E017D62CE6BCA74 /* SentryEnvelopeRateLimit.h */; settings = {ATTRIBUTES = (Project, ); }; };
+		66077B14083A0CCC5F2AF87BA4622090 /* ORSSerialBuffer.h in Headers */ = {isa = PBXBuildFile; fileRef = BC58F74E0E976255370CB4BEBB8940AC /* ORSSerialBuffer.h */; settings = {ATTRIBUTES = (Project, ); }; };
+		66CEEEE0207E85B956379AA0720E6844 /* SentryCrashMonitor.h in Headers */ = {isa = PBXBuildFile; fileRef = 4F1C471AC5CF28F93F87EDC132589D66 /* SentryCrashMonitor.h */; settings = {ATTRIBUTES = (Project, ); }; };
+		674A5BB57D641E67AE451FB992DD6A9A /* SentryNSURLRequest.m in Sources */ = {isa = PBXBuildFile; fileRef = 900DCD0BB80E5E0C44250E0437A1D933 /* SentryNSURLRequest.m */; settings = {COMPILER_FLAGS = "-w -Xanalyzer -analyzer-disable-all-checks"; }; };
+		674AC4B13E8E9EE2F5C5773E0084B5C3 /* SentryCrashSysCtl.h in Headers */ = {isa = PBXBuildFile; fileRef = B14CBAEE8309592D1806CCA524A49E8B /* SentryCrashSysCtl.h */; settings = {ATTRIBUTES = (Project, ); }; };
+		679BD09D9F32B828E66C597E3C833E06 /* SentryCrashJSONCodec.c in Sources */ = {isa = PBXBuildFile; fileRef = FDD02976771868951137C2D364C03AF1 /* SentryCrashJSONCodec.c */; settings = {COMPILER_FLAGS = "-w -Xanalyzer -analyzer-disable-all-checks"; }; };
+		67E9F4E4F93E92C2BCB6BC8DE95D07A6 /* SentryCrashMonitorType.c in Sources */ = {isa = PBXBuildFile; fileRef = 51187C66FA55D315CA633CCE93CE51FA /* SentryCrashMonitorType.c */; settings = {COMPILER_FLAGS = "-w -Xanalyzer -analyzer-disable-all-checks"; }; };
+		68BBC1C6363D663D353895704868ABAD /* MIKMIDIPitchBendChangeCommand.h in Headers */ = {isa = PBXBuildFile; fileRef = 5027E6082B53BFCAFCFDFDB7C7BC55A6 /* MIKMIDIPitchBendChangeCommand.h */; settings = {ATTRIBUTES = (Project, ); }; };
+		68C75132E728BDF211F64DBF31464A56 /* MIKMIDIControlChangeCommand.h in Headers */ = {isa = PBXBuildFile; fileRef = E811AD5CE1CFE36D2E1EABC26518B44B /* MIKMIDIControlChangeCommand.h */; settings = {ATTRIBUTES = (Project, ); }; };
+		694A24BB12400D39D947751F1AEF3F3E /* SentryCrashMonitor_MachException.h in Headers */ = {isa = PBXBuildFile; fileRef = 7BEA397F10D21EB3D6B7098A2D776982 /* SentryCrashMonitor_MachException.h */; settings = {ATTRIBUTES = (Project, ); }; };
+		6A5280FAE4C60E7263E1C9709430F420 /* SentryEvent.h in Headers */ = {isa = PBXBuildFile; fileRef = 5BCE10F8171CEB9829DA2F86FF0C474A /* SentryEvent.h */; settings = {ATTRIBUTES = (Project, ); }; };
+		6A5F4BDB33033DEDEC9BF2590C39FB6B /* SentryFileManager.m in Sources */ = {isa = PBXBuildFile; fileRef = 42E49524132A589EF1765C075AC53272 /* SentryFileManager.m */; settings = {COMPILER_FLAGS = "-w -Xanalyzer -analyzer-disable-all-checks"; }; };
+		6B5857FF7E76C8BE0E5E16F0C75E1996 /* ORSSerialRequest.m in Sources */ = {isa = PBXBuildFile; fileRef = B317AFEB4235AE7F75DB203D4FA82259 /* ORSSerialRequest.m */; settings = {COMPILER_FLAGS = "-w -Xanalyzer -analyzer-disable-all-checks"; }; };
+		6C0B1E42596AD0340F7FC9A7250914D0 /* SentryStacktraceBuilder.h in Headers */ = {isa = PBXBuildFile; fileRef = 6E3959E8844ED595E65D40EFEB38BCAF /* SentryStacktraceBuilder.h */; settings = {ATTRIBUTES = (Project, ); }; };
+		6C9E0A852320A385429E4596B747EA80 /* MultipartFormDataParser.h in Headers */ = {isa = PBXBuildFile; fileRef = B6CED8356DA127637FA6BE1149F0C051 /* MultipartFormDataParser.h */; settings = {ATTRIBUTES = (Project, ); }; };
+		6DA5849158997B25126269DC128FEF78 /* MIKMIDINoteOffCommand.h in Headers */ = {isa = PBXBuildFile; fileRef = 07D0DC809C15B5DA13511EB917116AF2 /* MIKMIDINoteOffCommand.h */; settings = {ATTRIBUTES = (Project, ); }; };
+		6E6D600A1AC3932B5B3B8F879094722F /* SentryCrashReportFields.h in Headers */ = {isa = PBXBuildFile; fileRef = AFA77D11B9FD2A633D57EB83D09D0464 /* SentryCrashReportFields.h */; settings = {ATTRIBUTES = (Project, ); }; };
+		6E99772AE6D8A6117A560069F49C77C6 /* SentryInstallation.h in Headers */ = {isa = PBXBuildFile; fileRef = B09326A7C5836A49FDEE62226BA929AD /* SentryInstallation.h */; settings = {ATTRIBUTES = (Project, ); }; };
+		6EEF679073480E27DEE7D120CB6DF81F /* MIKMIDIMetaKeySignatureEvent.m in Sources */ = {isa = PBXBuildFile; fileRef = 78828EC971BD3993D2966821EA1E0959 /* MIKMIDIMetaKeySignatureEvent.m */; settings = {COMPILER_FLAGS = "-w -Xanalyzer -analyzer-disable-all-checks"; }; };
+		6F81F2FCA8903F2F04F039C870584EE8 /* SentryHub.m in Sources */ = {isa = PBXBuildFile; fileRef = BE2024EA02BBCFDEE3AB866FAE3E59BC /* SentryHub.m */; settings = {COMPILER_FLAGS = "-w -Xanalyzer -analyzer-disable-all-checks"; }; };
+		6F9B90955E5F5F71322FDA6F2024C28D /* MIKMIDISequencer.m in Sources */ = {isa = PBXBuildFile; fileRef = CF25A9688E1C1FA1FBB62FC6503D6412 /* MIKMIDISequencer.m */; settings = {COMPILER_FLAGS = "-w -Xanalyzer -analyzer-disable-all-checks"; }; };
+		6FC97ADCB0B3766094DC252F26335FD2 /* SentryThread.m in Sources */ = {isa = PBXBuildFile; fileRef = 581BC657EDA1D205EE34CF62FDAC9AD5 /* SentryThread.m */; settings = {COMPILER_FLAGS = "-w -Xanalyzer -analyzer-disable-all-checks"; }; };
+		6FCC9FDFC0157FBB1E82CF21DC542CEA /* MIKMIDISynthesizerInstrument.h in Headers */ = {isa = PBXBuildFile; fileRef = D6F96DEB18DCFE76CB70252879A9A43D /* MIKMIDISynthesizerInstrument.h */; settings = {ATTRIBUTES = (Project, ); }; };
+		70A94531B70520F2B45CFA7F7F45234C /* SentryCrashStackCursor_MachineContext.c in Sources */ = {isa = PBXBuildFile; fileRef = 1316B1D4EF63380EA81092F21DD06416 /* SentryCrashStackCursor_MachineContext.c */; settings = {COMPILER_FLAGS = "-w -Xanalyzer -analyzer-disable-all-checks"; }; };
+		7412B653AE6620291E256539259F5060 /* SentryUser.h in Headers */ = {isa = PBXBuildFile; fileRef = AF6F19F99A5D9A86FBDF8AAD9B4B1274 /* SentryUser.h */; settings = {ATTRIBUTES = (Project, ); }; };
+		74A60F4C6581C03A4C71ADC2F0BC45B0 /* SentryCrashMonitor_Signal.h in Headers */ = {isa = PBXBuildFile; fileRef = 9B699D19D6A2D62BF6F8DBF69FDD14FD /* SentryCrashMonitor_Signal.h */; settings = {ATTRIBUTES = (Project, ); }; };
+		753F916475EFDB134C17344E5D7A0CC5 /* SentryCrashMonitor_Signal.c in Sources */ = {isa = PBXBuildFile; fileRef = E8FE2DEAE7E2FFAEF6078B95DFDEB1E2 /* SentryCrashMonitor_Signal.c */; settings = {COMPILER_FLAGS = "-w -Xanalyzer -analyzer-disable-all-checks"; }; };
+		75AE7863E0A36B17A4DDE3EF759DFA52 /* SentryCrash.h in Headers */ = {isa = PBXBuildFile; fileRef = 24C9A12B9748C78C8CE01817B11EDA0F /* SentryCrash.h */; settings = {ATTRIBUTES = (Project, ); }; };
+		773884ED377A2EC4AE69FAEB3C72C954 /* SentrySerialization.h in Headers */ = {isa = PBXBuildFile; fileRef = 361340691B8E8459E536632173CFF7AE /* SentrySerialization.h */; settings = {ATTRIBUTES = (Project, ); }; };
+		7743CBED16CDDD20F1B8D1B16ADF2389 /* MIKMIDIUtilities.h in Headers */ = {isa = PBXBuildFile; fileRef = 904C6933016B750A8BB62CBC7A04D126 /* MIKMIDIUtilities.h */; settings = {ATTRIBUTES = (Project, ); }; };
+		78A7CDA9F8AF294C013FAC773C198AC1 /* SentryEnvelope.h in Headers */ = {isa = PBXBuildFile; fileRef = 0CEB11FB50AF92BC2EBB51B906BBDA8C /* SentryEnvelope.h */; settings = {ATTRIBUTES = (Project, ); }; };
+		791026017F748861A585A94E10E09355 /* SentryCrashSignalInfo.c in Sources */ = {isa = PBXBuildFile; fileRef = FC72EE623A1B26AB838267CDA39A6D4C /* SentryCrashSignalInfo.c */; settings = {COMPILER_FLAGS = "-w -Xanalyzer -analyzer-disable-all-checks"; }; };
+		79A7998FE1A7761F43B24E704B189321 /* SentryCrashMonitor_CPPException.h in Headers */ = {isa = PBXBuildFile; fileRef = 2DAA2B52B7411BA9A59B082E2A17E30D /* SentryCrashMonitor_CPPException.h */; settings = {ATTRIBUTES = (Project, ); }; };
+		79F4C8550C56C70977A20A4C4615B6B5 /* DDASLLogger.h in Headers */ = {isa = PBXBuildFile; fileRef = 8CE00C0A8B63E6B5C2D25772C50120A6 /* DDASLLogger.h */; settings = {ATTRIBUTES = (Project, ); }; };
+		79FE55A144378712BBD32E3DFCB464FA /* MIKMIDIOutputPort.h in Headers */ = {isa = PBXBuildFile; fileRef = 5B09A6943F5DFA8E97FB18D80B590BCE /* MIKMIDIOutputPort.h */; settings = {ATTRIBUTES = (Project, ); }; };
+		7A74716849028E6934AE0574ACFAC941 /* MIKMIDIEntity.m in Sources */ = {isa = PBXBuildFile; fileRef = FA2AE1D614CC727FD40BDC958372F265 /* MIKMIDIEntity.m */; settings = {COMPILER_FLAGS = "-w -Xanalyzer -analyzer-disable-all-checks"; }; };
+		7AE871055807C12EFA5668468E66465C /* SentryRateLimits.h in Headers */ = {isa = PBXBuildFile; fileRef = 69E76B398160C427C3340E82704D3F38 /* SentryRateLimits.h */; settings = {ATTRIBUTES = (Project, ); }; };
+		7B8BE3056DCA1F1F9177B2C471CB85D5 /* SentryDateUtil.m in Sources */ = {isa = PBXBuildFile; fileRef = CEE814F8E9899E12424A970C440ECB01 /* SentryDateUtil.m */; settings = {COMPILER_FLAGS = "-w -Xanalyzer -analyzer-disable-all-checks"; }; };
+		7DE6D9F42AB5CB9010205CC5C53E5146 /* ORSSerialPortManager.h in Headers */ = {isa = PBXBuildFile; fileRef = BF1BBDAB36447EBBF657E3C2541454B0 /* ORSSerialPortManager.h */; settings = {ATTRIBUTES = (Project, ); }; };
+		7E4819A95609A8A9E15D5AB7D7AA5FCA /* SentryCrashVarArgs.h in Headers */ = {isa = PBXBuildFile; fileRef = F008BEB8D6310BF742322A2F7A247F43 /* SentryCrashVarArgs.h */; settings = {ATTRIBUTES = (Project, ); }; };
+		7EE96CE475C4138EF064C6C1FC3B2C2E /* PSWebSocket.m in Sources */ = {isa = PBXBuildFile; fileRef = 633A23CE005DFCBD9D8AADAC20BC037D /* PSWebSocket.m */; settings = {COMPILER_FLAGS = "-w -Xanalyzer -analyzer-disable-all-checks"; }; };
+		7F5BBFABA50642725BB3407EB27EA660 /* SentryRequestOperation.h in Headers */ = {isa = PBXBuildFile; fileRef = 54D28BEE049A796C595CB5E7467229D7 /* SentryRequestOperation.h */; settings = {ATTRIBUTES = (Project, ); }; };
+		805E928DD5003F88B670A01B385162F2 /* SentryRequestOperation.m in Sources */ = {isa = PBXBuildFile; fileRef = 699CA711C99AFB5683B88DF14B890CBC /* SentryRequestOperation.m */; settings = {COMPILER_FLAGS = "-w -Xanalyzer -analyzer-disable-all-checks"; }; };
+		80631A40E6616D7D3DCE976C3C13DA4E /* SentryAutoSessionTrackingIntegration.h in Headers */ = {isa = PBXBuildFile; fileRef = 68369781AF966231AB3821A25AFD317B /* SentryAutoSessionTrackingIntegration.h */; settings = {ATTRIBUTES = (Project, ); }; };
+		8068EC1DB70BA7FBD6940A3DE216FC99 /* SentryDsn.m in Sources */ = {isa = PBXBuildFile; fileRef = 58F61EC09CDD79D7B4EB35FEC7F3EB6E /* SentryDsn.m */; settings = {COMPILER_FLAGS = "-w -Xanalyzer -analyzer-disable-all-checks"; }; };
+		807D3FAC16A8BA60B394E88B0A124132 /* SentryCrashMonitor_Deadlock.m in Sources */ = {isa = PBXBuildFile; fileRef = 2A2A28F93D7CD61C142AEDB6B983AC3D /* SentryCrashMonitor_Deadlock.m */; settings = {COMPILER_FLAGS = "-w -Xanalyzer -analyzer-disable-all-checks"; }; };
+		8098E56E2518CC5EEB9BF66520B8D279 /* GCDAsyncSocket.h in Headers */ = {isa = PBXBuildFile; fileRef = DF41E96136F4717D1E6798028DC8A064 /* GCDAsyncSocket.h */; settings = {ATTRIBUTES = (Project, ); }; };
+		80B7A36727A023553DC5E9B396617E95 /* SentryHttpTransport.h in Headers */ = {isa = PBXBuildFile; fileRef = 6EEF9313BAB24E355EE89FA83FC90FCD /* SentryHttpTransport.h */; settings = {ATTRIBUTES = (Project, ); }; };
+		815979773A6E0F356260D3441EDECE9C /* PARImage+ASCIIInput.m in Sources */ = {isa = PBXBuildFile; fileRef = 7AD83D400DAEB399E9C7E2BC67245EC1 /* PARImage+ASCIIInput.m */; settings = {COMPILER_FLAGS = "-DOS_OBJECT_USE_OBJC=0 -w -Xanalyzer -analyzer-disable-all-checks"; }; };
+		83B001938E02CF9D0E197E9DBBF4173E /* SentryCrashInstallationReporter.h in Headers */ = {isa = PBXBuildFile; fileRef = 64D35B8943247FDBDCFA43795BDDC42D /* SentryCrashInstallationReporter.h */; settings = {ATTRIBUTES = (Project, ); }; };
+		8414A0551FB8BF4DE1A66244CE46E44C /* SentryCrashReport.h in Headers */ = {isa = PBXBuildFile; fileRef = B7E9BC0B40D362A3990F7C88F0E8B345 /* SentryCrashReport.h */; settings = {ATTRIBUTES = (Project, ); }; };
+		841710A45FD164A5033A8546302DFABC /* DDAbstractDatabaseLogger.m in Sources */ = {isa = PBXBuildFile; fileRef = E7945AD873E29FE765E49DEE29BB9FC7 /* DDAbstractDatabaseLogger.m */; settings = {COMPILER_FLAGS = "-w -Xanalyzer -analyzer-disable-all-checks"; }; };
+		849ACD50404B2E94F67DAACC1BA7E6A5 /* MIKMIDISynthesizer_SubclassMethods.h in Headers */ = {isa = PBXBuildFile; fileRef = 8E71408202CB7B471EA501D64C3F7898 /* MIKMIDISynthesizer_SubclassMethods.h */; settings = {ATTRIBUTES = (Project, ); }; };
+		85293DD1ACD53319B318C9821B3E566D /* DDLogMacros.h in Headers */ = {isa = PBXBuildFile; fileRef = BDE3E0605FB3AF94EA241BDAAB766E4C /* DDLogMacros.h */; settings = {ATTRIBUTES = (Project, ); }; };
+		8547120843BDC2048EB5B3C082CFB524 /* SentryAsynchronousOperation.m in Sources */ = {isa = PBXBuildFile; fileRef = A11F11DEFADB790744EBEA2A56B56C6D /* SentryAsynchronousOperation.m */; settings = {COMPILER_FLAGS = "-w -Xanalyzer -analyzer-disable-all-checks"; }; };
+		8594D0E21A9D8A4D7DC5A7788232E925 /* DDNumber.h in Headers */ = {isa = PBXBuildFile; fileRef = D249324B1C827F64D32089C8709C8391 /* DDNumber.h */; settings = {ATTRIBUTES = (Project, ); }; };
+		85ADBF5DB2E3B614B063B52A1FF6EE48 /* Container+SentryDeepSearch.h in Headers */ = {isa = PBXBuildFile; fileRef = EEF9A109E2AEA1BA9A81B43C24BFA1ED /* Container+SentryDeepSearch.h */; settings = {ATTRIBUTES = (Project, ); }; };
+		85DAE21A9BE22D27501D592839519227 /* SentryCrashDate.c in Sources */ = {isa = PBXBuildFile; fileRef = ED07AB6E4CE0429F67412164C9484468 /* SentryCrashDate.c */; settings = {COMPILER_FLAGS = "-w -Xanalyzer -analyzer-disable-all-checks"; }; };
+		86505FA4324F4F09B76014613918261E /* SentryFileManager.h in Headers */ = {isa = PBXBuildFile; fileRef = 82F7968B0D37B81EF1F1450638C6A017 /* SentryFileManager.h */; settings = {ATTRIBUTES = (Project, ); }; };
+		8666B6D0B8B6087473EF44E66B2C5DF6 /* SentryEnvelope.m in Sources */ = {isa = PBXBuildFile; fileRef = 89534FCD327EE1B2DDE8F293D672EF06 /* SentryEnvelope.m */; settings = {COMPILER_FLAGS = "-w -Xanalyzer -analyzer-disable-all-checks"; }; };
+		8798148F8979F8826E68A6A75AAE66BB /* SentryHexAddressFormatter.h in Headers */ = {isa = PBXBuildFile; fileRef = 39CAA813C50EF256B9D3C889987C82CF /* SentryHexAddressFormatter.h */; settings = {ATTRIBUTES = (Project, ); }; };
+		8798FD3DDC6CAC4164D3FF259624C568 /* SentryCrashReportConverter.m in Sources */ = {isa = PBXBuildFile; fileRef = 6B97629A66ACAEC4AA2932F02680C83D /* SentryCrashReportConverter.m */; settings = {COMPILER_FLAGS = "-w -Xanalyzer -analyzer-disable-all-checks"; }; };
+		88B0ECD00C3EFF3BA2CF18841E03A67E /* MIKMIDIMetaCuePointEvent.m in Sources */ = {isa = PBXBuildFile; fileRef = F99FCCE001171C7AFD496042638F229F /* MIKMIDIMetaCuePointEvent.m */; settings = {COMPILER_FLAGS = "-w -Xanalyzer -analyzer-disable-all-checks"; }; };
+		88CCD429A03D189A12412D3A004D2609 /* SentryCrashDebug.h in Headers */ = {isa = PBXBuildFile; fileRef = 3E66BD9669B0D378252CA14B046312CE /* SentryCrashDebug.h */; settings = {ATTRIBUTES = (Project, ); }; };
+		8937B150803AEA2F992D9AFDBD17F1D8 /* MIKMIDISequence+MIKMIDIPrivate.h in Headers */ = {isa = PBXBuildFile; fileRef = 03708154077A949B579A50DCA9A99F1A /* MIKMIDISequence+MIKMIDIPrivate.h */; settings = {ATTRIBUTES = (Project, ); }; };
+		89A7C37B06171D5BC6D9BF8DFB93001D /* SentryException.h in Headers */ = {isa = PBXBuildFile; fileRef = 6268357CD7E63B84DD0874B2E322D41C /* SentryException.h */; settings = {ATTRIBUTES = (Project, ); }; };
+		89AC7A13FC590A8B632AF681406AEC20 /* MIKMIDITrack.m in Sources */ = {isa = PBXBuildFile; fileRef = 1A080E0DDEF27AB31271FAE1422ADEF9 /* MIKMIDITrack.m */; settings = {COMPILER_FLAGS = "-w -Xanalyzer -analyzer-disable-all-checks"; }; };
+		8A79A062E1DAF535193895E7FF4054E9 /* SentryCrashString.h in Headers */ = {isa = PBXBuildFile; fileRef = 4F999FC8B53A893ABDBAC8D196362631 /* SentryCrashString.h */; settings = {ATTRIBUTES = (Project, ); }; };
+		8A86B82417186B38B7060864BC9FBF4A /* MIKMIDICommand.h in Headers */ = {isa = PBXBuildFile; fileRef = 28185EE473A150F212667E78B2C417DC /* MIKMIDICommand.h */; settings = {ATTRIBUTES = (Project, ); }; };
+		8AB321F1A862C7354AC7DC9F40440E5B /* MIKMIDIMetaCuePointEvent.h in Headers */ = {isa = PBXBuildFile; fileRef = 50D2F4BF00CC6E2A3AC11E6B99AF5A24 /* MIKMIDIMetaCuePointEvent.h */; settings = {ATTRIBUTES = (Project, ); }; };
+		8B7E80D2CABB8B933BE0A37F0910673C /* SentryCrashSystemCapabilities.h in Headers */ = {isa = PBXBuildFile; fileRef = 8500CC2B551AC3C9B7D83A8D54424F70 /* SentryCrashSystemCapabilities.h */; settings = {ATTRIBUTES = (Project, ); }; };
+		8B8CAD3F02943AC29B11131FA697E26B /* SentryCrashSignalInfo.h in Headers */ = {isa = PBXBuildFile; fileRef = 057607056A490C312FFA968E0E62D1CB /* SentryCrashSignalInfo.h */; settings = {ATTRIBUTES = (Project, ); }; };
+		8B8D167284B566FA555F3B8E60677ADF /* MIKMIDIObject.m in Sources */ = {isa = PBXBuildFile; fileRef = CA6B9136CE1D8E4550601EEB8113EE23 /* MIKMIDIObject.m */; settings = {COMPILER_FLAGS = "-w -Xanalyzer -analyzer-disable-all-checks"; }; };
+		8C1ED52FDEC9F29DAD60EDA4AEFE359C /* NSData+SentryCompression.h in Headers */ = {isa = PBXBuildFile; fileRef = 12F6782FDBAB0C336698EEAB20897ABC /* NSData+SentryCompression.h */; settings = {ATTRIBUTES = (Project, ); }; };
+		8CFABA7080E79E6E6331B175E9AA7B01 /* SentryNSURLRequest.h in Headers */ = {isa = PBXBuildFile; fileRef = 198E0898BD32DF4A51FC7C0D40A7BF82 /* SentryNSURLRequest.h */; settings = {ATTRIBUTES = (Project, ); }; };
+		8D9F0AB2B41283D4E724AB0487B7C98D /* MIKMIDICommand.m in Sources */ = {isa = PBXBuildFile; fileRef = 94FF5AE30A92DB871C82DB15E7C50946 /* MIKMIDICommand.m */; settings = {COMPILER_FLAGS = "-w -Xanalyzer -analyzer-disable-all-checks"; }; };
+		8E1971651DCDCAFFB31B6DC6EB02463C /* SentryCrashMonitorContext.h in Headers */ = {isa = PBXBuildFile; fileRef = C32548235B327FCF3A4D2143E19C3A4F /* SentryCrashMonitorContext.h */; settings = {ATTRIBUTES = (Project, ); }; };
+		8E3178A46F17363EC3E620AD634DC0CD /* MIKMIDISystemKeepAliveCommand.m in Sources */ = {isa = PBXBuildFile; fileRef = E663DA5C9A83D764DCF60DACA3E848EF /* MIKMIDISystemKeepAliveCommand.m */; settings = {COMPILER_FLAGS = "-w -Xanalyzer -analyzer-disable-all-checks"; }; };
+		8F046F91B833361C933ED81321F2E76A /* MIKMIDIMetaMarkerTextEvent.m in Sources */ = {isa = PBXBuildFile; fileRef = 8D7ADBC47ABCA69B3B6353B8C1246C38 /* MIKMIDIMetaMarkerTextEvent.m */; settings = {COMPILER_FLAGS = "-w -Xanalyzer -analyzer-disable-all-checks"; }; };
+		8F2A035F0DCF466036D9D294176241B0 /* DDLoggerNames.m in Sources */ = {isa = PBXBuildFile; fileRef = 75A398BE0FC4A0CDA4601ED3EFEBB48B /* DDLoggerNames.m */; settings = {COMPILER_FLAGS = "-w -Xanalyzer -analyzer-disable-all-checks"; }; };
+		8F8643C960DFB2ED30D2B43326C8FB7B /* SentryCrashMonitor_System.m in Sources */ = {isa = PBXBuildFile; fileRef = 65390F101741DAE4C72592059AB35640 /* SentryCrashMonitor_System.m */; settings = {COMPILER_FLAGS = "-w -Xanalyzer -analyzer-disable-all-checks"; }; };
+		8F9DE2CD2F35CB1098151223C25BA21C /* MIKMIDI-dummy.m in Sources */ = {isa = PBXBuildFile; fileRef = 064CA3FDAC1E41D2B537AF41A23E76F7 /* MIKMIDI-dummy.m */; };
+		9116673D445652B7C94AC4BDF7665CA9 /* Sentry.h in Headers */ = {isa = PBXBuildFile; fileRef = 1352571DBE19426BF8BAC03E1E11BA48 /* Sentry.h */; settings = {ATTRIBUTES = (Project, ); }; };
+		9178BB352DB92099C333944670CAE1B6 /* SentrySystemEventsBreadcrumbs.h in Headers */ = {isa = PBXBuildFile; fileRef = 678C276FFFC915E98F68A80689E16F40 /* SentrySystemEventsBreadcrumbs.h */; settings = {ATTRIBUTES = (Project, ); }; };
+		91D648B5071CC01E45FAC92A53344BF3 /* MIKMIDIProgramChangeEvent.m in Sources */ = {isa = PBXBuildFile; fileRef = BED346B8BB483174FB1A819C8E515B5C /* MIKMIDIProgramChangeEvent.m */; settings = {COMPILER_FLAGS = "-w -Xanalyzer -analyzer-disable-all-checks"; }; };
+		9274E83B892C8FA67D4D232BE3653723 /* MIKMIDIInputPort.h in Headers */ = {isa = PBXBuildFile; fileRef = 4A930E6999CCE821D703234479C58FD1 /* MIKMIDIInputPort.h */; settings = {ATTRIBUTES = (Project, ); }; };
+		93CC299070D60B53A9484E252A874AEE /* MIKMIDIChannelEvent.h in Headers */ = {isa = PBXBuildFile; fileRef = B715F06F5D54E03FF3E65C6D53A4DB39 /* MIKMIDIChannelEvent.h */; settings = {ATTRIBUTES = (Project, ); }; };
+		9408EF6C510EBF8CBB74F85CB3AF111C /* MIKMIDISequencer+MIKMIDIPrivate.h in Headers */ = {isa = PBXBuildFile; fileRef = 8AAA3062EABBC92E104BE7F74C2D68DB /* MIKMIDISequencer+MIKMIDIPrivate.h */; settings = {ATTRIBUTES = (Project, ); }; };
+		941BB08BAD3D969B905D8556F16382DF /* DDASLLogCapture.h in Headers */ = {isa = PBXBuildFile; fileRef = A03345D019E30674D257B2A30D1C25F3 /* DDASLLogCapture.h */; settings = {ATTRIBUTES = (Project, ); }; };
+		946A4044AED79CB2B46C5B1C4F35A274 /* MIKMIDIPort.m in Sources */ = {isa = PBXBuildFile; fileRef = B1E2E687AD63DBD141625CBFF47C8778 /* MIKMIDIPort.m */; settings = {COMPILER_FLAGS = "-w -Xanalyzer -analyzer-disable-all-checks"; }; };
+		951E4C167296A3C504C5AE077C622312 /* MIKMIDIEndpoint.h in Headers */ = {isa = PBXBuildFile; fileRef = 3DCCB2EE8F434955259D7355C3849F3D /* MIKMIDIEndpoint.h */; settings = {ATTRIBUTES = (Project, ); }; };
+		9535E86524028388C8BA37A07DEEF08E /* MIKMIDIMetaCopyrightEvent.h in Headers */ = {isa = PBXBuildFile; fileRef = B0ADF5FBCE14027F953A7B6BC1C93ACA /* MIKMIDIMetaCopyrightEvent.h */; settings = {ATTRIBUTES = (Project, ); }; };
+		95A321BBE8091B52CD748B2E559E5157 /* SentryCrashID.h in Headers */ = {isa = PBXBuildFile; fileRef = 492463D8DA1E07E69D514F93B17D6BBA /* SentryCrashID.h */; settings = {ATTRIBUTES = (Project, ); }; };
+		95E96560D7A65243608DCD4925142E1B /* DDFileLogger.m in Sources */ = {isa = PBXBuildFile; fileRef = BC0FE699A1BBB26D74A508D0524643B8 /* DDFileLogger.m */; settings = {COMPILER_FLAGS = "-w -Xanalyzer -analyzer-disable-all-checks"; }; };
+		960A2A69AA277810B46660D372C33E68 /* HTTPConnection.h in Headers */ = {isa = PBXBuildFile; fileRef = 48A6F5BDED2B7B208AEE148B8EE92B82 /* HTTPConnection.h */; settings = {ATTRIBUTES = (Project, ); }; };
+		9664107A82BE1741BBCD4A10710422DA /* MIKMIDIEvent_SubclassMethods.h in Headers */ = {isa = PBXBuildFile; fileRef = 016D98EEF0791D2F64D7114986934267 /* MIKMIDIEvent_SubclassMethods.h */; settings = {ATTRIBUTES = (Project, ); }; };
+		9670DB9402D0CE53FC6ABBA6EADFDAB8 /* SentryCrashCString.m in Sources */ = {isa = PBXBuildFile; fileRef = 56AFAE9989E7BC34A31FC7203561C960 /* SentryCrashCString.m */; settings = {COMPILER_FLAGS = "-w -Xanalyzer -analyzer-disable-all-checks"; }; };
+		97286D922C72572A7FA54989619B12A6 /* SentryMeta.h in Headers */ = {isa = PBXBuildFile; fileRef = 3BC25DE6AD08D0F1B430F78AD737F013 /* SentryMeta.h */; settings = {ATTRIBUTES = (Project, ); }; };
+		97A37F0F6F5DC35B518487B3737D27BD /* SentryRetryAfterHeaderParser.h in Headers */ = {isa = PBXBuildFile; fileRef = D2CEDDD32B18522A2781E7D6B36D1AED /* SentryRetryAfterHeaderParser.h */; settings = {ATTRIBUTES = (Project, ); }; };
+		97C97F322BBECBF3FEC2536B3C653A33 /* SentryBreadcrumb.m in Sources */ = {isa = PBXBuildFile; fileRef = E0E7C592C192D05FDE15F3370D0E66D0 /* SentryBreadcrumb.m */; settings = {COMPILER_FLAGS = "-w -Xanalyzer -analyzer-disable-all-checks"; }; };
+		97D67BFDC1C858DD5B4E01554B542514 /* MIKMIDICommandThrottler.m in Sources */ = {isa = PBXBuildFile; fileRef = 3809ECF70C20130869BEEB3C84E7405F /* MIKMIDICommandThrottler.m */; settings = {COMPILER_FLAGS = "-w -Xanalyzer -analyzer-disable-all-checks"; }; };
+		9927620D85502F57947BC6C03D1D9898 /* MIKMIDIEndpointSynthesizer.h in Headers */ = {isa = PBXBuildFile; fileRef = 8A9B8F08E57C9E792468604ED1CACB67 /* MIKMIDIEndpointSynthesizer.h */; settings = {ATTRIBUTES = (Project, ); }; };
+		9B74868ABDB64229EE5982B7F925C2A5 /* MIKMIDIMappingManager.m in Sources */ = {isa = PBXBuildFile; fileRef = 59838635FDBA1257079142D53458AB2D /* MIKMIDIMappingManager.m */; settings = {COMPILER_FLAGS = "-w -Xanalyzer -analyzer-disable-all-checks"; }; };
+		9BB614F59E2BB291122F530AEF769D7F /* SentryCrashMonitor_NSException.m in Sources */ = {isa = PBXBuildFile; fileRef = 36BF58BB4828674D2038B1AD487C0E2D /* SentryCrashMonitor_NSException.m */; settings = {COMPILER_FLAGS = "-w -Xanalyzer -analyzer-disable-all-checks"; }; };
+		9C015E768F7E832535498DDCA8D57477 /* MultipartMessageHeaderField.h in Headers */ = {isa = PBXBuildFile; fileRef = AD21D78E242D9B6323F4A55DAF652E54 /* MultipartMessageHeaderField.h */; settings = {ATTRIBUTES = (Project, ); }; };
+		9C43BE373F12487E5D2787277D162DFF /* MultipartMessageHeader.m in Sources */ = {isa = PBXBuildFile; fileRef = 0EF7E05F27FC909F9A19B7BF8BCEC3A1 /* MultipartMessageHeader.m */; settings = {COMPILER_FLAGS = "-DOS_OBJECT_USE_OBJC=0 -w -Xanalyzer -analyzer-disable-all-checks"; }; };
+		9D2C1C8A29D22802CFB023BD6B99F077 /* DDASLLogger.m in Sources */ = {isa = PBXBuildFile; fileRef = 4FD846571B9DD1E3DF8A50A619B91EC7 /* DDASLLogger.m */; settings = {COMPILER_FLAGS = "-w -Xanalyzer -analyzer-disable-all-checks"; }; };
+		9D6509CD1638A446BDA842C1E8EE4FB5 /* MIKMIDIMetaTimeSignatureEvent.h in Headers */ = {isa = PBXBuildFile; fileRef = 9DF03E1E3C448984955112CFC40F96C9 /* MIKMIDIMetaTimeSignatureEvent.h */; settings = {ATTRIBUTES = (Project, ); }; };
+		9D734F42E5729FBF0D5A982C1CFA8B73 /* MIKMIDISystemMessageCommand.m in Sources */ = {isa = PBXBuildFile; fileRef = A659FB64B5B25CDA814E4FF8274C0B6F /* MIKMIDISystemMessageCommand.m */; settings = {COMPILER_FLAGS = "-w -Xanalyzer -analyzer-disable-all-checks"; }; };
+		9F15EF59F9A8959B66AA1BD8A1A5AF1C /* DDAbstractDatabaseLogger.h in Headers */ = {isa = PBXBuildFile; fileRef = 3EFD222B8BF1B09D80A31B81D6A506C3 /* DDAbstractDatabaseLogger.h */; settings = {ATTRIBUTES = (Project, ); }; };
+		9F78B17B4E696DF05D836DBD4462B031 /* SentryHub.h in Headers */ = {isa = PBXBuildFile; fileRef = FA438EC87AE61A14182C414DAC8E7E99 /* SentryHub.h */; settings = {ATTRIBUTES = (Project, ); }; };
+		9FA9FACEB68B3CD5209ECC7CC59380DB /* CocoaLumberjack-dummy.m in Sources */ = {isa = PBXBuildFile; fileRef = 58E7273657533195D14D73F4358DDFDB /* CocoaLumberjack-dummy.m */; };
+		A01127908041DB9986B62CB19EDBFD7A /* SentryError.m in Sources */ = {isa = PBXBuildFile; fileRef = CCEA42BC06D9416F9BBAF1DEE576EC50 /* SentryError.m */; settings = {COMPILER_FLAGS = "-w -Xanalyzer -analyzer-disable-all-checks"; }; };
+		A1E923804263EDA0C4CB87FF248D8661 /* SentryCrashDebug.c in Sources */ = {isa = PBXBuildFile; fileRef = F5946DCB91E8D9FFDB7A34615CB2ECDB /* SentryCrashDebug.c */; settings = {COMPILER_FLAGS = "-w -Xanalyzer -analyzer-disable-all-checks"; }; };
+		A2BE5207A6F709848C9378946C512CDF /* MIKMIDIMappableResponder.h in Headers */ = {isa = PBXBuildFile; fileRef = 2BA3E30AD05344EEE8B9A594B48C8F66 /* MIKMIDIMappableResponder.h */; settings = {ATTRIBUTES = (Project, ); }; };
+		A2F4A627FF7A3795EA18DB059FA9B005 /* SentryMeta.m in Sources */ = {isa = PBXBuildFile; fileRef = 45046765E855BA00CE7A76CCC0BA79B2 /* SentryMeta.m */; settings = {COMPILER_FLAGS = "-w -Xanalyzer -analyzer-disable-all-checks"; }; };
+		A310CFBF9FBCE9007792507BF388551D /* SentryCrashCachedData.h in Headers */ = {isa = PBXBuildFile; fileRef = F820106201C22E9C137D426C406940C2 /* SentryCrashCachedData.h */; settings = {ATTRIBUTES = (Project, ); }; };
+		A38201FF896722F2C82545210BB68CED /* SentryCrashMonitor_User.c in Sources */ = {isa = PBXBuildFile; fileRef = 814ECF2BE45A1B41880BB9EEC6E01ADE /* SentryCrashMonitor_User.c */; settings = {COMPILER_FLAGS = "-w -Xanalyzer -analyzer-disable-all-checks"; }; };
+		A4A29B8615D95C661819191EA37BDC29 /* SentryScope+Private.h in Headers */ = {isa = PBXBuildFile; fileRef = 8BA09EE63EE9CB5EC6DE5D50786F177E /* SentryScope+Private.h */; settings = {ATTRIBUTES = (Project, ); }; };
+		A4D230F54E986110470A2DACB753D630 /* SentrySwizzle.h in Headers */ = {isa = PBXBuildFile; fileRef = 45E55186B19AF9512CB369B0B8FBB453 /* SentrySwizzle.h */; settings = {ATTRIBUTES = (Project, ); }; };
+		A661C00C499A64157E0377EF8542910F /* SentryDefines.h in Headers */ = {isa = PBXBuildFile; fileRef = 39BFCD09473DF401EE42CB050C81A2FC /* SentryDefines.h */; settings = {ATTRIBUTES = (Project, ); }; };
+		A72896AA9FE243ACA6BD7A04704E65A7 /* SentryRateLimitParser.h in Headers */ = {isa = PBXBuildFile; fileRef = 7F0DF42F8CDCC56D2B3C0B1AAEC82AD5 /* SentryRateLimitParser.h */; settings = {ATTRIBUTES = (Project, ); }; };
+		A82673EE11F42793F55BDB887B7E1136 /* SentrySDK.m in Sources */ = {isa = PBXBuildFile; fileRef = FCD484EC3187C42529864EFC6D56F310 /* SentrySDK.m */; settings = {COMPILER_FLAGS = "-w -Xanalyzer -analyzer-disable-all-checks"; }; };
+		A84DA122D09B0428482571E7B70E5B9E /* MIKMIDIPort_SubclassMethods.h in Headers */ = {isa = PBXBuildFile; fileRef = 9955131FE7E24960C2517D243C8852B0 /* MIKMIDIPort_SubclassMethods.h */; settings = {ATTRIBUTES = (Project, ); }; };
+		A86B6183CB2DCC01E8EB51506E771FF0 /* MIKMIDITransmittable.h in Headers */ = {isa = PBXBuildFile; fileRef = 96AAE63315065EF7FEDBE72801D33E60 /* MIKMIDITransmittable.h */; settings = {ATTRIBUTES = (Project, ); }; };
+		A91528E6679B7D19F8989F04766A6B06 /* MIKMIDIMetaInstrumentNameEvent.h in Headers */ = {isa = PBXBuildFile; fileRef = D58DD4E1160B6FFFBBF78CCB10C0B5D9 /* MIKMIDIMetaInstrumentNameEvent.h */; settings = {ATTRIBUTES = (Project, ); }; };
+		A93FF3D06124CF22BF64E9C62C457B2E /* PARImage+ASCIIInput.h in Headers */ = {isa = PBXBuildFile; fileRef = 3EF0B40D3DDBE69513549DC30CD927CE /* PARImage+ASCIIInput.h */; settings = {ATTRIBUTES = (Project, ); }; };
+		A9F7FEA664A9E24C77C750763935EF26 /* SentrySession.m in Sources */ = {isa = PBXBuildFile; fileRef = 52A1EC540A802C51F425ED7B975D93D5 /* SentrySession.m */; settings = {COMPILER_FLAGS = "-w -Xanalyzer -analyzer-disable-all-checks"; }; };
+		AAA120536D3A1675F727F68206557A35 /* SentryCrashAdapter.h in Headers */ = {isa = PBXBuildFile; fileRef = ACAF55E9F13AA9756C6FD57DA987FF55 /* SentryCrashAdapter.h */; settings = {ATTRIBUTES = (Project, ); }; };
+		AACF73B3BA0C874BB7C5F20FC4EFEE9E /* MIKMIDIDestinationEndpoint.h in Headers */ = {isa = PBXBuildFile; fileRef = 7F711ED2FCDDDFABC714DA1BF1AA6E87 /* MIKMIDIDestinationEndpoint.h */; settings = {ATTRIBUTES = (Project, ); }; };
+		AAED3D9E9C62A00ED6F673AA2119E28A /* SentryAutoBreadcrumbTrackingIntegration.h in Headers */ = {isa = PBXBuildFile; fileRef = 9107A5C7386553343037C048E31ACD55 /* SentryAutoBreadcrumbTrackingIntegration.h */; settings = {ATTRIBUTES = (Project, ); }; };
+		AAF827835763854E74FED4138A8ECF98 /* MIKMIDIClientSourceEndpoint.m in Sources */ = {isa = PBXBuildFile; fileRef = 0EAF17E41570211ACF399E06DD0416AA /* MIKMIDIClientSourceEndpoint.m */; settings = {COMPILER_FLAGS = "-w -Xanalyzer -analyzer-disable-all-checks"; }; };
+		AB498DD48DE9FD96F2AC351430710DAF /* MIKMIDIPitchBendChangeCommand.m in Sources */ = {isa = PBXBuildFile; fileRef = 7F9425CC6B48FB8E0BCB8D432FFA4519 /* MIKMIDIPitchBendChangeCommand.m */; settings = {COMPILER_FLAGS = "-w -Xanalyzer -analyzer-disable-all-checks"; }; };
+		AC48391EFE6B8466F08F7EE72D924E89 /* MIKMIDIPolyphonicKeyPressureCommand.m in Sources */ = {isa = PBXBuildFile; fileRef = 9FE87B0A627ED5423BCC08076E3D2ADE /* MIKMIDIPolyphonicKeyPressureCommand.m */; settings = {COMPILER_FLAGS = "-w -Xanalyzer -analyzer-disable-all-checks"; }; };
+		AC784C8BF57B998A5CE03013B10394D5 /* SentryCrashExceptionApplication.h in Headers */ = {isa = PBXBuildFile; fileRef = DAAF8F87417588715B3F5CEFF1DAB818 /* SentryCrashExceptionApplication.h */; settings = {ATTRIBUTES = (Project, ); }; };
+		AC7C4E64F2550BB0F260F411D0C4C597 /* HTTPDataResponse.h in Headers */ = {isa = PBXBuildFile; fileRef = 46F8525ECAB66EE6B952B179A3E349B0 /* HTTPDataResponse.h */; settings = {ATTRIBUTES = (Project, ); }; };
+		AC8ABCC0B6EBA1AB9AFF9804D6187791 /* SentryRateLimitParser.m in Sources */ = {isa = PBXBuildFile; fileRef = 0503CB2414D4A78051EF730460632814 /* SentryRateLimitParser.m */; settings = {COMPILER_FLAGS = "-w -Xanalyzer -analyzer-disable-all-checks"; }; };
+		ACA283E149E5FAA7B5997BD8BC51AB41 /* ORSSerialPacketDescriptor.h in Headers */ = {isa = PBXBuildFile; fileRef = CB4C2B1C3285E6B71A5204C76ABA93C1 /* ORSSerialPacketDescriptor.h */; settings = {ATTRIBUTES = (Project, ); }; };
+		ACA9BFC9BE154F4E8A3D0F01007D8281 /* MIKMIDIUtilities.m in Sources */ = {isa = PBXBuildFile; fileRef = 565552404A8A57567637ABA4D16BF2D4 /* MIKMIDIUtilities.m */; settings = {COMPILER_FLAGS = "-w -Xanalyzer -analyzer-disable-all-checks"; }; };
+		AD0AF1FF699F13541279651DE43D4060 /* SentryCrashDefaultBinaryImageProvider.m in Sources */ = {isa = PBXBuildFile; fileRef = 58CBE54244C75D2C92BB26B3295B0198 /* SentryCrashDefaultBinaryImageProvider.m */; settings = {COMPILER_FLAGS = "-w -Xanalyzer -analyzer-disable-all-checks"; }; };
+		ADD370A4AD5C0A24E697495B78004B49 /* NSDate+SentryExtras.h in Headers */ = {isa = PBXBuildFile; fileRef = B6FDFA75EC31EAE07CC79F7E6F314715 /* NSDate+SentryExtras.h */; settings = {ATTRIBUTES = (Project, ); }; };
+		AE3E617CE48103A6FA6AB9C1F2A4498A /* SentryIntegrationProtocol.h in Headers */ = {isa = PBXBuildFile; fileRef = 555ADF1E8B84817457E3720FF33722BD /* SentryIntegrationProtocol.h */; settings = {ATTRIBUTES = (Project, ); }; };
+		AE4AE526224F29B3BCAE76E1A08911F3 /* SentryCrashCPU.c in Sources */ = {isa = PBXBuildFile; fileRef = 8643EBD8D5E8BB5977E75FA72C2F4DC1 /* SentryCrashCPU.c */; settings = {COMPILER_FLAGS = "-w -Xanalyzer -analyzer-disable-all-checks"; }; };
+		AFA492B1E34745D8A10B64BBA3B62F3D /* SRWebSocket.m in Sources */ = {isa = PBXBuildFile; fileRef = 4345EB3F307001DD6B52AE8739CFFA87 /* SRWebSocket.m */; settings = {COMPILER_FLAGS = "-w -Xanalyzer -analyzer-disable-all-checks"; }; };
+		AFAFDF23E4138A0DD5C0C7EF591CD5B4 /* SentrySystemEventsBreadcrumbs.m in Sources */ = {isa = PBXBuildFile; fileRef = 87607AD767E932090008BD500CE5FDE7 /* SentrySystemEventsBreadcrumbs.m */; settings = {COMPILER_FLAGS = "-w -Xanalyzer -analyzer-disable-all-checks"; }; };
+		AFC70B8022C828BD93F4E39BEBEACA01 /* SentryRateLimitCategoryMapper.m in Sources */ = {isa = PBXBuildFile; fileRef = 7FD99F0A5131E141351ED20FF722AE19 /* SentryRateLimitCategoryMapper.m */; settings = {COMPILER_FLAGS = "-w -Xanalyzer -analyzer-disable-all-checks"; }; };
+		B1370A1C76EF9B0BB20BFD83B650A06E /* SentryCrashMach.h in Headers */ = {isa = PBXBuildFile; fileRef = 6AB0808008D86EA1725E7674A887B1BA /* SentryCrashMach.h */; settings = {ATTRIBUTES = (Project, ); }; };
+		B19F358B25A307C98C22F6E906C710AE /* NSData+SentryCompression.m in Sources */ = {isa = PBXBuildFile; fileRef = 078893E0145AAB7DB3981E806BE8E68C /* NSData+SentryCompression.m */; settings = {COMPILER_FLAGS = "-w -Xanalyzer -analyzer-disable-all-checks"; }; };
+		B1E9B4D78B367CB16843870F8BAC9BE1 /* DDRange.m in Sources */ = {isa = PBXBuildFile; fileRef = 567F8B2D18C9C418538F221D3D8B21B3 /* DDRange.m */; settings = {COMPILER_FLAGS = "-DOS_OBJECT_USE_OBJC=0 -w -Xanalyzer -analyzer-disable-all-checks"; }; };
+		B278D76D7A4FBDB1360A1947572F6F76 /* SentryCurrentDate.h in Headers */ = {isa = PBXBuildFile; fileRef = 812BDDEC8E9BDC2F9B0B26A7A9741EF5 /* SentryCurrentDate.h */; settings = {ATTRIBUTES = (Project, ); }; };
+		B278EF5866CC21B776CC97A1BB450B0A /* SentryQueueableRequestManager.m in Sources */ = {isa = PBXBuildFile; fileRef = A823384256314123CBAD71C953BFC27A /* SentryQueueableRequestManager.m */; settings = {COMPILER_FLAGS = "-w -Xanalyzer -analyzer-disable-all-checks"; }; };
+		B2DF4EF9667A73A8DC443BAEC7337030 /* HTTPDataResponse.m in Sources */ = {isa = PBXBuildFile; fileRef = 93B416A31DFF6F9EA40038D636C3285D /* HTTPDataResponse.m */; settings = {COMPILER_FLAGS = "-DOS_OBJECT_USE_OBJC=0 -w -Xanalyzer -analyzer-disable-all-checks"; }; };
+		B2FB088A001701A0D1F9599239BC3286 /* SentrySdkInfo.m in Sources */ = {isa = PBXBuildFile; fileRef = 1259563066AB7DEC038223BF8052591B /* SentrySdkInfo.m */; settings = {COMPILER_FLAGS = "-w -Xanalyzer -analyzer-disable-all-checks"; }; };
+		B305445A9B31424BACA55B1FD0FF27CB /* SentryCrashDate.h in Headers */ = {isa = PBXBuildFile; fileRef = AFAEC20C87865E50F7938ADEAB401493 /* SentryCrashDate.h */; settings = {ATTRIBUTES = (Project, ); }; };
+		B30ACA3D82409C5A542D070B05CFEE58 /* DDLog.h in Headers */ = {isa = PBXBuildFile; fileRef = 6CD714558166E8A712B4D55FDB394E1C /* DDLog.h */; settings = {ATTRIBUTES = (Project, ); }; };
+		B354653FEC67830B20BF470820EC24F0 /* SentrySession.h in Headers */ = {isa = PBXBuildFile; fileRef = 318948E777B86B0F2C4CCCC37FFD9D40 /* SentrySession.h */; settings = {ATTRIBUTES = (Project, ); }; };
+		B38DA1D88012B70B6814DBB61B104C85 /* SentryOptions.h in Headers */ = {isa = PBXBuildFile; fileRef = 3A20DD781214554D6D50F9A7DD11A503 /* SentryOptions.h */; settings = {ATTRIBUTES = (Project, ); }; };
+		B4C083627B95129ABD6EEB3D8E3D41A2 /* MIKMIDIPolyphonicKeyPressureEvent.m in Sources */ = {isa = PBXBuildFile; fileRef = B8F2709241342C95A9BF76863FDAA6CA /* MIKMIDIPolyphonicKeyPressureEvent.m */; settings = {COMPILER_FLAGS = "-w -Xanalyzer -analyzer-disable-all-checks"; }; };
+		B4C273F5FCCC335DF82EEF0D97AEA2AE /* SentryCrashStackEntryMapper.m in Sources */ = {isa = PBXBuildFile; fileRef = 25E514098C4973F50F0A03F529C4DD6F /* SentryCrashStackEntryMapper.m */; settings = {COMPILER_FLAGS = "-w -Xanalyzer -analyzer-disable-all-checks"; }; };
+		B4DB411C5D55D96FAC5AA72631683736 /* SentryStacktraceBuilder.m in Sources */ = {isa = PBXBuildFile; fileRef = 5FC182B4FFF34E6C1EE7F7AC3686209E /* SentryStacktraceBuilder.m */; settings = {COMPILER_FLAGS = "-w -Xanalyzer -analyzer-disable-all-checks"; }; };
+		B595CA22CDEFBB376A68ABE654B0180C /* SentryFileContents.m in Sources */ = {isa = PBXBuildFile; fileRef = EB883DF95D8503974548A32B601FBA97 /* SentryFileContents.m */; settings = {COMPILER_FLAGS = "-w -Xanalyzer -analyzer-disable-all-checks"; }; };
+		B5A0E156C5F93317BC9FEE00F533A423 /* SentryCrashStackEntryMapper.h in Headers */ = {isa = PBXBuildFile; fileRef = C786DD723DF386E5184E39B190383E5A /* SentryCrashStackEntryMapper.h */; settings = {ATTRIBUTES = (Project, ); }; };
+		B5C2EC565F45D36E83A994A0B1DBC574 /* SentryCrashJSONCodecObjC.h in Headers */ = {isa = PBXBuildFile; fileRef = D5CC6C2D79D795D236C2F8A8050D9D68 /* SentryCrashJSONCodecObjC.h */; settings = {ATTRIBUTES = (Project, ); }; };
+		B5EEE4360808E8333F379B147C2A54B7 /* SentryDefaultCurrentDateProvider.m in Sources */ = {isa = PBXBuildFile; fileRef = 6D40FC1D5FB19BC6F334AF7C51D8D502 /* SentryDefaultCurrentDateProvider.m */; settings = {COMPILER_FLAGS = "-w -Xanalyzer -analyzer-disable-all-checks"; }; };
+		B88BF8E784C256D8C319159758210AFA /* SentryCrashMonitor_AppState.h in Headers */ = {isa = PBXBuildFile; fileRef = 79A349388E065D1423AC33D14F99D9C2 /* SentryCrashMonitor_AppState.h */; settings = {ATTRIBUTES = (Project, ); }; };
+		B92769C99727AEC95D66C508E578166A /* SentrySerialization.m in Sources */ = {isa = PBXBuildFile; fileRef = 427A26C9065A7141064FF16932046EB8 /* SentrySerialization.m */; settings = {COMPILER_FLAGS = "-w -Xanalyzer -analyzer-disable-all-checks"; }; };
+		BA290739AC9CD92684E87DB7B5C7D304 /* SentryCrashReportFilter.h in Headers */ = {isa = PBXBuildFile; fileRef = F00574D9BE9E28AD0B1C856652D074BF /* SentryCrashReportFilter.h */; settings = {ATTRIBUTES = (Project, ); }; };
+		BA6531F242C9C63AB12C84471794F410 /* DDData.h in Headers */ = {isa = PBXBuildFile; fileRef = FE0E649F3D3DF214FB3ADAA05BF4F89C /* DDData.h */; settings = {ATTRIBUTES = (Project, ); }; };
+		BA75B00498957819D5B8BC198929375C /* SentryGlobalEventProcessor.h in Headers */ = {isa = PBXBuildFile; fileRef = 77BE0399C10D5392C77B16DC26B755EC /* SentryGlobalEventProcessor.h */; settings = {ATTRIBUTES = (Project, ); }; };
+		BA80BA18D743E8D93443F8A58D6FACF3 /* MIKMIDIChannelPressureCommand.h in Headers */ = {isa = PBXBuildFile; fileRef = 355F68B2AD2EC4634D9C212ECD1A33C7 /* MIKMIDIChannelPressureCommand.h */; settings = {ATTRIBUTES = (Project, ); }; };
+		BB6AEB5FAE51CD6C721061B2EA9F3106 /* SentryMechanism.h in Headers */ = {isa = PBXBuildFile; fileRef = 11C4AB03BD88833FC04A02A9FEF00655 /* SentryMechanism.h */; settings = {ATTRIBUTES = (Project, ); }; };
+		BC6C6ECFE18A70169E73FD5877ED3486 /* SentryCrashReportFilterBasic.m in Sources */ = {isa = PBXBuildFile; fileRef = E6368F0FB044A9FA43F29EE924E1CC3D /* SentryCrashReportFilterBasic.m */; settings = {COMPILER_FLAGS = "-w -Xanalyzer -analyzer-disable-all-checks"; }; };
+		BC7DDEEB036C64586B5862EB12A6B566 /* SentryLog.m in Sources */ = {isa = PBXBuildFile; fileRef = 5B836591F5B4D2DA3B0D5A4E78E3E6E7 /* SentryLog.m */; settings = {COMPILER_FLAGS = "-w -Xanalyzer -analyzer-disable-all-checks"; }; };
+		BCBE32AAF689E2F55F1402FF70D773F5 /* PSWebSocketInflater.m in Sources */ = {isa = PBXBuildFile; fileRef = DBA4DDA012D45B37C6FAF8D2EC0B536B /* PSWebSocketInflater.m */; settings = {COMPILER_FLAGS = "-w -Xanalyzer -analyzer-disable-all-checks"; }; };
+		BCD138B1BA7045BB586B3B664D003F04 /* PSWebSocketDeflater.h in Headers */ = {isa = PBXBuildFile; fileRef = 3D88424F5BE0497BA6E97A1D812EBC02 /* PSWebSocketDeflater.h */; settings = {ATTRIBUTES = (Project, ); }; };
+		BD8BEC0CBA49CAD74E93024DA6683E8E /* MIKMIDISequence.m in Sources */ = {isa = PBXBuildFile; fileRef = E1463379867E233C27E0654C1BCEFD5C /* MIKMIDISequence.m */; settings = {COMPILER_FLAGS = "-w -Xanalyzer -analyzer-disable-all-checks"; }; };
+		BE2BC54BB7723176D846FB97A48C051F /* MIKMIDIEventIterator.m in Sources */ = {isa = PBXBuildFile; fileRef = 669690C6B7BCF53AF87AD9A3EFDA824C /* MIKMIDIEventIterator.m */; settings = {COMPILER_FLAGS = "-w -Xanalyzer -analyzer-disable-all-checks"; }; };
+		BE42BE02B95E48A5510B7D468C507BDE /* HTTPRedirectResponse.m in Sources */ = {isa = PBXBuildFile; fileRef = A63F5DE1A1FB7B878B5EB3F19492CC72 /* HTTPRedirectResponse.m */; settings = {COMPILER_FLAGS = "-DOS_OBJECT_USE_OBJC=0 -w -Xanalyzer -analyzer-disable-all-checks"; }; };
+		BEBD02ADD7D0D28EE66F922F8A1488CE /* MIKMIDIPlayer.h in Headers */ = {isa = PBXBuildFile; fileRef = 4DD85F93530031FC94C6C329D2EE98EB /* MIKMIDIPlayer.h */; settings = {ATTRIBUTES = (Project, ); }; };
+		BFC81BD6C6DBDA9135DD8D182EF51738 /* NSError+SentrySimpleConstructor.h in Headers */ = {isa = PBXBuildFile; fileRef = 2F1E6ABB46C5E8992C48A9500454ABD9 /* NSError+SentrySimpleConstructor.h */; settings = {ATTRIBUTES = (Project, ); }; };
+		C0B973356EB27FCDAC7EC0FA2134E26E /* SentryCrashMonitor_MachException.c in Sources */ = {isa = PBXBuildFile; fileRef = A697C2091978C6868C5278D6995D8225 /* SentryCrashMonitor_MachException.c */; settings = {COMPILER_FLAGS = "-w -Xanalyzer -analyzer-disable-all-checks"; }; };
+		C0FC7540D21BADD901DA5BDC7CBD6355 /* SentryRateLimitCategoryMapper.h in Headers */ = {isa = PBXBuildFile; fileRef = F1C5B07457BEF80B6C90506A2BF31C99 /* SentryRateLimitCategoryMapper.h */; settings = {ATTRIBUTES = (Project, ); }; };
+		C160EB072B2BA68306EAF114558A9A76 /* SentryCrashInstallation.m in Sources */ = {isa = PBXBuildFile; fileRef = 2C8AA52F717A12AB16A48B0D056ACE5D /* SentryCrashInstallation.m */; settings = {COMPILER_FLAGS = "-w -Xanalyzer -analyzer-disable-all-checks"; }; };
+		C18A9E706D4A442BC3D75E42266F1ADF /* MIKMIDIMetaSequenceEvent.h in Headers */ = {isa = PBXBuildFile; fileRef = 0B9E8980FAD3F3DFCA9EBF80C9348BE3 /* MIKMIDIMetaSequenceEvent.h */; settings = {ATTRIBUTES = (Project, ); }; };
+		C21801CA09C47709BB366AE116A92480 /* SentryCrashCPU.h in Headers */ = {isa = PBXBuildFile; fileRef = 76FD454AEB8D398D0B32A1744C67C8EA /* SentryCrashCPU.h */; settings = {ATTRIBUTES = (Project, ); }; };
+		C2DFBC24ABBAC78A214FD855F6083678 /* SentryEnvelopeRateLimit.m in Sources */ = {isa = PBXBuildFile; fileRef = C5003D8139556C15BAFE3C43B680C054 /* SentryEnvelopeRateLimit.m */; settings = {COMPILER_FLAGS = "-w -Xanalyzer -analyzer-disable-all-checks"; }; };
+		C384CFF326D56AC33353CDA8586BB756 /* DDContextFilterLogFormatter.h in Headers */ = {isa = PBXBuildFile; fileRef = 7B980D16F6BB6375D240B8E85A1BAD1D /* DDContextFilterLogFormatter.h */; settings = {ATTRIBUTES = (Project, ); }; };
+		C39B4293A19CBE136107287E25715905 /* MIKMIDIClock.h in Headers */ = {isa = PBXBuildFile; fileRef = C79B67CA392065C746A4FE7A62A35026 /* MIKMIDIClock.h */; settings = {ATTRIBUTES = (Project, ); }; };
+		C3EB2F6EFB5AFEFB15C9D7C5FECA0BA9 /* MIKMIDITempoEvent.m in Sources */ = {isa = PBXBuildFile; fileRef = EA7B84A137E791731EE06DBDCEA5BBC5 /* MIKMIDITempoEvent.m */; settings = {COMPILER_FLAGS = "-w -Xanalyzer -analyzer-disable-all-checks"; }; };
+		C42104465052E3B2A78C6CA6BBA725D7 /* MIKMIDINoteOnCommand.m in Sources */ = {isa = PBXBuildFile; fileRef = CF0E0FBA18B5CDA2AB361FBA42375D5B /* MIKMIDINoteOnCommand.m */; settings = {COMPILER_FLAGS = "-w -Xanalyzer -analyzer-disable-all-checks"; }; };
+		C4CE2AF14760F1EF473B576E208843BE /* MIKMIDIPrivateUtilities.m in Sources */ = {isa = PBXBuildFile; fileRef = DDD6DBF7F8B3B24A5A6AE97572A98839 /* MIKMIDIPrivateUtilities.m */; settings = {COMPILER_FLAGS = "-w -Xanalyzer -analyzer-disable-all-checks"; }; };
+		C53FD967A0D6C3A6EB3B884F10F69DBC /* SentryCrashIntegration.m in Sources */ = {isa = PBXBuildFile; fileRef = 0DB369A477ACB845B664C0CC353DD53F /* SentryCrashIntegration.m */; settings = {COMPILER_FLAGS = "-w -Xanalyzer -analyzer-disable-all-checks"; }; };
+		C595C5055229B5CCA289001E431E03ED /* HTTPFileResponse.h in Headers */ = {isa = PBXBuildFile; fileRef = C94FBBA983CEBCD73503256EE6505081 /* HTTPFileResponse.h */; settings = {ATTRIBUTES = (Project, ); }; };
+		C5A8AF3AA2B942E1D5F0F6FFE067B7EB /* SentryCrashMachineContext.c in Sources */ = {isa = PBXBuildFile; fileRef = 66F2E180A0CD366C7BFA6F52FB7D92F7 /* SentryCrashMachineContext.c */; settings = {COMPILER_FLAGS = "-w -Xanalyzer -analyzer-disable-all-checks"; }; };
+		C5AF798E015FA529F62EFF6BB5D1407D /* NSError+SentrySimpleConstructor.m in Sources */ = {isa = PBXBuildFile; fileRef = A37EB214A3795E06E4FEA3E785D1A6EA /* NSError+SentrySimpleConstructor.m */; settings = {COMPILER_FLAGS = "-w -Xanalyzer -analyzer-disable-all-checks"; }; };
+		C5B26A8720B6E1C736EBD332EE139BD3 /* SentryCrashString.c in Sources */ = {isa = PBXBuildFile; fileRef = 4031D250C484357D0CBEEDE3EAE85DCB /* SentryCrashString.c */; settings = {COMPILER_FLAGS = "-w -Xanalyzer -analyzer-disable-all-checks"; }; };
+		C7CBBAF729034A36980A0B335E7F291E /* MIKMIDIMapping.m in Sources */ = {isa = PBXBuildFile; fileRef = 9C08258565DC91A6AD5C771B44832021 /* MIKMIDIMapping.m */; settings = {COMPILER_FLAGS = "-w -Xanalyzer -analyzer-disable-all-checks"; }; };
+		C8B39397CCE7598E83F3CB7A0AF3CC7D /* MIKMIDISynthesizer.m in Sources */ = {isa = PBXBuildFile; fileRef = 42DC7416B9F8E1C00702F0E82906855C /* MIKMIDISynthesizer.m */; settings = {COMPILER_FLAGS = "-w -Xanalyzer -analyzer-disable-all-checks"; }; };
+		C9AB3DC2636C994E546C5192B1317536 /* ORSSerialPort-dummy.m in Sources */ = {isa = PBXBuildFile; fileRef = 662EB047446CA8AA649EF1C20348C400 /* ORSSerialPort-dummy.m */; };
+		CA18D512B5F0387880F9D46928273E90 /* MIKMIDIPolyphonicKeyPressureEvent.h in Headers */ = {isa = PBXBuildFile; fileRef = BA44B001029047E319205D79F7E6F85B /* MIKMIDIPolyphonicKeyPressureEvent.h */; settings = {ATTRIBUTES = (Project, ); }; };
+		CAAAABEB72A860889DB7AA861E8FAE57 /* MIKMIDIChannelVoiceCommand_SubclassMethods.h in Headers */ = {isa = PBXBuildFile; fileRef = 991E754024EE91185391EC99B005D502 /* MIKMIDIChannelVoiceCommand_SubclassMethods.h */; settings = {ATTRIBUTES = (Project, ); }; };
+		CAE80F18DA7788594F3A41F510E23278 /* MIKMIDIDevice.h in Headers */ = {isa = PBXBuildFile; fileRef = 84437EE6B1606801F193A997D2141903 /* MIKMIDIDevice.h */; settings = {ATTRIBUTES = (Project, ); }; };
+		CB17BC32E8A7A0ED3B74F856A2D07775 /* SentryMechanism.m in Sources */ = {isa = PBXBuildFile; fileRef = 28B5129CCD47DED49E1EBD1BE5F71148 /* SentryMechanism.m */; settings = {COMPILER_FLAGS = "-w -Xanalyzer -analyzer-disable-all-checks"; }; };
+		CBF0EDDB83E7DDFA5B52C69ABC410EAC /* SentryCrashC.h in Headers */ = {isa = PBXBuildFile; fileRef = E4CA64B2C2AC5C21F4230F28C645A794 /* SentryCrashC.h */; settings = {ATTRIBUTES = (Project, ); }; };
+		CBFE69523CD864064C435EF7E589DA0A /* MIKMIDISourceEndpoint.h in Headers */ = {isa = PBXBuildFile; fileRef = 3F8DF7EE1E9BA0B124E7B93008456B96 /* MIKMIDISourceEndpoint.h */; settings = {ATTRIBUTES = (Project, ); }; };
+		CBFEC30FA39D355CE231D9E8CED31003 /* MIKMIDINoteCommand.h in Headers */ = {isa = PBXBuildFile; fileRef = 5F63210827307D96330979B6F7F06E43 /* MIKMIDINoteCommand.h */; settings = {ATTRIBUTES = (Project, ); }; };
+		CC8BC63C2D403B94CCF9847CFDD00A6A /* MIKMIDICommandThrottler.h in Headers */ = {isa = PBXBuildFile; fileRef = 88E2F3E9B8ABA56C5198BE46B2F88B4C /* MIKMIDICommandThrottler.h */; settings = {ATTRIBUTES = (Project, ); }; };
+		CCA4DE7CF13101BC632CFB81C8FD303B /* HTTPRedirectResponse.h in Headers */ = {isa = PBXBuildFile; fileRef = B875E5641C302FF8673A71CE5468F215 /* HTTPRedirectResponse.h */; settings = {ATTRIBUTES = (Project, ); }; };
+		CCABA0E11CC586A789947347145A6078 /* SentryCrashObjC.h in Headers */ = {isa = PBXBuildFile; fileRef = 1DD68C41ED4FA28F16FC7F3499D8518A /* SentryCrashObjC.h */; settings = {ATTRIBUTES = (Project, ); }; };
+		CCF5AD0B7FFF4B9BFBD5DDF51FD541CA /* GCDAsyncUdpSocket.h in Headers */ = {isa = PBXBuildFile; fileRef = CABC74133B30690448C534D628053D6D /* GCDAsyncUdpSocket.h */; settings = {ATTRIBUTES = (Project, ); }; };
+		CD95F4D7A1D3BA61DC4AFB200F84D38E /* SentryCrashReportFixer.h in Headers */ = {isa = PBXBuildFile; fileRef = 984B54672B0DE2E4B38D2D0EFA13D08C /* SentryCrashReportFixer.h */; settings = {ATTRIBUTES = (Project, ); }; };
+		CDA69BB5E8E1661EFF6966DC2337C02B /* HTTPConnection.m in Sources */ = {isa = PBXBuildFile; fileRef = B4287DAF72E6FC65DBA845BBAC5D955A /* HTTPConnection.m */; settings = {COMPILER_FLAGS = "-DOS_OBJECT_USE_OBJC=0 -w -Xanalyzer -analyzer-disable-all-checks"; }; };
+		CEDA583792499B5B4DB88F1E84D099A2 /* SentryHttpDateParser.h in Headers */ = {isa = PBXBuildFile; fileRef = 44B9C81B3C22D031AEA10FE4462671A0 /* SentryHttpDateParser.h */; settings = {ATTRIBUTES = (Project, ); }; };
+		CFC70B04960A2CDF6FCF072960E84EC7 /* MIKMIDIEndpoint.m in Sources */ = {isa = PBXBuildFile; fileRef = 07FB2DC8F8A63A7D73256DA74C76F86B /* MIKMIDIEndpoint.m */; settings = {COMPILER_FLAGS = "-w -Xanalyzer -analyzer-disable-all-checks"; }; };
+		CFE2F387B64FC9EFB599588C6EB09851 /* PSWebSocketInternal.h in Headers */ = {isa = PBXBuildFile; fileRef = 8F18278FC8FBEDD4D505991C85368924 /* PSWebSocketInternal.h */; settings = {ATTRIBUTES = (Project, ); }; };
+		D028C72584EC1A3B90FB57F980555209 /* MIKMIDIMetaTrackSequenceNameEvent.h in Headers */ = {isa = PBXBuildFile; fileRef = 7AF4FF5454068A8CCD5BBD6F95525913 /* MIKMIDIMetaTrackSequenceNameEvent.h */; settings = {ATTRIBUTES = (Project, ); }; };
+		D09D30E644D317A3BE61546141C8A580 /* MIKMIDIDevice.m in Sources */ = {isa = PBXBuildFile; fileRef = 0212DCE3EA86640484D53C88603CFEB7 /* MIKMIDIDevice.m */; settings = {COMPILER_FLAGS = "-w -Xanalyzer -analyzer-disable-all-checks"; }; };
+		D0B807E49EC6F133445B3654B407F4EA /* DDData.m in Sources */ = {isa = PBXBuildFile; fileRef = 990FC1EA24E55EB11D2C092C5DC8D963 /* DDData.m */; settings = {COMPILER_FLAGS = "-DOS_OBJECT_USE_OBJC=0 -w -Xanalyzer -analyzer-disable-all-checks"; }; };
+		D12F0A45D58008BF2F62D0DD6CB60426 /* CLIColor.m in Sources */ = {isa = PBXBuildFile; fileRef = 41667078899502EF64D3D662848B983B /* CLIColor.m */; settings = {COMPILER_FLAGS = "-w -Xanalyzer -analyzer-disable-all-checks"; }; };
+		D1D1279BA481970CB250F55FA6DFB4AD /* SentryCrashMonitor_CPPException.cpp in Sources */ = {isa = PBXBuildFile; fileRef = C2943F654A88BCDF7EF84899C5260C62 /* SentryCrashMonitor_CPPException.cpp */; settings = {COMPILER_FLAGS = "-w -Xanalyzer -analyzer-disable-all-checks"; }; };
+		D1E5E91E24BC27360E13BFA2EF6DE95D /* SentrySwizzle.m in Sources */ = {isa = PBXBuildFile; fileRef = 8F6E47A221F2AE36902F971BCC1A5667 /* SentrySwizzle.m */; settings = {COMPILER_FLAGS = "-w -Xanalyzer -analyzer-disable-all-checks"; }; };
+		D1E82485E374466692E9D852000AB612 /* DDFileLogger+Internal.h in Headers */ = {isa = PBXBuildFile; fileRef = 7747F7D0287125FBA3F991231A7D5987 /* DDFileLogger+Internal.h */; settings = {ATTRIBUTES = (Project, ); }; };
+		D259D47DA7EB08ED10F6B1136CE197C7 /* HTTPFileResponse.m in Sources */ = {isa = PBXBuildFile; fileRef = 649C00149C30889A84AECEFAFFA60F0F /* HTTPFileResponse.m */; settings = {COMPILER_FLAGS = "-DOS_OBJECT_USE_OBJC=0 -w -Xanalyzer -analyzer-disable-all-checks"; }; };
+		D2A913C4C6FD39B51C7238E11C939E27 /* SentryCrashStackCursor.h in Headers */ = {isa = PBXBuildFile; fileRef = 41387F491529D767DDD16EF89EA7BDFC /* SentryCrashStackCursor.h */; settings = {ATTRIBUTES = (Project, ); }; };
+		D3EFEED30CC9D9C1FBF03BDCDD93DB11 /* DDMultiFormatter.h in Headers */ = {isa = PBXBuildFile; fileRef = F5496F1E41914E4D8224848CFC296C1B /* DDMultiFormatter.h */; settings = {ATTRIBUTES = (Project, ); }; };
+		D451D119403718A75851F4088BE42ACE /* ORSSerialPacketDescriptor.m in Sources */ = {isa = PBXBuildFile; fileRef = 03533BE0DE63F92A4DA054C68D13BF39 /* ORSSerialPacketDescriptor.m */; settings = {COMPILER_FLAGS = "-w -Xanalyzer -analyzer-disable-all-checks"; }; };
+		D4579C34A51EBB5C8AD390D94720C2AD /* SentryRateLimitCategory.h in Headers */ = {isa = PBXBuildFile; fileRef = 1419104AB43187838C4783DF5F25C68B /* SentryRateLimitCategory.h */; settings = {ATTRIBUTES = (Project, ); }; };
+		D59176EEB286BB042A2748DA71E778AF /* CLIColor.h in Headers */ = {isa = PBXBuildFile; fileRef = BC57089559A0E16D0386CAF525207F49 /* CLIColor.h */; settings = {ATTRIBUTES = (Project, ); }; };
+		D692836B8530B93BDC05FA7CA3BC0D2A /* SentryCrashMach.c in Sources */ = {isa = PBXBuildFile; fileRef = C8BCC491E14B4C2E7DABBAAB7C2E1245 /* SentryCrashMach.c */; settings = {COMPILER_FLAGS = "-w -Xanalyzer -analyzer-disable-all-checks"; }; };
+		D6BCEA0DC8BA110AB5761DD991E4ABB2 /* DAVResponse.h in Headers */ = {isa = PBXBuildFile; fileRef = 950B95748DA62DD29E10632EC5AC4041 /* DAVResponse.h */; settings = {ATTRIBUTES = (Project, ); }; };
+		D86D1C73ECF72326DC54F80CBEE5253D /* SentrySessionTracker.m in Sources */ = {isa = PBXBuildFile; fileRef = BE9EDBA9E81F4F28D8FA0CBB38B92A43 /* SentrySessionTracker.m */; settings = {COMPILER_FLAGS = "-w -Xanalyzer -analyzer-disable-all-checks"; }; };
+		D94B7BE8921C9CE82FECB7ED6D358534 /* MultipartMessageHeaderField.m in Sources */ = {isa = PBXBuildFile; fileRef = BA0C5B58F3BA18540F4A4C1FF894FA25 /* MultipartMessageHeaderField.m */; settings = {COMPILER_FLAGS = "-DOS_OBJECT_USE_OBJC=0 -w -Xanalyzer -analyzer-disable-all-checks"; }; };
+		DC086070035D949EA460F38CBA644766 /* HTTPServer.h in Headers */ = {isa = PBXBuildFile; fileRef = C384E468721FEE24C248B9746DC8AE21 /* HTTPServer.h */; settings = {ATTRIBUTES = (Project, ); }; };
+		DC0F04E51939F3F4A36782D6E2B42AFD /* NSString+SentryNSUIntegerValue.m in Sources */ = {isa = PBXBuildFile; fileRef = 88F35B18EE87C0DAFB5CED4C2C621163 /* NSString+SentryNSUIntegerValue.m */; settings = {COMPILER_FLAGS = "-w -Xanalyzer -analyzer-disable-all-checks"; }; };
+		DC5A466F80BD573A4072D74A94328819 /* SentryRequestManager.h in Headers */ = {isa = PBXBuildFile; fileRef = EFA295BFB86B9C318D61C1608DF99A7D /* SentryRequestManager.h */; settings = {ATTRIBUTES = (Project, ); }; };
+		DCC2BBCE14F24F279FD674E3BDA08643 /* SentryBreadcrumbTracker.m in Sources */ = {isa = PBXBuildFile; fileRef = D933AAA9F75F2075BB57F1AD0EFAEFC2 /* SentryBreadcrumbTracker.m */; settings = {COMPILER_FLAGS = "-w -Xanalyzer -analyzer-disable-all-checks"; }; };
+		DCFD48B768B1AA4EC9668BBE5B350372 /* DDLoggerNames.h in Headers */ = {isa = PBXBuildFile; fileRef = 2EB7DA9FE10F56222403D3634AF8C479 /* DDLoggerNames.h */; settings = {ATTRIBUTES = (Project, ); }; };
+		DD0DA92E67A1FE45BDBA8F22405AA953 /* GCDAsyncUdpSocket.m in Sources */ = {isa = PBXBuildFile; fileRef = 0A39DB3ACDEE2B7AC9331D189FA57298 /* GCDAsyncUdpSocket.m */; settings = {COMPILER_FLAGS = "-w -Xanalyzer -analyzer-disable-all-checks"; }; };
+		DDBA8D1EC6DE3E4B8EEFDA3D603A2CBF /* SentryCrashLogger.c in Sources */ = {isa = PBXBuildFile; fileRef = 8F148DA1FBF423F88CF23F019D50CB72 /* SentryCrashLogger.c */; settings = {COMPILER_FLAGS = "-w -Xanalyzer -analyzer-disable-all-checks"; }; };
+		DDCA6F1773F318E578F5AEC52CBBCD32 /* DDDispatchQueueLogFormatter.h in Headers */ = {isa = PBXBuildFile; fileRef = 924BEB49609EB1A95C1FAF327780A7EC /* DDDispatchQueueLogFormatter.h */; settings = {ATTRIBUTES = (Project, ); }; };
+		DEC39D2FA1B295350F224B15B5D48244 /* ASCIImage-dummy.m in Sources */ = {isa = PBXBuildFile; fileRef = 0BE002D8310658B9A8AB6132D4D009A6 /* ASCIImage-dummy.m */; };
+		DEFC023F322D3073BA207EB6ED525887 /* SentryCrashDoctor.h in Headers */ = {isa = PBXBuildFile; fileRef = 2E5672F06832F4F3A1CF78E75CB08C00 /* SentryCrashDoctor.h */; settings = {ATTRIBUTES = (Project, ); }; };
+		DF08659718F9FE098676237461329F8D /* SentryAutoSessionTrackingIntegration.m in Sources */ = {isa = PBXBuildFile; fileRef = 04551289D0DE1A6D0AA98A00F5031702 /* SentryAutoSessionTrackingIntegration.m */; settings = {COMPILER_FLAGS = "-w -Xanalyzer -analyzer-disable-all-checks"; }; };
+		DF29977E064D8D53517D8BDB17B79E48 /* MIKMIDISynthesizerInstrument.m in Sources */ = {isa = PBXBuildFile; fileRef = 57D7F481563B8B984552D4858841D37A /* MIKMIDISynthesizerInstrument.m */; settings = {COMPILER_FLAGS = "-w -Xanalyzer -analyzer-disable-all-checks"; }; };
+		DF8781D0997201407357E45D806CEDFE /* SentryClient.h in Headers */ = {isa = PBXBuildFile; fileRef = 1AD97F72C27C8ACEECD35F1FC547B111 /* SentryClient.h */; settings = {ATTRIBUTES = (Project, ); }; };
+		E25945EBB2C42AD9657A8C8037DD4BC5 /* HTTPAsyncFileResponse.h in Headers */ = {isa = PBXBuildFile; fileRef = 9C355280EFC68F609708AD78ABAFF2CA /* HTTPAsyncFileResponse.h */; settings = {ATTRIBUTES = (Project, ); }; };
+		E2D6C9E23A2C8C3F4453F49C5B63DC8B /* MIKMIDINoteCommand.m in Sources */ = {isa = PBXBuildFile; fileRef = 6B97E0A4F31B56EF6D518C3CCE96DDB1 /* MIKMIDINoteCommand.m */; settings = {COMPILER_FLAGS = "-w -Xanalyzer -analyzer-disable-all-checks"; }; };
+		E386FFA21ADD02404E78066DF463A167 /* CocoaHTTPServer-dummy.m in Sources */ = {isa = PBXBuildFile; fileRef = D65AD9B235D3D78D5E051EBA339C1DDF /* CocoaHTTPServer-dummy.m */; };
+		E4FD9EFF7FB09020CF52FF7D97E90053 /* SentryThread.h in Headers */ = {isa = PBXBuildFile; fileRef = 9214D54E36BB4F2C95F44D81BDA05910 /* SentryThread.h */; settings = {ATTRIBUTES = (Project, ); }; };
+		E543C2BC88A60322E2176D0A3F6570FB /* MIKMIDIMetaEvent.h in Headers */ = {isa = PBXBuildFile; fileRef = F67B89994DCD004B3F65FE4BD8FE7C5F /* MIKMIDIMetaEvent.h */; settings = {ATTRIBUTES = (Project, ); }; };
+		E56B40A2E7AED0FD32AC3584F2B52DD6 /* SentryScope+Private.m in Sources */ = {isa = PBXBuildFile; fileRef = 01884AFBBB15F40008B99A7BAD2760A4 /* SentryScope+Private.m */; settings = {COMPILER_FLAGS = "-w -Xanalyzer -analyzer-disable-all-checks"; }; };
+		E588026F9A6E56BC75FCD8212E65395B /* MIKMIDIProgramChangeCommand.h in Headers */ = {isa = PBXBuildFile; fileRef = 2441B1C86C09C698D33467B76805AE11 /* MIKMIDIProgramChangeCommand.h */; settings = {ATTRIBUTES = (Project, ); }; };
+		E5A0AA3C55C9A100271321A8079FF96E /* SentryCrashThread.c in Sources */ = {isa = PBXBuildFile; fileRef = CB60E9054744896CB1DEE226E60C3285 /* SentryCrashThread.c */; settings = {COMPILER_FLAGS = "-w -Xanalyzer -analyzer-disable-all-checks"; }; };
+		E5B2EF9CEF5A2793AB945D282FB9025E /* PSWebSocketUTF8Decoder.m in Sources */ = {isa = PBXBuildFile; fileRef = 30FA3CB2639A44E7CEF8AD020C556CA6 /* PSWebSocketUTF8Decoder.m */; settings = {COMPILER_FLAGS = "-w -Xanalyzer -analyzer-disable-all-checks"; }; };
+		E5DA3C05C70D35A112E25D8F2CC2139D /* DAVConnection.h in Headers */ = {isa = PBXBuildFile; fileRef = 6B307F6D5A454A35EEB85D1DE25781AD /* DAVConnection.h */; settings = {ATTRIBUTES = (Project, ); }; };
+		E63328A218242B34B7F6AE5656EDD227 /* HTTPAuthenticationRequest.m in Sources */ = {isa = PBXBuildFile; fileRef = 68C090BBF5EFA2C976285FBA6CAC99FC /* HTTPAuthenticationRequest.m */; settings = {COMPILER_FLAGS = "-DOS_OBJECT_USE_OBJC=0 -w -Xanalyzer -analyzer-disable-all-checks"; }; };
+		E6BFE202F67E05E5748068AFE9E2D16E /* MIKMIDIEndpointSynthesizer.m in Sources */ = {isa = PBXBuildFile; fileRef = A290D24C08CB53C78ED3B7C7F579DF5F /* MIKMIDIEndpointSynthesizer.m */; settings = {COMPILER_FLAGS = "-w -Xanalyzer -analyzer-disable-all-checks"; }; };
+		E6DE1EB4C9E972DBD86276016F9AB7C2 /* PSWebSocketNetworkThread.m in Sources */ = {isa = PBXBuildFile; fileRef = DC34B3498E3FCB04C9C5EDE9A847D78D /* PSWebSocketNetworkThread.m */; settings = {COMPILER_FLAGS = "-w -Xanalyzer -analyzer-disable-all-checks"; }; };
+		E75E8F9086713588F7D4A8BA6CD8C920 /* SentryCrashObjCApple.h in Headers */ = {isa = PBXBuildFile; fileRef = 53DD8CA7119A3EF58E45610FB92EB621 /* SentryCrashObjCApple.h */; settings = {ATTRIBUTES = (Project, ); }; };
+		E763709D8EEAC4EB1A5CC5AA47D60117 /* CocoaAsyncSocket-dummy.m in Sources */ = {isa = PBXBuildFile; fileRef = E7FD77E41203F9FFB97098AFD8370031 /* CocoaAsyncSocket-dummy.m */; };
+		E7C336BAD7E8EF7CAA5D07713D9350FF /* SentryScope.h in Headers */ = {isa = PBXBuildFile; fileRef = 86B1FED3B4859B85592542BF3641CA51 /* SentryScope.h */; settings = {ATTRIBUTES = (Project, ); }; };
+		E7C4597633FFF0B7F4FF847348D027BC /* PSWebSocketDriver.m in Sources */ = {isa = PBXBuildFile; fileRef = 1D3A252F487AD6D05E7A5D500E299A3F /* PSWebSocketDriver.m */; settings = {COMPILER_FLAGS = "-w -Xanalyzer -analyzer-disable-all-checks"; }; };
+		E7C4958DA67FCA6D48D558ED0D90B7B2 /* SocketRocket.h in Headers */ = {isa = PBXBuildFile; fileRef = 8A416A18FE4CDAC98D0013468742DB7E /* SocketRocket.h */; settings = {ATTRIBUTES = (Project, ); }; };
+		E827469699CDEEAEBA00B53497F460B4 /* SentryCrashThread.h in Headers */ = {isa = PBXBuildFile; fileRef = 7E7C8039E3E7DA1555960E0A2BF7AD6E /* SentryCrashThread.h */; settings = {ATTRIBUTES = (Project, ); }; };
+		E8F042220413E1B0F7D4375174B39461 /* SentryCrashMonitor_AppState.c in Sources */ = {isa = PBXBuildFile; fileRef = F0B65AF3BFA8F0A07BEA0BC8F6ECE6E6 /* SentryCrashMonitor_AppState.c */; settings = {COMPILER_FLAGS = "-w -Xanalyzer -analyzer-disable-all-checks"; }; };
+		E96D9A911A2520D66179BD142340828A /* SentryConcurrentRateLimitsDictionary.m in Sources */ = {isa = PBXBuildFile; fileRef = 77FA903B520B34CFD69A3FBF2A24D7AF /* SentryConcurrentRateLimitsDictionary.m */; settings = {COMPILER_FLAGS = "-w -Xanalyzer -analyzer-disable-all-checks"; }; };
+		EA041EF4CE6ABC3BCC4D7C4B2710D2F5 /* MIKMIDISystemExclusiveCommand.m in Sources */ = {isa = PBXBuildFile; fileRef = CCF6174BB964D7456D22E52F575B47B8 /* MIKMIDISystemExclusiveCommand.m */; settings = {COMPILER_FLAGS = "-w -Xanalyzer -analyzer-disable-all-checks"; }; };
+		EC98B36322BF8D98C58EF2A595C2DBC3 /* PUTResponse.m in Sources */ = {isa = PBXBuildFile; fileRef = 85E90EF7A22A4050B281A783BB483B6C /* PUTResponse.m */; settings = {COMPILER_FLAGS = "-DOS_OBJECT_USE_OBJC=0 -w -Xanalyzer -analyzer-disable-all-checks"; }; };
+		ED5655B17AAE5ED49F95D2A2D1D92B54 /* MIKMIDIConnectionManager.m in Sources */ = {isa = PBXBuildFile; fileRef = 849A0BD9B66AF13B6659F196ABADFF73 /* MIKMIDIConnectionManager.m */; settings = {COMPILER_FLAGS = "-w -Xanalyzer -analyzer-disable-all-checks"; }; };
+		EDBD743AF31BBB279D07F3AAF676DF70 /* SentryCrashStackCursor_Backtrace.h in Headers */ = {isa = PBXBuildFile; fileRef = 6A6529334186683551706F7F034E7C0A /* SentryCrashStackCursor_Backtrace.h */; settings = {ATTRIBUTES = (Project, ); }; };
+		EE7A90B55F772C80BAEC8D70188B0011 /* MIKMIDIEvent.h in Headers */ = {isa = PBXBuildFile; fileRef = FEF6ED3CBD6743D933DDC0F14AF27A85 /* MIKMIDIEvent.h */; settings = {ATTRIBUTES = (Project, ); }; };
+		EEC54B4391E2B22E27E7CEF48F7CB2AE /* MIKMIDIClientDestinationEndpoint.m in Sources */ = {isa = PBXBuildFile; fileRef = 2E4ACE56C8F9BA3EACE9F9D8EB4D76FB /* MIKMIDIClientDestinationEndpoint.m */; settings = {COMPILER_FLAGS = "-w -Xanalyzer -analyzer-disable-all-checks"; }; };
+		EF13FD0201463ADB9DF1F5C2216C0D1C /* SentryCrashDynamicLinker.c in Sources */ = {isa = PBXBuildFile; fileRef = 98CB38DBFB64B15D9D257FFF12142810 /* SentryCrashDynamicLinker.c */; settings = {COMPILER_FLAGS = "-w -Xanalyzer -analyzer-disable-all-checks"; }; };
+		EF26CDFC6E15F99D0D5476F699F5A848 /* DDFileLogger+Buffering.m in Sources */ = {isa = PBXBuildFile; fileRef = AF28CC00C333E85BE3C3B39BA68EE301 /* DDFileLogger+Buffering.m */; settings = {COMPILER_FLAGS = "-w -Xanalyzer -analyzer-disable-all-checks"; }; };
+		EF4A081F3E4CCD511989E72C136735C5 /* MIKMIDISystemExclusiveCommand.h in Headers */ = {isa = PBXBuildFile; fileRef = D6BD559EFB79E408CBD42328648DF3D2 /* MIKMIDISystemExclusiveCommand.h */; settings = {ATTRIBUTES = (Project, ); }; };
+		F00D516953BD624187925655CC4CCF2D /* MIKMIDINoteOnCommand.h in Headers */ = {isa = PBXBuildFile; fileRef = F47E22DC0B94E4430229890777BF2BC4 /* MIKMIDINoteOnCommand.h */; settings = {ATTRIBUTES = (Project, ); }; };
+		F013CD45F6808290827E4EC9F1D4CCFD /* GCDAsyncSocket.m in Sources */ = {isa = PBXBuildFile; fileRef = 5E7562C98FA6188A304EE8C557770E76 /* GCDAsyncSocket.m */; settings = {COMPILER_FLAGS = "-w -Xanalyzer -analyzer-disable-all-checks"; }; };
+		F095B1482ECFAC27D353C169CA0E5FE2 /* DDOSLogger.h in Headers */ = {isa = PBXBuildFile; fileRef = EC23DD1CF7A21F66D16D83E9631229A1 /* DDOSLogger.h */; settings = {ATTRIBUTES = (Project, ); }; };
+		F1440A69783F4CE0689B4BB5D3176BB6 /* MIKMIDIMappingGenerator.m in Sources */ = {isa = PBXBuildFile; fileRef = FECF7F9EFBD84192748C0692947C057C /* MIKMIDIMappingGenerator.m */; settings = {COMPILER_FLAGS = "-w -Xanalyzer -analyzer-disable-all-checks"; }; };
+		F20E1DC42CD4FC8F7CA0AE326E5ED3E6 /* DDTTYLogger.h in Headers */ = {isa = PBXBuildFile; fileRef = 6F6EDC14C05E39CD3273BA2DEDF341F5 /* DDTTYLogger.h */; settings = {ATTRIBUTES = (Project, ); }; };
+		F27CE0E55696F3A00814537697FC4CF1 /* MIKMIDIPrivate.h in Headers */ = {isa = PBXBuildFile; fileRef = 9F923DEE09F76DE49B86EBDC0825A8F4 /* MIKMIDIPrivate.h */; settings = {ATTRIBUTES = (Project, ); }; };
+		F2FEA9BF31AFA1D4CADC4B27111866F5 /* SentryCrashIntegration.h in Headers */ = {isa = PBXBuildFile; fileRef = 692DF209C01A0A2EA69DAB29323F84D5 /* SentryCrashIntegration.h */; settings = {ATTRIBUTES = (Project, ); }; };
+		F38FB9DBD419C35002291C59D6491447 /* PUTResponse.h in Headers */ = {isa = PBXBuildFile; fileRef = C3C5EE4B8D786396FDC869827E87C7E4 /* PUTResponse.h */; settings = {ATTRIBUTES = (Project, ); }; };
+		F3DD387446CB4E25BE87086119693DDC /* SentryClient.m in Sources */ = {isa = PBXBuildFile; fileRef = 1DB54516E3247C43425A032DB8ACE59F /* SentryClient.m */; settings = {COMPILER_FLAGS = "-w -Xanalyzer -analyzer-disable-all-checks"; }; };
+		F3E399BCC7A1C83A6D7E18D835AA09DD /* SentryCrashInstallation.h in Headers */ = {isa = PBXBuildFile; fileRef = 02B555FDD7AC2CE03291D2EEC6AAE565 /* SentryCrashInstallation.h */; settings = {ATTRIBUTES = (Project, ); }; };
+		F46131FCE384A18FCD4787320F49E130 /* MIKMIDIChannelPressureCommand.m in Sources */ = {isa = PBXBuildFile; fileRef = EB019CD29FA52DBC6272682EF26DE10B /* MIKMIDIChannelPressureCommand.m */; settings = {COMPILER_FLAGS = "-w -Xanalyzer -analyzer-disable-all-checks"; }; };
+		F55B7B8936AE2F6B3D98F72EAC4187D4 /* HTTPMessage.m in Sources */ = {isa = PBXBuildFile; fileRef = 957DA07F486EEC45C3F5C3E3E1F864EF /* HTTPMessage.m */; settings = {COMPILER_FLAGS = "-DOS_OBJECT_USE_OBJC=0 -w -Xanalyzer -analyzer-disable-all-checks"; }; };
+		F6AA64F632EA897EA0EFD235365D3598 /* MIKMIDIMappingXMLParser.m in Sources */ = {isa = PBXBuildFile; fileRef = 0FBF8434C69670536345C69AEF3C51E3 /* MIKMIDIMappingXMLParser.m */; settings = {COMPILER_FLAGS = "-w -Xanalyzer -analyzer-disable-all-checks"; }; };
+		F747B70C6B2C155BB37065DB09C490E0 /* MIKMIDIMetaKeySignatureEvent.h in Headers */ = {isa = PBXBuildFile; fileRef = 46A35EED532E378F29AD4B64DE5625BD /* MIKMIDIMetaKeySignatureEvent.h */; settings = {ATTRIBUTES = (Project, ); }; };
+		FA602F4B2CCC96FA95206209F4A954F9 /* SentryCrashMachineContext_Apple.h in Headers */ = {isa = PBXBuildFile; fileRef = B8465FF2773DC0E55DFDDEBCC8081330 /* SentryCrashMachineContext_Apple.h */; settings = {ATTRIBUTES = (Project, ); }; };
+		FAE5E3E8590DE44B3468B5CEDD753460 /* SentryCrashBinaryImageProvider.h in Headers */ = {isa = PBXBuildFile; fileRef = 1F65D197BE1A2299673C4594D2A76A0D /* SentryCrashBinaryImageProvider.h */; settings = {ATTRIBUTES = (Project, ); }; };
+		FC5459855C3510E6DFB31B2272359487 /* SentryError.h in Headers */ = {isa = PBXBuildFile; fileRef = AA08FBDCAE8089E36D8872891C44A4DE /* SentryError.h */; settings = {ATTRIBUTES = (Project, ); }; };
+		FC6750910DDEFA1313BF17BF1E28E508 /* SentryCrashReportWriter.h in Headers */ = {isa = PBXBuildFile; fileRef = 5A89BD90F30AEDD3883F27139E5A1CE0 /* SentryCrashReportWriter.h */; settings = {ATTRIBUTES = (Project, ); }; };
+		FE00C60DFC10D1A396B5D972253A5111 /* SentryCrashC.c in Sources */ = {isa = PBXBuildFile; fileRef = 47A73C4759C907233EA55DF0E1EA8B1A /* SentryCrashC.c */; settings = {COMPILER_FLAGS = "-w -Xanalyzer -analyzer-disable-all-checks"; }; };
+		FEA028805A6959BD3F2387DC53C3EA39 /* PocketSocket-dummy.m in Sources */ = {isa = PBXBuildFile; fileRef = 5C92D88B22E5932AA798462754AF1DA0 /* PocketSocket-dummy.m */; };
+		FEBD098A199E7163314CE75A4D76BCF7 /* SentryStacktrace.m in Sources */ = {isa = PBXBuildFile; fileRef = 9B84C36B1C168A2CB79AF0F8AE07820B /* SentryStacktrace.m */; settings = {COMPILER_FLAGS = "-w -Xanalyzer -analyzer-disable-all-checks"; }; };
+		FED8A88222304733A064ED2C39A200A9 /* DAVConnection.m in Sources */ = {isa = PBXBuildFile; fileRef = 8C77DECEBD2CA508B8B24D4BC9096837 /* DAVConnection.m */; settings = {COMPILER_FLAGS = "-DOS_OBJECT_USE_OBJC=0 -w -Xanalyzer -analyzer-disable-all-checks"; }; };
+		FF7AB1353548747C01FE2528E764EBA1 /* SentryLog.h in Headers */ = {isa = PBXBuildFile; fileRef = 6D886ABDCCA9331215270DE9E8C9BF29 /* SentryLog.h */; settings = {ATTRIBUTES = (Project, ); }; };
+		FFAE178D6AA8F6FBEB71FBE9E6D45BFB /* SentryCrashCPU_x86_32.c in Sources */ = {isa = PBXBuildFile; fileRef = 5C3ED17734D0447C52D690FE72D2204B /* SentryCrashCPU_x86_32.c */; settings = {COMPILER_FLAGS = "-w -Xanalyzer -analyzer-disable-all-checks"; }; };
+		FFB8DDD67283C18663899B9F6E35F46F /* SentryAsynchronousOperation.h in Headers */ = {isa = PBXBuildFile; fileRef = 937612FCE2636AB4DB2B3A26DE00897D /* SentryAsynchronousOperation.h */; settings = {ATTRIBUTES = (Project, ); }; };
 /* End PBXBuildFile section */
 
 /* Begin PBXContainerItemProxy section */
+		0249A6F9D382644404C102881907A3BD /* PBXContainerItemProxy */ = {
+			isa = PBXContainerItemProxy;
+			containerPortal = BFDFE7DC352907FC980B868725387E98 /* Project object */;
+			proxyType = 1;
+			remoteGlobalIDString = 9310B3A9161D4A357995A672BC027CBF;
+			remoteInfo = MIKMIDI;
+		};
+		071BCE731D49B8FB3D8ACD901A776C9F /* PBXContainerItemProxy */ = {
+			isa = PBXContainerItemProxy;
+			containerPortal = BFDFE7DC352907FC980B868725387E98 /* Project object */;
+			proxyType = 1;
+			remoteGlobalIDString = 83EFF9537A7F38964851032EF617DE38;
+			remoteInfo = PocketSocket;
+		};
 		16BDE3D80788450DB316DD02A34A96C4 /* PBXContainerItemProxy */ = {
 			isa = PBXContainerItemProxy;
 			containerPortal = BFDFE7DC352907FC980B868725387E98 /* Project object */;
@@ -1036,114 +566,62 @@
 			remoteGlobalIDString = E95654B155D25890BE8E26081FCA8265;
 			remoteInfo = CocoaLumberjack;
 		};
-<<<<<<< HEAD
-		2500A9943266759AE84B0DE4D3CB3948 /* PBXContainerItemProxy */ = {
-=======
-		70F9A1C2DD9E13C3B514743E58467A8B /* PBXContainerItemProxy */ = {
+		59F7FE21817BFB81E2C435E9EB89A997 /* PBXContainerItemProxy */ = {
 			isa = PBXContainerItemProxy;
 			containerPortal = BFDFE7DC352907FC980B868725387E98 /* Project object */;
 			proxyType = 1;
-			remoteGlobalIDString = 83EFF9537A7F38964851032EF617DE38;
-			remoteInfo = PocketSocket;
-		};
-		71DC9B475E119D91A6692FE85844AFB2 /* PBXContainerItemProxy */ = {
->>>>>>> bfa66a6b
+			remoteGlobalIDString = 6083682834ABE0AE7BD1CBF06CADD036;
+			remoteInfo = CocoaAsyncSocket;
+		};
+		5B47BB71FA84B7664B631A167BFD843B /* PBXContainerItemProxy */ = {
+			isa = PBXContainerItemProxy;
+			containerPortal = BFDFE7DC352907FC980B868725387E98 /* Project object */;
+			proxyType = 1;
+			remoteGlobalIDString = E95654B155D25890BE8E26081FCA8265;
+			remoteInfo = CocoaLumberjack;
+		};
+		5F663C9E34672D22763482FDC8D84053 /* PBXContainerItemProxy */ = {
 			isa = PBXContainerItemProxy;
 			containerPortal = BFDFE7DC352907FC980B868725387E98 /* Project object */;
 			proxyType = 1;
 			remoteGlobalIDString = ADF9F3B1BBEC7F642AA07171CF4B2509;
 			remoteInfo = CocoaHTTPServer;
 		};
-<<<<<<< HEAD
-		377A2E87EE2FF07D65C64B30E44A138F /* PBXContainerItemProxy */ = {
+		6678F3BD63920F7CF03C0AF0A5E38B6C /* PBXContainerItemProxy */ = {
 			isa = PBXContainerItemProxy;
 			containerPortal = BFDFE7DC352907FC980B868725387E98 /* Project object */;
 			proxyType = 1;
-			remoteGlobalIDString = E95654B155D25890BE8E26081FCA8265;
-			remoteInfo = CocoaLumberjack;
-		};
-		6AF1180F603D875664E0DAB5FFA2865A /* PBXContainerItemProxy */ = {
+			remoteGlobalIDString = ED77B4B88587C894E85C361023D67C53;
+			remoteInfo = Sparkle;
+		};
+		6DD88137DFC7C9F6A26C085E30D6771A /* PBXContainerItemProxy */ = {
+			isa = PBXContainerItemProxy;
+			containerPortal = BFDFE7DC352907FC980B868725387E98 /* Project object */;
+			proxyType = 1;
+			remoteGlobalIDString = 18ABAA2950D5B4418A5DBF7F07F33088;
+			remoteInfo = ORSSerialPort;
+		};
+		AC743C88E66254A1795D5C429A373EA5 /* PBXContainerItemProxy */ = {
+			isa = PBXContainerItemProxy;
+			containerPortal = BFDFE7DC352907FC980B868725387E98 /* Project object */;
+			proxyType = 1;
+			remoteGlobalIDString = BB446757690D70C17D8A0A56E3FE1C37;
+			remoteInfo = ASCIImage;
+		};
+		C610917D5E0AD30B310987F55E2460B8 /* PBXContainerItemProxy */ = {
 			isa = PBXContainerItemProxy;
 			containerPortal = BFDFE7DC352907FC980B868725387E98 /* Project object */;
 			proxyType = 1;
 			remoteGlobalIDString = 1948D0B63D2CF6A48E18B0B292BC6091;
 			remoteInfo = SocketRocket;
 		};
-		7E3863EA6F64D11BE693B7BD7B6D274F /* PBXContainerItemProxy */ = {
-=======
-		76DB50CFBB19117956FF7F20A1A721E5 /* PBXContainerItemProxy */ = {
+		D1FCDC0822049DED1447655B62AAFE00 /* PBXContainerItemProxy */ = {
 			isa = PBXContainerItemProxy;
 			containerPortal = BFDFE7DC352907FC980B868725387E98 /* Project object */;
 			proxyType = 1;
 			remoteGlobalIDString = 94BDCD90B52278D1FB244A66E8B95A4A;
 			remoteInfo = Sentry;
 		};
-		9A38482754744D3FA6656AA0C3DFD16F /* PBXContainerItemProxy */ = {
-			isa = PBXContainerItemProxy;
-			containerPortal = BFDFE7DC352907FC980B868725387E98 /* Project object */;
-			proxyType = 1;
-			remoteGlobalIDString = ED77B4B88587C894E85C361023D67C53;
-			remoteInfo = Sparkle;
-		};
-		9D4D2A83C6BE952E4642C70B48D99723 /* PBXContainerItemProxy */ = {
->>>>>>> bfa66a6b
-			isa = PBXContainerItemProxy;
-			containerPortal = BFDFE7DC352907FC980B868725387E98 /* Project object */;
-			proxyType = 1;
-			remoteGlobalIDString = 9310B3A9161D4A357995A672BC027CBF;
-			remoteInfo = MIKMIDI;
-		};
-<<<<<<< HEAD
-		9697DCBE066C8DAE10D84176CC74A10C /* PBXContainerItemProxy */ = {
-			isa = PBXContainerItemProxy;
-			containerPortal = BFDFE7DC352907FC980B868725387E98 /* Project object */;
-			proxyType = 1;
-			remoteGlobalIDString = ED77B4B88587C894E85C361023D67C53;
-			remoteInfo = Sparkle;
-		};
-		B2CDCFF20918CA397503A64B14E30840 /* PBXContainerItemProxy */ = {
-=======
-		B155A25EF93FD0F644FD97F2A9E06BF4 /* PBXContainerItemProxy */ = {
-			isa = PBXContainerItemProxy;
-			containerPortal = BFDFE7DC352907FC980B868725387E98 /* Project object */;
-			proxyType = 1;
-			remoteGlobalIDString = 6083682834ABE0AE7BD1CBF06CADD036;
-			remoteInfo = CocoaAsyncSocket;
-		};
-		C5AC8E07C0534E56F6F5ECDEFA386E56 /* PBXContainerItemProxy */ = {
->>>>>>> bfa66a6b
-			isa = PBXContainerItemProxy;
-			containerPortal = BFDFE7DC352907FC980B868725387E98 /* Project object */;
-			proxyType = 1;
-			remoteGlobalIDString = 9310B3A9161D4A357995A672BC027CBF;
-			remoteInfo = MIKMIDI;
-		};
-<<<<<<< HEAD
-		B36714293477D5AB2240AC5B7317DCD4 /* PBXContainerItemProxy */ = {
-			isa = PBXContainerItemProxy;
-			containerPortal = BFDFE7DC352907FC980B868725387E98 /* Project object */;
-			proxyType = 1;
-			remoteGlobalIDString = BB446757690D70C17D8A0A56E3FE1C37;
-			remoteInfo = ASCIImage;
-		};
-		BDED730E4CD5F8AC4133132BD6665828 /* PBXContainerItemProxy */ = {
-=======
-		D4DB7787DEFA5C36EEB56F650A57741F /* PBXContainerItemProxy */ = {
-			isa = PBXContainerItemProxy;
-			containerPortal = BFDFE7DC352907FC980B868725387E98 /* Project object */;
-			proxyType = 1;
-			remoteGlobalIDString = 18ABAA2950D5B4418A5DBF7F07F33088;
-			remoteInfo = ORSSerialPort;
-		};
-		D58D76B3B99B7AC408409862DDFCDE1C /* PBXContainerItemProxy */ = {
->>>>>>> bfa66a6b
-			isa = PBXContainerItemProxy;
-			containerPortal = BFDFE7DC352907FC980B868725387E98 /* Project object */;
-			proxyType = 1;
-			remoteGlobalIDString = 6083682834ABE0AE7BD1CBF06CADD036;
-			remoteInfo = CocoaAsyncSocket;
-		};
-<<<<<<< HEAD
 		D58D76B3B99B7AC408409862DDFCDE1C /* PBXContainerItemProxy */ = {
 			isa = PBXContainerItemProxy;
 			containerPortal = BFDFE7DC352907FC980B868725387E98 /* Project object */;
@@ -1151,1153 +629,597 @@
 			remoteGlobalIDString = 6083682834ABE0AE7BD1CBF06CADD036;
 			remoteInfo = CocoaAsyncSocket;
 		};
-		E74E9DD4DDE144C330E76D5108FDFC25 /* PBXContainerItemProxy */ = {
-			isa = PBXContainerItemProxy;
-			containerPortal = BFDFE7DC352907FC980B868725387E98 /* Project object */;
-			proxyType = 1;
-			remoteGlobalIDString = 6083682834ABE0AE7BD1CBF06CADD036;
-			remoteInfo = CocoaAsyncSocket;
-=======
-		E68866329ADCDDB9AD132D2A1347DB16 /* PBXContainerItemProxy */ = {
-			isa = PBXContainerItemProxy;
-			containerPortal = BFDFE7DC352907FC980B868725387E98 /* Project object */;
-			proxyType = 1;
-			remoteGlobalIDString = BB446757690D70C17D8A0A56E3FE1C37;
-			remoteInfo = ASCIImage;
->>>>>>> bfa66a6b
-		};
 /* End PBXContainerItemProxy section */
 
 /* Begin PBXFileReference section */
-<<<<<<< HEAD
 		0115C3C00C175D77422084DD0542CE6F /* libSentry.a */ = {isa = PBXFileReference; explicitFileType = archive.ar; includeInIndex = 0; name = libSentry.a; path = libSentry.a; sourceTree = BUILT_PRODUCTS_DIR; };
-		01B008BAF124E6E1398C7DC3B6135535 /* MIKMIDIProgramChangeEvent.m */ = {isa = PBXFileReference; includeInIndex = 1; lastKnownFileType = sourcecode.c.objc; name = MIKMIDIProgramChangeEvent.m; path = Source/MIKMIDIProgramChangeEvent.m; sourceTree = "<group>"; };
-		0227605D38760A489A3785AE2F288294 /* SentrySerializable.h */ = {isa = PBXFileReference; includeInIndex = 1; lastKnownFileType = sourcecode.c.h; name = SentrySerializable.h; path = Sources/Sentry/include/SentrySerializable.h; sourceTree = "<group>"; };
-		0259AE0E335D0ED85F4ACEF8847B2A79 /* SentryCrashFileUtils.c */ = {isa = PBXFileReference; includeInIndex = 1; name = SentryCrashFileUtils.c; path = Sources/SentryCrash/Recording/Tools/SentryCrashFileUtils.c; sourceTree = "<group>"; };
-		0370427021A183CBAA00F772970B938D /* MIKMIDIChannelPressureCommand.m */ = {isa = PBXFileReference; includeInIndex = 1; lastKnownFileType = sourcecode.c.objc; name = MIKMIDIChannelPressureCommand.m; path = Source/MIKMIDIChannelPressureCommand.m; sourceTree = "<group>"; };
-		03979CDA2D2609501BA15E014EA9C151 /* DDDispatchQueueLogFormatter.h */ = {isa = PBXFileReference; includeInIndex = 1; lastKnownFileType = sourcecode.c.h; name = DDDispatchQueueLogFormatter.h; path = Classes/Extensions/DDDispatchQueueLogFormatter.h; sourceTree = "<group>"; };
-		0560F193A11BA740D3249D7588BE8380 /* SentryMechanism.m */ = {isa = PBXFileReference; includeInIndex = 1; lastKnownFileType = sourcecode.c.objc; name = SentryMechanism.m; path = Sources/Sentry/SentryMechanism.m; sourceTree = "<group>"; };
-		070A5A831933827D58C7CE960CDBE903 /* SentryAutoSessionTrackingIntegration.m */ = {isa = PBXFileReference; includeInIndex = 1; lastKnownFileType = sourcecode.c.objc; name = SentryAutoSessionTrackingIntegration.m; path = Sources/Sentry/SentryAutoSessionTrackingIntegration.m; sourceTree = "<group>"; };
-		075EF205F061409C6F7BEA21636E70B6 /* CocoaHTTPServer-dummy.m */ = {isa = PBXFileReference; includeInIndex = 1; lastKnownFileType = sourcecode.c.objc; path = "CocoaHTTPServer-dummy.m"; sourceTree = "<group>"; };
-		07602AB993546F2F680E3C00A8716A32 /* SRWebSocket.m */ = {isa = PBXFileReference; includeInIndex = 1; lastKnownFileType = sourcecode.c.objc; name = SRWebSocket.m; path = SocketRocket/SRWebSocket.m; sourceTree = "<group>"; };
+		014B0214B9FBABAF5753B0B26526255C /* SentryCrashReportSink.m */ = {isa = PBXFileReference; includeInIndex = 1; lastKnownFileType = sourcecode.c.objc; name = SentryCrashReportSink.m; path = Sources/Sentry/SentryCrashReportSink.m; sourceTree = "<group>"; };
+		016D98EEF0791D2F64D7114986934267 /* MIKMIDIEvent_SubclassMethods.h */ = {isa = PBXFileReference; includeInIndex = 1; lastKnownFileType = sourcecode.c.h; name = MIKMIDIEvent_SubclassMethods.h; path = Source/MIKMIDIEvent_SubclassMethods.h; sourceTree = "<group>"; };
+		01884AFBBB15F40008B99A7BAD2760A4 /* SentryScope+Private.m */ = {isa = PBXFileReference; includeInIndex = 1; lastKnownFileType = sourcecode.c.objc; name = "SentryScope+Private.m"; path = "Sources/Sentry/SentryScope+Private.m"; sourceTree = "<group>"; };
+		01D3E65FB0F02FE273CBBDD62C7AA902 /* SentryCrashDefaultMachineContextWrapper.h */ = {isa = PBXFileReference; includeInIndex = 1; lastKnownFileType = sourcecode.c.h; name = SentryCrashDefaultMachineContextWrapper.h; path = Sources/Sentry/include/SentryCrashDefaultMachineContextWrapper.h; sourceTree = "<group>"; };
+		0212DCE3EA86640484D53C88603CFEB7 /* MIKMIDIDevice.m */ = {isa = PBXFileReference; includeInIndex = 1; lastKnownFileType = sourcecode.c.objc; name = MIKMIDIDevice.m; path = Source/MIKMIDIDevice.m; sourceTree = "<group>"; };
+		02B555FDD7AC2CE03291D2EEC6AAE565 /* SentryCrashInstallation.h */ = {isa = PBXFileReference; includeInIndex = 1; lastKnownFileType = sourcecode.c.h; name = SentryCrashInstallation.h; path = Sources/SentryCrash/Installations/SentryCrashInstallation.h; sourceTree = "<group>"; };
+		03533BE0DE63F92A4DA054C68D13BF39 /* ORSSerialPacketDescriptor.m */ = {isa = PBXFileReference; includeInIndex = 1; lastKnownFileType = sourcecode.c.objc; name = ORSSerialPacketDescriptor.m; path = Source/ORSSerialPacketDescriptor.m; sourceTree = "<group>"; };
+		03708154077A949B579A50DCA9A99F1A /* MIKMIDISequence+MIKMIDIPrivate.h */ = {isa = PBXFileReference; includeInIndex = 1; lastKnownFileType = sourcecode.c.h; name = "MIKMIDISequence+MIKMIDIPrivate.h"; path = "Source/MIKMIDISequence+MIKMIDIPrivate.h"; sourceTree = "<group>"; };
+		04551289D0DE1A6D0AA98A00F5031702 /* SentryAutoSessionTrackingIntegration.m */ = {isa = PBXFileReference; includeInIndex = 1; lastKnownFileType = sourcecode.c.objc; name = SentryAutoSessionTrackingIntegration.m; path = Sources/Sentry/SentryAutoSessionTrackingIntegration.m; sourceTree = "<group>"; };
+		048B0374F12E764151ECCA22E935ED49 /* DDLog+LOGV.h */ = {isa = PBXFileReference; includeInIndex = 1; lastKnownFileType = sourcecode.c.h; name = "DDLog+LOGV.h"; path = "Classes/DDLog+LOGV.h"; sourceTree = "<group>"; };
+		0503CB2414D4A78051EF730460632814 /* SentryRateLimitParser.m */ = {isa = PBXFileReference; includeInIndex = 1; lastKnownFileType = sourcecode.c.objc; name = SentryRateLimitParser.m; path = Sources/Sentry/SentryRateLimitParser.m; sourceTree = "<group>"; };
+		056D93A1CDBD7AB50A7BDF91E400C798 /* MIKMIDISequencer.h */ = {isa = PBXFileReference; includeInIndex = 1; lastKnownFileType = sourcecode.c.h; name = MIKMIDISequencer.h; path = Source/MIKMIDISequencer.h; sourceTree = "<group>"; };
+		057607056A490C312FFA968E0E62D1CB /* SentryCrashSignalInfo.h */ = {isa = PBXFileReference; includeInIndex = 1; lastKnownFileType = sourcecode.c.h; name = SentryCrashSignalInfo.h; path = Sources/SentryCrash/Recording/Tools/SentryCrashSignalInfo.h; sourceTree = "<group>"; };
+		064CA3FDAC1E41D2B537AF41A23E76F7 /* MIKMIDI-dummy.m */ = {isa = PBXFileReference; includeInIndex = 1; lastKnownFileType = sourcecode.c.objc; path = "MIKMIDI-dummy.m"; sourceTree = "<group>"; };
+		06DFD326601EFF48F70478B2C2487D0C /* MIKMIDIMetaEvent.m */ = {isa = PBXFileReference; includeInIndex = 1; lastKnownFileType = sourcecode.c.objc; name = MIKMIDIMetaEvent.m; path = Source/MIKMIDIMetaEvent.m; sourceTree = "<group>"; };
+		078893E0145AAB7DB3981E806BE8E68C /* NSData+SentryCompression.m */ = {isa = PBXFileReference; includeInIndex = 1; lastKnownFileType = sourcecode.c.objc; name = "NSData+SentryCompression.m"; path = "Sources/Sentry/NSData+SentryCompression.m"; sourceTree = "<group>"; };
 		0798728EDC471EDAAEA7E90C448C26AF /* Pods-Hammerspoon-frameworks.sh */ = {isa = PBXFileReference; includeInIndex = 1; lastKnownFileType = text.script.sh; path = "Pods-Hammerspoon-frameworks.sh"; sourceTree = "<group>"; };
-		07CABD89F4713E4428BA6CD8F5C76D1C /* MIKMIDISequencer.h */ = {isa = PBXFileReference; includeInIndex = 1; lastKnownFileType = sourcecode.c.h; name = MIKMIDISequencer.h; path = Source/MIKMIDISequencer.h; sourceTree = "<group>"; };
-		07FD4FA2A36EFC42380D07E5E21BF7BB /* MIKMIDIMetaCuePointEvent.h */ = {isa = PBXFileReference; includeInIndex = 1; lastKnownFileType = sourcecode.c.h; name = MIKMIDIMetaCuePointEvent.h; path = Source/MIKMIDIMetaCuePointEvent.h; sourceTree = "<group>"; };
-		082F6A1EFA8EF674ABA1648F0EE0A839 /* SentryRateLimitCategoryMapper.m */ = {isa = PBXFileReference; includeInIndex = 1; lastKnownFileType = sourcecode.c.objc; name = SentryRateLimitCategoryMapper.m; path = Sources/Sentry/SentryRateLimitCategoryMapper.m; sourceTree = "<group>"; };
-		0963E2C7307336830D408ABD4934024D /* SentryCrashThread.h */ = {isa = PBXFileReference; includeInIndex = 1; lastKnownFileType = sourcecode.c.h; name = SentryCrashThread.h; path = Sources/SentryCrash/Recording/Tools/SentryCrashThread.h; sourceTree = "<group>"; };
-		09CB20C67C542F937203DE10AC4BC1B0 /* MIKMIDIMetaCuePointEvent.m */ = {isa = PBXFileReference; includeInIndex = 1; lastKnownFileType = sourcecode.c.objc; name = MIKMIDIMetaCuePointEvent.m; path = Source/MIKMIDIMetaCuePointEvent.m; sourceTree = "<group>"; };
+		07D0DC809C15B5DA13511EB917116AF2 /* MIKMIDINoteOffCommand.h */ = {isa = PBXFileReference; includeInIndex = 1; lastKnownFileType = sourcecode.c.h; name = MIKMIDINoteOffCommand.h; path = Source/MIKMIDINoteOffCommand.h; sourceTree = "<group>"; };
+		07FB2DC8F8A63A7D73256DA74C76F86B /* MIKMIDIEndpoint.m */ = {isa = PBXFileReference; includeInIndex = 1; lastKnownFileType = sourcecode.c.objc; name = MIKMIDIEndpoint.m; path = Source/MIKMIDIEndpoint.m; sourceTree = "<group>"; };
+		08EFF7C8A0905F68BF71686BE2A1ED6E /* NSArray+SentrySanitize.m */ = {isa = PBXFileReference; includeInIndex = 1; lastKnownFileType = sourcecode.c.objc; name = "NSArray+SentrySanitize.m"; path = "Sources/Sentry/NSArray+SentrySanitize.m"; sourceTree = "<group>"; };
+		09364A91F1A42D2708611F77B3BE8215 /* SentryException.m */ = {isa = PBXFileReference; includeInIndex = 1; lastKnownFileType = sourcecode.c.objc; name = SentryException.m; path = Sources/Sentry/SentryException.m; sourceTree = "<group>"; };
+		09AAE2EC95B65998BAD04C91F066447D /* SentryFrame.h */ = {isa = PBXFileReference; includeInIndex = 1; lastKnownFileType = sourcecode.c.h; name = SentryFrame.h; path = Sources/Sentry/include/SentryFrame.h; sourceTree = "<group>"; };
+		0A39DB3ACDEE2B7AC9331D189FA57298 /* GCDAsyncUdpSocket.m */ = {isa = PBXFileReference; includeInIndex = 1; lastKnownFileType = sourcecode.c.objc; name = GCDAsyncUdpSocket.m; path = Source/GCD/GCDAsyncUdpSocket.m; sourceTree = "<group>"; };
+		0A79DF15FFEDC93FF3E317517FDDC6E6 /* SentryTransportFactory.h */ = {isa = PBXFileReference; includeInIndex = 1; lastKnownFileType = sourcecode.c.h; name = SentryTransportFactory.h; path = Sources/Sentry/include/SentryTransportFactory.h; sourceTree = "<group>"; };
 		0AAB46C336F618F523ED7D422285CFEC /* libCocoaHTTPServer.a */ = {isa = PBXFileReference; explicitFileType = archive.ar; includeInIndex = 0; name = libCocoaHTTPServer.a; path = libCocoaHTTPServer.a; sourceTree = BUILT_PRODUCTS_DIR; };
-		0AB6807BA2BCFFDA9400EC1618ADC87B /* SentryCrashMonitor_Signal.c */ = {isa = PBXFileReference; includeInIndex = 1; name = SentryCrashMonitor_Signal.c; path = Sources/SentryCrash/Recording/Monitors/SentryCrashMonitor_Signal.c; sourceTree = "<group>"; };
-		0BEEBE9AD4879B43206EC20688853968 /* SentryCrashMemory.c */ = {isa = PBXFileReference; includeInIndex = 1; name = SentryCrashMemory.c; path = Sources/SentryCrash/Recording/Tools/SentryCrashMemory.c; sourceTree = "<group>"; };
-		0CEEA502E6192093646C5145A0441555 /* MIKMIDITempoEvent.m */ = {isa = PBXFileReference; includeInIndex = 1; lastKnownFileType = sourcecode.c.objc; name = MIKMIDITempoEvent.m; path = Source/MIKMIDITempoEvent.m; sourceTree = "<group>"; };
-		0DDD1EF6A74D4B7594F555AD65D589CE /* SUAppcastItem.h */ = {isa = PBXFileReference; includeInIndex = 1; lastKnownFileType = sourcecode.c.h; name = SUAppcastItem.h; path = Sparkle.framework/Versions/A/Headers/SUAppcastItem.h; sourceTree = "<group>"; };
-		0E171C3BBF571E6FF3086AF628157A1D /* SentrySerialization.m */ = {isa = PBXFileReference; includeInIndex = 1; lastKnownFileType = sourcecode.c.objc; name = SentrySerialization.m; path = Sources/Sentry/SentrySerialization.m; sourceTree = "<group>"; };
-		0E5489CAE59D4CD0BA8D26E24D3B9ED1 /* CocoaLumberjack.release.xcconfig */ = {isa = PBXFileReference; includeInIndex = 1; lastKnownFileType = text.xcconfig; path = CocoaLumberjack.release.xcconfig; sourceTree = "<group>"; };
-		0E7ED3F48805CEB93499C044F79360ED /* MIKMIDISourceEndpoint.h */ = {isa = PBXFileReference; includeInIndex = 1; lastKnownFileType = sourcecode.c.h; name = MIKMIDISourceEndpoint.h; path = Source/MIKMIDISourceEndpoint.h; sourceTree = "<group>"; };
-		0EB9D995C60DC37575CA4E682BEE14DC /* DDLogMacros.h */ = {isa = PBXFileReference; includeInIndex = 1; lastKnownFileType = sourcecode.c.h; name = DDLogMacros.h; path = Classes/DDLogMacros.h; sourceTree = "<group>"; };
-		0F70202DFCEC39FB19CDEDAD1B7FF960 /* SentryCrashMonitor.c */ = {isa = PBXFileReference; includeInIndex = 1; name = SentryCrashMonitor.c; path = Sources/SentryCrash/Recording/Monitors/SentryCrashMonitor.c; sourceTree = "<group>"; };
-		0F87441D750E820120D2C4443EEA1E80 /* SentryCrashMonitor.h */ = {isa = PBXFileReference; includeInIndex = 1; lastKnownFileType = sourcecode.c.h; name = SentryCrashMonitor.h; path = Sources/SentryCrash/Recording/Monitors/SentryCrashMonitor.h; sourceTree = "<group>"; };
-		0FD6FDF8CA9491B9265B5C41ADBFD0EC /* MIKMIDI-dummy.m */ = {isa = PBXFileReference; includeInIndex = 1; lastKnownFileType = sourcecode.c.objc; path = "MIKMIDI-dummy.m"; sourceTree = "<group>"; };
-		0FE6E05174B0FE82593241CC527C71D0 /* SentryThread.m */ = {isa = PBXFileReference; includeInIndex = 1; lastKnownFileType = sourcecode.c.objc; name = SentryThread.m; path = Sources/Sentry/SentryThread.m; sourceTree = "<group>"; };
-		103B02B1F5043EA4DAA2A144C5FE6B50 /* SentryUser.m */ = {isa = PBXFileReference; includeInIndex = 1; lastKnownFileType = sourcecode.c.objc; name = SentryUser.m; path = Sources/Sentry/SentryUser.m; sourceTree = "<group>"; };
-		1081A2E0E4429CE148D7ED334FFE7A92 /* MIKMIDIMetaEvent.h */ = {isa = PBXFileReference; includeInIndex = 1; lastKnownFileType = sourcecode.c.h; name = MIKMIDIMetaEvent.h; path = Source/MIKMIDIMetaEvent.h; sourceTree = "<group>"; };
-		109DD3CAABB94A5A5436C3EA4D77B79F /* CLIColor.h */ = {isa = PBXFileReference; includeInIndex = 1; lastKnownFileType = sourcecode.c.h; name = CLIColor.h; path = Classes/CLI/CLIColor.h; sourceTree = "<group>"; };
-		10DC5DFBA7EFFFAC6EE92DCB09A22BDC /* NSDate+SentryExtras.m */ = {isa = PBXFileReference; includeInIndex = 1; lastKnownFileType = sourcecode.c.objc; name = "NSDate+SentryExtras.m"; path = "Sources/Sentry/NSDate+SentryExtras.m"; sourceTree = "<group>"; };
-		112A20417DFFE983F237AB3D79CA8FDE /* HTTPAsyncFileResponse.m */ = {isa = PBXFileReference; includeInIndex = 1; lastKnownFileType = sourcecode.c.objc; name = HTTPAsyncFileResponse.m; path = Core/Responses/HTTPAsyncFileResponse.m; sourceTree = "<group>"; };
-		1145E9D1C5EE902EEE7A323AA2BB60DF /* DDFileLogger+Buffering.h */ = {isa = PBXFileReference; includeInIndex = 1; lastKnownFileType = sourcecode.c.h; name = "DDFileLogger+Buffering.h"; path = "Classes/Extensions/DDFileLogger+Buffering.h"; sourceTree = "<group>"; };
-		1198709A05C0C30F8CDD4B6596017DE0 /* SentrySerialization.h */ = {isa = PBXFileReference; includeInIndex = 1; lastKnownFileType = sourcecode.c.h; name = SentrySerialization.h; path = Sources/Sentry/include/SentrySerialization.h; sourceTree = "<group>"; };
-		12BC1DCC4824ED3BEAF7659F3C265259 /* SentryCrashStackCursor_SelfThread.h */ = {isa = PBXFileReference; includeInIndex = 1; lastKnownFileType = sourcecode.c.h; name = SentryCrashStackCursor_SelfThread.h; path = Sources/SentryCrash/Recording/Tools/SentryCrashStackCursor_SelfThread.h; sourceTree = "<group>"; };
-		12FD42FD290082D6D6A4F053B2A25F08 /* MultipartMessageHeaderField.m */ = {isa = PBXFileReference; includeInIndex = 1; lastKnownFileType = sourcecode.c.objc; name = MultipartMessageHeaderField.m; path = Core/Mime/MultipartMessageHeaderField.m; sourceTree = "<group>"; };
-		1432B1FB03B2BD09D67B8D095084A1A5 /* SRWebSocket.h */ = {isa = PBXFileReference; includeInIndex = 1; lastKnownFileType = sourcecode.c.h; name = SRWebSocket.h; path = SocketRocket/SRWebSocket.h; sourceTree = "<group>"; };
-		14933AB341246DA230369CB2A7605249 /* SentryCrashThread.c */ = {isa = PBXFileReference; includeInIndex = 1; name = SentryCrashThread.c; path = Sources/SentryCrash/Recording/Tools/SentryCrashThread.c; sourceTree = "<group>"; };
-		14A6D8349B7F6C8C07EF925FAACCAADA /* HTTPResponse.h */ = {isa = PBXFileReference; includeInIndex = 1; lastKnownFileType = sourcecode.c.h; name = HTTPResponse.h; path = Core/HTTPResponse.h; sourceTree = "<group>"; };
-		14A702109F047ED657B8365FCAF8C26D /* CocoaHTTPServer-prefix.pch */ = {isa = PBXFileReference; includeInIndex = 1; lastKnownFileType = sourcecode.c.h; path = "CocoaHTTPServer-prefix.pch"; sourceTree = "<group>"; };
-		1570FD8FF782280BDB12029DAF159355 /* SentryRetryAfterHeaderParser.h */ = {isa = PBXFileReference; includeInIndex = 1; lastKnownFileType = sourcecode.c.h; name = SentryRetryAfterHeaderParser.h; path = Sources/Sentry/include/SentryRetryAfterHeaderParser.h; sourceTree = "<group>"; };
-		15F589F51354ACA00A4AFC8FBE15BA12 /* SentryCrash.h */ = {isa = PBXFileReference; includeInIndex = 1; lastKnownFileType = sourcecode.c.h; name = SentryCrash.h; path = Sources/SentryCrash/Recording/SentryCrash.h; sourceTree = "<group>"; };
-		161DA2DE72B0314C128D4FC604A44EE2 /* SentryCrashSysCtl.c */ = {isa = PBXFileReference; includeInIndex = 1; name = SentryCrashSysCtl.c; path = Sources/SentryCrash/Recording/Tools/SentryCrashSysCtl.c; sourceTree = "<group>"; };
-		16E6CC6648233E4E5A5FF2850EA77F07 /* MIKMIDIMetaCopyrightEvent.m */ = {isa = PBXFileReference; includeInIndex = 1; lastKnownFileType = sourcecode.c.objc; name = MIKMIDIMetaCopyrightEvent.m; path = Source/MIKMIDIMetaCopyrightEvent.m; sourceTree = "<group>"; };
-		176CFF629E5A45F3D06286F6651879EE /* SentryCrashSymbolicator.h */ = {isa = PBXFileReference; includeInIndex = 1; lastKnownFileType = sourcecode.c.h; name = SentryCrashSymbolicator.h; path = Sources/SentryCrash/Recording/Tools/SentryCrashSymbolicator.h; sourceTree = "<group>"; };
-		18B71134F47CE935DF31E0E890F43FD7 /* MIKMIDIMetaTextEvent.h */ = {isa = PBXFileReference; includeInIndex = 1; lastKnownFileType = sourcecode.c.h; name = MIKMIDIMetaTextEvent.h; path = Source/MIKMIDIMetaTextEvent.h; sourceTree = "<group>"; };
-		19BA13BDD3D5D410FCC2781226719650 /* MIKMIDISequence.h */ = {isa = PBXFileReference; includeInIndex = 1; lastKnownFileType = sourcecode.c.h; name = MIKMIDISequence.h; path = Source/MIKMIDISequence.h; sourceTree = "<group>"; };
-		19DDFAC9B74C52078624F4285AF58C86 /* SentryBreadcrumb.h */ = {isa = PBXFileReference; includeInIndex = 1; lastKnownFileType = sourcecode.c.h; name = SentryBreadcrumb.h; path = Sources/Sentry/include/SentryBreadcrumb.h; sourceTree = "<group>"; };
-		19F9E81CCA63748C73E273B2351D0846 /* SentryAutoBreadcrumbTrackingIntegration.m */ = {isa = PBXFileReference; includeInIndex = 1; lastKnownFileType = sourcecode.c.objc; name = SentryAutoBreadcrumbTrackingIntegration.m; path = Sources/Sentry/SentryAutoBreadcrumbTrackingIntegration.m; sourceTree = "<group>"; };
-		1A6C13914BCB89A6D578B090BCDB2AE2 /* MIKMIDISequencer.m */ = {isa = PBXFileReference; includeInIndex = 1; lastKnownFileType = sourcecode.c.objc; name = MIKMIDISequencer.m; path = Source/MIKMIDISequencer.m; sourceTree = "<group>"; };
-		1A892D2808B3984146253793FE4131CA /* SentryCrashReportConverter.h */ = {isa = PBXFileReference; includeInIndex = 1; lastKnownFileType = sourcecode.c.h; name = SentryCrashReportConverter.h; path = Sources/Sentry/include/SentryCrashReportConverter.h; sourceTree = "<group>"; };
-		1ABF839B0924F2D014249D5EB5309101 /* SentryEnvelopeRateLimit.m */ = {isa = PBXFileReference; includeInIndex = 1; lastKnownFileType = sourcecode.c.objc; name = SentryEnvelopeRateLimit.m; path = Sources/Sentry/SentryEnvelopeRateLimit.m; sourceTree = "<group>"; };
-		1B37DF1FE4556DE241955E30A8F5D050 /* SentryCrashDebug.h */ = {isa = PBXFileReference; includeInIndex = 1; lastKnownFileType = sourcecode.c.h; name = SentryCrashDebug.h; path = Sources/SentryCrash/Recording/Tools/SentryCrashDebug.h; sourceTree = "<group>"; };
-		1BA2A034153EA36612C77BB1F3D500A5 /* SentryException.h */ = {isa = PBXFileReference; includeInIndex = 1; lastKnownFileType = sourcecode.c.h; name = SentryException.h; path = Sources/Sentry/include/SentryException.h; sourceTree = "<group>"; };
-		1CAC4C6781A4CEF122E99F03741CF6C5 /* SentryDefaultRateLimits.h */ = {isa = PBXFileReference; includeInIndex = 1; lastKnownFileType = sourcecode.c.h; name = SentryDefaultRateLimits.h; path = Sources/Sentry/include/SentryDefaultRateLimits.h; sourceTree = "<group>"; };
-		1CE36B9CA861DFA250AA3E0E5F22951D /* SentryIntegrationProtocol.h */ = {isa = PBXFileReference; includeInIndex = 1; lastKnownFileType = sourcecode.c.h; name = SentryIntegrationProtocol.h; path = Sources/Sentry/include/SentryIntegrationProtocol.h; sourceTree = "<group>"; };
-		1DD68FED680CD0B3D7626C584B63CCA4 /* DDLog.m */ = {isa = PBXFileReference; includeInIndex = 1; lastKnownFileType = sourcecode.c.objc; name = DDLog.m; path = Classes/DDLog.m; sourceTree = "<group>"; };
-		1E8AEEA22179C2DABC556BE6E84AFF9D /* DDLog.h */ = {isa = PBXFileReference; includeInIndex = 1; lastKnownFileType = sourcecode.c.h; name = DDLog.h; path = Classes/DDLog.h; sourceTree = "<group>"; };
-		1EB21E0CDAAF82A433A33F8012B4CA9E /* MIKMIDICommandThrottler.m */ = {isa = PBXFileReference; includeInIndex = 1; lastKnownFileType = sourcecode.c.objc; name = MIKMIDICommandThrottler.m; path = Source/MIKMIDICommandThrottler.m; sourceTree = "<group>"; };
-		1ECCE75AD12A1A7BE680564618FA28D4 /* PSWebSocketDeflater.m */ = {isa = PBXFileReference; includeInIndex = 1; lastKnownFileType = sourcecode.c.objc; name = PSWebSocketDeflater.m; path = PocketSocket/PSWebSocketDeflater.m; sourceTree = "<group>"; };
-		1F27E66176BA7D4DF9A2A159664D7A3B /* PSWebSocket.h */ = {isa = PBXFileReference; includeInIndex = 1; lastKnownFileType = sourcecode.c.h; name = PSWebSocket.h; path = PocketSocket/PSWebSocket.h; sourceTree = "<group>"; };
-		1FDE053F8DF13E85C800A6A702C4E82A /* SentrySystemEventsBreadcrumbs.h */ = {isa = PBXFileReference; includeInIndex = 1; lastKnownFileType = sourcecode.c.h; name = SentrySystemEventsBreadcrumbs.h; path = Sources/Sentry/SentrySystemEventsBreadcrumbs.h; sourceTree = "<group>"; };
-		2181313D55DF1C88D5FAB7B850B33A4F /* SocketRocket.debug.xcconfig */ = {isa = PBXFileReference; includeInIndex = 1; lastKnownFileType = text.xcconfig; path = SocketRocket.debug.xcconfig; sourceTree = "<group>"; };
-		21BFB9164C7114E2333C9ECF3083E4E9 /* MIKMIDIUtilities.m */ = {isa = PBXFileReference; includeInIndex = 1; lastKnownFileType = sourcecode.c.objc; name = MIKMIDIUtilities.m; path = Source/MIKMIDIUtilities.m; sourceTree = "<group>"; };
-		222B2EB4C43EE3B4CA4AE997D4646439 /* MIKMIDIClientDestinationEndpoint.m */ = {isa = PBXFileReference; includeInIndex = 1; lastKnownFileType = sourcecode.c.objc; name = MIKMIDIClientDestinationEndpoint.m; path = Source/MIKMIDIClientDestinationEndpoint.m; sourceTree = "<group>"; };
-		22F2B48A8555B4FED9CF92B21878070D /* MIKMIDIMetaSequenceEvent.m */ = {isa = PBXFileReference; includeInIndex = 1; lastKnownFileType = sourcecode.c.objc; name = MIKMIDIMetaSequenceEvent.m; path = Source/MIKMIDIMetaSequenceEvent.m; sourceTree = "<group>"; };
-		230101A0A97378ACC70EECD91A1E9F22 /* SentryScope.m */ = {isa = PBXFileReference; includeInIndex = 1; lastKnownFileType = sourcecode.c.objc; name = SentryScope.m; path = Sources/Sentry/SentryScope.m; sourceTree = "<group>"; };
-		235DACD78FA04565988BAA1A44CF7813 /* PSWebSocketDriver.m */ = {isa = PBXFileReference; includeInIndex = 1; lastKnownFileType = sourcecode.c.objc; name = PSWebSocketDriver.m; path = PocketSocket/PSWebSocketDriver.m; sourceTree = "<group>"; };
-		243A27BF349B2AB67335136698AA6020 /* Sparkle.debug.xcconfig */ = {isa = PBXFileReference; includeInIndex = 1; lastKnownFileType = text.xcconfig; path = Sparkle.debug.xcconfig; sourceTree = "<group>"; };
-		25362E7A6A177F35A2D06D20025729BB /* MIKMIDITrack_Protected.h */ = {isa = PBXFileReference; includeInIndex = 1; lastKnownFileType = sourcecode.c.h; name = MIKMIDITrack_Protected.h; path = Source/MIKMIDITrack_Protected.h; sourceTree = "<group>"; };
-		255F818615FB484A93CC64CAD4269F49 /* NSData+SentryCompression.m */ = {isa = PBXFileReference; includeInIndex = 1; lastKnownFileType = sourcecode.c.objc; name = "NSData+SentryCompression.m"; path = "Sources/Sentry/NSData+SentryCompression.m"; sourceTree = "<group>"; };
-		26524A8BD2A158AB1BDF4554A0823F3D /* SentrySDK.h */ = {isa = PBXFileReference; includeInIndex = 1; lastKnownFileType = sourcecode.c.h; name = SentrySDK.h; path = Sources/Sentry/include/SentrySDK.h; sourceTree = "<group>"; };
-		2665E47ABE95F7E0C6CDD75A1D8ABBF7 /* SentryEnvelope.h */ = {isa = PBXFileReference; includeInIndex = 1; lastKnownFileType = sourcecode.c.h; name = SentryEnvelope.h; path = Sources/Sentry/include/SentryEnvelope.h; sourceTree = "<group>"; };
-		2690E8AA74E51CE60326E549616EF225 /* SentryCrashMonitor_User.h */ = {isa = PBXFileReference; includeInIndex = 1; lastKnownFileType = sourcecode.c.h; name = SentryCrashMonitor_User.h; path = Sources/SentryCrash/Recording/Monitors/SentryCrashMonitor_User.h; sourceTree = "<group>"; };
-		271E9F29B2A2158FBEEE9D9B80EB7481 /* HTTPConnection.h */ = {isa = PBXFileReference; includeInIndex = 1; lastKnownFileType = sourcecode.c.h; name = HTTPConnection.h; path = Core/HTTPConnection.h; sourceTree = "<group>"; };
-		2744C55420146B4E50B4447F92138BB2 /* GCDAsyncUdpSocket.h */ = {isa = PBXFileReference; includeInIndex = 1; lastKnownFileType = sourcecode.c.h; name = GCDAsyncUdpSocket.h; path = Source/GCD/GCDAsyncUdpSocket.h; sourceTree = "<group>"; };
-		2754DE5F7A67B7DEAA898B0A5CA6E64A /* PSWebSocketDriver.h */ = {isa = PBXFileReference; includeInIndex = 1; lastKnownFileType = sourcecode.c.h; name = PSWebSocketDriver.h; path = PocketSocket/PSWebSocketDriver.h; sourceTree = "<group>"; };
-		27881CBC44603F2B8019A0BA5995E35C /* SentryCrashC.c */ = {isa = PBXFileReference; includeInIndex = 1; name = SentryCrashC.c; path = Sources/SentryCrash/Recording/SentryCrashC.c; sourceTree = "<group>"; };
-		278CAA248AD6F7F376FFE4A773D275AC /* MIKMIDINoteCommand_SubclassMethods.h */ = {isa = PBXFileReference; includeInIndex = 1; lastKnownFileType = sourcecode.c.h; name = MIKMIDINoteCommand_SubclassMethods.h; path = Source/MIKMIDINoteCommand_SubclassMethods.h; sourceTree = "<group>"; };
-		283F159297120C1C01D5239DA697C150 /* SentryRateLimitParser.m */ = {isa = PBXFileReference; includeInIndex = 1; lastKnownFileType = sourcecode.c.objc; name = SentryRateLimitParser.m; path = Sources/Sentry/SentryRateLimitParser.m; sourceTree = "<group>"; };
-		287162061E45DD30C34EA3C124776E0B /* MIKMIDI.h */ = {isa = PBXFileReference; includeInIndex = 1; lastKnownFileType = sourcecode.c.h; name = MIKMIDI.h; path = Source/MIKMIDI.h; sourceTree = "<group>"; };
-		287929CCF61C9ACDB7B210741A70E600 /* SentryCrashDefaultMachineContextWrapper.h */ = {isa = PBXFileReference; includeInIndex = 1; lastKnownFileType = sourcecode.c.h; name = SentryCrashDefaultMachineContextWrapper.h; path = Sources/Sentry/include/SentryCrashDefaultMachineContextWrapper.h; sourceTree = "<group>"; };
-		28C17BDC6F21720882BC696436455CA1 /* MIKMIDICommand_SubclassMethods.h */ = {isa = PBXFileReference; includeInIndex = 1; lastKnownFileType = sourcecode.c.h; name = MIKMIDICommand_SubclassMethods.h; path = Source/MIKMIDICommand_SubclassMethods.h; sourceTree = "<group>"; };
-		28C2482545EFA83552E83B279A2272A1 /* SUAppcast.h */ = {isa = PBXFileReference; includeInIndex = 1; lastKnownFileType = sourcecode.c.h; name = SUAppcast.h; path = Sparkle.framework/Versions/A/Headers/SUAppcast.h; sourceTree = "<group>"; };
-		29643CA9954779A3C47EBF34978F5565 /* NSArray+SentrySanitize.h */ = {isa = PBXFileReference; includeInIndex = 1; lastKnownFileType = sourcecode.c.h; name = "NSArray+SentrySanitize.h"; path = "Sources/Sentry/NSArray+SentrySanitize.h"; sourceTree = "<group>"; };
-		299031F5D7F5AC7CE28957E69B1D2ABF /* SentryCrashMonitorContext.h */ = {isa = PBXFileReference; includeInIndex = 1; lastKnownFileType = sourcecode.c.h; name = SentryCrashMonitorContext.h; path = Sources/SentryCrash/Recording/Monitors/SentryCrashMonitorContext.h; sourceTree = "<group>"; };
-		29D6D6682B0935B621B35A036923B002 /* DDMultiFormatter.h */ = {isa = PBXFileReference; includeInIndex = 1; lastKnownFileType = sourcecode.c.h; name = DDMultiFormatter.h; path = Classes/Extensions/DDMultiFormatter.h; sourceTree = "<group>"; };
-		2A3EEED30961C32C84C3374D98071B12 /* SentryHexAddressFormatter.h */ = {isa = PBXFileReference; includeInIndex = 1; lastKnownFileType = sourcecode.c.h; name = SentryHexAddressFormatter.h; path = Sources/Sentry/include/SentryHexAddressFormatter.h; sourceTree = "<group>"; };
-		2A4C7745FF857153CD69B697F29A091F /* SPUDownloaderDeprecated.h */ = {isa = PBXFileReference; includeInIndex = 1; lastKnownFileType = sourcecode.c.h; name = SPUDownloaderDeprecated.h; path = Sparkle.framework/Versions/A/Headers/SPUDownloaderDeprecated.h; sourceTree = "<group>"; };
-		2A59D6672BA35A01113F1C55FD6F6B10 /* MIKMIDIMetronome.m */ = {isa = PBXFileReference; includeInIndex = 1; lastKnownFileType = sourcecode.c.objc; name = MIKMIDIMetronome.m; path = Source/MIKMIDIMetronome.m; sourceTree = "<group>"; };
-		2A5A75B53D753BED80E231F84FF463A3 /* SocketRocket-dummy.m */ = {isa = PBXFileReference; includeInIndex = 1; lastKnownFileType = sourcecode.c.objc; path = "SocketRocket-dummy.m"; sourceTree = "<group>"; };
-		2ABCAD21AC585E13DF4723E74AC3B7E7 /* PSWebSocketInternal.h */ = {isa = PBXFileReference; includeInIndex = 1; lastKnownFileType = sourcecode.c.h; name = PSWebSocketInternal.h; path = PocketSocket/PSWebSocketInternal.h; sourceTree = "<group>"; };
-		2B1C97694D20A49703172080B5279BF8 /* SentryFrame.h */ = {isa = PBXFileReference; includeInIndex = 1; lastKnownFileType = sourcecode.c.h; name = SentryFrame.h; path = Sources/Sentry/include/SentryFrame.h; sourceTree = "<group>"; };
-		2C5911540B90ED2735BB8D0A86E7717F /* SentryCrashCachedData.h */ = {isa = PBXFileReference; includeInIndex = 1; lastKnownFileType = sourcecode.c.h; name = SentryCrashCachedData.h; path = Sources/SentryCrash/Recording/SentryCrashCachedData.h; sourceTree = "<group>"; };
-		2CC67FA0D002103597A93A5D88F86D95 /* MIKMIDIEvent.m */ = {isa = PBXFileReference; includeInIndex = 1; lastKnownFileType = sourcecode.c.objc; name = MIKMIDIEvent.m; path = Source/MIKMIDIEvent.m; sourceTree = "<group>"; };
-		2CEA83541C0CB24436D066FC7D7092BB /* SentryCrashMachineContextWrapper.h */ = {isa = PBXFileReference; includeInIndex = 1; lastKnownFileType = sourcecode.c.h; name = SentryCrashMachineContextWrapper.h; path = Sources/Sentry/include/SentryCrashMachineContextWrapper.h; sourceTree = "<group>"; };
-		2D28D160D47020B4F962D81D4547768B /* SentryDateUtil.h */ = {isa = PBXFileReference; includeInIndex = 1; lastKnownFileType = sourcecode.c.h; name = SentryDateUtil.h; path = Sources/Sentry/include/SentryDateUtil.h; sourceTree = "<group>"; };
-		2D59CF35F050D5811D13FE28F384B2DC /* MIKMIDITrack.h */ = {isa = PBXFileReference; includeInIndex = 1; lastKnownFileType = sourcecode.c.h; name = MIKMIDITrack.h; path = Source/MIKMIDITrack.h; sourceTree = "<group>"; };
-		2DF44CCB458D308C04013A0B8E7C78EB /* MIKMIDIMetaTrackSequenceNameEvent.m */ = {isa = PBXFileReference; includeInIndex = 1; lastKnownFileType = sourcecode.c.objc; name = MIKMIDIMetaTrackSequenceNameEvent.m; path = Source/MIKMIDIMetaTrackSequenceNameEvent.m; sourceTree = "<group>"; };
-		2DFA6EF9A9D49DC7D0FAE03197437DE6 /* SentryCrashCachedData.c */ = {isa = PBXFileReference; includeInIndex = 1; name = SentryCrashCachedData.c; path = Sources/SentryCrash/Recording/SentryCrashCachedData.c; sourceTree = "<group>"; };
-		2E09F6FB5834D52832FE8750535D17AC /* MIKMIDIDevice.h */ = {isa = PBXFileReference; includeInIndex = 1; lastKnownFileType = sourcecode.c.h; name = MIKMIDIDevice.h; path = Source/MIKMIDIDevice.h; sourceTree = "<group>"; };
-		2E3FC8A760BB9BD17566F96C95572596 /* SentryCrashMonitor_User.c */ = {isa = PBXFileReference; includeInIndex = 1; name = SentryCrashMonitor_User.c; path = Sources/SentryCrash/Recording/Monitors/SentryCrashMonitor_User.c; sourceTree = "<group>"; };
-		2F250B078FD3A67EEB8D5EF4AD0A08C2 /* SentryCrashReportStore.c */ = {isa = PBXFileReference; includeInIndex = 1; name = SentryCrashReportStore.c; path = Sources/SentryCrash/Recording/SentryCrashReportStore.c; sourceTree = "<group>"; };
+		0B9E8980FAD3F3DFCA9EBF80C9348BE3 /* MIKMIDIMetaSequenceEvent.h */ = {isa = PBXFileReference; includeInIndex = 1; lastKnownFileType = sourcecode.c.h; name = MIKMIDIMetaSequenceEvent.h; path = Source/MIKMIDIMetaSequenceEvent.h; sourceTree = "<group>"; };
+		0BE002D8310658B9A8AB6132D4D009A6 /* ASCIImage-dummy.m */ = {isa = PBXFileReference; includeInIndex = 1; lastKnownFileType = sourcecode.c.objc; path = "ASCIImage-dummy.m"; sourceTree = "<group>"; };
+		0CEB11FB50AF92BC2EBB51B906BBDA8C /* SentryEnvelope.h */ = {isa = PBXFileReference; includeInIndex = 1; lastKnownFileType = sourcecode.c.h; name = SentryEnvelope.h; path = Sources/Sentry/include/SentryEnvelope.h; sourceTree = "<group>"; };
+		0D3C586A109D3A22916AD490E3751545 /* SentryCrashCPU_x86_64.c */ = {isa = PBXFileReference; includeInIndex = 1; name = SentryCrashCPU_x86_64.c; path = Sources/SentryCrash/Recording/Tools/SentryCrashCPU_x86_64.c; sourceTree = "<group>"; };
+		0D4806AE5C37691C7DA4668564120488 /* PSWebSocketNetworkThread.h */ = {isa = PBXFileReference; includeInIndex = 1; lastKnownFileType = sourcecode.c.h; name = PSWebSocketNetworkThread.h; path = PocketSocket/PSWebSocketNetworkThread.h; sourceTree = "<group>"; };
+		0DB369A477ACB845B664C0CC353DD53F /* SentryCrashIntegration.m */ = {isa = PBXFileReference; includeInIndex = 1; lastKnownFileType = sourcecode.c.objc; name = SentryCrashIntegration.m; path = Sources/Sentry/SentryCrashIntegration.m; sourceTree = "<group>"; };
+		0DE4FF30872B231C9D94E1CC7F200B3F /* SentryCurrentDate.m */ = {isa = PBXFileReference; includeInIndex = 1; lastKnownFileType = sourcecode.c.objc; name = SentryCurrentDate.m; path = Sources/Sentry/SentryCurrentDate.m; sourceTree = "<group>"; };
+		0E8B98DD15D9E9C77137F626E1B0630A /* PSWebSocketInflater.h */ = {isa = PBXFileReference; includeInIndex = 1; lastKnownFileType = sourcecode.c.h; name = PSWebSocketInflater.h; path = PocketSocket/PSWebSocketInflater.h; sourceTree = "<group>"; };
+		0EAF17E41570211ACF399E06DD0416AA /* MIKMIDIClientSourceEndpoint.m */ = {isa = PBXFileReference; includeInIndex = 1; lastKnownFileType = sourcecode.c.objc; name = MIKMIDIClientSourceEndpoint.m; path = Source/MIKMIDIClientSourceEndpoint.m; sourceTree = "<group>"; };
+		0EF7E05F27FC909F9A19B7BF8BCEC3A1 /* MultipartMessageHeader.m */ = {isa = PBXFileReference; includeInIndex = 1; lastKnownFileType = sourcecode.c.objc; name = MultipartMessageHeader.m; path = Core/Mime/MultipartMessageHeader.m; sourceTree = "<group>"; };
+		0F79B8D54EB0B8CF64B0EE177E394AA2 /* MIKMIDIDeviceManager.m */ = {isa = PBXFileReference; includeInIndex = 1; lastKnownFileType = sourcecode.c.objc; name = MIKMIDIDeviceManager.m; path = Source/MIKMIDIDeviceManager.m; sourceTree = "<group>"; };
+		0F948E8E54A876BC00649A5894F82853 /* SentryCrash.m */ = {isa = PBXFileReference; includeInIndex = 1; lastKnownFileType = sourcecode.c.objc; name = SentryCrash.m; path = Sources/SentryCrash/Recording/SentryCrash.m; sourceTree = "<group>"; };
+		0FBF8434C69670536345C69AEF3C51E3 /* MIKMIDIMappingXMLParser.m */ = {isa = PBXFileReference; includeInIndex = 1; lastKnownFileType = sourcecode.c.objc; name = MIKMIDIMappingXMLParser.m; path = Source/MIKMIDIMappingXMLParser.m; sourceTree = "<group>"; };
+		107247738D6254401EA31F3661EF0A87 /* DDNumber.m */ = {isa = PBXFileReference; includeInIndex = 1; lastKnownFileType = sourcecode.c.objc; name = DDNumber.m; path = Core/Categories/DDNumber.m; sourceTree = "<group>"; };
+		10C8450B56A79F519B96AC8166647467 /* SentryCrashSymbolicator.c */ = {isa = PBXFileReference; includeInIndex = 1; name = SentryCrashSymbolicator.c; path = Sources/SentryCrash/Recording/Tools/SentryCrashSymbolicator.c; sourceTree = "<group>"; };
+		11C4AB03BD88833FC04A02A9FEF00655 /* SentryMechanism.h */ = {isa = PBXFileReference; includeInIndex = 1; lastKnownFileType = sourcecode.c.h; name = SentryMechanism.h; path = Sources/Sentry/include/SentryMechanism.h; sourceTree = "<group>"; };
+		1259563066AB7DEC038223BF8052591B /* SentrySdkInfo.m */ = {isa = PBXFileReference; includeInIndex = 1; lastKnownFileType = sourcecode.c.objc; name = SentrySdkInfo.m; path = Sources/Sentry/SentrySdkInfo.m; sourceTree = "<group>"; };
+		12F6782FDBAB0C336698EEAB20897ABC /* NSData+SentryCompression.h */ = {isa = PBXFileReference; includeInIndex = 1; lastKnownFileType = sourcecode.c.h; name = "NSData+SentryCompression.h"; path = "Sources/Sentry/include/NSData+SentryCompression.h"; sourceTree = "<group>"; };
+		1316B1D4EF63380EA81092F21DD06416 /* SentryCrashStackCursor_MachineContext.c */ = {isa = PBXFileReference; includeInIndex = 1; name = SentryCrashStackCursor_MachineContext.c; path = Sources/SentryCrash/Recording/Tools/SentryCrashStackCursor_MachineContext.c; sourceTree = "<group>"; };
+		1352571DBE19426BF8BAC03E1E11BA48 /* Sentry.h */ = {isa = PBXFileReference; includeInIndex = 1; lastKnownFileType = sourcecode.c.h; name = Sentry.h; path = Sources/Sentry/include/Sentry.h; sourceTree = "<group>"; };
+		1419104AB43187838C4783DF5F25C68B /* SentryRateLimitCategory.h */ = {isa = PBXFileReference; includeInIndex = 1; lastKnownFileType = sourcecode.c.h; name = SentryRateLimitCategory.h; path = Sources/Sentry/include/SentryRateLimitCategory.h; sourceTree = "<group>"; };
+		14895AD71024EE938AF022D7F92F843A /* SentryCrashExceptionApplication.m */ = {isa = PBXFileReference; includeInIndex = 1; lastKnownFileType = sourcecode.c.objc; name = SentryCrashExceptionApplication.m; path = Sources/Sentry/SentryCrashExceptionApplication.m; sourceTree = "<group>"; };
+		15AE82356E6EF6E4B7BDA007AC6EA681 /* CocoaLumberjack.h */ = {isa = PBXFileReference; includeInIndex = 1; lastKnownFileType = sourcecode.c.h; name = CocoaLumberjack.h; path = Classes/CocoaLumberjack.h; sourceTree = "<group>"; };
+		16B1035409D72C882BE4ED1CBC9E506D /* SentryHttpTransport.m */ = {isa = PBXFileReference; includeInIndex = 1; lastKnownFileType = sourcecode.c.objc; name = SentryHttpTransport.m; path = Sources/Sentry/SentryHttpTransport.m; sourceTree = "<group>"; };
+		174DDDB317BED5F5C6E97A13867F1EFF /* Sparkle.debug.xcconfig */ = {isa = PBXFileReference; includeInIndex = 1; lastKnownFileType = text.xcconfig; path = Sparkle.debug.xcconfig; sourceTree = "<group>"; };
+		18AC852D5137EC40A2B7ECEAC991E6F1 /* SentryCrashObjC.c */ = {isa = PBXFileReference; includeInIndex = 1; name = SentryCrashObjC.c; path = Sources/SentryCrash/Recording/Tools/SentryCrashObjC.c; sourceTree = "<group>"; };
+		198E0898BD32DF4A51FC7C0D40A7BF82 /* SentryNSURLRequest.h */ = {isa = PBXFileReference; includeInIndex = 1; lastKnownFileType = sourcecode.c.h; name = SentryNSURLRequest.h; path = Sources/Sentry/include/SentryNSURLRequest.h; sourceTree = "<group>"; };
+		1A080E0DDEF27AB31271FAE1422ADEF9 /* MIKMIDITrack.m */ = {isa = PBXFileReference; includeInIndex = 1; lastKnownFileType = sourcecode.c.objc; name = MIKMIDITrack.m; path = Source/MIKMIDITrack.m; sourceTree = "<group>"; };
+		1A5BAFD6DE784EE47A9A31FB47459B3A /* Sparkle.h */ = {isa = PBXFileReference; includeInIndex = 1; lastKnownFileType = sourcecode.c.h; name = Sparkle.h; path = Sparkle.framework/Versions/A/Headers/Sparkle.h; sourceTree = "<group>"; };
+		1AD97F72C27C8ACEECD35F1FC547B111 /* SentryClient.h */ = {isa = PBXFileReference; includeInIndex = 1; lastKnownFileType = sourcecode.c.h; name = SentryClient.h; path = Sources/Sentry/include/SentryClient.h; sourceTree = "<group>"; };
+		1D17B5B7E0EFC2FEDD03E568F6AD15E7 /* ORSSerialPort-prefix.pch */ = {isa = PBXFileReference; includeInIndex = 1; lastKnownFileType = sourcecode.c.h; path = "ORSSerialPort-prefix.pch"; sourceTree = "<group>"; };
+		1D1EBB25AD4550ED95C7054127591A4C /* NSArray+SentrySanitize.h */ = {isa = PBXFileReference; includeInIndex = 1; lastKnownFileType = sourcecode.c.h; name = "NSArray+SentrySanitize.h"; path = "Sources/Sentry/NSArray+SentrySanitize.h"; sourceTree = "<group>"; };
+		1D3A140A310981F461BF459CFABC58E5 /* Sparkle.framework */ = {isa = PBXFileReference; lastKnownFileType = wrapper.framework; path = Sparkle.framework; sourceTree = "<group>"; };
+		1D3A252F487AD6D05E7A5D500E299A3F /* PSWebSocketDriver.m */ = {isa = PBXFileReference; includeInIndex = 1; lastKnownFileType = sourcecode.c.objc; name = PSWebSocketDriver.m; path = PocketSocket/PSWebSocketDriver.m; sourceTree = "<group>"; };
+		1D49775A572BF12D412119411C708075 /* MIKMIDIErrors.m */ = {isa = PBXFileReference; includeInIndex = 1; lastKnownFileType = sourcecode.c.objc; name = MIKMIDIErrors.m; path = Source/MIKMIDIErrors.m; sourceTree = "<group>"; };
+		1DB54516E3247C43425A032DB8ACE59F /* SentryClient.m */ = {isa = PBXFileReference; includeInIndex = 1; lastKnownFileType = sourcecode.c.objc; name = SentryClient.m; path = Sources/Sentry/SentryClient.m; sourceTree = "<group>"; };
+		1DD68C41ED4FA28F16FC7F3499D8518A /* SentryCrashObjC.h */ = {isa = PBXFileReference; includeInIndex = 1; lastKnownFileType = sourcecode.c.h; name = SentryCrashObjC.h; path = Sources/SentryCrash/Recording/Tools/SentryCrashObjC.h; sourceTree = "<group>"; };
+		1DEACD5CB009324FA5696613EF8923E8 /* SentryCrashMonitor.c */ = {isa = PBXFileReference; includeInIndex = 1; name = SentryCrashMonitor.c; path = Sources/SentryCrash/Recording/Monitors/SentryCrashMonitor.c; sourceTree = "<group>"; };
+		1E249B7D21B258C49ADD1C966E077058 /* SentryCrashMemory.h */ = {isa = PBXFileReference; includeInIndex = 1; lastKnownFileType = sourcecode.c.h; name = SentryCrashMemory.h; path = Sources/SentryCrash/Recording/Tools/SentryCrashMemory.h; sourceTree = "<group>"; };
+		1EF29E245A379AD387F13A7F23BF16F0 /* SentrySdkInfo.h */ = {isa = PBXFileReference; includeInIndex = 1; lastKnownFileType = sourcecode.c.h; name = SentrySdkInfo.h; path = Sources/Sentry/include/SentrySdkInfo.h; sourceTree = "<group>"; };
+		1F65D197BE1A2299673C4594D2A76A0D /* SentryCrashBinaryImageProvider.h */ = {isa = PBXFileReference; includeInIndex = 1; lastKnownFileType = sourcecode.c.h; name = SentryCrashBinaryImageProvider.h; path = Sources/Sentry/include/SentryCrashBinaryImageProvider.h; sourceTree = "<group>"; };
+		1F7A5EB658D6BEFB8133C70713362C2C /* HTTPDynamicFileResponse.h */ = {isa = PBXFileReference; includeInIndex = 1; lastKnownFileType = sourcecode.c.h; name = HTTPDynamicFileResponse.h; path = Core/Responses/HTTPDynamicFileResponse.h; sourceTree = "<group>"; };
+		20852EB25320AC839EEB22F2AE503B9D /* SentryCrashReportFixer.c */ = {isa = PBXFileReference; includeInIndex = 1; name = SentryCrashReportFixer.c; path = Sources/SentryCrash/Recording/SentryCrashReportFixer.c; sourceTree = "<group>"; };
+		21DBFF08E1CA9E84E10614D1DE2EF748 /* PSWebSocketBuffer.m */ = {isa = PBXFileReference; includeInIndex = 1; lastKnownFileType = sourcecode.c.objc; name = PSWebSocketBuffer.m; path = PocketSocket/PSWebSocketBuffer.m; sourceTree = "<group>"; };
+		230556657A56E0E717EBE4652E635DB9 /* SPUDownloaderDelegate.h */ = {isa = PBXFileReference; includeInIndex = 1; lastKnownFileType = sourcecode.c.h; name = SPUDownloaderDelegate.h; path = Sparkle.framework/Versions/A/Headers/SPUDownloaderDelegate.h; sourceTree = "<group>"; };
+		2369824A15DEC10A697AB353D94F7003 /* libORSSerialPort.a */ = {isa = PBXFileReference; explicitFileType = archive.ar; includeInIndex = 0; name = libORSSerialPort.a; path = libORSSerialPort.a; sourceTree = BUILT_PRODUCTS_DIR; };
+		23ED70F16458272F8BA6743BB2D0A076 /* SentryUser.m */ = {isa = PBXFileReference; includeInIndex = 1; lastKnownFileType = sourcecode.c.objc; name = SentryUser.m; path = Sources/Sentry/SentryUser.m; sourceTree = "<group>"; };
+		2441B1C86C09C698D33467B76805AE11 /* MIKMIDIProgramChangeCommand.h */ = {isa = PBXFileReference; includeInIndex = 1; lastKnownFileType = sourcecode.c.h; name = MIKMIDIProgramChangeCommand.h; path = Source/MIKMIDIProgramChangeCommand.h; sourceTree = "<group>"; };
+		24C9A12B9748C78C8CE01817B11EDA0F /* SentryCrash.h */ = {isa = PBXFileReference; includeInIndex = 1; lastKnownFileType = sourcecode.c.h; name = SentryCrash.h; path = Sources/SentryCrash/Recording/SentryCrash.h; sourceTree = "<group>"; };
+		24F24441573FEC55D29D42AA88A41A59 /* NSDictionary+SentrySanitize.m */ = {isa = PBXFileReference; includeInIndex = 1; lastKnownFileType = sourcecode.c.objc; name = "NSDictionary+SentrySanitize.m"; path = "Sources/Sentry/NSDictionary+SentrySanitize.m"; sourceTree = "<group>"; };
+		250D5C740A85AE47E8273F54EA0795B9 /* SentryStacktrace.h */ = {isa = PBXFileReference; includeInIndex = 1; lastKnownFileType = sourcecode.c.h; name = SentryStacktrace.h; path = Sources/Sentry/include/SentryStacktrace.h; sourceTree = "<group>"; };
+		25B6C187A45B03ADC176E1606793132C /* MIKMIDIMetaSequenceEvent.m */ = {isa = PBXFileReference; includeInIndex = 1; lastKnownFileType = sourcecode.c.objc; name = MIKMIDIMetaSequenceEvent.m; path = Source/MIKMIDIMetaSequenceEvent.m; sourceTree = "<group>"; };
+		25E514098C4973F50F0A03F529C4DD6F /* SentryCrashStackEntryMapper.m */ = {isa = PBXFileReference; includeInIndex = 1; lastKnownFileType = sourcecode.c.objc; name = SentryCrashStackEntryMapper.m; path = Sources/Sentry/SentryCrashStackEntryMapper.m; sourceTree = "<group>"; };
+		271ED5458FC9718B6D3D92F3D714A822 /* MIKMIDINoteEvent.h */ = {isa = PBXFileReference; includeInIndex = 1; lastKnownFileType = sourcecode.c.h; name = MIKMIDINoteEvent.h; path = Source/MIKMIDINoteEvent.h; sourceTree = "<group>"; };
+		27517BA748648DDA15F68C2AB38AB85A /* SentryBreadcrumbTracker.h */ = {isa = PBXFileReference; includeInIndex = 1; lastKnownFileType = sourcecode.c.h; name = SentryBreadcrumbTracker.h; path = Sources/Sentry/include/SentryBreadcrumbTracker.h; sourceTree = "<group>"; };
+		28185EE473A150F212667E78B2C417DC /* MIKMIDICommand.h */ = {isa = PBXFileReference; includeInIndex = 1; lastKnownFileType = sourcecode.c.h; name = MIKMIDICommand.h; path = Source/MIKMIDICommand.h; sourceTree = "<group>"; };
+		285A43258177838884342983FAE76E0D /* SentrySessionTracker.h */ = {isa = PBXFileReference; includeInIndex = 1; lastKnownFileType = sourcecode.c.h; name = SentrySessionTracker.h; path = Sources/Sentry/include/SentrySessionTracker.h; sourceTree = "<group>"; };
+		287BDFCE75AFA32AD354B641C0EEFB88 /* CocoaAsyncSocket-prefix.pch */ = {isa = PBXFileReference; includeInIndex = 1; lastKnownFileType = sourcecode.c.h; path = "CocoaAsyncSocket-prefix.pch"; sourceTree = "<group>"; };
+		28B5129CCD47DED49E1EBD1BE5F71148 /* SentryMechanism.m */ = {isa = PBXFileReference; includeInIndex = 1; lastKnownFileType = sourcecode.c.objc; name = SentryMechanism.m; path = Sources/Sentry/SentryMechanism.m; sourceTree = "<group>"; };
+		29D9C97693A560CCB837AFB20B288604 /* Sentry.release.xcconfig */ = {isa = PBXFileReference; includeInIndex = 1; lastKnownFileType = text.xcconfig; path = Sentry.release.xcconfig; sourceTree = "<group>"; };
+		2A024ACFF7EAD3FA4DCC5CB24D116FDB /* MIKMIDI.release.xcconfig */ = {isa = PBXFileReference; includeInIndex = 1; lastKnownFileType = text.xcconfig; path = MIKMIDI.release.xcconfig; sourceTree = "<group>"; };
+		2A2A28F93D7CD61C142AEDB6B983AC3D /* SentryCrashMonitor_Deadlock.m */ = {isa = PBXFileReference; includeInIndex = 1; lastKnownFileType = sourcecode.c.objc; name = SentryCrashMonitor_Deadlock.m; path = Sources/SentryCrash/Recording/Monitors/SentryCrashMonitor_Deadlock.m; sourceTree = "<group>"; };
+		2B2A389E3D203AC88EA6ABD8D4CB6342 /* PSWebSocket.h */ = {isa = PBXFileReference; includeInIndex = 1; lastKnownFileType = sourcecode.c.h; name = PSWebSocket.h; path = PocketSocket/PSWebSocket.h; sourceTree = "<group>"; };
+		2BA3E30AD05344EEE8B9A594B48C8F66 /* MIKMIDIMappableResponder.h */ = {isa = PBXFileReference; includeInIndex = 1; lastKnownFileType = sourcecode.c.h; name = MIKMIDIMappableResponder.h; path = Source/MIKMIDIMappableResponder.h; sourceTree = "<group>"; };
+		2BF8836EB22B225453B118D55EEF6AF2 /* MIKMIDIPort.h */ = {isa = PBXFileReference; includeInIndex = 1; lastKnownFileType = sourcecode.c.h; name = MIKMIDIPort.h; path = Source/MIKMIDIPort.h; sourceTree = "<group>"; };
+		2C8AA52F717A12AB16A48B0D056ACE5D /* SentryCrashInstallation.m */ = {isa = PBXFileReference; includeInIndex = 1; lastKnownFileType = sourcecode.c.objc; name = SentryCrashInstallation.m; path = Sources/SentryCrash/Installations/SentryCrashInstallation.m; sourceTree = "<group>"; };
+		2CA6BD49EF726E52F1ED5F44A0D02AE1 /* SUVersionComparisonProtocol.h */ = {isa = PBXFileReference; includeInIndex = 1; lastKnownFileType = sourcecode.c.h; name = SUVersionComparisonProtocol.h; path = Sparkle.framework/Versions/A/Headers/SUVersionComparisonProtocol.h; sourceTree = "<group>"; };
+		2DAA2B52B7411BA9A59B082E2A17E30D /* SentryCrashMonitor_CPPException.h */ = {isa = PBXFileReference; includeInIndex = 1; lastKnownFileType = sourcecode.c.h; name = SentryCrashMonitor_CPPException.h; path = Sources/SentryCrash/Recording/Monitors/SentryCrashMonitor_CPPException.h; sourceTree = "<group>"; };
+		2E4ACE56C8F9BA3EACE9F9D8EB4D76FB /* MIKMIDIClientDestinationEndpoint.m */ = {isa = PBXFileReference; includeInIndex = 1; lastKnownFileType = sourcecode.c.objc; name = MIKMIDIClientDestinationEndpoint.m; path = Source/MIKMIDIClientDestinationEndpoint.m; sourceTree = "<group>"; };
+		2E5672F06832F4F3A1CF78E75CB08C00 /* SentryCrashDoctor.h */ = {isa = PBXFileReference; includeInIndex = 1; lastKnownFileType = sourcecode.c.h; name = SentryCrashDoctor.h; path = Sources/SentryCrash/Recording/SentryCrashDoctor.h; sourceTree = "<group>"; };
+		2EB7DA9FE10F56222403D3634AF8C479 /* DDLoggerNames.h */ = {isa = PBXFileReference; includeInIndex = 1; lastKnownFileType = sourcecode.c.h; name = DDLoggerNames.h; path = Classes/DDLoggerNames.h; sourceTree = "<group>"; };
+		2F1E6ABB46C5E8992C48A9500454ABD9 /* NSError+SentrySimpleConstructor.h */ = {isa = PBXFileReference; includeInIndex = 1; lastKnownFileType = sourcecode.c.h; name = "NSError+SentrySimpleConstructor.h"; path = "Sources/SentryCrash/Recording/Tools/NSError+SentrySimpleConstructor.h"; sourceTree = "<group>"; };
 		2F81B128A47A275CAC99E8D10C9C73FB /* Pods-Hammerspoon.debug.xcconfig */ = {isa = PBXFileReference; includeInIndex = 1; lastKnownFileType = text.xcconfig; path = "Pods-Hammerspoon.debug.xcconfig"; sourceTree = "<group>"; };
-		2FAF9C92EBC2EBB312F68FCF61DABF6B /* MIKMIDIControlChangeCommand+Private.h */ = {isa = PBXFileReference; includeInIndex = 1; lastKnownFileType = sourcecode.c.h; name = "MIKMIDIControlChangeCommand+Private.h"; path = "Source/MIKMIDIControlChangeCommand+Private.h"; sourceTree = "<group>"; };
-		2FF7B75E5047C981E183E4016B8A21A3 /* SentryMeta.m */ = {isa = PBXFileReference; includeInIndex = 1; lastKnownFileType = sourcecode.c.objc; name = SentryMeta.m; path = Sources/Sentry/SentryMeta.m; sourceTree = "<group>"; };
-		3067B61DEEC3BFC79A5218B2C5F4F796 /* SentryFrame.m */ = {isa = PBXFileReference; includeInIndex = 1; lastKnownFileType = sourcecode.c.objc; name = SentryFrame.m; path = Sources/Sentry/SentryFrame.m; sourceTree = "<group>"; };
-		30720A0A29B3FEC574FDEA5A35F5D183 /* MIKMIDI.debug.xcconfig */ = {isa = PBXFileReference; includeInIndex = 1; lastKnownFileType = text.xcconfig; path = MIKMIDI.debug.xcconfig; sourceTree = "<group>"; };
-		308835F42DBAE8BAECB9A5521DD5EE39 /* HTTPFileResponse.h */ = {isa = PBXFileReference; includeInIndex = 1; lastKnownFileType = sourcecode.c.h; name = HTTPFileResponse.h; path = Core/Responses/HTTPFileResponse.h; sourceTree = "<group>"; };
-		3137FC915FCCE964079BD1E9E4DF9BA6 /* MIKMIDINoteEvent.m */ = {isa = PBXFileReference; includeInIndex = 1; lastKnownFileType = sourcecode.c.objc; name = MIKMIDINoteEvent.m; path = Source/MIKMIDINoteEvent.m; sourceTree = "<group>"; };
-		31C3D7BD54DEE8CE3B89D9E6BC6893BD /* ASCIImage-prefix.pch */ = {isa = PBXFileReference; includeInIndex = 1; lastKnownFileType = sourcecode.c.h; path = "ASCIImage-prefix.pch"; sourceTree = "<group>"; };
-		3241E6CBC17CF194D2017C46D585DFBB /* SentryCrashCString.m */ = {isa = PBXFileReference; includeInIndex = 1; lastKnownFileType = sourcecode.c.objc; name = SentryCrashCString.m; path = Sources/SentryCrash/Reporting/Tools/SentryCrashCString.m; sourceTree = "<group>"; };
-		33A1B9F6E71C10638D8AA17D197654C7 /* MIKMIDIEventIterator.m */ = {isa = PBXFileReference; includeInIndex = 1; lastKnownFileType = sourcecode.c.objc; name = MIKMIDIEventIterator.m; path = Source/MIKMIDIEventIterator.m; sourceTree = "<group>"; };
-		34EB8FC154813A3DF1A6F3E7BF4EAE5F /* MIKMIDIMappableResponder.h */ = {isa = PBXFileReference; includeInIndex = 1; lastKnownFileType = sourcecode.c.h; name = MIKMIDIMappableResponder.h; path = Source/MIKMIDIMappableResponder.h; sourceTree = "<group>"; };
-		35F76A245E5372E70B02EFFB4B37067F /* SentrySession.m */ = {isa = PBXFileReference; includeInIndex = 1; lastKnownFileType = sourcecode.c.objc; name = SentrySession.m; path = Sources/Sentry/SentrySession.m; sourceTree = "<group>"; };
-		3607778441876D0D2261EAA890C463FB /* MIKMIDICommandScheduler.h */ = {isa = PBXFileReference; includeInIndex = 1; lastKnownFileType = sourcecode.c.h; name = MIKMIDICommandScheduler.h; path = Source/MIKMIDICommandScheduler.h; sourceTree = "<group>"; };
-		369C44A3D8CA7456C713AB3E4DEC20D8 /* MIKMIDIMacDebugQuickLookSupport.m */ = {isa = PBXFileReference; includeInIndex = 1; lastKnownFileType = sourcecode.c.objc; name = MIKMIDIMacDebugQuickLookSupport.m; path = Source/MIKMIDIMacDebugQuickLookSupport.m; sourceTree = "<group>"; };
-		36F8C3CDDE91D52EDDAF71E69D7EDF0C /* SentryDebugMeta.m */ = {isa = PBXFileReference; includeInIndex = 1; lastKnownFileType = sourcecode.c.objc; name = SentryDebugMeta.m; path = Sources/Sentry/SentryDebugMeta.m; sourceTree = "<group>"; };
-		378908073C489703230FAF3344B916F1 /* SentryEnvelope.m */ = {isa = PBXFileReference; includeInIndex = 1; lastKnownFileType = sourcecode.c.objc; name = SentryEnvelope.m; path = Sources/Sentry/SentryEnvelope.m; sourceTree = "<group>"; };
-		37D42FFD86A7FB4C35C945ADB72D2EB2 /* SentryCrashDynamicLinker.h */ = {isa = PBXFileReference; includeInIndex = 1; lastKnownFileType = sourcecode.c.h; name = SentryCrashDynamicLinker.h; path = Sources/SentryCrash/Recording/Tools/SentryCrashDynamicLinker.h; sourceTree = "<group>"; };
-		37E59E21970B1AC3B48521CE83DDB551 /* SentryTransportFactory.h */ = {isa = PBXFileReference; includeInIndex = 1; lastKnownFileType = sourcecode.c.h; name = SentryTransportFactory.h; path = Sources/Sentry/include/SentryTransportFactory.h; sourceTree = "<group>"; };
-		37FEF5C984DCE80CBE55A311FDD789DD /* DELETEResponse.h */ = {isa = PBXFileReference; includeInIndex = 1; lastKnownFileType = sourcecode.c.h; name = DELETEResponse.h; path = Extensions/WebDAV/DELETEResponse.h; sourceTree = "<group>"; };
-		3906E3AD5A24CD9E3A2FAC164700043F /* ASCIImage.release.xcconfig */ = {isa = PBXFileReference; includeInIndex = 1; lastKnownFileType = text.xcconfig; path = ASCIImage.release.xcconfig; sourceTree = "<group>"; };
-		392194F1A4B86D7836485F531F110F9A /* SentryCrashObjC.c */ = {isa = PBXFileReference; includeInIndex = 1; name = SentryCrashObjC.c; path = Sources/SentryCrash/Recording/Tools/SentryCrashObjC.c; sourceTree = "<group>"; };
-		3946CB6FADCE330212E14ABDF77BE6C0 /* CLIColor.m */ = {isa = PBXFileReference; includeInIndex = 1; lastKnownFileType = sourcecode.c.objc; name = CLIColor.m; path = Classes/CLI/CLIColor.m; sourceTree = "<group>"; };
-		39C208C1B0F9A7307598497FC0663292 /* Sentry.debug.xcconfig */ = {isa = PBXFileReference; includeInIndex = 1; lastKnownFileType = text.xcconfig; path = Sentry.debug.xcconfig; sourceTree = "<group>"; };
-		39EBA6B4C85FC682A2CA7EDBB7A88B0D /* MIKMIDIInputPort.m */ = {isa = PBXFileReference; includeInIndex = 1; lastKnownFileType = sourcecode.c.objc; name = MIKMIDIInputPort.m; path = Source/MIKMIDIInputPort.m; sourceTree = "<group>"; };
-		3A1C70E1943742F15B6A14182AA273A7 /* SentryBreadcrumbTracker.m */ = {isa = PBXFileReference; includeInIndex = 1; lastKnownFileType = sourcecode.c.objc; name = SentryBreadcrumbTracker.m; path = Sources/Sentry/SentryBreadcrumbTracker.m; sourceTree = "<group>"; };
-		3A32803646E68D205DEF5D6616F94613 /* SentryCrashObjC.h */ = {isa = PBXFileReference; includeInIndex = 1; lastKnownFileType = sourcecode.c.h; name = SentryCrashObjC.h; path = Sources/SentryCrash/Recording/Tools/SentryCrashObjC.h; sourceTree = "<group>"; };
-		3A6A03E05372E30EA6E1F877B817C340 /* PocketSocket-prefix.pch */ = {isa = PBXFileReference; includeInIndex = 1; lastKnownFileType = sourcecode.c.h; path = "PocketSocket-prefix.pch"; sourceTree = "<group>"; };
-		3A793FB9A1764AB77E9DB1BC46EC6149 /* MIKMIDIMetaSequenceEvent.h */ = {isa = PBXFileReference; includeInIndex = 1; lastKnownFileType = sourcecode.c.h; name = MIKMIDIMetaSequenceEvent.h; path = Source/MIKMIDIMetaSequenceEvent.h; sourceTree = "<group>"; };
-		3A8E79895CA90BE299B75B85E814F141 /* SentryCrashDoctor.h */ = {isa = PBXFileReference; includeInIndex = 1; lastKnownFileType = sourcecode.c.h; name = SentryCrashDoctor.h; path = Sources/SentryCrash/Recording/SentryCrashDoctor.h; sourceTree = "<group>"; };
-		3AF8DA442730211DBC4548F09D933389 /* DDMultiFormatter.m */ = {isa = PBXFileReference; includeInIndex = 1; lastKnownFileType = sourcecode.c.objc; name = DDMultiFormatter.m; path = Classes/Extensions/DDMultiFormatter.m; sourceTree = "<group>"; };
-		3B416D593C2C10BD491885FB17678DC4 /* MIKMIDIPort.h */ = {isa = PBXFileReference; includeInIndex = 1; lastKnownFileType = sourcecode.c.h; name = MIKMIDIPort.h; path = Source/MIKMIDIPort.h; sourceTree = "<group>"; };
-		3BB655AE221AEFED6C8B1B4086239D36 /* SentryCrashReportFields.h */ = {isa = PBXFileReference; includeInIndex = 1; lastKnownFileType = sourcecode.c.h; name = SentryCrashReportFields.h; path = Sources/SentryCrash/Recording/SentryCrashReportFields.h; sourceTree = "<group>"; };
-		3BBE684A3352BA8A37DB1D915D0FE2A0 /* PARImage+ASCIIInput.m */ = {isa = PBXFileReference; includeInIndex = 1; lastKnownFileType = sourcecode.c.objc; name = "PARImage+ASCIIInput.m"; path = "Core/PARImage+ASCIIInput.m"; sourceTree = "<group>"; };
-		3BDB3922FEDFA14F8CC7FCD7931D642C /* Container+SentryDeepSearch.h */ = {isa = PBXFileReference; includeInIndex = 1; lastKnownFileType = sourcecode.c.h; name = "Container+SentryDeepSearch.h"; path = "Sources/SentryCrash/Reporting/Filters/Tools/Container+SentryDeepSearch.h"; sourceTree = "<group>"; };
-		3C04797F4A30F6E586582E8F546202FC /* SentryCrashID.c */ = {isa = PBXFileReference; includeInIndex = 1; name = SentryCrashID.c; path = Sources/SentryCrash/Recording/Tools/SentryCrashID.c; sourceTree = "<group>"; };
-		3C1C47041EB8316337D831A2F610E895 /* NSDate+SentryExtras.h */ = {isa = PBXFileReference; includeInIndex = 1; lastKnownFileType = sourcecode.c.h; name = "NSDate+SentryExtras.h"; path = "Sources/Sentry/include/NSDate+SentryExtras.h"; sourceTree = "<group>"; };
-		3C43BB31FB6A12F67BE474AD3B6EB523 /* DDLoggerNames.m */ = {isa = PBXFileReference; includeInIndex = 1; lastKnownFileType = sourcecode.c.objc; name = DDLoggerNames.m; path = Classes/DDLoggerNames.m; sourceTree = "<group>"; };
-		3CD1282E90486D6C121A0099E8C2CAD1 /* MIKMIDIMetaKeySignatureEvent.h */ = {isa = PBXFileReference; includeInIndex = 1; lastKnownFileType = sourcecode.c.h; name = MIKMIDIMetaKeySignatureEvent.h; path = Source/MIKMIDIMetaKeySignatureEvent.h; sourceTree = "<group>"; };
-		3D986968947CFE91BDE03382FBF7CB86 /* MIKMIDIDeviceManager.h */ = {isa = PBXFileReference; includeInIndex = 1; lastKnownFileType = sourcecode.c.h; name = MIKMIDIDeviceManager.h; path = Source/MIKMIDIDeviceManager.h; sourceTree = "<group>"; };
-		40F82C5F7216E8EF9994B7BC83136A76 /* PARImage+ASCIIInput.h */ = {isa = PBXFileReference; includeInIndex = 1; lastKnownFileType = sourcecode.c.h; name = "PARImage+ASCIIInput.h"; path = "Core/PARImage+ASCIIInput.h"; sourceTree = "<group>"; };
-		435E32AA997DD62011B765E185E6CF80 /* SentryQueueableRequestManager.h */ = {isa = PBXFileReference; includeInIndex = 1; lastKnownFileType = sourcecode.c.h; name = SentryQueueableRequestManager.h; path = Sources/Sentry/include/SentryQueueableRequestManager.h; sourceTree = "<group>"; };
-		43F1697311361810D281FAD5334CF84A /* PSWebSocketNetworkThread.h */ = {isa = PBXFileReference; includeInIndex = 1; lastKnownFileType = sourcecode.c.h; name = PSWebSocketNetworkThread.h; path = PocketSocket/PSWebSocketNetworkThread.h; sourceTree = "<group>"; };
-		44A334384FE08990E02170EF8223B4FD /* MIKMIDIPolyphonicKeyPressureEvent.m */ = {isa = PBXFileReference; includeInIndex = 1; lastKnownFileType = sourcecode.c.objc; name = MIKMIDIPolyphonicKeyPressureEvent.m; path = Source/MIKMIDIPolyphonicKeyPressureEvent.m; sourceTree = "<group>"; };
-		44B95C00B4D9DD1FC898E35C14FACDBB /* DDContextFilterLogFormatter.h */ = {isa = PBXFileReference; includeInIndex = 1; lastKnownFileType = sourcecode.c.h; name = DDContextFilterLogFormatter.h; path = Classes/Extensions/DDContextFilterLogFormatter.h; sourceTree = "<group>"; };
-		4614CC6D3A694B5BF4A22D413982AAF4 /* SentryCrashMonitorType.c */ = {isa = PBXFileReference; includeInIndex = 1; name = SentryCrashMonitorType.c; path = Sources/SentryCrash/Recording/Monitors/SentryCrashMonitorType.c; sourceTree = "<group>"; };
-		463093D12F4AFF2243D4CD7CD0160599 /* SentryQueueableRequestManager.m */ = {isa = PBXFileReference; includeInIndex = 1; lastKnownFileType = sourcecode.c.objc; name = SentryQueueableRequestManager.m; path = Sources/Sentry/SentryQueueableRequestManager.m; sourceTree = "<group>"; };
-		4712B67DEE691F2E53EE5CAE430A52F4 /* SentryFileManager.m */ = {isa = PBXFileReference; includeInIndex = 1; lastKnownFileType = sourcecode.c.objc; name = SentryFileManager.m; path = Sources/Sentry/SentryFileManager.m; sourceTree = "<group>"; };
-		4722042DEBD6AAB3000231ED60EBF3A9 /* SentryCrashMonitor_Zombie.c */ = {isa = PBXFileReference; includeInIndex = 1; name = SentryCrashMonitor_Zombie.c; path = Sources/SentryCrash/Recording/Monitors/SentryCrashMonitor_Zombie.c; sourceTree = "<group>"; };
-		47CE53ECD162A3BDC77D9FEFD10ABC74 /* DDTTYLogger.h */ = {isa = PBXFileReference; includeInIndex = 1; lastKnownFileType = sourcecode.c.h; name = DDTTYLogger.h; path = Classes/DDTTYLogger.h; sourceTree = "<group>"; };
-		48766A7022BE69C58A13ECC85038781E /* SentryBreadcrumbTracker.h */ = {isa = PBXFileReference; includeInIndex = 1; lastKnownFileType = sourcecode.c.h; name = SentryBreadcrumbTracker.h; path = Sources/Sentry/include/SentryBreadcrumbTracker.h; sourceTree = "<group>"; };
-		48B8079B87ED84AC5E15D22EF5A62232 /* MIKMIDISystemMessageCommand.m */ = {isa = PBXFileReference; includeInIndex = 1; lastKnownFileType = sourcecode.c.objc; name = MIKMIDISystemMessageCommand.m; path = Source/MIKMIDISystemMessageCommand.m; sourceTree = "<group>"; };
-		499A4062A2387B0656989AEE7E7CE449 /* HTTPRedirectResponse.h */ = {isa = PBXFileReference; includeInIndex = 1; lastKnownFileType = sourcecode.c.h; name = HTTPRedirectResponse.h; path = Core/Responses/HTTPRedirectResponse.h; sourceTree = "<group>"; };
-		4AA419DACD1F29FB70355C96424189B3 /* SentryCrashStackCursor.c */ = {isa = PBXFileReference; includeInIndex = 1; name = SentryCrashStackCursor.c; path = Sources/SentryCrash/Recording/Tools/SentryCrashStackCursor.c; sourceTree = "<group>"; };
-		4ACEE85AE09DC1E199CFC1163B49AAC1 /* CocoaLumberjack-prefix.pch */ = {isa = PBXFileReference; includeInIndex = 1; lastKnownFileType = sourcecode.c.h; path = "CocoaLumberjack-prefix.pch"; sourceTree = "<group>"; };
-		4AD6ECDA96E2D29F0DB545969D30B792 /* MIKMIDICompilerCompatibility.h */ = {isa = PBXFileReference; includeInIndex = 1; lastKnownFileType = sourcecode.c.h; name = MIKMIDICompilerCompatibility.h; path = Source/MIKMIDICompilerCompatibility.h; sourceTree = "<group>"; };
-		4B39F458942576A2ECDC7A78480CE8BE /* SentryRequestOperation.h */ = {isa = PBXFileReference; includeInIndex = 1; lastKnownFileType = sourcecode.c.h; name = SentryRequestOperation.h; path = Sources/Sentry/include/SentryRequestOperation.h; sourceTree = "<group>"; };
-		4B8C1BFE0C6012FE95D27CB7863A7BCC /* SentryMeta.h */ = {isa = PBXFileReference; includeInIndex = 1; lastKnownFileType = sourcecode.c.h; name = SentryMeta.h; path = Sources/Sentry/include/SentryMeta.h; sourceTree = "<group>"; };
-		4C99BC61A99CDC88D1DEB9D6A132C357 /* MIKMIDIPolyphonicKeyPressureEvent.h */ = {isa = PBXFileReference; includeInIndex = 1; lastKnownFileType = sourcecode.c.h; name = MIKMIDIPolyphonicKeyPressureEvent.h; path = Source/MIKMIDIPolyphonicKeyPressureEvent.h; sourceTree = "<group>"; };
-		4C9ECDDDCB40B6E3263508B871E58EAB /* MIKMIDICommand.h */ = {isa = PBXFileReference; includeInIndex = 1; lastKnownFileType = sourcecode.c.h; name = MIKMIDICommand.h; path = Source/MIKMIDICommand.h; sourceTree = "<group>"; };
-		4E30E59BDF6D027142AE9D0C3E74E574 /* SentryCrashMonitor_System.h */ = {isa = PBXFileReference; includeInIndex = 1; lastKnownFileType = sourcecode.c.h; name = SentryCrashMonitor_System.h; path = Sources/SentryCrash/Recording/Monitors/SentryCrashMonitor_System.h; sourceTree = "<group>"; };
-		4F48AFF8C49636C69D28B3656EBACACE /* SPUDownloadData.h */ = {isa = PBXFileReference; includeInIndex = 1; lastKnownFileType = sourcecode.c.h; name = SPUDownloadData.h; path = Sparkle.framework/Versions/A/Headers/SPUDownloadData.h; sourceTree = "<group>"; };
-		4FBE1E9C0F55B593B1C1851851BC5663 /* MIKMIDIPlayer.m */ = {isa = PBXFileReference; includeInIndex = 1; lastKnownFileType = sourcecode.c.objc; name = MIKMIDIPlayer.m; path = Source/MIKMIDIPlayer.m; sourceTree = "<group>"; };
-		50555329A6CDEC98DEDB56DE9AC2D76E /* PUTResponse.h */ = {isa = PBXFileReference; includeInIndex = 1; lastKnownFileType = sourcecode.c.h; name = PUTResponse.h; path = Extensions/WebDAV/PUTResponse.h; sourceTree = "<group>"; };
-		511940CCB20BE49D7E34384474B597A6 /* SentryNSURLRequest.m */ = {isa = PBXFileReference; includeInIndex = 1; lastKnownFileType = sourcecode.c.objc; name = SentryNSURLRequest.m; path = Sources/Sentry/SentryNSURLRequest.m; sourceTree = "<group>"; };
-		5180B4A0015C87BF9B0D74CE74767226 /* SentryCrashMonitor_Zombie.h */ = {isa = PBXFileReference; includeInIndex = 1; lastKnownFileType = sourcecode.c.h; name = SentryCrashMonitor_Zombie.h; path = Sources/SentryCrash/Recording/Monitors/SentryCrashMonitor_Zombie.h; sourceTree = "<group>"; };
-		51E07EF59F71C0DAF0CD37587A3659FD /* MIKMIDIMetaInstrumentNameEvent.h */ = {isa = PBXFileReference; includeInIndex = 1; lastKnownFileType = sourcecode.c.h; name = MIKMIDIMetaInstrumentNameEvent.h; path = Source/MIKMIDIMetaInstrumentNameEvent.h; sourceTree = "<group>"; };
-		525E4F4764CF9E371AD3DC829397D918 /* MIKMIDIMetaMarkerTextEvent.m */ = {isa = PBXFileReference; includeInIndex = 1; lastKnownFileType = sourcecode.c.objc; name = MIKMIDIMetaMarkerTextEvent.m; path = Source/MIKMIDIMetaMarkerTextEvent.m; sourceTree = "<group>"; };
-		52FC4D4AB678F8AF6CA227BDA83C779A /* SentryScope+Private.m */ = {isa = PBXFileReference; includeInIndex = 1; lastKnownFileType = sourcecode.c.objc; name = "SentryScope+Private.m"; path = "Sources/Sentry/SentryScope+Private.m"; sourceTree = "<group>"; };
-		52FEC3C4E8A31916C4ADE95ABD930559 /* MIKMIDIPort.m */ = {isa = PBXFileReference; includeInIndex = 1; lastKnownFileType = sourcecode.c.objc; name = MIKMIDIPort.m; path = Source/MIKMIDIPort.m; sourceTree = "<group>"; };
-		534E6932F1E9D1DEA62410793E911AF5 /* MIKMIDIMetaLyricEvent.m */ = {isa = PBXFileReference; includeInIndex = 1; lastKnownFileType = sourcecode.c.objc; name = MIKMIDIMetaLyricEvent.m; path = Source/MIKMIDIMetaLyricEvent.m; sourceTree = "<group>"; };
-		53C4DDD8A8D5E293B0596FD1B3745463 /* SentryAutoSessionTrackingIntegration.h */ = {isa = PBXFileReference; includeInIndex = 1; lastKnownFileType = sourcecode.c.h; name = SentryAutoSessionTrackingIntegration.h; path = Sources/Sentry/include/SentryAutoSessionTrackingIntegration.h; sourceTree = "<group>"; };
-		54AC9348655118DA6ABF4527772717B4 /* MIKMIDISynthesizerInstrument.m */ = {isa = PBXFileReference; includeInIndex = 1; lastKnownFileType = sourcecode.c.objc; name = MIKMIDISynthesizerInstrument.m; path = Source/MIKMIDISynthesizerInstrument.m; sourceTree = "<group>"; };
-		54C05EB8AF54E70CEEE89BBDF05B18A1 /* Sparkle.h */ = {isa = PBXFileReference; includeInIndex = 1; lastKnownFileType = sourcecode.c.h; name = Sparkle.h; path = Sparkle.framework/Versions/A/Headers/Sparkle.h; sourceTree = "<group>"; };
-		5505B7D8800682E35315F360F7F4FDBA /* MIKMIDIDeviceManager.m */ = {isa = PBXFileReference; includeInIndex = 1; lastKnownFileType = sourcecode.c.objc; name = MIKMIDIDeviceManager.m; path = Source/MIKMIDIDeviceManager.m; sourceTree = "<group>"; };
-		552851492D1F3876A32234ADEE943816 /* SentryCrashStackCursor_SelfThread.c */ = {isa = PBXFileReference; includeInIndex = 1; name = SentryCrashStackCursor_SelfThread.c; path = Sources/SentryCrash/Recording/Tools/SentryCrashStackCursor_SelfThread.c; sourceTree = "<group>"; };
-		552E9A7D259823E3B6511DABA215D3C6 /* SentryCrashObjCApple.h */ = {isa = PBXFileReference; includeInIndex = 1; lastKnownFileType = sourcecode.c.h; name = SentryCrashObjCApple.h; path = Sources/SentryCrash/Recording/Tools/SentryCrashObjCApple.h; sourceTree = "<group>"; };
-		5575A2F9B499F2B3274DE6383BEEB398 /* SentryMechanism.h */ = {isa = PBXFileReference; includeInIndex = 1; lastKnownFileType = sourcecode.c.h; name = SentryMechanism.h; path = Sources/Sentry/include/SentryMechanism.h; sourceTree = "<group>"; };
-		5576EECD201BB07BB2503B22564AC5E8 /* MIKMIDIClientSourceEndpoint.h */ = {isa = PBXFileReference; includeInIndex = 1; lastKnownFileType = sourcecode.c.h; name = MIKMIDIClientSourceEndpoint.h; path = Source/MIKMIDIClientSourceEndpoint.h; sourceTree = "<group>"; };
-		55C245783E8B6618964FFE7944475811 /* PSWebSocketDeflater.h */ = {isa = PBXFileReference; includeInIndex = 1; lastKnownFileType = sourcecode.c.h; name = PSWebSocketDeflater.h; path = PocketSocket/PSWebSocketDeflater.h; sourceTree = "<group>"; };
-		563E395F6169F8258B4EB74EB3DE1D19 /* SentryCrashMonitor_Signal.h */ = {isa = PBXFileReference; includeInIndex = 1; lastKnownFileType = sourcecode.c.h; name = SentryCrashMonitor_Signal.h; path = Sources/SentryCrash/Recording/Monitors/SentryCrashMonitor_Signal.h; sourceTree = "<group>"; };
-		564424AF6397A205337EB7759280E286 /* MIKMIDIMappingGenerator.h */ = {isa = PBXFileReference; includeInIndex = 1; lastKnownFileType = sourcecode.c.h; name = MIKMIDIMappingGenerator.h; path = Source/MIKMIDIMappingGenerator.h; sourceTree = "<group>"; };
-		56809E6B4679BB27631EB1B9997AA783 /* SentryCurrentDate.h */ = {isa = PBXFileReference; includeInIndex = 1; lastKnownFileType = sourcecode.c.h; name = SentryCurrentDate.h; path = Sources/Sentry/include/SentryCurrentDate.h; sourceTree = "<group>"; };
-		56D90120FE461999E74EBB7DBBBA58BD /* PUTResponse.m */ = {isa = PBXFileReference; includeInIndex = 1; lastKnownFileType = sourcecode.c.objc; name = PUTResponse.m; path = Extensions/WebDAV/PUTResponse.m; sourceTree = "<group>"; };
-		56DEC9262CBF97040D13F30F8F234B65 /* PocketSocket-dummy.m */ = {isa = PBXFileReference; includeInIndex = 1; lastKnownFileType = sourcecode.c.objc; path = "PocketSocket-dummy.m"; sourceTree = "<group>"; };
-		56E7E081C76C59CE1196B0ADBAC2B0D8 /* GCDAsyncUdpSocket.m */ = {isa = PBXFileReference; includeInIndex = 1; lastKnownFileType = sourcecode.c.objc; name = GCDAsyncUdpSocket.m; path = Source/GCD/GCDAsyncUdpSocket.m; sourceTree = "<group>"; };
-		574B8F4B4FF9EF6FAAD2E4650C5F1A26 /* MIKMIDIMetaTrackSequenceNameEvent.h */ = {isa = PBXFileReference; includeInIndex = 1; lastKnownFileType = sourcecode.c.h; name = MIKMIDIMetaTrackSequenceNameEvent.h; path = Source/MIKMIDIMetaTrackSequenceNameEvent.h; sourceTree = "<group>"; };
-		57A8EAA399950A041FFC27F64CF7E72E /* DDLog+LOGV.h */ = {isa = PBXFileReference; includeInIndex = 1; lastKnownFileType = sourcecode.c.h; name = "DDLog+LOGV.h"; path = "Classes/DDLog+LOGV.h"; sourceTree = "<group>"; };
-		58F83D00A81D20416EF32F92A700421F /* SentryClient.h */ = {isa = PBXFileReference; includeInIndex = 1; lastKnownFileType = sourcecode.c.h; name = SentryClient.h; path = Sources/Sentry/include/SentryClient.h; sourceTree = "<group>"; };
-		594905C98544FCA4F2ABDCE64E366D0A /* DDFileLogger+Internal.h */ = {isa = PBXFileReference; includeInIndex = 1; lastKnownFileType = sourcecode.c.h; name = "DDFileLogger+Internal.h"; path = "Classes/DDFileLogger+Internal.h"; sourceTree = "<group>"; };
-		5962951C27488A68EBF26540FBB316CD /* MIKMIDIClock.m */ = {isa = PBXFileReference; includeInIndex = 1; lastKnownFileType = sourcecode.c.objc; name = MIKMIDIClock.m; path = Source/MIKMIDIClock.m; sourceTree = "<group>"; };
-		597ED8C876A86DC644018D33BB5C1F53 /* PocketSocket.release.xcconfig */ = {isa = PBXFileReference; includeInIndex = 1; lastKnownFileType = text.xcconfig; path = PocketSocket.release.xcconfig; sourceTree = "<group>"; };
-		59D86A41770086378F78E1C4DFC00042 /* SentryCrashCPU_Apple.h */ = {isa = PBXFileReference; includeInIndex = 1; lastKnownFileType = sourcecode.c.h; name = SentryCrashCPU_Apple.h; path = Sources/SentryCrash/Recording/Tools/SentryCrashCPU_Apple.h; sourceTree = "<group>"; };
+		30FA3CB2639A44E7CEF8AD020C556CA6 /* PSWebSocketUTF8Decoder.m */ = {isa = PBXFileReference; includeInIndex = 1; lastKnownFileType = sourcecode.c.objc; name = PSWebSocketUTF8Decoder.m; path = PocketSocket/PSWebSocketUTF8Decoder.m; sourceTree = "<group>"; };
+		318948E777B86B0F2C4CCCC37FFD9D40 /* SentrySession.h */ = {isa = PBXFileReference; includeInIndex = 1; lastKnownFileType = sourcecode.c.h; name = SentrySession.h; path = Sources/Sentry/include/SentrySession.h; sourceTree = "<group>"; };
+		31BC8FA2DC9ADB8FE3EEC9F13691EF46 /* WebSocket.h */ = {isa = PBXFileReference; includeInIndex = 1; lastKnownFileType = sourcecode.c.h; name = WebSocket.h; path = Core/WebSocket.h; sourceTree = "<group>"; };
+		3525C07A4C49427E70EFA14ACEA4EB7C /* MIKMIDIControlChangeCommand.m */ = {isa = PBXFileReference; includeInIndex = 1; lastKnownFileType = sourcecode.c.objc; name = MIKMIDIControlChangeCommand.m; path = Source/MIKMIDIControlChangeCommand.m; sourceTree = "<group>"; };
+		355AA2EF44599031DE6480ABA094C752 /* HTTPLogging.h */ = {isa = PBXFileReference; includeInIndex = 1; lastKnownFileType = sourcecode.c.h; name = HTTPLogging.h; path = Core/HTTPLogging.h; sourceTree = "<group>"; };
+		355F68B2AD2EC4634D9C212ECD1A33C7 /* MIKMIDIChannelPressureCommand.h */ = {isa = PBXFileReference; includeInIndex = 1; lastKnownFileType = sourcecode.c.h; name = MIKMIDIChannelPressureCommand.h; path = Source/MIKMIDIChannelPressureCommand.h; sourceTree = "<group>"; };
+		361340691B8E8459E536632173CFF7AE /* SentrySerialization.h */ = {isa = PBXFileReference; includeInIndex = 1; lastKnownFileType = sourcecode.c.h; name = SentrySerialization.h; path = Sources/Sentry/include/SentrySerialization.h; sourceTree = "<group>"; };
+		36A91F6117ADF4424629336E040A2FEA /* MIKMIDIProgramChangeEvent.h */ = {isa = PBXFileReference; includeInIndex = 1; lastKnownFileType = sourcecode.c.h; name = MIKMIDIProgramChangeEvent.h; path = Source/MIKMIDIProgramChangeEvent.h; sourceTree = "<group>"; };
+		36BF58BB4828674D2038B1AD487C0E2D /* SentryCrashMonitor_NSException.m */ = {isa = PBXFileReference; includeInIndex = 1; lastKnownFileType = sourcecode.c.objc; name = SentryCrashMonitor_NSException.m; path = Sources/SentryCrash/Recording/Monitors/SentryCrashMonitor_NSException.m; sourceTree = "<group>"; };
+		3809ECF70C20130869BEEB3C84E7405F /* MIKMIDICommandThrottler.m */ = {isa = PBXFileReference; includeInIndex = 1; lastKnownFileType = sourcecode.c.objc; name = MIKMIDICommandThrottler.m; path = Source/MIKMIDICommandThrottler.m; sourceTree = "<group>"; };
+		39A78CBECA054870DE84A458DDB77456 /* SentryCrashReportConverter.h */ = {isa = PBXFileReference; includeInIndex = 1; lastKnownFileType = sourcecode.c.h; name = SentryCrashReportConverter.h; path = Sources/Sentry/include/SentryCrashReportConverter.h; sourceTree = "<group>"; };
+		39BFCD09473DF401EE42CB050C81A2FC /* SentryDefines.h */ = {isa = PBXFileReference; includeInIndex = 1; lastKnownFileType = sourcecode.c.h; name = SentryDefines.h; path = Sources/Sentry/include/SentryDefines.h; sourceTree = "<group>"; };
+		39CAA813C50EF256B9D3C889987C82CF /* SentryHexAddressFormatter.h */ = {isa = PBXFileReference; includeInIndex = 1; lastKnownFileType = sourcecode.c.h; name = SentryHexAddressFormatter.h; path = Sources/Sentry/include/SentryHexAddressFormatter.h; sourceTree = "<group>"; };
+		3A20DD781214554D6D50F9A7DD11A503 /* SentryOptions.h */ = {isa = PBXFileReference; includeInIndex = 1; lastKnownFileType = sourcecode.c.h; name = SentryOptions.h; path = Sources/Sentry/include/SentryOptions.h; sourceTree = "<group>"; };
+		3BC25DE6AD08D0F1B430F78AD737F013 /* SentryMeta.h */ = {isa = PBXFileReference; includeInIndex = 1; lastKnownFileType = sourcecode.c.h; name = SentryMeta.h; path = Sources/Sentry/include/SentryMeta.h; sourceTree = "<group>"; };
+		3D0C05617CF748DBFF209DE682FDDA5B /* HTTPDynamicFileResponse.m */ = {isa = PBXFileReference; includeInIndex = 1; lastKnownFileType = sourcecode.c.objc; name = HTTPDynamicFileResponse.m; path = Core/Responses/HTTPDynamicFileResponse.m; sourceTree = "<group>"; };
+		3D88424F5BE0497BA6E97A1D812EBC02 /* PSWebSocketDeflater.h */ = {isa = PBXFileReference; includeInIndex = 1; lastKnownFileType = sourcecode.c.h; name = PSWebSocketDeflater.h; path = PocketSocket/PSWebSocketDeflater.h; sourceTree = "<group>"; };
+		3DCCB2EE8F434955259D7355C3849F3D /* MIKMIDIEndpoint.h */ = {isa = PBXFileReference; includeInIndex = 1; lastKnownFileType = sourcecode.c.h; name = MIKMIDIEndpoint.h; path = Source/MIKMIDIEndpoint.h; sourceTree = "<group>"; };
+		3E66BD9669B0D378252CA14B046312CE /* SentryCrashDebug.h */ = {isa = PBXFileReference; includeInIndex = 1; lastKnownFileType = sourcecode.c.h; name = SentryCrashDebug.h; path = Sources/SentryCrash/Recording/Tools/SentryCrashDebug.h; sourceTree = "<group>"; };
+		3EF0B40D3DDBE69513549DC30CD927CE /* PARImage+ASCIIInput.h */ = {isa = PBXFileReference; includeInIndex = 1; lastKnownFileType = sourcecode.c.h; name = "PARImage+ASCIIInput.h"; path = "Core/PARImage+ASCIIInput.h"; sourceTree = "<group>"; };
+		3EFD222B8BF1B09D80A31B81D6A506C3 /* DDAbstractDatabaseLogger.h */ = {isa = PBXFileReference; includeInIndex = 1; lastKnownFileType = sourcecode.c.h; name = DDAbstractDatabaseLogger.h; path = Classes/DDAbstractDatabaseLogger.h; sourceTree = "<group>"; };
+		3F5DE8B86853F6F3CF593051B3F4F501 /* ASCIImage.debug.xcconfig */ = {isa = PBXFileReference; includeInIndex = 1; lastKnownFileType = text.xcconfig; path = ASCIImage.debug.xcconfig; sourceTree = "<group>"; };
+		3F8DF7EE1E9BA0B124E7B93008456B96 /* MIKMIDISourceEndpoint.h */ = {isa = PBXFileReference; includeInIndex = 1; lastKnownFileType = sourcecode.c.h; name = MIKMIDISourceEndpoint.h; path = Source/MIKMIDISourceEndpoint.h; sourceTree = "<group>"; };
+		3FACEB33CBDB5B46C9B04D2A4A137D11 /* SPUDownloaderProtocol.h */ = {isa = PBXFileReference; includeInIndex = 1; lastKnownFileType = sourcecode.c.h; name = SPUDownloaderProtocol.h; path = Sparkle.framework/Versions/A/Headers/SPUDownloaderProtocol.h; sourceTree = "<group>"; };
+		4031D250C484357D0CBEEDE3EAE85DCB /* SentryCrashString.c */ = {isa = PBXFileReference; includeInIndex = 1; name = SentryCrashString.c; path = Sources/SentryCrash/Recording/Tools/SentryCrashString.c; sourceTree = "<group>"; };
+		40CE715659D592986FC5F3E4237F5B2C /* SentryCrashStackCursor_SelfThread.c */ = {isa = PBXFileReference; includeInIndex = 1; name = SentryCrashStackCursor_SelfThread.c; path = Sources/SentryCrash/Recording/Tools/SentryCrashStackCursor_SelfThread.c; sourceTree = "<group>"; };
+		41387F491529D767DDD16EF89EA7BDFC /* SentryCrashStackCursor.h */ = {isa = PBXFileReference; includeInIndex = 1; lastKnownFileType = sourcecode.c.h; name = SentryCrashStackCursor.h; path = Sources/SentryCrash/Recording/Tools/SentryCrashStackCursor.h; sourceTree = "<group>"; };
+		41667078899502EF64D3D662848B983B /* CLIColor.m */ = {isa = PBXFileReference; includeInIndex = 1; lastKnownFileType = sourcecode.c.objc; name = CLIColor.m; path = Classes/CLI/CLIColor.m; sourceTree = "<group>"; };
+		41A7B33165101C2A0DF7F4FB811E1824 /* SentryScope.m */ = {isa = PBXFileReference; includeInIndex = 1; lastKnownFileType = sourcecode.c.objc; name = SentryScope.m; path = Sources/Sentry/SentryScope.m; sourceTree = "<group>"; };
+		427A26C9065A7141064FF16932046EB8 /* SentrySerialization.m */ = {isa = PBXFileReference; includeInIndex = 1; lastKnownFileType = sourcecode.c.objc; name = SentrySerialization.m; path = Sources/Sentry/SentrySerialization.m; sourceTree = "<group>"; };
+		42DC7416B9F8E1C00702F0E82906855C /* MIKMIDISynthesizer.m */ = {isa = PBXFileReference; includeInIndex = 1; lastKnownFileType = sourcecode.c.objc; name = MIKMIDISynthesizer.m; path = Source/MIKMIDISynthesizer.m; sourceTree = "<group>"; };
+		42E49524132A589EF1765C075AC53272 /* SentryFileManager.m */ = {isa = PBXFileReference; includeInIndex = 1; lastKnownFileType = sourcecode.c.objc; name = SentryFileManager.m; path = Sources/Sentry/SentryFileManager.m; sourceTree = "<group>"; };
+		432B6340AEB945FBC411D1CA1A5B81C8 /* MIKMIDIPitchBendChangeEvent.h */ = {isa = PBXFileReference; includeInIndex = 1; lastKnownFileType = sourcecode.c.h; name = MIKMIDIPitchBendChangeEvent.h; path = Source/MIKMIDIPitchBendChangeEvent.h; sourceTree = "<group>"; };
+		4345EB3F307001DD6B52AE8739CFFA87 /* SRWebSocket.m */ = {isa = PBXFileReference; includeInIndex = 1; lastKnownFileType = sourcecode.c.objc; name = SRWebSocket.m; path = SocketRocket/SRWebSocket.m; sourceTree = "<group>"; };
+		44B9C81B3C22D031AEA10FE4462671A0 /* SentryHttpDateParser.h */ = {isa = PBXFileReference; includeInIndex = 1; lastKnownFileType = sourcecode.c.h; name = SentryHttpDateParser.h; path = Sources/Sentry/include/SentryHttpDateParser.h; sourceTree = "<group>"; };
+		45046765E855BA00CE7A76CCC0BA79B2 /* SentryMeta.m */ = {isa = PBXFileReference; includeInIndex = 1; lastKnownFileType = sourcecode.c.objc; name = SentryMeta.m; path = Sources/Sentry/SentryMeta.m; sourceTree = "<group>"; };
+		451734820CC06F3D40ED20E3B2E6BF7D /* SentryDateUtil.h */ = {isa = PBXFileReference; includeInIndex = 1; lastKnownFileType = sourcecode.c.h; name = SentryDateUtil.h; path = Sources/Sentry/include/SentryDateUtil.h; sourceTree = "<group>"; };
+		457CECFBFCCDF7C5BD7A2DFEADDF91C9 /* SentryCrashMemory.c */ = {isa = PBXFileReference; includeInIndex = 1; name = SentryCrashMemory.c; path = Sources/SentryCrash/Recording/Tools/SentryCrashMemory.c; sourceTree = "<group>"; };
+		45E55186B19AF9512CB369B0B8FBB453 /* SentrySwizzle.h */ = {isa = PBXFileReference; includeInIndex = 1; lastKnownFileType = sourcecode.c.h; name = SentrySwizzle.h; path = Sources/Sentry/include/SentrySwizzle.h; sourceTree = "<group>"; };
+		46A35EED532E378F29AD4B64DE5625BD /* MIKMIDIMetaKeySignatureEvent.h */ = {isa = PBXFileReference; includeInIndex = 1; lastKnownFileType = sourcecode.c.h; name = MIKMIDIMetaKeySignatureEvent.h; path = Source/MIKMIDIMetaKeySignatureEvent.h; sourceTree = "<group>"; };
+		46F8525ECAB66EE6B952B179A3E349B0 /* HTTPDataResponse.h */ = {isa = PBXFileReference; includeInIndex = 1; lastKnownFileType = sourcecode.c.h; name = HTTPDataResponse.h; path = Core/Responses/HTTPDataResponse.h; sourceTree = "<group>"; };
+		47876255678C8B20700466909FA29464 /* SentryDebugMeta.h */ = {isa = PBXFileReference; includeInIndex = 1; lastKnownFileType = sourcecode.c.h; name = SentryDebugMeta.h; path = Sources/Sentry/include/SentryDebugMeta.h; sourceTree = "<group>"; };
+		47A73C4759C907233EA55DF0E1EA8B1A /* SentryCrashC.c */ = {isa = PBXFileReference; includeInIndex = 1; name = SentryCrashC.c; path = Sources/SentryCrash/Recording/SentryCrashC.c; sourceTree = "<group>"; };
+		4851C02DDBBC199F588F237F162BF4C2 /* SUExport.h */ = {isa = PBXFileReference; includeInIndex = 1; lastKnownFileType = sourcecode.c.h; name = SUExport.h; path = Sparkle.framework/Versions/A/Headers/SUExport.h; sourceTree = "<group>"; };
+		4890A69A33B10BA22ECCBBAB24925F3C /* MIKMIDIMetaTimeSignatureEvent.m */ = {isa = PBXFileReference; includeInIndex = 1; lastKnownFileType = sourcecode.c.objc; name = MIKMIDIMetaTimeSignatureEvent.m; path = Source/MIKMIDIMetaTimeSignatureEvent.m; sourceTree = "<group>"; };
+		48A6F5BDED2B7B208AEE148B8EE92B82 /* HTTPConnection.h */ = {isa = PBXFileReference; includeInIndex = 1; lastKnownFileType = sourcecode.c.h; name = HTTPConnection.h; path = Core/HTTPConnection.h; sourceTree = "<group>"; };
+		48C0EBFD78C6337C5EA7E2A5A674B4AB /* Sentry.debug.xcconfig */ = {isa = PBXFileReference; includeInIndex = 1; lastKnownFileType = text.xcconfig; path = Sentry.debug.xcconfig; sourceTree = "<group>"; };
+		492463D8DA1E07E69D514F93B17D6BBA /* SentryCrashID.h */ = {isa = PBXFileReference; includeInIndex = 1; lastKnownFileType = sourcecode.c.h; name = SentryCrashID.h; path = Sources/SentryCrash/Recording/Tools/SentryCrashID.h; sourceTree = "<group>"; };
+		497CB818E833798CD14452F4642EFE55 /* SentryCrashStackCursor_SelfThread.h */ = {isa = PBXFileReference; includeInIndex = 1; lastKnownFileType = sourcecode.c.h; name = SentryCrashStackCursor_SelfThread.h; path = Sources/SentryCrash/Recording/Tools/SentryCrashStackCursor_SelfThread.h; sourceTree = "<group>"; };
+		49AA76B999DF4CA352E9A3C34513E6C5 /* SentryCrashDefaultBinaryImageProvider.h */ = {isa = PBXFileReference; includeInIndex = 1; lastKnownFileType = sourcecode.c.h; name = SentryCrashDefaultBinaryImageProvider.h; path = Sources/Sentry/include/SentryCrashDefaultBinaryImageProvider.h; sourceTree = "<group>"; };
+		4A244BC091FFDFD445179BAFDD216006 /* CocoaAsyncSocket.release.xcconfig */ = {isa = PBXFileReference; includeInIndex = 1; lastKnownFileType = text.xcconfig; path = CocoaAsyncSocket.release.xcconfig; sourceTree = "<group>"; };
+		4A2B2B56B4B77EE4DDA0E3234E06B0FC /* SentryCrashSysCtl.c */ = {isa = PBXFileReference; includeInIndex = 1; name = SentryCrashSysCtl.c; path = Sources/SentryCrash/Recording/Tools/SentryCrashSysCtl.c; sourceTree = "<group>"; };
+		4A930E6999CCE821D703234479C58FD1 /* MIKMIDIInputPort.h */ = {isa = PBXFileReference; includeInIndex = 1; lastKnownFileType = sourcecode.c.h; name = MIKMIDIInputPort.h; path = Source/MIKMIDIInputPort.h; sourceTree = "<group>"; };
+		4B386D3DB68EC10798A5DA3E6AD6C133 /* SentryCrashCString.h */ = {isa = PBXFileReference; includeInIndex = 1; lastKnownFileType = sourcecode.c.h; name = SentryCrashCString.h; path = Sources/SentryCrash/Reporting/Tools/SentryCrashCString.h; sourceTree = "<group>"; };
+		4D306B458C7FEA42F942D125C16C49A1 /* SentryCrashMachineContextWrapper.h */ = {isa = PBXFileReference; includeInIndex = 1; lastKnownFileType = sourcecode.c.h; name = SentryCrashMachineContextWrapper.h; path = Sources/Sentry/include/SentryCrashMachineContextWrapper.h; sourceTree = "<group>"; };
+		4DA323251B7CFF82E22D27746F7E4C44 /* MIKMIDIClock.m */ = {isa = PBXFileReference; includeInIndex = 1; lastKnownFileType = sourcecode.c.objc; name = MIKMIDIClock.m; path = Source/MIKMIDIClock.m; sourceTree = "<group>"; };
+		4DD85F93530031FC94C6C329D2EE98EB /* MIKMIDIPlayer.h */ = {isa = PBXFileReference; includeInIndex = 1; lastKnownFileType = sourcecode.c.h; name = MIKMIDIPlayer.h; path = Source/MIKMIDIPlayer.h; sourceTree = "<group>"; };
+		4E0BA858994EBC46EC1EB154F5A9122B /* ORSSerialBuffer.m */ = {isa = PBXFileReference; includeInIndex = 1; lastKnownFileType = sourcecode.c.objc; name = ORSSerialBuffer.m; path = Source/ORSSerialBuffer.m; sourceTree = "<group>"; };
+		4F1C471AC5CF28F93F87EDC132589D66 /* SentryCrashMonitor.h */ = {isa = PBXFileReference; includeInIndex = 1; lastKnownFileType = sourcecode.c.h; name = SentryCrashMonitor.h; path = Sources/SentryCrash/Recording/Monitors/SentryCrashMonitor.h; sourceTree = "<group>"; };
+		4F435CF907D4BB4E14B7DE2668CF48B4 /* MIKMIDISystemKeepAliveCommand.h */ = {isa = PBXFileReference; includeInIndex = 1; lastKnownFileType = sourcecode.c.h; name = MIKMIDISystemKeepAliveCommand.h; path = Source/MIKMIDISystemKeepAliveCommand.h; sourceTree = "<group>"; };
+		4F999FC8B53A893ABDBAC8D196362631 /* SentryCrashString.h */ = {isa = PBXFileReference; includeInIndex = 1; lastKnownFileType = sourcecode.c.h; name = SentryCrashString.h; path = Sources/SentryCrash/Recording/Tools/SentryCrashString.h; sourceTree = "<group>"; };
+		4FA4766C1DF5DD4A38937DDB7811D92A /* MIKMIDIDestinationEndpoint.m */ = {isa = PBXFileReference; includeInIndex = 1; lastKnownFileType = sourcecode.c.objc; name = MIKMIDIDestinationEndpoint.m; path = Source/MIKMIDIDestinationEndpoint.m; sourceTree = "<group>"; };
+		4FAA1CAEE6F4BE3CF6F0482D3DEB52E2 /* MIKMIDINoteCommand_SubclassMethods.h */ = {isa = PBXFileReference; includeInIndex = 1; lastKnownFileType = sourcecode.c.h; name = MIKMIDINoteCommand_SubclassMethods.h; path = Source/MIKMIDINoteCommand_SubclassMethods.h; sourceTree = "<group>"; };
+		4FD846571B9DD1E3DF8A50A619B91EC7 /* DDASLLogger.m */ = {isa = PBXFileReference; includeInIndex = 1; lastKnownFileType = sourcecode.c.objc; name = DDASLLogger.m; path = Classes/DDASLLogger.m; sourceTree = "<group>"; };
+		5027E6082B53BFCAFCFDFDB7C7BC55A6 /* MIKMIDIPitchBendChangeCommand.h */ = {isa = PBXFileReference; includeInIndex = 1; lastKnownFileType = sourcecode.c.h; name = MIKMIDIPitchBendChangeCommand.h; path = Source/MIKMIDIPitchBendChangeCommand.h; sourceTree = "<group>"; };
+		50D2F4BF00CC6E2A3AC11E6B99AF5A24 /* MIKMIDIMetaCuePointEvent.h */ = {isa = PBXFileReference; includeInIndex = 1; lastKnownFileType = sourcecode.c.h; name = MIKMIDIMetaCuePointEvent.h; path = Source/MIKMIDIMetaCuePointEvent.h; sourceTree = "<group>"; };
+		51187C66FA55D315CA633CCE93CE51FA /* SentryCrashMonitorType.c */ = {isa = PBXFileReference; includeInIndex = 1; name = SentryCrashMonitorType.c; path = Sources/SentryCrash/Recording/Monitors/SentryCrashMonitorType.c; sourceTree = "<group>"; };
+		51E42D5B2FE2A12F01EADB458D6D570B /* MIKMIDIPlayer.m */ = {isa = PBXFileReference; includeInIndex = 1; lastKnownFileType = sourcecode.c.objc; name = MIKMIDIPlayer.m; path = Source/MIKMIDIPlayer.m; sourceTree = "<group>"; };
+		52A1EC540A802C51F425ED7B975D93D5 /* SentrySession.m */ = {isa = PBXFileReference; includeInIndex = 1; lastKnownFileType = sourcecode.c.objc; name = SentrySession.m; path = Sources/Sentry/SentrySession.m; sourceTree = "<group>"; };
+		530FEB0CF2915644F017208697F86D08 /* MIKMIDIMetaMarkerTextEvent.h */ = {isa = PBXFileReference; includeInIndex = 1; lastKnownFileType = sourcecode.c.h; name = MIKMIDIMetaMarkerTextEvent.h; path = Source/MIKMIDIMetaMarkerTextEvent.h; sourceTree = "<group>"; };
+		53D5395FF97CE4E36DFF6606436C611E /* ORSSerialPort.debug.xcconfig */ = {isa = PBXFileReference; includeInIndex = 1; lastKnownFileType = text.xcconfig; path = ORSSerialPort.debug.xcconfig; sourceTree = "<group>"; };
+		53DD8CA7119A3EF58E45610FB92EB621 /* SentryCrashObjCApple.h */ = {isa = PBXFileReference; includeInIndex = 1; lastKnownFileType = sourcecode.c.h; name = SentryCrashObjCApple.h; path = Sources/SentryCrash/Recording/Tools/SentryCrashObjCApple.h; sourceTree = "<group>"; };
+		53F0A9EBC8138E08A35AB592715932D1 /* MIKMIDINoteEvent.m */ = {isa = PBXFileReference; includeInIndex = 1; lastKnownFileType = sourcecode.c.objc; name = MIKMIDINoteEvent.m; path = Source/MIKMIDINoteEvent.m; sourceTree = "<group>"; };
+		54BC5C5A44161289F9B957AC5FFBCF89 /* DDDispatchQueueLogFormatter.m */ = {isa = PBXFileReference; includeInIndex = 1; lastKnownFileType = sourcecode.c.objc; name = DDDispatchQueueLogFormatter.m; path = Classes/Extensions/DDDispatchQueueLogFormatter.m; sourceTree = "<group>"; };
+		54D28BEE049A796C595CB5E7467229D7 /* SentryRequestOperation.h */ = {isa = PBXFileReference; includeInIndex = 1; lastKnownFileType = sourcecode.c.h; name = SentryRequestOperation.h; path = Sources/Sentry/include/SentryRequestOperation.h; sourceTree = "<group>"; };
+		54F9C98906B41574C0B47A218A31BE37 /* MIKMIDIProgramChangeCommand.m */ = {isa = PBXFileReference; includeInIndex = 1; lastKnownFileType = sourcecode.c.objc; name = MIKMIDIProgramChangeCommand.m; path = Source/MIKMIDIProgramChangeCommand.m; sourceTree = "<group>"; };
+		552B4585F09E85CF4C90364BF6959C56 /* MIKMIDIMetaLyricEvent.h */ = {isa = PBXFileReference; includeInIndex = 1; lastKnownFileType = sourcecode.c.h; name = MIKMIDIMetaLyricEvent.h; path = Source/MIKMIDIMetaLyricEvent.h; sourceTree = "<group>"; };
+		555ADF1E8B84817457E3720FF33722BD /* SentryIntegrationProtocol.h */ = {isa = PBXFileReference; includeInIndex = 1; lastKnownFileType = sourcecode.c.h; name = SentryIntegrationProtocol.h; path = Sources/Sentry/include/SentryIntegrationProtocol.h; sourceTree = "<group>"; };
+		558D33C3077DEDCB7E432E745234C837 /* SUAppcastItem.h */ = {isa = PBXFileReference; includeInIndex = 1; lastKnownFileType = sourcecode.c.h; name = SUAppcastItem.h; path = Sparkle.framework/Versions/A/Headers/SUAppcastItem.h; sourceTree = "<group>"; };
+		565552404A8A57567637ABA4D16BF2D4 /* MIKMIDIUtilities.m */ = {isa = PBXFileReference; includeInIndex = 1; lastKnownFileType = sourcecode.c.objc; name = MIKMIDIUtilities.m; path = Source/MIKMIDIUtilities.m; sourceTree = "<group>"; };
+		567F8B2D18C9C418538F221D3D8B21B3 /* DDRange.m */ = {isa = PBXFileReference; includeInIndex = 1; lastKnownFileType = sourcecode.c.objc; name = DDRange.m; path = Core/Categories/DDRange.m; sourceTree = "<group>"; };
+		56AFAE9989E7BC34A31FC7203561C960 /* SentryCrashCString.m */ = {isa = PBXFileReference; includeInIndex = 1; lastKnownFileType = sourcecode.c.objc; name = SentryCrashCString.m; path = Sources/SentryCrash/Reporting/Tools/SentryCrashCString.m; sourceTree = "<group>"; };
+		57D7F481563B8B984552D4858841D37A /* MIKMIDISynthesizerInstrument.m */ = {isa = PBXFileReference; includeInIndex = 1; lastKnownFileType = sourcecode.c.objc; name = MIKMIDISynthesizerInstrument.m; path = Source/MIKMIDISynthesizerInstrument.m; sourceTree = "<group>"; };
+		581BC657EDA1D205EE34CF62FDAC9AD5 /* SentryThread.m */ = {isa = PBXFileReference; includeInIndex = 1; lastKnownFileType = sourcecode.c.objc; name = SentryThread.m; path = Sources/Sentry/SentryThread.m; sourceTree = "<group>"; };
+		58CBE54244C75D2C92BB26B3295B0198 /* SentryCrashDefaultBinaryImageProvider.m */ = {isa = PBXFileReference; includeInIndex = 1; lastKnownFileType = sourcecode.c.objc; name = SentryCrashDefaultBinaryImageProvider.m; path = Sources/Sentry/SentryCrashDefaultBinaryImageProvider.m; sourceTree = "<group>"; };
+		58E7273657533195D14D73F4358DDFDB /* CocoaLumberjack-dummy.m */ = {isa = PBXFileReference; includeInIndex = 1; lastKnownFileType = sourcecode.c.objc; path = "CocoaLumberjack-dummy.m"; sourceTree = "<group>"; };
+		58F61EC09CDD79D7B4EB35FEC7F3EB6E /* SentryDsn.m */ = {isa = PBXFileReference; includeInIndex = 1; lastKnownFileType = sourcecode.c.objc; name = SentryDsn.m; path = Sources/Sentry/SentryDsn.m; sourceTree = "<group>"; };
+		592DB45ED5162238B463A2601E1A7269 /* SUErrors.h */ = {isa = PBXFileReference; includeInIndex = 1; lastKnownFileType = sourcecode.c.h; name = SUErrors.h; path = Sparkle.framework/Versions/A/Headers/SUErrors.h; sourceTree = "<group>"; };
+		5959231E527902592415A9D3D1E3B829 /* MIKMIDIDeviceManager.h */ = {isa = PBXFileReference; includeInIndex = 1; lastKnownFileType = sourcecode.c.h; name = MIKMIDIDeviceManager.h; path = Source/MIKMIDIDeviceManager.h; sourceTree = "<group>"; };
+		59838635FDBA1257079142D53458AB2D /* MIKMIDIMappingManager.m */ = {isa = PBXFileReference; includeInIndex = 1; lastKnownFileType = sourcecode.c.objc; name = MIKMIDIMappingManager.m; path = Source/MIKMIDIMappingManager.m; sourceTree = "<group>"; };
 		5A19BDEBD7AF4595E9D2E6376FA57D55 /* Pods-Hammerspoon-dummy.m */ = {isa = PBXFileReference; includeInIndex = 1; lastKnownFileType = sourcecode.c.objc; path = "Pods-Hammerspoon-dummy.m"; sourceTree = "<group>"; };
-		5A6FB6673C44BA3CF42590AE363D5A87 /* SentryCrashExceptionApplication.h */ = {isa = PBXFileReference; includeInIndex = 1; lastKnownFileType = sourcecode.c.h; name = SentryCrashExceptionApplication.h; path = Sources/Sentry/include/SentryCrashExceptionApplication.h; sourceTree = "<group>"; };
-		5A87305DD35C30ADD3D8A52AE1B9B967 /* MIKMIDIChannelVoiceCommand.m */ = {isa = PBXFileReference; includeInIndex = 1; lastKnownFileType = sourcecode.c.objc; name = MIKMIDIChannelVoiceCommand.m; path = Source/MIKMIDIChannelVoiceCommand.m; sourceTree = "<group>"; };
-		5B1E488927902761BD54C8604DE49FFA /* SentryInstallation.h */ = {isa = PBXFileReference; includeInIndex = 1; lastKnownFileType = sourcecode.c.h; name = SentryInstallation.h; path = Sources/Sentry/include/SentryInstallation.h; sourceTree = "<group>"; };
-		5BB4154E6F4B1869B7A91914C32A454F /* SentryCrashMonitor_Deadlock.h */ = {isa = PBXFileReference; includeInIndex = 1; lastKnownFileType = sourcecode.c.h; name = SentryCrashMonitor_Deadlock.h; path = Sources/SentryCrash/Recording/Monitors/SentryCrashMonitor_Deadlock.h; sourceTree = "<group>"; };
-		5D2DA157664D9017CC5396A745A4C3ED /* SentryCrashMemory.h */ = {isa = PBXFileReference; includeInIndex = 1; lastKnownFileType = sourcecode.c.h; name = SentryCrashMemory.h; path = Sources/SentryCrash/Recording/Tools/SentryCrashMemory.h; sourceTree = "<group>"; };
-		5D80871C1BB45EAA593794EDDE8219CA /* MIKMIDIDestinationEndpoint.m */ = {isa = PBXFileReference; includeInIndex = 1; lastKnownFileType = sourcecode.c.objc; name = MIKMIDIDestinationEndpoint.m; path = Source/MIKMIDIDestinationEndpoint.m; sourceTree = "<group>"; };
-		5D979C1AE20CC9B71012AF96BC30041A /* SentryLog.h */ = {isa = PBXFileReference; includeInIndex = 1; lastKnownFileType = sourcecode.c.h; name = SentryLog.h; path = Sources/Sentry/include/SentryLog.h; sourceTree = "<group>"; };
-		5D9EF322DBD00BB30E5B02D5C77E7D0B /* DDRange.h */ = {isa = PBXFileReference; includeInIndex = 1; lastKnownFileType = sourcecode.c.h; name = DDRange.h; path = Core/Categories/DDRange.h; sourceTree = "<group>"; };
-		5DE7F2CC2A551CEBA9385CACECF61A04 /* SocketRocket.h */ = {isa = PBXFileReference; includeInIndex = 1; lastKnownFileType = sourcecode.c.h; name = SocketRocket.h; path = SocketRocket/SocketRocket.h; sourceTree = "<group>"; };
-		5E413B4F8C2FE8ACC5020970D18EE2E5 /* SPUDownloaderDelegate.h */ = {isa = PBXFileReference; includeInIndex = 1; lastKnownFileType = sourcecode.c.h; name = SPUDownloaderDelegate.h; path = Sparkle.framework/Versions/A/Headers/SPUDownloaderDelegate.h; sourceTree = "<group>"; };
-		5EC93C4E39B0E39C7E2262A4FACB7751 /* MIKMIDIProgramChangeCommand.h */ = {isa = PBXFileReference; includeInIndex = 1; lastKnownFileType = sourcecode.c.h; name = MIKMIDIProgramChangeCommand.h; path = Source/MIKMIDIProgramChangeCommand.h; sourceTree = "<group>"; };
-		5EEC48EDFDA1CEEDA713FBDA980B9777 /* Sentry-dummy.m */ = {isa = PBXFileReference; includeInIndex = 1; lastKnownFileType = sourcecode.c.objc; path = "Sentry-dummy.m"; sourceTree = "<group>"; };
-		5F148B227A56782AFE6D853A2F8EEE7E /* MIKMIDIControlChangeEvent.h */ = {isa = PBXFileReference; includeInIndex = 1; lastKnownFileType = sourcecode.c.h; name = MIKMIDIControlChangeEvent.h; path = Source/MIKMIDIControlChangeEvent.h; sourceTree = "<group>"; };
-		613F72890D64106EC3A8BBF1DB552430 /* DAVResponse.m */ = {isa = PBXFileReference; includeInIndex = 1; lastKnownFileType = sourcecode.c.objc; name = DAVResponse.m; path = Extensions/WebDAV/DAVResponse.m; sourceTree = "<group>"; };
-		615FF2A35F72AC395BA26E95D11C8B8A /* SentryCurrentDateProvider.h */ = {isa = PBXFileReference; includeInIndex = 1; lastKnownFileType = sourcecode.c.h; name = SentryCurrentDateProvider.h; path = Sources/Sentry/include/SentryCurrentDateProvider.h; sourceTree = "<group>"; };
-		619DF89DFF567DACA5A567B4D3CF18B1 /* SentryCrashIntegration.m */ = {isa = PBXFileReference; includeInIndex = 1; lastKnownFileType = sourcecode.c.objc; name = SentryCrashIntegration.m; path = Sources/Sentry/SentryCrashIntegration.m; sourceTree = "<group>"; };
-		6237B2A7AB93F1815AD6F03B04DD05A7 /* SentryCrashMonitor_CPPException.cpp */ = {isa = PBXFileReference; includeInIndex = 1; name = SentryCrashMonitor_CPPException.cpp; path = Sources/SentryCrash/Recording/Monitors/SentryCrashMonitor_CPPException.cpp; sourceTree = "<group>"; };
-		6342CBBB59451E5315D427D5013E0099 /* SentryDefaultCurrentDateProvider.m */ = {isa = PBXFileReference; includeInIndex = 1; lastKnownFileType = sourcecode.c.objc; name = SentryDefaultCurrentDateProvider.m; path = Sources/Sentry/SentryDefaultCurrentDateProvider.m; sourceTree = "<group>"; };
-		63697C8CB62ABA4CE74825BDDBFB0287 /* MIKMIDIMappingItem.h */ = {isa = PBXFileReference; includeInIndex = 1; lastKnownFileType = sourcecode.c.h; name = MIKMIDIMappingItem.h; path = Source/MIKMIDIMappingItem.h; sourceTree = "<group>"; };
-		638456FAA6C053C05204CC5E832D02CD /* SentryCrashCPU_arm64.c */ = {isa = PBXFileReference; includeInIndex = 1; name = SentryCrashCPU_arm64.c; path = Sources/SentryCrash/Recording/Tools/SentryCrashCPU_arm64.c; sourceTree = "<group>"; };
-		63BC9E9BDD19471B3F15114910613E20 /* SentryCrash.m */ = {isa = PBXFileReference; includeInIndex = 1; lastKnownFileType = sourcecode.c.objc; name = SentryCrash.m; path = Sources/SentryCrash/Recording/SentryCrash.m; sourceTree = "<group>"; };
-		63EC889C5333D7899FC116125B4BA474 /* SentryDsn.h */ = {isa = PBXFileReference; includeInIndex = 1; lastKnownFileType = sourcecode.c.h; name = SentryDsn.h; path = Sources/Sentry/include/SentryDsn.h; sourceTree = "<group>"; };
-		65191B1AA6B1BD41FA0C5FD3B12696A6 /* SentryCrashMonitor_AppState.c */ = {isa = PBXFileReference; includeInIndex = 1; name = SentryCrashMonitor_AppState.c; path = Sources/SentryCrash/Recording/Monitors/SentryCrashMonitor_AppState.c; sourceTree = "<group>"; };
-		65308939DE20026E07178A805FE905D9 /* NSError+SentrySimpleConstructor.m */ = {isa = PBXFileReference; includeInIndex = 1; lastKnownFileType = sourcecode.c.objc; name = "NSError+SentrySimpleConstructor.m"; path = "Sources/SentryCrash/Recording/Tools/NSError+SentrySimpleConstructor.m"; sourceTree = "<group>"; };
-		65EC66C25CBA3780CD26FD6677FABDB3 /* SentryCrashC.h */ = {isa = PBXFileReference; includeInIndex = 1; lastKnownFileType = sourcecode.c.h; name = SentryCrashC.h; path = Sources/SentryCrash/Recording/SentryCrashC.h; sourceTree = "<group>"; };
-		66141E03A4E28E6528F53C2A11157FE3 /* MIKMIDIMapping.h */ = {isa = PBXFileReference; includeInIndex = 1; lastKnownFileType = sourcecode.c.h; name = MIKMIDIMapping.h; path = Source/MIKMIDIMapping.h; sourceTree = "<group>"; };
-		662F0CCC4E8F0AEB96A732C67937976D /* MIKMIDIChannelPressureCommand.h */ = {isa = PBXFileReference; includeInIndex = 1; lastKnownFileType = sourcecode.c.h; name = MIKMIDIChannelPressureCommand.h; path = Source/MIKMIDIChannelPressureCommand.h; sourceTree = "<group>"; };
-		668FF610790B2A7112160380D1BDA001 /* SentryEnvelopeRateLimit.h */ = {isa = PBXFileReference; includeInIndex = 1; lastKnownFileType = sourcecode.c.h; name = SentryEnvelopeRateLimit.h; path = Sources/Sentry/include/SentryEnvelopeRateLimit.h; sourceTree = "<group>"; };
-		670D301A3600B0E26E6CC8D5E7B9AE41 /* HTTPMessage.h */ = {isa = PBXFileReference; includeInIndex = 1; lastKnownFileType = sourcecode.c.h; name = HTTPMessage.h; path = Core/HTTPMessage.h; sourceTree = "<group>"; };
-		6755B486B682F8D4C11258752A4414E2 /* SentryEnvelopeItemType.h */ = {isa = PBXFileReference; includeInIndex = 1; lastKnownFileType = sourcecode.c.h; name = SentryEnvelopeItemType.h; path = Sources/Sentry/include/SentryEnvelopeItemType.h; sourceTree = "<group>"; };
-		6786922B5CFB37D0ADD1AD92CDD72E26 /* WebSocket.h */ = {isa = PBXFileReference; includeInIndex = 1; lastKnownFileType = sourcecode.c.h; name = WebSocket.h; path = Core/WebSocket.h; sourceTree = "<group>"; };
-		68181F62031122404DC89C4C79657F6F /* HTTPAuthenticationRequest.m */ = {isa = PBXFileReference; includeInIndex = 1; lastKnownFileType = sourcecode.c.objc; name = HTTPAuthenticationRequest.m; path = Core/HTTPAuthenticationRequest.m; sourceTree = "<group>"; };
-		68DA9ADBB5B724D3A23678176FD5081C /* SentryEvent.m */ = {isa = PBXFileReference; includeInIndex = 1; lastKnownFileType = sourcecode.c.objc; name = SentryEvent.m; path = Sources/Sentry/SentryEvent.m; sourceTree = "<group>"; };
-		68E25A564841424AD9A96554E412EF34 /* CocoaLumberjack.debug.xcconfig */ = {isa = PBXFileReference; includeInIndex = 1; lastKnownFileType = text.xcconfig; path = CocoaLumberjack.debug.xcconfig; sourceTree = "<group>"; };
-		68EF07462A3025D12D71657C5BC05EFD /* MIKMIDIChannelVoiceCommand.h */ = {isa = PBXFileReference; includeInIndex = 1; lastKnownFileType = sourcecode.c.h; name = MIKMIDIChannelVoiceCommand.h; path = Source/MIKMIDIChannelVoiceCommand.h; sourceTree = "<group>"; };
-		69E0334803214F5E461D6F35061818C1 /* SentryCrashID.h */ = {isa = PBXFileReference; includeInIndex = 1; lastKnownFileType = sourcecode.c.h; name = SentryCrashID.h; path = Sources/SentryCrash/Recording/Tools/SentryCrashID.h; sourceTree = "<group>"; };
-		6A06FB495179DA4995D075103B480884 /* SentryCrashMonitor_Deadlock.m */ = {isa = PBXFileReference; includeInIndex = 1; lastKnownFileType = sourcecode.c.objc; name = SentryCrashMonitor_Deadlock.m; path = Sources/SentryCrash/Recording/Monitors/SentryCrashMonitor_Deadlock.m; sourceTree = "<group>"; };
-		6B1E9B20AB49201272216F50ACDF291A /* PSWebSocketUTF8Decoder.m */ = {isa = PBXFileReference; includeInIndex = 1; lastKnownFileType = sourcecode.c.objc; name = PSWebSocketUTF8Decoder.m; path = PocketSocket/PSWebSocketUTF8Decoder.m; sourceTree = "<group>"; };
-		6BB9C776258E8DB0734F94A6E465003C /* MIKMIDIDevice.m */ = {isa = PBXFileReference; includeInIndex = 1; lastKnownFileType = sourcecode.c.objc; name = MIKMIDIDevice.m; path = Source/MIKMIDIDevice.m; sourceTree = "<group>"; };
+		5A89BD90F30AEDD3883F27139E5A1CE0 /* SentryCrashReportWriter.h */ = {isa = PBXFileReference; includeInIndex = 1; lastKnownFileType = sourcecode.c.h; name = SentryCrashReportWriter.h; path = Sources/SentryCrash/Recording/SentryCrashReportWriter.h; sourceTree = "<group>"; };
+		5B09A6943F5DFA8E97FB18D80B590BCE /* MIKMIDIOutputPort.h */ = {isa = PBXFileReference; includeInIndex = 1; lastKnownFileType = sourcecode.c.h; name = MIKMIDIOutputPort.h; path = Source/MIKMIDIOutputPort.h; sourceTree = "<group>"; };
+		5B836591F5B4D2DA3B0D5A4E78E3E6E7 /* SentryLog.m */ = {isa = PBXFileReference; includeInIndex = 1; lastKnownFileType = sourcecode.c.objc; name = SentryLog.m; path = Sources/Sentry/SentryLog.m; sourceTree = "<group>"; };
+		5BBA3B129B0B305000D4BCFAF1D70D1C /* MIKMIDIPrivateUtilities.h */ = {isa = PBXFileReference; includeInIndex = 1; lastKnownFileType = sourcecode.c.h; name = MIKMIDIPrivateUtilities.h; path = Source/MIKMIDIPrivateUtilities.h; sourceTree = "<group>"; };
+		5BCE10F8171CEB9829DA2F86FF0C474A /* SentryEvent.h */ = {isa = PBXFileReference; includeInIndex = 1; lastKnownFileType = sourcecode.c.h; name = SentryEvent.h; path = Sources/Sentry/include/SentryEvent.h; sourceTree = "<group>"; };
+		5C3ED17734D0447C52D690FE72D2204B /* SentryCrashCPU_x86_32.c */ = {isa = PBXFileReference; includeInIndex = 1; name = SentryCrashCPU_x86_32.c; path = Sources/SentryCrash/Recording/Tools/SentryCrashCPU_x86_32.c; sourceTree = "<group>"; };
+		5C53284B49BECD498D1040FD9FF3FC59 /* SentryCrashInstallation+Private.h */ = {isa = PBXFileReference; includeInIndex = 1; lastKnownFileType = sourcecode.c.h; name = "SentryCrashInstallation+Private.h"; path = "Sources/SentryCrash/Installations/SentryCrashInstallation+Private.h"; sourceTree = "<group>"; };
+		5C5F1452332CA1993D146521099904DD /* MIKMIDIObject_SubclassMethods.h */ = {isa = PBXFileReference; includeInIndex = 1; lastKnownFileType = sourcecode.c.h; name = MIKMIDIObject_SubclassMethods.h; path = Source/MIKMIDIObject_SubclassMethods.h; sourceTree = "<group>"; };
+		5C92D88B22E5932AA798462754AF1DA0 /* PocketSocket-dummy.m */ = {isa = PBXFileReference; includeInIndex = 1; lastKnownFileType = sourcecode.c.objc; path = "PocketSocket-dummy.m"; sourceTree = "<group>"; };
+		5C98AD5674D4EA8AD9073B9AF8A52268 /* MIKMIDIConnectionManager.h */ = {isa = PBXFileReference; includeInIndex = 1; lastKnownFileType = sourcecode.c.h; name = MIKMIDIConnectionManager.h; path = Source/MIKMIDIConnectionManager.h; sourceTree = "<group>"; };
+		5CB6FFA58DBC9F001566BBC0036FE9A7 /* MIKMIDIMetaTrackSequenceNameEvent.m */ = {isa = PBXFileReference; includeInIndex = 1; lastKnownFileType = sourcecode.c.objc; name = MIKMIDIMetaTrackSequenceNameEvent.m; path = Source/MIKMIDIMetaTrackSequenceNameEvent.m; sourceTree = "<group>"; };
+		5E7562C98FA6188A304EE8C557770E76 /* GCDAsyncSocket.m */ = {isa = PBXFileReference; includeInIndex = 1; lastKnownFileType = sourcecode.c.objc; name = GCDAsyncSocket.m; path = Source/GCD/GCDAsyncSocket.m; sourceTree = "<group>"; };
+		5F63210827307D96330979B6F7F06E43 /* MIKMIDINoteCommand.h */ = {isa = PBXFileReference; includeInIndex = 1; lastKnownFileType = sourcecode.c.h; name = MIKMIDINoteCommand.h; path = Source/MIKMIDINoteCommand.h; sourceTree = "<group>"; };
+		5FBB29012043AD7D60AF8A144F45F6D4 /* MIKMIDIChannelPressureEvent.h */ = {isa = PBXFileReference; includeInIndex = 1; lastKnownFileType = sourcecode.c.h; name = MIKMIDIChannelPressureEvent.h; path = Source/MIKMIDIChannelPressureEvent.h; sourceTree = "<group>"; };
+		5FC182B4FFF34E6C1EE7F7AC3686209E /* SentryStacktraceBuilder.m */ = {isa = PBXFileReference; includeInIndex = 1; lastKnownFileType = sourcecode.c.objc; name = SentryStacktraceBuilder.m; path = Sources/Sentry/SentryStacktraceBuilder.m; sourceTree = "<group>"; };
+		60C44E94B835857A7DBAB00FD9BEF6F5 /* ORSSerialRequest.h */ = {isa = PBXFileReference; includeInIndex = 1; lastKnownFileType = sourcecode.c.h; name = ORSSerialRequest.h; path = Source/ORSSerialRequest.h; sourceTree = "<group>"; };
+		612342D51E1B2755BBE017DD6B425217 /* MIKMIDINoteOffCommand.m */ = {isa = PBXFileReference; includeInIndex = 1; lastKnownFileType = sourcecode.c.objc; name = MIKMIDINoteOffCommand.m; path = Source/MIKMIDINoteOffCommand.m; sourceTree = "<group>"; };
+		613E85F75DB80536C6A891A4D7CA8E1C /* SentryEvent.m */ = {isa = PBXFileReference; includeInIndex = 1; lastKnownFileType = sourcecode.c.objc; name = SentryEvent.m; path = Sources/Sentry/SentryEvent.m; sourceTree = "<group>"; };
+		6268357CD7E63B84DD0874B2E322D41C /* SentryException.h */ = {isa = PBXFileReference; includeInIndex = 1; lastKnownFileType = sourcecode.c.h; name = SentryException.h; path = Sources/Sentry/include/SentryException.h; sourceTree = "<group>"; };
+		62BD3A0AF4BBF6034E09C2EA5FD3C382 /* SentryDefaultRateLimits.m */ = {isa = PBXFileReference; includeInIndex = 1; lastKnownFileType = sourcecode.c.objc; name = SentryDefaultRateLimits.m; path = Sources/Sentry/SentryDefaultRateLimits.m; sourceTree = "<group>"; };
+		62E9FA6053D3762BB7222CE991907B3D /* SentryCrashDoctor.m */ = {isa = PBXFileReference; includeInIndex = 1; lastKnownFileType = sourcecode.c.objc; name = SentryCrashDoctor.m; path = Sources/SentryCrash/Recording/SentryCrashDoctor.m; sourceTree = "<group>"; };
+		62EC40EF43865EF5DD430CE03900D931 /* DDASLLogCapture.m */ = {isa = PBXFileReference; includeInIndex = 1; lastKnownFileType = sourcecode.c.objc; name = DDASLLogCapture.m; path = Classes/DDASLLogCapture.m; sourceTree = "<group>"; };
+		633A23CE005DFCBD9D8AADAC20BC037D /* PSWebSocket.m */ = {isa = PBXFileReference; includeInIndex = 1; lastKnownFileType = sourcecode.c.objc; name = PSWebSocket.m; path = PocketSocket/PSWebSocket.m; sourceTree = "<group>"; };
+		637E9E06607189CB0204D9928EC823CD /* SPUDownloaderSession.h */ = {isa = PBXFileReference; includeInIndex = 1; lastKnownFileType = sourcecode.c.h; name = SPUDownloaderSession.h; path = Sparkle.framework/Versions/A/Headers/SPUDownloaderSession.h; sourceTree = "<group>"; };
+		649C00149C30889A84AECEFAFFA60F0F /* HTTPFileResponse.m */ = {isa = PBXFileReference; includeInIndex = 1; lastKnownFileType = sourcecode.c.objc; name = HTTPFileResponse.m; path = Core/Responses/HTTPFileResponse.m; sourceTree = "<group>"; };
+		64D35B8943247FDBDCFA43795BDDC42D /* SentryCrashInstallationReporter.h */ = {isa = PBXFileReference; includeInIndex = 1; lastKnownFileType = sourcecode.c.h; name = SentryCrashInstallationReporter.h; path = Sources/Sentry/include/SentryCrashInstallationReporter.h; sourceTree = "<group>"; };
+		65390F101741DAE4C72592059AB35640 /* SentryCrashMonitor_System.m */ = {isa = PBXFileReference; includeInIndex = 1; lastKnownFileType = sourcecode.c.objc; name = SentryCrashMonitor_System.m; path = Sources/SentryCrash/Recording/Monitors/SentryCrashMonitor_System.m; sourceTree = "<group>"; };
+		656C26A7E04F152CB668CB6E8BB2A663 /* SentryTransport.h */ = {isa = PBXFileReference; includeInIndex = 1; lastKnownFileType = sourcecode.c.h; name = SentryTransport.h; path = Sources/Sentry/include/SentryTransport.h; sourceTree = "<group>"; };
+		65B7C0302436B3B553630E99E7DB397C /* MIKMIDIMappingItem.m */ = {isa = PBXFileReference; includeInIndex = 1; lastKnownFileType = sourcecode.c.objc; name = MIKMIDIMappingItem.m; path = Source/MIKMIDIMappingItem.m; sourceTree = "<group>"; };
+		662EB047446CA8AA649EF1C20348C400 /* ORSSerialPort-dummy.m */ = {isa = PBXFileReference; includeInIndex = 1; lastKnownFileType = sourcecode.c.objc; path = "ORSSerialPort-dummy.m"; sourceTree = "<group>"; };
+		669690C6B7BCF53AF87AD9A3EFDA824C /* MIKMIDIEventIterator.m */ = {isa = PBXFileReference; includeInIndex = 1; lastKnownFileType = sourcecode.c.objc; name = MIKMIDIEventIterator.m; path = Source/MIKMIDIEventIterator.m; sourceTree = "<group>"; };
+		66F2E180A0CD366C7BFA6F52FB7D92F7 /* SentryCrashMachineContext.c */ = {isa = PBXFileReference; includeInIndex = 1; name = SentryCrashMachineContext.c; path = Sources/SentryCrash/Recording/Tools/SentryCrashMachineContext.c; sourceTree = "<group>"; };
+		6716CF965C5DAF1B09B8F0062A234A33 /* SUUpdater.h */ = {isa = PBXFileReference; includeInIndex = 1; lastKnownFileType = sourcecode.c.h; name = SUUpdater.h; path = Sparkle.framework/Versions/A/Headers/SUUpdater.h; sourceTree = "<group>"; };
+		678C276FFFC915E98F68A80689E16F40 /* SentrySystemEventsBreadcrumbs.h */ = {isa = PBXFileReference; includeInIndex = 1; lastKnownFileType = sourcecode.c.h; name = SentrySystemEventsBreadcrumbs.h; path = Sources/Sentry/SentrySystemEventsBreadcrumbs.h; sourceTree = "<group>"; };
+		683647C3B476F02706C88E9F89BFE58E /* CocoaLumberjack.debug.xcconfig */ = {isa = PBXFileReference; includeInIndex = 1; lastKnownFileType = text.xcconfig; path = CocoaLumberjack.debug.xcconfig; sourceTree = "<group>"; };
+		68369781AF966231AB3821A25AFD317B /* SentryAutoSessionTrackingIntegration.h */ = {isa = PBXFileReference; includeInIndex = 1; lastKnownFileType = sourcecode.c.h; name = SentryAutoSessionTrackingIntegration.h; path = Sources/Sentry/include/SentryAutoSessionTrackingIntegration.h; sourceTree = "<group>"; };
+		68C090BBF5EFA2C976285FBA6CAC99FC /* HTTPAuthenticationRequest.m */ = {isa = PBXFileReference; includeInIndex = 1; lastKnownFileType = sourcecode.c.objc; name = HTTPAuthenticationRequest.m; path = Core/HTTPAuthenticationRequest.m; sourceTree = "<group>"; };
+		691F2D52816AA0A94EF773075C683827 /* PSWebSocketDriver.h */ = {isa = PBXFileReference; includeInIndex = 1; lastKnownFileType = sourcecode.c.h; name = PSWebSocketDriver.h; path = PocketSocket/PSWebSocketDriver.h; sourceTree = "<group>"; };
+		692DF209C01A0A2EA69DAB29323F84D5 /* SentryCrashIntegration.h */ = {isa = PBXFileReference; includeInIndex = 1; lastKnownFileType = sourcecode.c.h; name = SentryCrashIntegration.h; path = Sources/Sentry/include/SentryCrashIntegration.h; sourceTree = "<group>"; };
+		699CA711C99AFB5683B88DF14B890CBC /* SentryRequestOperation.m */ = {isa = PBXFileReference; includeInIndex = 1; lastKnownFileType = sourcecode.c.objc; name = SentryRequestOperation.m; path = Sources/Sentry/SentryRequestOperation.m; sourceTree = "<group>"; };
+		69E76B398160C427C3340E82704D3F38 /* SentryRateLimits.h */ = {isa = PBXFileReference; includeInIndex = 1; lastKnownFileType = sourcecode.c.h; name = SentryRateLimits.h; path = Sources/Sentry/include/SentryRateLimits.h; sourceTree = "<group>"; };
+		6A6529334186683551706F7F034E7C0A /* SentryCrashStackCursor_Backtrace.h */ = {isa = PBXFileReference; includeInIndex = 1; lastKnownFileType = sourcecode.c.h; name = SentryCrashStackCursor_Backtrace.h; path = Sources/SentryCrash/Recording/Tools/SentryCrashStackCursor_Backtrace.h; sourceTree = "<group>"; };
+		6A83F7C0D50529F97759D22F453DDFDE /* MIKMIDITrack_Protected.h */ = {isa = PBXFileReference; includeInIndex = 1; lastKnownFileType = sourcecode.c.h; name = MIKMIDITrack_Protected.h; path = Source/MIKMIDITrack_Protected.h; sourceTree = "<group>"; };
+		6AB0808008D86EA1725E7674A887B1BA /* SentryCrashMach.h */ = {isa = PBXFileReference; includeInIndex = 1; lastKnownFileType = sourcecode.c.h; name = SentryCrashMach.h; path = Sources/SentryCrash/Recording/Tools/SentryCrashMach.h; sourceTree = "<group>"; };
+		6AD895434395C88A4F84782C8AAD3AC5 /* SentryCrashID.c */ = {isa = PBXFileReference; includeInIndex = 1; name = SentryCrashID.c; path = Sources/SentryCrash/Recording/Tools/SentryCrashID.c; sourceTree = "<group>"; };
+		6B177D88C7E9A0AB1D3ED04BBAD2FD84 /* SentryCrashMachineContext.h */ = {isa = PBXFileReference; includeInIndex = 1; lastKnownFileType = sourcecode.c.h; name = SentryCrashMachineContext.h; path = Sources/SentryCrash/Recording/Tools/SentryCrashMachineContext.h; sourceTree = "<group>"; };
+		6B307F6D5A454A35EEB85D1DE25781AD /* DAVConnection.h */ = {isa = PBXFileReference; includeInIndex = 1; lastKnownFileType = sourcecode.c.h; name = DAVConnection.h; path = Extensions/WebDAV/DAVConnection.h; sourceTree = "<group>"; };
+		6B5E1C72A8B35FDD96CB14AC6B9CB61A /* Sentry-prefix.pch */ = {isa = PBXFileReference; includeInIndex = 1; lastKnownFileType = sourcecode.c.h; path = "Sentry-prefix.pch"; sourceTree = "<group>"; };
+		6B97629A66ACAEC4AA2932F02680C83D /* SentryCrashReportConverter.m */ = {isa = PBXFileReference; includeInIndex = 1; lastKnownFileType = sourcecode.c.objc; name = SentryCrashReportConverter.m; path = Sources/Sentry/SentryCrashReportConverter.m; sourceTree = "<group>"; };
+		6B97E0A4F31B56EF6D518C3CCE96DDB1 /* MIKMIDINoteCommand.m */ = {isa = PBXFileReference; includeInIndex = 1; lastKnownFileType = sourcecode.c.objc; name = MIKMIDINoteCommand.m; path = Source/MIKMIDINoteCommand.m; sourceTree = "<group>"; };
+		6CA5343FC16D23629DB5C74E5539548B /* NSUIApplication+MIKMIDI.h */ = {isa = PBXFileReference; includeInIndex = 1; lastKnownFileType = sourcecode.c.h; name = "NSUIApplication+MIKMIDI.h"; path = "Source/NSUIApplication+MIKMIDI.h"; sourceTree = "<group>"; };
 		6CBEFE4F9E22AFDC6347A739BB35FF8C /* libCocoaAsyncSocket.a */ = {isa = PBXFileReference; explicitFileType = archive.ar; includeInIndex = 0; name = libCocoaAsyncSocket.a; path = libCocoaAsyncSocket.a; sourceTree = BUILT_PRODUCTS_DIR; };
-		6D6548C9ADDDF5052E921388EB2875B5 /* SentryCrashSystemCapabilities.h */ = {isa = PBXFileReference; includeInIndex = 1; lastKnownFileType = sourcecode.c.h; name = SentryCrashSystemCapabilities.h; path = Sources/SentryCrash/Recording/SentryCrashSystemCapabilities.h; sourceTree = "<group>"; };
-		6E01BF8226CEC9551BAB2CEB67E97C20 /* Sparkle.framework */ = {isa = PBXFileReference; lastKnownFileType = wrapper.framework; path = Sparkle.framework; sourceTree = "<group>"; };
-		6E14CF4C75833FDE9B839D7D27EFBC6C /* SentryCrashStackCursor_MachineContext.c */ = {isa = PBXFileReference; includeInIndex = 1; name = SentryCrashStackCursor_MachineContext.c; path = Sources/SentryCrash/Recording/Tools/SentryCrashStackCursor_MachineContext.c; sourceTree = "<group>"; };
-		6EA57A885506F293BC6CBEA4EC510039 /* SPUURLRequest.h */ = {isa = PBXFileReference; includeInIndex = 1; lastKnownFileType = sourcecode.c.h; name = SPUURLRequest.h; path = Sparkle.framework/Versions/A/Headers/SPUURLRequest.h; sourceTree = "<group>"; };
-		6EF88C00D6EB89FDF80D327F798E3828 /* SentryRequestManager.h */ = {isa = PBXFileReference; includeInIndex = 1; lastKnownFileType = sourcecode.c.h; name = SentryRequestManager.h; path = Sources/Sentry/include/SentryRequestManager.h; sourceTree = "<group>"; };
-		6F0C0F7765AED7C48D93078DA22F3BC7 /* Sentry-prefix.pch */ = {isa = PBXFileReference; includeInIndex = 1; lastKnownFileType = sourcecode.c.h; path = "Sentry-prefix.pch"; sourceTree = "<group>"; };
-		6F13B86AEA4077FC3B8521337E467B1D /* MIKMIDINoteOnCommand.m */ = {isa = PBXFileReference; includeInIndex = 1; lastKnownFileType = sourcecode.c.objc; name = MIKMIDINoteOnCommand.m; path = Source/MIKMIDINoteOnCommand.m; sourceTree = "<group>"; };
-		6FB45EDEC41F48FC625A4301BCBC25D4 /* SentryAsynchronousOperation.m */ = {isa = PBXFileReference; includeInIndex = 1; lastKnownFileType = sourcecode.c.objc; name = SentryAsynchronousOperation.m; path = Sources/Sentry/SentryAsynchronousOperation.m; sourceTree = "<group>"; };
-		6FCCDCEBE605A88E31BE9255913D239A /* SentrySdkInfo.h */ = {isa = PBXFileReference; includeInIndex = 1; lastKnownFileType = sourcecode.c.h; name = SentrySdkInfo.h; path = Sources/Sentry/include/SentrySdkInfo.h; sourceTree = "<group>"; };
-		709DE4464C979DC2CAED78325926D8F5 /* SentryCrashMach.c */ = {isa = PBXFileReference; includeInIndex = 1; name = SentryCrashMach.c; path = Sources/SentryCrash/Recording/Tools/SentryCrashMach.c; sourceTree = "<group>"; };
-		7119BBCE412A10F4579FFB2725FBDAFA /* Sparkle.release.xcconfig */ = {isa = PBXFileReference; includeInIndex = 1; lastKnownFileType = text.xcconfig; path = Sparkle.release.xcconfig; sourceTree = "<group>"; };
-		7135C78F39B58A09634247C6B8BD8760 /* SentryCrashDate.c */ = {isa = PBXFileReference; includeInIndex = 1; name = SentryCrashDate.c; path = Sources/SentryCrash/Recording/Tools/SentryCrashDate.c; sourceTree = "<group>"; };
-		7144D39160ADC0B2FBE8CC1342E04559 /* SentryRateLimitParser.h */ = {isa = PBXFileReference; includeInIndex = 1; lastKnownFileType = sourcecode.c.h; name = SentryRateLimitParser.h; path = Sources/Sentry/include/SentryRateLimitParser.h; sourceTree = "<group>"; };
-		71C3C6EF91C8F11BA08802670F64433B /* SentryDsn.m */ = {isa = PBXFileReference; includeInIndex = 1; lastKnownFileType = sourcecode.c.objc; name = SentryDsn.m; path = Sources/Sentry/SentryDsn.m; sourceTree = "<group>"; };
-		71FF253F2058497737E1DCA8E583AE2D /* SentryCrashCPU.c */ = {isa = PBXFileReference; includeInIndex = 1; name = SentryCrashCPU.c; path = Sources/SentryCrash/Recording/Tools/SentryCrashCPU.c; sourceTree = "<group>"; };
-		7294477E671E7EAFF69C58710882CFF1 /* DDOSLogger.m */ = {isa = PBXFileReference; includeInIndex = 1; lastKnownFileType = sourcecode.c.objc; name = DDOSLogger.m; path = Classes/DDOSLogger.m; sourceTree = "<group>"; };
-		7295D4DA3074628CF4E881124664649C /* SentryRetryAfterHeaderParser.m */ = {isa = PBXFileReference; includeInIndex = 1; lastKnownFileType = sourcecode.c.objc; name = SentryRetryAfterHeaderParser.m; path = Sources/Sentry/SentryRetryAfterHeaderParser.m; sourceTree = "<group>"; };
-		72BD3B30B1E90215037F0D697C6B7F5F /* CocoaAsyncSocket.release.xcconfig */ = {isa = PBXFileReference; includeInIndex = 1; lastKnownFileType = text.xcconfig; path = CocoaAsyncSocket.release.xcconfig; sourceTree = "<group>"; };
-		73E1246A57F6CA5684443FB14A105FAD /* MIKMIDINoteCommand.h */ = {isa = PBXFileReference; includeInIndex = 1; lastKnownFileType = sourcecode.c.h; name = MIKMIDINoteCommand.h; path = Source/MIKMIDINoteCommand.h; sourceTree = "<group>"; };
-		73F4C8E0F2C0920D3133902B8FA95FA7 /* NSArray+SentrySanitize.m */ = {isa = PBXFileReference; includeInIndex = 1; lastKnownFileType = sourcecode.c.objc; name = "NSArray+SentrySanitize.m"; path = "Sources/Sentry/NSArray+SentrySanitize.m"; sourceTree = "<group>"; };
-		743AEADA20F4479B7923D3E256A22CD3 /* SentryCrashUUIDConversion.h */ = {isa = PBXFileReference; includeInIndex = 1; lastKnownFileType = sourcecode.c.h; name = SentryCrashUUIDConversion.h; path = Sources/SentryCrash/Recording/Tools/SentryCrashUUIDConversion.h; sourceTree = "<group>"; };
-		7509A3F5421D753AB98F9DB3468439EF /* MIKMIDISystemKeepAliveCommand.m */ = {isa = PBXFileReference; includeInIndex = 1; lastKnownFileType = sourcecode.c.objc; name = MIKMIDISystemKeepAliveCommand.m; path = Source/MIKMIDISystemKeepAliveCommand.m; sourceTree = "<group>"; };
-		750FD40F13396E84B83B12253D842A25 /* SentryCrashCPU_arm.c */ = {isa = PBXFileReference; includeInIndex = 1; name = SentryCrashCPU_arm.c; path = Sources/SentryCrash/Recording/Tools/SentryCrashCPU_arm.c; sourceTree = "<group>"; };
-		752B8A157F2543308537D9952A0CDE8C /* HTTPMessage.m */ = {isa = PBXFileReference; includeInIndex = 1; lastKnownFileType = sourcecode.c.objc; name = HTTPMessage.m; path = Core/HTTPMessage.m; sourceTree = "<group>"; };
-		7632D8695CD0A0EA7768B3112029E01E /* MultipartFormDataParser.m */ = {isa = PBXFileReference; includeInIndex = 1; lastKnownFileType = sourcecode.c.objc; name = MultipartFormDataParser.m; path = Core/Mime/MultipartFormDataParser.m; sourceTree = "<group>"; };
-		7642C0DB41A61804B8DD30CFA6F1B379 /* SentrySwizzle.h */ = {isa = PBXFileReference; includeInIndex = 1; lastKnownFileType = sourcecode.c.h; name = SentrySwizzle.h; path = Sources/Sentry/include/SentrySwizzle.h; sourceTree = "<group>"; };
-		76A249FAF2FAD31984CC557AF6CADAB7 /* DDASLLogCapture.m */ = {isa = PBXFileReference; includeInIndex = 1; lastKnownFileType = sourcecode.c.objc; name = DDASLLogCapture.m; path = Classes/DDASLLogCapture.m; sourceTree = "<group>"; };
-		77A8F8610CAAB0A8CFF7BD50132F7B90 /* MIKMIDICommandThrottler.h */ = {isa = PBXFileReference; includeInIndex = 1; lastKnownFileType = sourcecode.c.h; name = MIKMIDICommandThrottler.h; path = Source/MIKMIDICommandThrottler.h; sourceTree = "<group>"; };
-		789A2168D63D60277A7D8D6943DC8446 /* SentryCrashDefaultMachineContextWrapper.m */ = {isa = PBXFileReference; includeInIndex = 1; lastKnownFileType = sourcecode.c.objc; name = SentryCrashDefaultMachineContextWrapper.m; path = Sources/Sentry/SentryCrashDefaultMachineContextWrapper.m; sourceTree = "<group>"; };
-		79837A8A00D2872B9156664203993718 /* SentryHub.h */ = {isa = PBXFileReference; includeInIndex = 1; lastKnownFileType = sourcecode.c.h; name = SentryHub.h; path = Sources/Sentry/include/SentryHub.h; sourceTree = "<group>"; };
-		7A366B20DF957B934DFB7155E7E2C830 /* SentryCrashReport.h */ = {isa = PBXFileReference; includeInIndex = 1; lastKnownFileType = sourcecode.c.h; name = SentryCrashReport.h; path = Sources/SentryCrash/Recording/SentryCrashReport.h; sourceTree = "<group>"; };
-		7A55916937BCF05AED78F0A6C20FCA87 /* SentryConcurrentRateLimitsDictionary.m */ = {isa = PBXFileReference; includeInIndex = 1; lastKnownFileType = sourcecode.c.objc; name = SentryConcurrentRateLimitsDictionary.m; path = Sources/Sentry/SentryConcurrentRateLimitsDictionary.m; sourceTree = "<group>"; };
-		7A65A7DD51C1BBB4B2418DCB70A12627 /* MIKMIDIPitchBendChangeCommand.h */ = {isa = PBXFileReference; includeInIndex = 1; lastKnownFileType = sourcecode.c.h; name = MIKMIDIPitchBendChangeCommand.h; path = Source/MIKMIDIPitchBendChangeCommand.h; sourceTree = "<group>"; };
-		7AAEEDEBF6D20CB9D3535D56126EAA9A /* MIKMIDIOutputPort.h */ = {isa = PBXFileReference; includeInIndex = 1; lastKnownFileType = sourcecode.c.h; name = MIKMIDIOutputPort.h; path = Source/MIKMIDIOutputPort.h; sourceTree = "<group>"; };
-		7AC5C5953564999AEC2C7C1CF570718A /* NSUIApplication+MIKMIDI.m */ = {isa = PBXFileReference; includeInIndex = 1; lastKnownFileType = sourcecode.c.objc; name = "NSUIApplication+MIKMIDI.m"; path = "Source/NSUIApplication+MIKMIDI.m"; sourceTree = "<group>"; };
-		7B2945361AEAEF8FBB9E1A51D1CE82E2 /* SentryCrashReportFilterBasic.m */ = {isa = PBXFileReference; includeInIndex = 1; lastKnownFileType = sourcecode.c.objc; name = SentryCrashReportFilterBasic.m; path = Sources/SentryCrash/Reporting/Filters/SentryCrashReportFilterBasic.m; sourceTree = "<group>"; };
-		7BDD40441D232381D024523FF1F9687B /* MIKMIDIEndpoint.m */ = {isa = PBXFileReference; includeInIndex = 1; lastKnownFileType = sourcecode.c.objc; name = MIKMIDIEndpoint.m; path = Source/MIKMIDIEndpoint.m; sourceTree = "<group>"; };
-		7CD60238B2D7DCEE9C9702407CF7B7F5 /* SentryCrashExceptionApplication.m */ = {isa = PBXFileReference; includeInIndex = 1; lastKnownFileType = sourcecode.c.objc; name = SentryCrashExceptionApplication.m; path = Sources/Sentry/SentryCrashExceptionApplication.m; sourceTree = "<group>"; };
-		7E102D12372160B752516B9ADAD88FFE /* DDFileLogger.m */ = {isa = PBXFileReference; includeInIndex = 1; lastKnownFileType = sourcecode.c.objc; name = DDFileLogger.m; path = Classes/DDFileLogger.m; sourceTree = "<group>"; };
-		7E3FA2BEDD157D69F86FFFE22B5E2EB0 /* SentryBreadcrumb.m */ = {isa = PBXFileReference; includeInIndex = 1; lastKnownFileType = sourcecode.c.objc; name = SentryBreadcrumb.m; path = Sources/Sentry/SentryBreadcrumb.m; sourceTree = "<group>"; };
-		7E9057B2F952580CED761595275FE519 /* MIKMIDIMappingXMLParser.h */ = {isa = PBXFileReference; includeInIndex = 1; lastKnownFileType = sourcecode.c.h; name = MIKMIDIMappingXMLParser.h; path = Source/MIKMIDIMappingXMLParser.h; sourceTree = "<group>"; };
-		7F2CF8D07AB8303B725BBCF2C3C2098C /* MIKMIDIEntity.m */ = {isa = PBXFileReference; includeInIndex = 1; lastKnownFileType = sourcecode.c.objc; name = MIKMIDIEntity.m; path = Source/MIKMIDIEntity.m; sourceTree = "<group>"; };
-		7F3E7E0F522A412876D38BF14071B8E5 /* PocketSocket.debug.xcconfig */ = {isa = PBXFileReference; includeInIndex = 1; lastKnownFileType = text.xcconfig; path = PocketSocket.debug.xcconfig; sourceTree = "<group>"; };
-		7F9487DC221E8ED3711D222FB86301C6 /* SentryTransport.h */ = {isa = PBXFileReference; includeInIndex = 1; lastKnownFileType = sourcecode.c.h; name = SentryTransport.h; path = Sources/Sentry/include/SentryTransport.h; sourceTree = "<group>"; };
-		7FEE73023FDDCCF5026FB9B400F33BC6 /* SentrySwizzle.m */ = {isa = PBXFileReference; includeInIndex = 1; lastKnownFileType = sourcecode.c.objc; name = SentrySwizzle.m; path = Sources/Sentry/SentrySwizzle.m; sourceTree = "<group>"; };
-		8021EF5A57147DB9F66937E16FD69AD0 /* SentryStacktraceBuilder.m */ = {isa = PBXFileReference; includeInIndex = 1; lastKnownFileType = sourcecode.c.objc; name = SentryStacktraceBuilder.m; path = Sources/Sentry/SentryStacktraceBuilder.m; sourceTree = "<group>"; };
-		8049021C450E7A646B02E370BB793C43 /* PSWebSocketBuffer.m */ = {isa = PBXFileReference; includeInIndex = 1; lastKnownFileType = sourcecode.c.objc; name = PSWebSocketBuffer.m; path = PocketSocket/PSWebSocketBuffer.m; sourceTree = "<group>"; };
-		80C7A54AD5B484C14606A5C231E98586 /* MIKMIDISequencer+MIKMIDIPrivate.h */ = {isa = PBXFileReference; includeInIndex = 1; lastKnownFileType = sourcecode.c.h; name = "MIKMIDISequencer+MIKMIDIPrivate.h"; path = "Source/MIKMIDISequencer+MIKMIDIPrivate.h"; sourceTree = "<group>"; };
-		80DEDEC6BBB912C5F2BA231789A58782 /* MIKMIDINoteEvent.h */ = {isa = PBXFileReference; includeInIndex = 1; lastKnownFileType = sourcecode.c.h; name = MIKMIDINoteEvent.h; path = Source/MIKMIDINoteEvent.h; sourceTree = "<group>"; };
-		80E3CE1BFDA56A6BC8903DA2B0FB2295 /* NSError+SentrySimpleConstructor.h */ = {isa = PBXFileReference; includeInIndex = 1; lastKnownFileType = sourcecode.c.h; name = "NSError+SentrySimpleConstructor.h"; path = "Sources/SentryCrash/Recording/Tools/NSError+SentrySimpleConstructor.h"; sourceTree = "<group>"; };
-		81376ECC59A369200DF72952A819AD2A /* MIKMIDIPolyphonicKeyPressureCommand.h */ = {isa = PBXFileReference; includeInIndex = 1; lastKnownFileType = sourcecode.c.h; name = MIKMIDIPolyphonicKeyPressureCommand.h; path = Source/MIKMIDIPolyphonicKeyPressureCommand.h; sourceTree = "<group>"; };
-		81C6D7571C18F61E9DC3A721F927BA22 /* PSWebSocketInflater.h */ = {isa = PBXFileReference; includeInIndex = 1; lastKnownFileType = sourcecode.c.h; name = PSWebSocketInflater.h; path = PocketSocket/PSWebSocketInflater.h; sourceTree = "<group>"; };
-		829184131D23B681D78E31665FAF41C8 /* DDNumber.h */ = {isa = PBXFileReference; includeInIndex = 1; lastKnownFileType = sourcecode.c.h; name = DDNumber.h; path = Core/Categories/DDNumber.h; sourceTree = "<group>"; };
-		82B95D7A57ED0A805A0D0DBC5A2DD417 /* DDDispatchQueueLogFormatter.m */ = {isa = PBXFileReference; includeInIndex = 1; lastKnownFileType = sourcecode.c.objc; name = DDDispatchQueueLogFormatter.m; path = Classes/Extensions/DDDispatchQueueLogFormatter.m; sourceTree = "<group>"; };
-		82C10B5335DD330C8EDD7C756C76F9A8 /* SentryHttpDateParser.h */ = {isa = PBXFileReference; includeInIndex = 1; lastKnownFileType = sourcecode.c.h; name = SentryHttpDateParser.h; path = Sources/Sentry/include/SentryHttpDateParser.h; sourceTree = "<group>"; };
-		8303E3EC61FDA9FEE0E2EAA2837323B6 /* SentryCrashStackCursor_Backtrace.h */ = {isa = PBXFileReference; includeInIndex = 1; lastKnownFileType = sourcecode.c.h; name = SentryCrashStackCursor_Backtrace.h; path = Sources/SentryCrash/Recording/Tools/SentryCrashStackCursor_Backtrace.h; sourceTree = "<group>"; };
-		8321A3CF24A5163C3B03BE4D11AF0C38 /* MultipartMessageHeader.h */ = {isa = PBXFileReference; includeInIndex = 1; lastKnownFileType = sourcecode.c.h; name = MultipartMessageHeader.h; path = Core/Mime/MultipartMessageHeader.h; sourceTree = "<group>"; };
-		8394615C9FF8A48F189D4522244E20EA /* MIKMIDIMetaInstrumentNameEvent.m */ = {isa = PBXFileReference; includeInIndex = 1; lastKnownFileType = sourcecode.c.objc; name = MIKMIDIMetaInstrumentNameEvent.m; path = Source/MIKMIDIMetaInstrumentNameEvent.m; sourceTree = "<group>"; };
-		839E6057F4E67E066F34DBBAB0023731 /* DDAssertMacros.h */ = {isa = PBXFileReference; includeInIndex = 1; lastKnownFileType = sourcecode.c.h; name = DDAssertMacros.h; path = Classes/DDAssertMacros.h; sourceTree = "<group>"; };
-		83D128C36ED2452ACC60469FA65AFBA0 /* SentryFileContents.h */ = {isa = PBXFileReference; includeInIndex = 1; lastKnownFileType = sourcecode.c.h; name = SentryFileContents.h; path = Sources/Sentry/include/SentryFileContents.h; sourceTree = "<group>"; };
-		83DA2B571BE86A9972736EBDEB21A07B /* MIKMIDITransmittable.h */ = {isa = PBXFileReference; includeInIndex = 1; lastKnownFileType = sourcecode.c.h; name = MIKMIDITransmittable.h; path = Source/MIKMIDITransmittable.h; sourceTree = "<group>"; };
-		8421D4FA3A672ABCBC0D44EAD26D7831 /* MIKMIDIPrivate.h */ = {isa = PBXFileReference; includeInIndex = 1; lastKnownFileType = sourcecode.c.h; name = MIKMIDIPrivate.h; path = Source/MIKMIDIPrivate.h; sourceTree = "<group>"; };
-		8468F87F55252C90C3AF32F93B225A88 /* DDNumber.m */ = {isa = PBXFileReference; includeInIndex = 1; lastKnownFileType = sourcecode.c.objc; name = DDNumber.m; path = Core/Categories/DDNumber.m; sourceTree = "<group>"; };
+		6CD714558166E8A712B4D55FDB394E1C /* DDLog.h */ = {isa = PBXFileReference; includeInIndex = 1; lastKnownFileType = sourcecode.c.h; name = DDLog.h; path = Classes/DDLog.h; sourceTree = "<group>"; };
+		6D30DC84D03E4E371153A94A748C3D9F /* MIKMIDI-prefix.pch */ = {isa = PBXFileReference; includeInIndex = 1; lastKnownFileType = sourcecode.c.h; path = "MIKMIDI-prefix.pch"; sourceTree = "<group>"; };
+		6D40FC1D5FB19BC6F334AF7C51D8D502 /* SentryDefaultCurrentDateProvider.m */ = {isa = PBXFileReference; includeInIndex = 1; lastKnownFileType = sourcecode.c.objc; name = SentryDefaultCurrentDateProvider.m; path = Sources/Sentry/SentryDefaultCurrentDateProvider.m; sourceTree = "<group>"; };
+		6D886ABDCCA9331215270DE9E8C9BF29 /* SentryLog.h */ = {isa = PBXFileReference; includeInIndex = 1; lastKnownFileType = sourcecode.c.h; name = SentryLog.h; path = Sources/Sentry/include/SentryLog.h; sourceTree = "<group>"; };
+		6E3959E8844ED595E65D40EFEB38BCAF /* SentryStacktraceBuilder.h */ = {isa = PBXFileReference; includeInIndex = 1; lastKnownFileType = sourcecode.c.h; name = SentryStacktraceBuilder.h; path = Sources/Sentry/SentryStacktraceBuilder.h; sourceTree = "<group>"; };
+		6E7D2F75CFD5721363DDAFF2D785F0B1 /* SocketRocket-dummy.m */ = {isa = PBXFileReference; includeInIndex = 1; lastKnownFileType = sourcecode.c.objc; path = "SocketRocket-dummy.m"; sourceTree = "<group>"; };
+		6EEF9313BAB24E355EE89FA83FC90FCD /* SentryHttpTransport.h */ = {isa = PBXFileReference; includeInIndex = 1; lastKnownFileType = sourcecode.c.h; name = SentryHttpTransport.h; path = Sources/Sentry/include/SentryHttpTransport.h; sourceTree = "<group>"; };
+		6F36589F90C859647EF762AE5C80D0C3 /* SentryRetryAfterHeaderParser.m */ = {isa = PBXFileReference; includeInIndex = 1; lastKnownFileType = sourcecode.c.objc; name = SentryRetryAfterHeaderParser.m; path = Sources/Sentry/SentryRetryAfterHeaderParser.m; sourceTree = "<group>"; };
+		6F6EDC14C05E39CD3273BA2DEDF341F5 /* DDTTYLogger.h */ = {isa = PBXFileReference; includeInIndex = 1; lastKnownFileType = sourcecode.c.h; name = DDTTYLogger.h; path = Classes/DDTTYLogger.h; sourceTree = "<group>"; };
+		6F8907CEE18168DA5E0552F6DC232710 /* DDTTYLogger.m */ = {isa = PBXFileReference; includeInIndex = 1; lastKnownFileType = sourcecode.c.objc; name = DDTTYLogger.m; path = Classes/DDTTYLogger.m; sourceTree = "<group>"; };
+		6FE19AA6FB22FDFD09473618CCA84BDA /* MIKMIDIEvent.m */ = {isa = PBXFileReference; includeInIndex = 1; lastKnownFileType = sourcecode.c.objc; name = MIKMIDIEvent.m; path = Source/MIKMIDIEvent.m; sourceTree = "<group>"; };
+		709A00788CA8E6F688A763DDF30C525B /* MIKMIDIMetaLyricEvent.m */ = {isa = PBXFileReference; includeInIndex = 1; lastKnownFileType = sourcecode.c.objc; name = MIKMIDIMetaLyricEvent.m; path = Source/MIKMIDIMetaLyricEvent.m; sourceTree = "<group>"; };
+		724FE892A756AC04F4249D00E5A585D9 /* PSWebSocketTypes.h */ = {isa = PBXFileReference; includeInIndex = 1; lastKnownFileType = sourcecode.c.h; name = PSWebSocketTypes.h; path = PocketSocket/PSWebSocketTypes.h; sourceTree = "<group>"; };
+		728D2ECFA29C631D9216ACFBC1323A1C /* SentryCrashReportStore.h */ = {isa = PBXFileReference; includeInIndex = 1; lastKnownFileType = sourcecode.c.h; name = SentryCrashReportStore.h; path = Sources/SentryCrash/Recording/SentryCrashReportStore.h; sourceTree = "<group>"; };
+		734CB8A742521A9E2D0E572546CC1BDC /* NSUIApplication+MIKMIDI.m */ = {isa = PBXFileReference; includeInIndex = 1; lastKnownFileType = sourcecode.c.objc; name = "NSUIApplication+MIKMIDI.m"; path = "Source/NSUIApplication+MIKMIDI.m"; sourceTree = "<group>"; };
+		75A398BE0FC4A0CDA4601ED3EFEBB48B /* DDLoggerNames.m */ = {isa = PBXFileReference; includeInIndex = 1; lastKnownFileType = sourcecode.c.objc; name = DDLoggerNames.m; path = Classes/DDLoggerNames.m; sourceTree = "<group>"; };
+		768CBAE5567114AAC6680455954205A6 /* SentryEnvelopeItemType.h */ = {isa = PBXFileReference; includeInIndex = 1; lastKnownFileType = sourcecode.c.h; name = SentryEnvelopeItemType.h; path = Sources/Sentry/include/SentryEnvelopeItemType.h; sourceTree = "<group>"; };
+		76C1B20B7EA02F6F5EDEEC0A7F2B66FD /* SentryCrashLogger.h */ = {isa = PBXFileReference; includeInIndex = 1; lastKnownFileType = sourcecode.c.h; name = SentryCrashLogger.h; path = Sources/SentryCrash/Recording/Tools/SentryCrashLogger.h; sourceTree = "<group>"; };
+		76FD454AEB8D398D0B32A1744C67C8EA /* SentryCrashCPU.h */ = {isa = PBXFileReference; includeInIndex = 1; lastKnownFileType = sourcecode.c.h; name = SentryCrashCPU.h; path = Sources/SentryCrash/Recording/Tools/SentryCrashCPU.h; sourceTree = "<group>"; };
+		77357489B20D755DE9C96DC154F8A28B /* CocoaHTTPServer.release.xcconfig */ = {isa = PBXFileReference; includeInIndex = 1; lastKnownFileType = text.xcconfig; path = CocoaHTTPServer.release.xcconfig; sourceTree = "<group>"; };
+		7747F7D0287125FBA3F991231A7D5987 /* DDFileLogger+Internal.h */ = {isa = PBXFileReference; includeInIndex = 1; lastKnownFileType = sourcecode.c.h; name = "DDFileLogger+Internal.h"; path = "Classes/DDFileLogger+Internal.h"; sourceTree = "<group>"; };
+		779CAE9D6AAC9B58A421452C9AE30F24 /* WebSocket.m */ = {isa = PBXFileReference; includeInIndex = 1; lastKnownFileType = sourcecode.c.objc; name = WebSocket.m; path = Core/WebSocket.m; sourceTree = "<group>"; };
+		77A7684A8D8D31F562B379A6C38BD828 /* SPUDownloadData.h */ = {isa = PBXFileReference; includeInIndex = 1; lastKnownFileType = sourcecode.c.h; name = SPUDownloadData.h; path = Sparkle.framework/Versions/A/Headers/SPUDownloadData.h; sourceTree = "<group>"; };
+		77BE0399C10D5392C77B16DC26B755EC /* SentryGlobalEventProcessor.h */ = {isa = PBXFileReference; includeInIndex = 1; lastKnownFileType = sourcecode.c.h; name = SentryGlobalEventProcessor.h; path = Sources/Sentry/include/SentryGlobalEventProcessor.h; sourceTree = "<group>"; };
+		77FA903B520B34CFD69A3FBF2A24D7AF /* SentryConcurrentRateLimitsDictionary.m */ = {isa = PBXFileReference; includeInIndex = 1; lastKnownFileType = sourcecode.c.objc; name = SentryConcurrentRateLimitsDictionary.m; path = Sources/Sentry/SentryConcurrentRateLimitsDictionary.m; sourceTree = "<group>"; };
+		78828EC971BD3993D2966821EA1E0959 /* MIKMIDIMetaKeySignatureEvent.m */ = {isa = PBXFileReference; includeInIndex = 1; lastKnownFileType = sourcecode.c.objc; name = MIKMIDIMetaKeySignatureEvent.m; path = Source/MIKMIDIMetaKeySignatureEvent.m; sourceTree = "<group>"; };
+		78918F7B9B10F849E74D2F4DE8AD76A9 /* SentryCrashStackCursor_Backtrace.c */ = {isa = PBXFileReference; includeInIndex = 1; name = SentryCrashStackCursor_Backtrace.c; path = Sources/SentryCrash/Recording/Tools/SentryCrashStackCursor_Backtrace.c; sourceTree = "<group>"; };
+		78D6628E2866D40D93C0E946D836B7B3 /* MIKMIDIEventIterator.h */ = {isa = PBXFileReference; includeInIndex = 1; lastKnownFileType = sourcecode.c.h; name = MIKMIDIEventIterator.h; path = Source/MIKMIDIEventIterator.h; sourceTree = "<group>"; };
+		7910C3DB6DCE2E802BA7415A5152DCC9 /* MIKMIDISourceEndpoint.m */ = {isa = PBXFileReference; includeInIndex = 1; lastKnownFileType = sourcecode.c.objc; name = MIKMIDISourceEndpoint.m; path = Source/MIKMIDISourceEndpoint.m; sourceTree = "<group>"; };
+		79A349388E065D1423AC33D14F99D9C2 /* SentryCrashMonitor_AppState.h */ = {isa = PBXFileReference; includeInIndex = 1; lastKnownFileType = sourcecode.c.h; name = SentryCrashMonitor_AppState.h; path = Sources/SentryCrash/Recording/Monitors/SentryCrashMonitor_AppState.h; sourceTree = "<group>"; };
+		7AD83D400DAEB399E9C7E2BC67245EC1 /* PARImage+ASCIIInput.m */ = {isa = PBXFileReference; includeInIndex = 1; lastKnownFileType = sourcecode.c.objc; name = "PARImage+ASCIIInput.m"; path = "Core/PARImage+ASCIIInput.m"; sourceTree = "<group>"; };
+		7AF4FF5454068A8CCD5BBD6F95525913 /* MIKMIDIMetaTrackSequenceNameEvent.h */ = {isa = PBXFileReference; includeInIndex = 1; lastKnownFileType = sourcecode.c.h; name = MIKMIDIMetaTrackSequenceNameEvent.h; path = Source/MIKMIDIMetaTrackSequenceNameEvent.h; sourceTree = "<group>"; };
+		7B980D16F6BB6375D240B8E85A1BAD1D /* DDContextFilterLogFormatter.h */ = {isa = PBXFileReference; includeInIndex = 1; lastKnownFileType = sourcecode.c.h; name = DDContextFilterLogFormatter.h; path = Classes/Extensions/DDContextFilterLogFormatter.h; sourceTree = "<group>"; };
+		7BEA397F10D21EB3D6B7098A2D776982 /* SentryCrashMonitor_MachException.h */ = {isa = PBXFileReference; includeInIndex = 1; lastKnownFileType = sourcecode.c.h; name = SentryCrashMonitor_MachException.h; path = Sources/SentryCrash/Recording/Monitors/SentryCrashMonitor_MachException.h; sourceTree = "<group>"; };
+		7DEC3B27AEA0876BDF5DF54498D37382 /* SocketRocket.debug.xcconfig */ = {isa = PBXFileReference; includeInIndex = 1; lastKnownFileType = text.xcconfig; path = SocketRocket.debug.xcconfig; sourceTree = "<group>"; };
+		7E7C8039E3E7DA1555960E0A2BF7AD6E /* SentryCrashThread.h */ = {isa = PBXFileReference; includeInIndex = 1; lastKnownFileType = sourcecode.c.h; name = SentryCrashThread.h; path = Sources/SentryCrash/Recording/Tools/SentryCrashThread.h; sourceTree = "<group>"; };
+		7F0DF42F8CDCC56D2B3C0B1AAEC82AD5 /* SentryRateLimitParser.h */ = {isa = PBXFileReference; includeInIndex = 1; lastKnownFileType = sourcecode.c.h; name = SentryRateLimitParser.h; path = Sources/Sentry/include/SentryRateLimitParser.h; sourceTree = "<group>"; };
+		7F711ED2FCDDDFABC714DA1BF1AA6E87 /* MIKMIDIDestinationEndpoint.h */ = {isa = PBXFileReference; includeInIndex = 1; lastKnownFileType = sourcecode.c.h; name = MIKMIDIDestinationEndpoint.h; path = Source/MIKMIDIDestinationEndpoint.h; sourceTree = "<group>"; };
+		7F9425CC6B48FB8E0BCB8D432FFA4519 /* MIKMIDIPitchBendChangeCommand.m */ = {isa = PBXFileReference; includeInIndex = 1; lastKnownFileType = sourcecode.c.objc; name = MIKMIDIPitchBendChangeCommand.m; path = Source/MIKMIDIPitchBendChangeCommand.m; sourceTree = "<group>"; };
+		7FD99F0A5131E141351ED20FF722AE19 /* SentryRateLimitCategoryMapper.m */ = {isa = PBXFileReference; includeInIndex = 1; lastKnownFileType = sourcecode.c.objc; name = SentryRateLimitCategoryMapper.m; path = Sources/Sentry/SentryRateLimitCategoryMapper.m; sourceTree = "<group>"; };
+		8099E8E962029F5C482704EBA37E53F3 /* DDRange.h */ = {isa = PBXFileReference; includeInIndex = 1; lastKnownFileType = sourcecode.c.h; name = DDRange.h; path = Core/Categories/DDRange.h; sourceTree = "<group>"; };
+		812BDDEC8E9BDC2F9B0B26A7A9741EF5 /* SentryCurrentDate.h */ = {isa = PBXFileReference; includeInIndex = 1; lastKnownFileType = sourcecode.c.h; name = SentryCurrentDate.h; path = Sources/Sentry/include/SentryCurrentDate.h; sourceTree = "<group>"; };
+		814ECF2BE45A1B41880BB9EEC6E01ADE /* SentryCrashMonitor_User.c */ = {isa = PBXFileReference; includeInIndex = 1; name = SentryCrashMonitor_User.c; path = Sources/SentryCrash/Recording/Monitors/SentryCrashMonitor_User.c; sourceTree = "<group>"; };
+		8166EA5C35524D61BA1BEC142FDC47B5 /* MIKMIDISequence.h */ = {isa = PBXFileReference; includeInIndex = 1; lastKnownFileType = sourcecode.c.h; name = MIKMIDISequence.h; path = Source/MIKMIDISequence.h; sourceTree = "<group>"; };
+		81C07EEEDACF8469C87C5AC05F54E16F /* SentryAutoBreadcrumbTrackingIntegration.m */ = {isa = PBXFileReference; includeInIndex = 1; lastKnownFileType = sourcecode.c.objc; name = SentryAutoBreadcrumbTrackingIntegration.m; path = Sources/Sentry/SentryAutoBreadcrumbTrackingIntegration.m; sourceTree = "<group>"; };
+		82F7968B0D37B81EF1F1450638C6A017 /* SentryFileManager.h */ = {isa = PBXFileReference; includeInIndex = 1; lastKnownFileType = sourcecode.c.h; name = SentryFileManager.h; path = Sources/Sentry/include/SentryFileManager.h; sourceTree = "<group>"; };
+		84437EE6B1606801F193A997D2141903 /* MIKMIDIDevice.h */ = {isa = PBXFileReference; includeInIndex = 1; lastKnownFileType = sourcecode.c.h; name = MIKMIDIDevice.h; path = Source/MIKMIDIDevice.h; sourceTree = "<group>"; };
 		846F800D771D9F4FF4981C8319BFFB88 /* libASCIImage.a */ = {isa = PBXFileReference; explicitFileType = archive.ar; includeInIndex = 0; name = libASCIImage.a; path = libASCIImage.a; sourceTree = BUILT_PRODUCTS_DIR; };
-		84F0C075762D4083DE496DAF6076C377 /* SentryCrashDate.h */ = {isa = PBXFileReference; includeInIndex = 1; lastKnownFileType = sourcecode.c.h; name = SentryCrashDate.h; path = Sources/SentryCrash/Recording/Tools/SentryCrashDate.h; sourceTree = "<group>"; };
-		855DFD3F8C7A1EEC6141C924E72E2C3B /* CocoaAsyncSocket-prefix.pch */ = {isa = PBXFileReference; includeInIndex = 1; lastKnownFileType = sourcecode.c.h; path = "CocoaAsyncSocket-prefix.pch"; sourceTree = "<group>"; };
+		849A0BD9B66AF13B6659F196ABADFF73 /* MIKMIDIConnectionManager.m */ = {isa = PBXFileReference; includeInIndex = 1; lastKnownFileType = sourcecode.c.objc; name = MIKMIDIConnectionManager.m; path = Source/MIKMIDIConnectionManager.m; sourceTree = "<group>"; };
+		84AF143CFED55A11F175CADC81374606 /* SentryCrashStackCursor_MachineContext.h */ = {isa = PBXFileReference; includeInIndex = 1; lastKnownFileType = sourcecode.c.h; name = SentryCrashStackCursor_MachineContext.h; path = Sources/SentryCrash/Recording/Tools/SentryCrashStackCursor_MachineContext.h; sourceTree = "<group>"; };
+		84B45CD0BFC8BCBCA9B7BEFE4C09C131 /* DDMultiFormatter.m */ = {isa = PBXFileReference; includeInIndex = 1; lastKnownFileType = sourcecode.c.objc; name = DDMultiFormatter.m; path = Classes/Extensions/DDMultiFormatter.m; sourceTree = "<group>"; };
+		8500CC2B551AC3C9B7D83A8D54424F70 /* SentryCrashSystemCapabilities.h */ = {isa = PBXFileReference; includeInIndex = 1; lastKnownFileType = sourcecode.c.h; name = SentryCrashSystemCapabilities.h; path = Sources/SentryCrash/Recording/SentryCrashSystemCapabilities.h; sourceTree = "<group>"; };
+		850CE94CEB9E6543C391C313F8EFF84F /* DELETEResponse.m */ = {isa = PBXFileReference; includeInIndex = 1; lastKnownFileType = sourcecode.c.objc; name = DELETEResponse.m; path = Extensions/WebDAV/DELETEResponse.m; sourceTree = "<group>"; };
 		85A01882ED06DFEA2E0CE78BCDB204A7 /* libSocketRocket.a */ = {isa = PBXFileReference; explicitFileType = archive.ar; includeInIndex = 0; name = libSocketRocket.a; path = libSocketRocket.a; sourceTree = BUILT_PRODUCTS_DIR; };
-		85A48B02FE8008F721282B81520067A7 /* CocoaLumberjack-dummy.m */ = {isa = PBXFileReference; includeInIndex = 1; lastKnownFileType = sourcecode.c.objc; path = "CocoaLumberjack-dummy.m"; sourceTree = "<group>"; };
-		85C8F0A248804B28D5CC05E3E75C8710 /* MIKMIDIDestinationEndpoint.h */ = {isa = PBXFileReference; includeInIndex = 1; lastKnownFileType = sourcecode.c.h; name = MIKMIDIDestinationEndpoint.h; path = Source/MIKMIDIDestinationEndpoint.h; sourceTree = "<group>"; };
-		85EC408510270186A5D740BCCE645E16 /* MIKMIDIChannelPressureEvent.h */ = {isa = PBXFileReference; includeInIndex = 1; lastKnownFileType = sourcecode.c.h; name = MIKMIDIChannelPressureEvent.h; path = Source/MIKMIDIChannelPressureEvent.h; sourceTree = "<group>"; };
-		863A34E8D03B7E2F09BADA9C3CBA9149 /* CocoaLumberjack.h */ = {isa = PBXFileReference; includeInIndex = 1; lastKnownFileType = sourcecode.c.h; name = CocoaLumberjack.h; path = Classes/CocoaLumberjack.h; sourceTree = "<group>"; };
-		86BE791CCFCDDA89E32387E4824590E9 /* MIKMIDIPort_SubclassMethods.h */ = {isa = PBXFileReference; includeInIndex = 1; lastKnownFileType = sourcecode.c.h; name = MIKMIDIPort_SubclassMethods.h; path = Source/MIKMIDIPort_SubclassMethods.h; sourceTree = "<group>"; };
-		875C9725ACCDF9AC153CFBAD92416A42 /* SentryCrashStackCursor_Backtrace.c */ = {isa = PBXFileReference; includeInIndex = 1; name = SentryCrashStackCursor_Backtrace.c; path = Sources/SentryCrash/Recording/Tools/SentryCrashStackCursor_Backtrace.c; sourceTree = "<group>"; };
-		87754708DE638E6D948438EC1F55F7D2 /* MIKMIDIPlayer.h */ = {isa = PBXFileReference; includeInIndex = 1; lastKnownFileType = sourcecode.c.h; name = MIKMIDIPlayer.h; path = Source/MIKMIDIPlayer.h; sourceTree = "<group>"; };
-		88D93E1E641B49145083E9955466A563 /* DDContextFilterLogFormatter.m */ = {isa = PBXFileReference; includeInIndex = 1; lastKnownFileType = sourcecode.c.objc; name = DDContextFilterLogFormatter.m; path = Classes/Extensions/DDContextFilterLogFormatter.m; sourceTree = "<group>"; };
-		890BB5A0EA71906B4E61BFE8CE71AA9B /* SentryEvent.h */ = {isa = PBXFileReference; includeInIndex = 1; lastKnownFileType = sourcecode.c.h; name = SentryEvent.h; path = Sources/Sentry/include/SentryEvent.h; sourceTree = "<group>"; };
-		893C02A20F7980813FA60BA75489CB25 /* MIKMIDIConnectionManager.m */ = {isa = PBXFileReference; includeInIndex = 1; lastKnownFileType = sourcecode.c.objc; name = MIKMIDIConnectionManager.m; path = Source/MIKMIDIConnectionManager.m; sourceTree = "<group>"; };
-		89668AA293AFB8056EE05FEAED8E90A8 /* CocoaHTTPServer.release.xcconfig */ = {isa = PBXFileReference; includeInIndex = 1; lastKnownFileType = text.xcconfig; path = CocoaHTTPServer.release.xcconfig; sourceTree = "<group>"; };
-		89A336E35FEEAD907B8421984EDE78E0 /* SentryFileManager.h */ = {isa = PBXFileReference; includeInIndex = 1; lastKnownFileType = sourcecode.c.h; name = SentryFileManager.h; path = Sources/Sentry/include/SentryFileManager.h; sourceTree = "<group>"; };
-		89D6E0F83D9AAD80EAD41AC0AA9506ED /* SentryScope+Private.h */ = {isa = PBXFileReference; includeInIndex = 1; lastKnownFileType = sourcecode.c.h; name = "SentryScope+Private.h"; path = "Sources/Sentry/include/SentryScope+Private.h"; sourceTree = "<group>"; };
-		8ADE02394463145ADAF897DA074B597B /* SentryCrashCPU.h */ = {isa = PBXFileReference; includeInIndex = 1; lastKnownFileType = sourcecode.c.h; name = SentryCrashCPU.h; path = Sources/SentryCrash/Recording/Tools/SentryCrashCPU.h; sourceTree = "<group>"; };
-		8AE4F92348504288968156F843954AA6 /* SentryDefines.h */ = {isa = PBXFileReference; includeInIndex = 1; lastKnownFileType = sourcecode.c.h; name = SentryDefines.h; path = Sources/Sentry/include/SentryDefines.h; sourceTree = "<group>"; };
-		8B397F4EC7165775CF1D3CC228BC9971 /* SentryCrashString.c */ = {isa = PBXFileReference; includeInIndex = 1; name = SentryCrashString.c; path = Sources/SentryCrash/Recording/Tools/SentryCrashString.c; sourceTree = "<group>"; };
-		8B5E8EA3260860F742738ABE8537C745 /* SentryCrashDefaultBinaryImageProvider.h */ = {isa = PBXFileReference; includeInIndex = 1; lastKnownFileType = sourcecode.c.h; name = SentryCrashDefaultBinaryImageProvider.h; path = Sources/Sentry/include/SentryCrashDefaultBinaryImageProvider.h; sourceTree = "<group>"; };
-		8C7E796BDD8BD6F21410E42FC8415A33 /* MIKMIDIEndpointSynthesizer.h */ = {isa = PBXFileReference; includeInIndex = 1; lastKnownFileType = sourcecode.c.h; name = MIKMIDIEndpointSynthesizer.h; path = Source/MIKMIDIEndpointSynthesizer.h; sourceTree = "<group>"; };
-		8CE4199E063684E830B5C52CC2E0456E /* DAVResponse.h */ = {isa = PBXFileReference; includeInIndex = 1; lastKnownFileType = sourcecode.c.h; name = DAVResponse.h; path = Extensions/WebDAV/DAVResponse.h; sourceTree = "<group>"; };
-		8DB737EBDE3A14DE4E2747DF65DF7968 /* MIKMIDIMetaLyricEvent.h */ = {isa = PBXFileReference; includeInIndex = 1; lastKnownFileType = sourcecode.c.h; name = MIKMIDIMetaLyricEvent.h; path = Source/MIKMIDIMetaLyricEvent.h; sourceTree = "<group>"; };
-		8E0AD49CE2FF7575F70046EF4EB0B354 /* SentryClient.m */ = {isa = PBXFileReference; includeInIndex = 1; lastKnownFileType = sourcecode.c.objc; name = SentryClient.m; path = Sources/Sentry/SentryClient.m; sourceTree = "<group>"; };
+		85CE1A96A88EC418B0F3648DF507E6C8 /* DDFileLogger+Buffering.h */ = {isa = PBXFileReference; includeInIndex = 1; lastKnownFileType = sourcecode.c.h; name = "DDFileLogger+Buffering.h"; path = "Classes/Extensions/DDFileLogger+Buffering.h"; sourceTree = "<group>"; };
+		85E90EF7A22A4050B281A783BB483B6C /* PUTResponse.m */ = {isa = PBXFileReference; includeInIndex = 1; lastKnownFileType = sourcecode.c.objc; name = PUTResponse.m; path = Extensions/WebDAV/PUTResponse.m; sourceTree = "<group>"; };
+		861E060B1B1E7C3B3DB79E6DA287CA4F /* MIKMIDIEntity.h */ = {isa = PBXFileReference; includeInIndex = 1; lastKnownFileType = sourcecode.c.h; name = MIKMIDIEntity.h; path = Source/MIKMIDIEntity.h; sourceTree = "<group>"; };
+		862BD44DD44EBC48516849F04C86D340 /* PocketSocket.debug.xcconfig */ = {isa = PBXFileReference; includeInIndex = 1; lastKnownFileType = text.xcconfig; path = PocketSocket.debug.xcconfig; sourceTree = "<group>"; };
+		8643EBD8D5E8BB5977E75FA72C2F4DC1 /* SentryCrashCPU.c */ = {isa = PBXFileReference; includeInIndex = 1; name = SentryCrashCPU.c; path = Sources/SentryCrash/Recording/Tools/SentryCrashCPU.c; sourceTree = "<group>"; };
+		8692D2FE7B10CC6BD697FFD91E62425D /* HTTPServer.m */ = {isa = PBXFileReference; includeInIndex = 1; lastKnownFileType = sourcecode.c.objc; name = HTTPServer.m; path = Core/HTTPServer.m; sourceTree = "<group>"; };
+		86B1FED3B4859B85592542BF3641CA51 /* SentryScope.h */ = {isa = PBXFileReference; includeInIndex = 1; lastKnownFileType = sourcecode.c.h; name = SentryScope.h; path = Sources/Sentry/include/SentryScope.h; sourceTree = "<group>"; };
+		87161EB29EAEC27736D06E4DE0CF84B8 /* MultipartFormDataParser.m */ = {isa = PBXFileReference; includeInIndex = 1; lastKnownFileType = sourcecode.c.objc; name = MultipartFormDataParser.m; path = Core/Mime/MultipartFormDataParser.m; sourceTree = "<group>"; };
+		874895EF3D86B884E1E3FF9FB4E7FB99 /* MIKMIDIChannelEvent.m */ = {isa = PBXFileReference; includeInIndex = 1; lastKnownFileType = sourcecode.c.objc; name = MIKMIDIChannelEvent.m; path = Source/MIKMIDIChannelEvent.m; sourceTree = "<group>"; };
+		87607AD767E932090008BD500CE5FDE7 /* SentrySystemEventsBreadcrumbs.m */ = {isa = PBXFileReference; includeInIndex = 1; lastKnownFileType = sourcecode.c.objc; name = SentrySystemEventsBreadcrumbs.m; path = Sources/Sentry/SentrySystemEventsBreadcrumbs.m; sourceTree = "<group>"; };
+		88E2F3E9B8ABA56C5198BE46B2F88B4C /* MIKMIDICommandThrottler.h */ = {isa = PBXFileReference; includeInIndex = 1; lastKnownFileType = sourcecode.c.h; name = MIKMIDICommandThrottler.h; path = Source/MIKMIDICommandThrottler.h; sourceTree = "<group>"; };
+		88F35B18EE87C0DAFB5CED4C2C621163 /* NSString+SentryNSUIntegerValue.m */ = {isa = PBXFileReference; includeInIndex = 1; lastKnownFileType = sourcecode.c.objc; name = "NSString+SentryNSUIntegerValue.m"; path = "Sources/Sentry/NSString+SentryNSUIntegerValue.m"; sourceTree = "<group>"; };
+		89534FCD327EE1B2DDE8F293D672EF06 /* SentryEnvelope.m */ = {isa = PBXFileReference; includeInIndex = 1; lastKnownFileType = sourcecode.c.objc; name = SentryEnvelope.m; path = Sources/Sentry/SentryEnvelope.m; sourceTree = "<group>"; };
+		8A416A18FE4CDAC98D0013468742DB7E /* SocketRocket.h */ = {isa = PBXFileReference; includeInIndex = 1; lastKnownFileType = sourcecode.c.h; name = SocketRocket.h; path = SocketRocket/SocketRocket.h; sourceTree = "<group>"; };
+		8A9B8F08E57C9E792468604ED1CACB67 /* MIKMIDIEndpointSynthesizer.h */ = {isa = PBXFileReference; includeInIndex = 1; lastKnownFileType = sourcecode.c.h; name = MIKMIDIEndpointSynthesizer.h; path = Source/MIKMIDIEndpointSynthesizer.h; sourceTree = "<group>"; };
+		8AAA3062EABBC92E104BE7F74C2D68DB /* MIKMIDISequencer+MIKMIDIPrivate.h */ = {isa = PBXFileReference; includeInIndex = 1; lastKnownFileType = sourcecode.c.h; name = "MIKMIDISequencer+MIKMIDIPrivate.h"; path = "Source/MIKMIDISequencer+MIKMIDIPrivate.h"; sourceTree = "<group>"; };
+		8B33CE9B053CA20F6AD10E6B70E139FF /* MIKMIDIChannelVoiceCommand.h */ = {isa = PBXFileReference; includeInIndex = 1; lastKnownFileType = sourcecode.c.h; name = MIKMIDIChannelVoiceCommand.h; path = Source/MIKMIDIChannelVoiceCommand.h; sourceTree = "<group>"; };
+		8BA09EE63EE9CB5EC6DE5D50786F177E /* SentryScope+Private.h */ = {isa = PBXFileReference; includeInIndex = 1; lastKnownFileType = sourcecode.c.h; name = "SentryScope+Private.h"; path = "Sources/Sentry/include/SentryScope+Private.h"; sourceTree = "<group>"; };
+		8C77DECEBD2CA508B8B24D4BC9096837 /* DAVConnection.m */ = {isa = PBXFileReference; includeInIndex = 1; lastKnownFileType = sourcecode.c.objc; name = DAVConnection.m; path = Extensions/WebDAV/DAVConnection.m; sourceTree = "<group>"; };
+		8CE00C0A8B63E6B5C2D25772C50120A6 /* DDASLLogger.h */ = {isa = PBXFileReference; includeInIndex = 1; lastKnownFileType = sourcecode.c.h; name = DDASLLogger.h; path = Classes/DDASLLogger.h; sourceTree = "<group>"; };
+		8D7ADBC47ABCA69B3B6353B8C1246C38 /* MIKMIDIMetaMarkerTextEvent.m */ = {isa = PBXFileReference; includeInIndex = 1; lastKnownFileType = sourcecode.c.objc; name = MIKMIDIMetaMarkerTextEvent.m; path = Source/MIKMIDIMetaMarkerTextEvent.m; sourceTree = "<group>"; };
+		8D8AB6A8CA742A5DFA5E48A1B76D584F /* DELETEResponse.h */ = {isa = PBXFileReference; includeInIndex = 1; lastKnownFileType = sourcecode.c.h; name = DELETEResponse.h; path = Extensions/WebDAV/DELETEResponse.h; sourceTree = "<group>"; };
+		8E1A809DA26D065930CA564419697C94 /* MIKMIDITempoEvent.h */ = {isa = PBXFileReference; includeInIndex = 1; lastKnownFileType = sourcecode.c.h; name = MIKMIDITempoEvent.h; path = Source/MIKMIDITempoEvent.h; sourceTree = "<group>"; };
+		8E390E31F6F9464F25E4613CD9E09E1C /* DAVResponse.m */ = {isa = PBXFileReference; includeInIndex = 1; lastKnownFileType = sourcecode.c.objc; name = DAVResponse.m; path = Extensions/WebDAV/DAVResponse.m; sourceTree = "<group>"; };
 		8E39FCDFAC199E429916CE125ECAC286 /* Pods-Hammerspoon-acknowledgements.plist */ = {isa = PBXFileReference; includeInIndex = 1; lastKnownFileType = text.plist.xml; path = "Pods-Hammerspoon-acknowledgements.plist"; sourceTree = "<group>"; };
-		8ED0C1FE0242126459F2FE625E7593BC /* DDAbstractDatabaseLogger.m */ = {isa = PBXFileReference; includeInIndex = 1; lastKnownFileType = sourcecode.c.objc; name = DDAbstractDatabaseLogger.m; path = Classes/DDAbstractDatabaseLogger.m; sourceTree = "<group>"; };
-		8F51A3861507DC735800EABD472859C1 /* HTTPConnection.m */ = {isa = PBXFileReference; includeInIndex = 1; lastKnownFileType = sourcecode.c.objc; name = HTTPConnection.m; path = Core/HTTPConnection.m; sourceTree = "<group>"; };
-		8F5BF96E92551E74F1EAEC9EB6CAC3C7 /* SentryHub.m */ = {isa = PBXFileReference; includeInIndex = 1; lastKnownFileType = sourcecode.c.objc; name = SentryHub.m; path = Sources/Sentry/SentryHub.m; sourceTree = "<group>"; };
-		8FAC0A36D9127DB7367CE9038D222F34 /* MultipartMessageHeaderField.h */ = {isa = PBXFileReference; includeInIndex = 1; lastKnownFileType = sourcecode.c.h; name = MultipartMessageHeaderField.h; path = Core/Mime/MultipartMessageHeaderField.h; sourceTree = "<group>"; };
-		8FE8F18BD7D9ED481597236E14008808 /* HTTPDynamicFileResponse.h */ = {isa = PBXFileReference; includeInIndex = 1; lastKnownFileType = sourcecode.c.h; name = HTTPDynamicFileResponse.h; path = Core/Responses/HTTPDynamicFileResponse.h; sourceTree = "<group>"; };
-		920F9D4E1ED1175440B7A636DE7E70BB /* SentryCrashSignalInfo.h */ = {isa = PBXFileReference; includeInIndex = 1; lastKnownFileType = sourcecode.c.h; name = SentryCrashSignalInfo.h; path = Sources/SentryCrash/Recording/Tools/SentryCrashSignalInfo.h; sourceTree = "<group>"; };
-		92770E363E6CAB9EAA733C465A4682F4 /* MIKMIDIResponder.h */ = {isa = PBXFileReference; includeInIndex = 1; lastKnownFileType = sourcecode.c.h; name = MIKMIDIResponder.h; path = Source/MIKMIDIResponder.h; sourceTree = "<group>"; };
-		92FD7D9D2F687C4A032A67C8D86D6E6C /* HTTPServer.m */ = {isa = PBXFileReference; includeInIndex = 1; lastKnownFileType = sourcecode.c.objc; name = HTTPServer.m; path = Core/HTTPServer.m; sourceTree = "<group>"; };
-		9312F274ED1230FEF67EFE0A5805C1E1 /* MIKMIDINoteOnCommand.h */ = {isa = PBXFileReference; includeInIndex = 1; lastKnownFileType = sourcecode.c.h; name = MIKMIDINoteOnCommand.h; path = Source/MIKMIDINoteOnCommand.h; sourceTree = "<group>"; };
-		9423268D85524D10E8480A620734B1AF /* GCDAsyncSocket.m */ = {isa = PBXFileReference; includeInIndex = 1; lastKnownFileType = sourcecode.c.objc; name = GCDAsyncSocket.m; path = Source/GCD/GCDAsyncSocket.m; sourceTree = "<group>"; };
+		8E71408202CB7B471EA501D64C3F7898 /* MIKMIDISynthesizer_SubclassMethods.h */ = {isa = PBXFileReference; includeInIndex = 1; lastKnownFileType = sourcecode.c.h; name = MIKMIDISynthesizer_SubclassMethods.h; path = Source/MIKMIDISynthesizer_SubclassMethods.h; sourceTree = "<group>"; };
+		8F132D8B0ED4ADA0C07B0E8E6BFF2934 /* MIKMIDIInputPort.m */ = {isa = PBXFileReference; includeInIndex = 1; lastKnownFileType = sourcecode.c.objc; name = MIKMIDIInputPort.m; path = Source/MIKMIDIInputPort.m; sourceTree = "<group>"; };
+		8F148DA1FBF423F88CF23F019D50CB72 /* SentryCrashLogger.c */ = {isa = PBXFileReference; includeInIndex = 1; name = SentryCrashLogger.c; path = Sources/SentryCrash/Recording/Tools/SentryCrashLogger.c; sourceTree = "<group>"; };
+		8F18278FC8FBEDD4D505991C85368924 /* PSWebSocketInternal.h */ = {isa = PBXFileReference; includeInIndex = 1; lastKnownFileType = sourcecode.c.h; name = PSWebSocketInternal.h; path = PocketSocket/PSWebSocketInternal.h; sourceTree = "<group>"; };
+		8F6E47A221F2AE36902F971BCC1A5667 /* SentrySwizzle.m */ = {isa = PBXFileReference; includeInIndex = 1; lastKnownFileType = sourcecode.c.objc; name = SentrySwizzle.m; path = Sources/Sentry/SentrySwizzle.m; sourceTree = "<group>"; };
+		900BC195E34E4A739398983FE748106B /* SentryCrashJSONCodecObjC.m */ = {isa = PBXFileReference; includeInIndex = 1; lastKnownFileType = sourcecode.c.objc; name = SentryCrashJSONCodecObjC.m; path = Sources/SentryCrash/Recording/Tools/SentryCrashJSONCodecObjC.m; sourceTree = "<group>"; };
+		900DCD0BB80E5E0C44250E0437A1D933 /* SentryNSURLRequest.m */ = {isa = PBXFileReference; includeInIndex = 1; lastKnownFileType = sourcecode.c.objc; name = SentryNSURLRequest.m; path = Sources/Sentry/SentryNSURLRequest.m; sourceTree = "<group>"; };
+		904C6933016B750A8BB62CBC7A04D126 /* MIKMIDIUtilities.h */ = {isa = PBXFileReference; includeInIndex = 1; lastKnownFileType = sourcecode.c.h; name = MIKMIDIUtilities.h; path = Source/MIKMIDIUtilities.h; sourceTree = "<group>"; };
+		9107A5C7386553343037C048E31ACD55 /* SentryAutoBreadcrumbTrackingIntegration.h */ = {isa = PBXFileReference; includeInIndex = 1; lastKnownFileType = sourcecode.c.h; name = SentryAutoBreadcrumbTrackingIntegration.h; path = Sources/Sentry/include/SentryAutoBreadcrumbTrackingIntegration.h; sourceTree = "<group>"; };
+		9214D54E36BB4F2C95F44D81BDA05910 /* SentryThread.h */ = {isa = PBXFileReference; includeInIndex = 1; lastKnownFileType = sourcecode.c.h; name = SentryThread.h; path = Sources/Sentry/include/SentryThread.h; sourceTree = "<group>"; };
+		922D37F386B73A951B11B782715B0A95 /* DDFileLogger.h */ = {isa = PBXFileReference; includeInIndex = 1; lastKnownFileType = sourcecode.c.h; name = DDFileLogger.h; path = Classes/DDFileLogger.h; sourceTree = "<group>"; };
+		924BEB49609EB1A95C1FAF327780A7EC /* DDDispatchQueueLogFormatter.h */ = {isa = PBXFileReference; includeInIndex = 1; lastKnownFileType = sourcecode.c.h; name = DDDispatchQueueLogFormatter.h; path = Classes/Extensions/DDDispatchQueueLogFormatter.h; sourceTree = "<group>"; };
+		937612FCE2636AB4DB2B3A26DE00897D /* SentryAsynchronousOperation.h */ = {isa = PBXFileReference; includeInIndex = 1; lastKnownFileType = sourcecode.c.h; name = SentryAsynchronousOperation.h; path = Sources/Sentry/include/SentryAsynchronousOperation.h; sourceTree = "<group>"; };
+		93B416A31DFF6F9EA40038D636C3285D /* HTTPDataResponse.m */ = {isa = PBXFileReference; includeInIndex = 1; lastKnownFileType = sourcecode.c.objc; name = HTTPDataResponse.m; path = Core/Responses/HTTPDataResponse.m; sourceTree = "<group>"; };
+		93EFC1E42CBB1DC75D3E32C44269AA9C /* SentryCrashIsAppImage.h */ = {isa = PBXFileReference; includeInIndex = 1; lastKnownFileType = sourcecode.c.h; name = SentryCrashIsAppImage.h; path = Sources/Sentry/include/SentryCrashIsAppImage.h; sourceTree = "<group>"; };
 		94235A1A9E91430837971044CC882B2C /* Pods-Hammerspoon.release.xcconfig */ = {isa = PBXFileReference; includeInIndex = 1; lastKnownFileType = text.xcconfig; path = "Pods-Hammerspoon.release.xcconfig"; sourceTree = "<group>"; };
-		94DB9A8CEAD34493915FA60BE720FE1B /* MIKMIDIPitchBendChangeCommand.m */ = {isa = PBXFileReference; includeInIndex = 1; lastKnownFileType = sourcecode.c.objc; name = MIKMIDIPitchBendChangeCommand.m; path = Source/MIKMIDIPitchBendChangeCommand.m; sourceTree = "<group>"; };
-		96015CC2C8770E364B92E0BB832377A3 /* MIKMIDIMetaTimeSignatureEvent.h */ = {isa = PBXFileReference; includeInIndex = 1; lastKnownFileType = sourcecode.c.h; name = MIKMIDIMetaTimeSignatureEvent.h; path = Source/MIKMIDIMetaTimeSignatureEvent.h; sourceTree = "<group>"; };
-		965F899E6745E7739B5036C53276B9A4 /* NSDictionary+SentrySanitize.m */ = {isa = PBXFileReference; includeInIndex = 1; lastKnownFileType = sourcecode.c.objc; name = "NSDictionary+SentrySanitize.m"; path = "Sources/Sentry/NSDictionary+SentrySanitize.m"; sourceTree = "<group>"; };
-		9703A57BD26B39B13CF0575BF9B54D45 /* SentryCrashLogger.h */ = {isa = PBXFileReference; includeInIndex = 1; lastKnownFileType = sourcecode.c.h; name = SentryCrashLogger.h; path = Sources/SentryCrash/Recording/Tools/SentryCrashLogger.h; sourceTree = "<group>"; };
-		98D5432201975BF914EFE0766B8CB256 /* MIKMIDIMetronome.h */ = {isa = PBXFileReference; includeInIndex = 1; lastKnownFileType = sourcecode.c.h; name = MIKMIDIMetronome.h; path = Source/MIKMIDIMetronome.h; sourceTree = "<group>"; };
-		99175F606BC2B93269AEF32B23C0873E /* MIKMIDIPrivateUtilities.m */ = {isa = PBXFileReference; includeInIndex = 1; lastKnownFileType = sourcecode.c.objc; name = MIKMIDIPrivateUtilities.m; path = Source/MIKMIDIPrivateUtilities.m; sourceTree = "<group>"; };
-		99A2B7520A1B987FF79E7A02B6759E1C /* SentryRateLimitCategoryMapper.h */ = {isa = PBXFileReference; includeInIndex = 1; lastKnownFileType = sourcecode.c.h; name = SentryRateLimitCategoryMapper.h; path = Sources/Sentry/include/SentryRateLimitCategoryMapper.h; sourceTree = "<group>"; };
-		99FD32E46A5BCF37EA89119F5C62F5CF /* PSWebSocketBuffer.h */ = {isa = PBXFileReference; includeInIndex = 1; lastKnownFileType = sourcecode.c.h; name = PSWebSocketBuffer.h; path = PocketSocket/PSWebSocketBuffer.h; sourceTree = "<group>"; };
-		9A1D84BFAAB643D1A2F442BC17C4FCC0 /* MIKMIDIUtilities.h */ = {isa = PBXFileReference; includeInIndex = 1; lastKnownFileType = sourcecode.c.h; name = MIKMIDIUtilities.h; path = Source/MIKMIDIUtilities.h; sourceTree = "<group>"; };
-		9A5617F437944DF3F5AC845CF13C293C /* NSUIApplication+MIKMIDI.h */ = {isa = PBXFileReference; includeInIndex = 1; lastKnownFileType = sourcecode.c.h; name = "NSUIApplication+MIKMIDI.h"; path = "Source/NSUIApplication+MIKMIDI.h"; sourceTree = "<group>"; };
-		9B2C04DAFFF8639DD899DF1D2D0858AB /* SentryThread.h */ = {isa = PBXFileReference; includeInIndex = 1; lastKnownFileType = sourcecode.c.h; name = SentryThread.h; path = Sources/Sentry/include/SentryThread.h; sourceTree = "<group>"; };
-		9B4068DD486982B2C092DB0FC781F544 /* SentryDebugMeta.h */ = {isa = PBXFileReference; includeInIndex = 1; lastKnownFileType = sourcecode.c.h; name = SentryDebugMeta.h; path = Sources/Sentry/include/SentryDebugMeta.h; sourceTree = "<group>"; };
-		9B5CB2A8F46DB24550B1C61D4C6211C4 /* DAVConnection.m */ = {isa = PBXFileReference; includeInIndex = 1; lastKnownFileType = sourcecode.c.objc; name = DAVConnection.m; path = Extensions/WebDAV/DAVConnection.m; sourceTree = "<group>"; };
-		9B838851E2836983BC5D855C7409B6FC /* SentryStacktraceBuilder.h */ = {isa = PBXFileReference; includeInIndex = 1; lastKnownFileType = sourcecode.c.h; name = SentryStacktraceBuilder.h; path = Sources/Sentry/SentryStacktraceBuilder.h; sourceTree = "<group>"; };
-		9B9091238748ADE7D352D908DF552074 /* MIKMIDIMappingXMLParser.m */ = {isa = PBXFileReference; includeInIndex = 1; lastKnownFileType = sourcecode.c.objc; name = MIKMIDIMappingXMLParser.m; path = Source/MIKMIDIMappingXMLParser.m; sourceTree = "<group>"; };
-		9C643CACD52320BEDDE82A2754C523D2 /* DDRange.m */ = {isa = PBXFileReference; includeInIndex = 1; lastKnownFileType = sourcecode.c.objc; name = DDRange.m; path = Core/Categories/DDRange.m; sourceTree = "<group>"; };
-		9D24C8ABDCC8CB34E091336054FD1C87 /* SentryCrashMachineContext.c */ = {isa = PBXFileReference; includeInIndex = 1; name = SentryCrashMachineContext.c; path = Sources/SentryCrash/Recording/Tools/SentryCrashMachineContext.c; sourceTree = "<group>"; };
-		9D4916DCF7B52B806354131D01A4CADB /* SentryThreadInspector.m */ = {isa = PBXFileReference; includeInIndex = 1; lastKnownFileType = sourcecode.c.objc; name = SentryThreadInspector.m; path = Sources/Sentry/SentryThreadInspector.m; sourceTree = "<group>"; };
-		9D5FFDB1D0EFE0938F715064E6E0FB7E /* SentryCrashMonitor_NSException.m */ = {isa = PBXFileReference; includeInIndex = 1; lastKnownFileType = sourcecode.c.objc; name = SentryCrashMonitor_NSException.m; path = Sources/SentryCrash/Recording/Monitors/SentryCrashMonitor_NSException.m; sourceTree = "<group>"; };
-		9D7232D086B1CC3C35F99847C0ADC341 /* SentryCrashInstallation.m */ = {isa = PBXFileReference; includeInIndex = 1; lastKnownFileType = sourcecode.c.objc; name = SentryCrashInstallation.m; path = Sources/SentryCrash/Installations/SentryCrashInstallation.m; sourceTree = "<group>"; };
+		943DCFD532E27D15AB3779C191BDB942 /* MIKMIDIMetaInstrumentNameEvent.m */ = {isa = PBXFileReference; includeInIndex = 1; lastKnownFileType = sourcecode.c.objc; name = MIKMIDIMetaInstrumentNameEvent.m; path = Source/MIKMIDIMetaInstrumentNameEvent.m; sourceTree = "<group>"; };
+		94FF5AE30A92DB871C82DB15E7C50946 /* MIKMIDICommand.m */ = {isa = PBXFileReference; includeInIndex = 1; lastKnownFileType = sourcecode.c.objc; name = MIKMIDICommand.m; path = Source/MIKMIDICommand.m; sourceTree = "<group>"; };
+		950B95748DA62DD29E10632EC5AC4041 /* DAVResponse.h */ = {isa = PBXFileReference; includeInIndex = 1; lastKnownFileType = sourcecode.c.h; name = DAVResponse.h; path = Extensions/WebDAV/DAVResponse.h; sourceTree = "<group>"; };
+		951E04CBF52A0699580279B048995BC4 /* MIKMIDIMetronome.h */ = {isa = PBXFileReference; includeInIndex = 1; lastKnownFileType = sourcecode.c.h; name = MIKMIDIMetronome.h; path = Source/MIKMIDIMetronome.h; sourceTree = "<group>"; };
+		957DA07F486EEC45C3F5C3E3E1F864EF /* HTTPMessage.m */ = {isa = PBXFileReference; includeInIndex = 1; lastKnownFileType = sourcecode.c.objc; name = HTTPMessage.m; path = Core/HTTPMessage.m; sourceTree = "<group>"; };
+		9650AC34A463D591B192ECD4297DE175 /* SentryCrashCPU_arm.c */ = {isa = PBXFileReference; includeInIndex = 1; name = SentryCrashCPU_arm.c; path = Sources/SentryCrash/Recording/Tools/SentryCrashCPU_arm.c; sourceTree = "<group>"; };
+		96AAE63315065EF7FEDBE72801D33E60 /* MIKMIDITransmittable.h */ = {isa = PBXFileReference; includeInIndex = 1; lastKnownFileType = sourcecode.c.h; name = MIKMIDITransmittable.h; path = Source/MIKMIDITransmittable.h; sourceTree = "<group>"; };
+		980252E440CA69C0B13B2A909C6527DD /* SentryCrashMonitor_NSException.h */ = {isa = PBXFileReference; includeInIndex = 1; lastKnownFileType = sourcecode.c.h; name = SentryCrashMonitor_NSException.h; path = Sources/SentryCrash/Recording/Monitors/SentryCrashMonitor_NSException.h; sourceTree = "<group>"; };
+		984B54672B0DE2E4B38D2D0EFA13D08C /* SentryCrashReportFixer.h */ = {isa = PBXFileReference; includeInIndex = 1; lastKnownFileType = sourcecode.c.h; name = SentryCrashReportFixer.h; path = Sources/SentryCrash/Recording/SentryCrashReportFixer.h; sourceTree = "<group>"; };
+		98CB38DBFB64B15D9D257FFF12142810 /* SentryCrashDynamicLinker.c */ = {isa = PBXFileReference; includeInIndex = 1; name = SentryCrashDynamicLinker.c; path = Sources/SentryCrash/Recording/Tools/SentryCrashDynamicLinker.c; sourceTree = "<group>"; };
+		990FC1EA24E55EB11D2C092C5DC8D963 /* DDData.m */ = {isa = PBXFileReference; includeInIndex = 1; lastKnownFileType = sourcecode.c.objc; name = DDData.m; path = Core/Categories/DDData.m; sourceTree = "<group>"; };
+		991E754024EE91185391EC99B005D502 /* MIKMIDIChannelVoiceCommand_SubclassMethods.h */ = {isa = PBXFileReference; includeInIndex = 1; lastKnownFileType = sourcecode.c.h; name = MIKMIDIChannelVoiceCommand_SubclassMethods.h; path = Source/MIKMIDIChannelVoiceCommand_SubclassMethods.h; sourceTree = "<group>"; };
+		9955131FE7E24960C2517D243C8852B0 /* MIKMIDIPort_SubclassMethods.h */ = {isa = PBXFileReference; includeInIndex = 1; lastKnownFileType = sourcecode.c.h; name = MIKMIDIPort_SubclassMethods.h; path = Source/MIKMIDIPort_SubclassMethods.h; sourceTree = "<group>"; };
+		9AB1C443B2232A9FACF8E05936E33863 /* SentryDebugMetaBuilder.m */ = {isa = PBXFileReference; includeInIndex = 1; lastKnownFileType = sourcecode.c.objc; name = SentryDebugMetaBuilder.m; path = Sources/Sentry/SentryDebugMetaBuilder.m; sourceTree = "<group>"; };
+		9AB81A859A99CA083A6447545A1C648B /* HTTPAuthenticationRequest.h */ = {isa = PBXFileReference; includeInIndex = 1; lastKnownFileType = sourcecode.c.h; name = HTTPAuthenticationRequest.h; path = Core/HTTPAuthenticationRequest.h; sourceTree = "<group>"; };
+		9B447C2737F97B39DA19991EF462DA6B /* SentryCrashMonitor_Zombie.h */ = {isa = PBXFileReference; includeInIndex = 1; lastKnownFileType = sourcecode.c.h; name = SentryCrashMonitor_Zombie.h; path = Sources/SentryCrash/Recording/Monitors/SentryCrashMonitor_Zombie.h; sourceTree = "<group>"; };
+		9B699D19D6A2D62BF6F8DBF69FDD14FD /* SentryCrashMonitor_Signal.h */ = {isa = PBXFileReference; includeInIndex = 1; lastKnownFileType = sourcecode.c.h; name = SentryCrashMonitor_Signal.h; path = Sources/SentryCrash/Recording/Monitors/SentryCrashMonitor_Signal.h; sourceTree = "<group>"; };
+		9B84C36B1C168A2CB79AF0F8AE07820B /* SentryStacktrace.m */ = {isa = PBXFileReference; includeInIndex = 1; lastKnownFileType = sourcecode.c.objc; name = SentryStacktrace.m; path = Sources/Sentry/SentryStacktrace.m; sourceTree = "<group>"; };
+		9C08258565DC91A6AD5C771B44832021 /* MIKMIDIMapping.m */ = {isa = PBXFileReference; includeInIndex = 1; lastKnownFileType = sourcecode.c.objc; name = MIKMIDIMapping.m; path = Source/MIKMIDIMapping.m; sourceTree = "<group>"; };
+		9C355280EFC68F609708AD78ABAFF2CA /* HTTPAsyncFileResponse.h */ = {isa = PBXFileReference; includeInIndex = 1; lastKnownFileType = sourcecode.c.h; name = HTTPAsyncFileResponse.h; path = Core/Responses/HTTPAsyncFileResponse.h; sourceTree = "<group>"; };
 		9D940727FF8FB9C785EB98E56350EF41 /* Podfile */ = {isa = PBXFileReference; explicitFileType = text.script.ruby; includeInIndex = 1; indentWidth = 2; lastKnownFileType = text; name = Podfile; path = ../Podfile; sourceTree = SOURCE_ROOT; tabWidth = 2; xcLanguageSpecificationIdentifier = xcode.lang.ruby; };
-		9E5943E9F7D0BB1D92F2B6C9153713B2 /* MIKMIDISystemMessageCommand.h */ = {isa = PBXFileReference; includeInIndex = 1; lastKnownFileType = sourcecode.c.h; name = MIKMIDISystemMessageCommand.h; path = Source/MIKMIDISystemMessageCommand.h; sourceTree = "<group>"; };
-		9EDA58782328F0BFE189C4B7961B0415 /* MIKMIDIChannelVoiceCommand_SubclassMethods.h */ = {isa = PBXFileReference; includeInIndex = 1; lastKnownFileType = sourcecode.c.h; name = MIKMIDIChannelVoiceCommand_SubclassMethods.h; path = Source/MIKMIDIChannelVoiceCommand_SubclassMethods.h; sourceTree = "<group>"; };
-		9F04797945683E15F2B3D71AF045969C /* MIKMIDINoteOffCommand.h */ = {isa = PBXFileReference; includeInIndex = 1; lastKnownFileType = sourcecode.c.h; name = MIKMIDINoteOffCommand.h; path = Source/MIKMIDINoteOffCommand.h; sourceTree = "<group>"; };
-		9F14435E48F6A40DBB4CF1B73CC9A347 /* SentryStacktrace.m */ = {isa = PBXFileReference; includeInIndex = 1; lastKnownFileType = sourcecode.c.objc; name = SentryStacktrace.m; path = Sources/Sentry/SentryStacktrace.m; sourceTree = "<group>"; };
-		9F2129A413431ADE25D252EF838E0382 /* MIKMIDIMappingGenerator.m */ = {isa = PBXFileReference; includeInIndex = 1; lastKnownFileType = sourcecode.c.objc; name = MIKMIDIMappingGenerator.m; path = Source/MIKMIDIMappingGenerator.m; sourceTree = "<group>"; };
-		9F7526799A6C1107CFE54E29973B062C /* SentryCrashStackCursor_MachineContext.h */ = {isa = PBXFileReference; includeInIndex = 1; lastKnownFileType = sourcecode.c.h; name = SentryCrashStackCursor_MachineContext.h; path = Sources/SentryCrash/Recording/Tools/SentryCrashStackCursor_MachineContext.h; sourceTree = "<group>"; };
-		9FBB8B7FBF6FF8203F481E1C426AC894 /* MIKMIDIMappingItem.m */ = {isa = PBXFileReference; includeInIndex = 1; lastKnownFileType = sourcecode.c.objc; name = MIKMIDIMappingItem.m; path = Source/MIKMIDIMappingItem.m; sourceTree = "<group>"; };
-		9FDD79D1D394DCDAF2FAC63F4391D05B /* SPUDownloader.h */ = {isa = PBXFileReference; includeInIndex = 1; lastKnownFileType = sourcecode.c.h; name = SPUDownloader.h; path = Sparkle.framework/Versions/A/Headers/SPUDownloader.h; sourceTree = "<group>"; };
-		A0D567584DF51C3CB139D5D70F7A6CB4 /* NSString+SentryNSUIntegerValue.m */ = {isa = PBXFileReference; includeInIndex = 1; lastKnownFileType = sourcecode.c.objc; name = "NSString+SentryNSUIntegerValue.m"; path = "Sources/Sentry/NSString+SentryNSUIntegerValue.m"; sourceTree = "<group>"; };
-		A0F40AE158C51D7FB8B6C11F9FEFE9E7 /* SentryCrashIsAppImage.h */ = {isa = PBXFileReference; includeInIndex = 1; lastKnownFileType = sourcecode.c.h; name = SentryCrashIsAppImage.h; path = Sources/Sentry/include/SentryCrashIsAppImage.h; sourceTree = "<group>"; };
-		A1601F1D90CBF665C44AF7C391BEE43A /* MIKMIDIPitchBendChangeEvent.h */ = {isa = PBXFileReference; includeInIndex = 1; lastKnownFileType = sourcecode.c.h; name = MIKMIDIPitchBendChangeEvent.h; path = Source/MIKMIDIPitchBendChangeEvent.h; sourceTree = "<group>"; };
-		A161D2D0A8856E32D3D4D32B3579410C /* MIKMIDIProgramChangeCommand.m */ = {isa = PBXFileReference; includeInIndex = 1; lastKnownFileType = sourcecode.c.objc; name = MIKMIDIProgramChangeCommand.m; path = Source/MIKMIDIProgramChangeCommand.m; sourceTree = "<group>"; };
-		A168C4060F1D1811AE158062AB540AA9 /* SentryThreadInspector.h */ = {isa = PBXFileReference; includeInIndex = 1; lastKnownFileType = sourcecode.c.h; name = SentryThreadInspector.h; path = Sources/Sentry/include/SentryThreadInspector.h; sourceTree = "<group>"; };
-		A1AE99E52A4F72AFDDD8AB4453E4FC85 /* SentryCrashSignalInfo.c */ = {isa = PBXFileReference; includeInIndex = 1; name = SentryCrashSignalInfo.c; path = Sources/SentryCrash/Recording/Tools/SentryCrashSignalInfo.c; sourceTree = "<group>"; };
-		A21CAACFC80215638D3EA6539E84FB31 /* MIKMIDIMetaKeySignatureEvent.m */ = {isa = PBXFileReference; includeInIndex = 1; lastKnownFileType = sourcecode.c.objc; name = MIKMIDIMetaKeySignatureEvent.m; path = Source/MIKMIDIMetaKeySignatureEvent.m; sourceTree = "<group>"; };
-		A24A956421F65407B703E28909974EC1 /* SocketRocket-prefix.pch */ = {isa = PBXFileReference; includeInIndex = 1; lastKnownFileType = sourcecode.c.h; path = "SocketRocket-prefix.pch"; sourceTree = "<group>"; };
-		A4137A4CEAB74B984B640DB8E5B3EE5B /* SentryCrashMachineContext.h */ = {isa = PBXFileReference; includeInIndex = 1; lastKnownFileType = sourcecode.c.h; name = SentryCrashMachineContext.h; path = Sources/SentryCrash/Recording/Tools/SentryCrashMachineContext.h; sourceTree = "<group>"; };
-		A4AA9F01C36C24561098F16C7DCD9963 /* SUExport.h */ = {isa = PBXFileReference; includeInIndex = 1; lastKnownFileType = sourcecode.c.h; name = SUExport.h; path = Sparkle.framework/Versions/A/Headers/SUExport.h; sourceTree = "<group>"; };
-		A4CA59216BB2B22DCDF198C1D60BBA00 /* PSWebSocketNetworkThread.m */ = {isa = PBXFileReference; includeInIndex = 1; lastKnownFileType = sourcecode.c.objc; name = PSWebSocketNetworkThread.m; path = PocketSocket/PSWebSocketNetworkThread.m; sourceTree = "<group>"; };
-		A5F5AD5720BC02941C348C46F678248E /* HTTPServer.h */ = {isa = PBXFileReference; includeInIndex = 1; lastKnownFileType = sourcecode.c.h; name = HTTPServer.h; path = Core/HTTPServer.h; sourceTree = "<group>"; };
-		A6227679BD4E3A8C9047B5BB3CB30D98 /* MIKMIDIMetaCopyrightEvent.h */ = {isa = PBXFileReference; includeInIndex = 1; lastKnownFileType = sourcecode.c.h; name = MIKMIDIMetaCopyrightEvent.h; path = Source/MIKMIDIMetaCopyrightEvent.h; sourceTree = "<group>"; };
-		A67BF3AA2A6968001CBFE294ED383109 /* MIKMIDIEndpoint.h */ = {isa = PBXFileReference; includeInIndex = 1; lastKnownFileType = sourcecode.c.h; name = MIKMIDIEndpoint.h; path = Source/MIKMIDIEndpoint.h; sourceTree = "<group>"; };
-		A7666AAD771B1FC307DC19FBDEF1484C /* DDLegacyMacros.h */ = {isa = PBXFileReference; includeInIndex = 1; lastKnownFileType = sourcecode.c.h; name = DDLegacyMacros.h; path = Classes/DDLegacyMacros.h; sourceTree = "<group>"; };
-		A82F780CE88869A040EF71571711973D /* MIKMIDIMetaEvent.m */ = {isa = PBXFileReference; includeInIndex = 1; lastKnownFileType = sourcecode.c.objc; name = MIKMIDIMetaEvent.m; path = Source/MIKMIDIMetaEvent.m; sourceTree = "<group>"; };
-		A8A0DBC9766D4FCEFF6DBFCA98F18B55 /* SentryTransportFactory.m */ = {isa = PBXFileReference; includeInIndex = 1; lastKnownFileType = sourcecode.c.objc; name = SentryTransportFactory.m; path = Sources/Sentry/SentryTransportFactory.m; sourceTree = "<group>"; };
-		A8B669C010ECC4CDE8C964421281219C /* MIKMIDIEntity.h */ = {isa = PBXFileReference; includeInIndex = 1; lastKnownFileType = sourcecode.c.h; name = MIKMIDIEntity.h; path = Source/MIKMIDIEntity.h; sourceTree = "<group>"; };
-		A8FFA82AB64B591A58735F66B5802949 /* SUUpdater.h */ = {isa = PBXFileReference; includeInIndex = 1; lastKnownFileType = sourcecode.c.h; name = SUUpdater.h; path = Sparkle.framework/Versions/A/Headers/SUUpdater.h; sourceTree = "<group>"; };
-		A9095A0D4D718FEF2E6838A37D3E0315 /* NSString+SentryNSUIntegerValue.h */ = {isa = PBXFileReference; includeInIndex = 1; lastKnownFileType = sourcecode.c.h; name = "NSString+SentryNSUIntegerValue.h"; path = "Sources/Sentry/include/NSString+SentryNSUIntegerValue.h"; sourceTree = "<group>"; };
-		AA58ACF39B5D17D81B01BEF9F2121E21 /* DDFileLogger+Buffering.m */ = {isa = PBXFileReference; includeInIndex = 1; lastKnownFileType = sourcecode.c.objc; name = "DDFileLogger+Buffering.m"; path = "Classes/Extensions/DDFileLogger+Buffering.m"; sourceTree = "<group>"; };
-		AAD4D7BC1C03C6327CFF16D20AB26A58 /* SentrySession.h */ = {isa = PBXFileReference; includeInIndex = 1; lastKnownFileType = sourcecode.c.h; name = SentrySession.h; path = Sources/Sentry/include/SentrySession.h; sourceTree = "<group>"; };
-		AAFE37CDEC97D672556EB5B5B6C270F4 /* SentryCrashBinaryImageProvider.h */ = {isa = PBXFileReference; includeInIndex = 1; lastKnownFileType = sourcecode.c.h; name = SentryCrashBinaryImageProvider.h; path = Sources/Sentry/include/SentryCrashBinaryImageProvider.h; sourceTree = "<group>"; };
-		AB762142BA6B34C59B592B7BB3568F36 /* MIKMIDITempoEvent.h */ = {isa = PBXFileReference; includeInIndex = 1; lastKnownFileType = sourcecode.c.h; name = MIKMIDITempoEvent.h; path = Source/MIKMIDITempoEvent.h; sourceTree = "<group>"; };
-		AD07AB21A9AF2FAB1AFA6DB89FC9EEE2 /* SentryCrashJSONCodecObjC.h */ = {isa = PBXFileReference; includeInIndex = 1; lastKnownFileType = sourcecode.c.h; name = SentryCrashJSONCodecObjC.h; path = Sources/SentryCrash/Recording/Tools/SentryCrashJSONCodecObjC.h; sourceTree = "<group>"; };
-		ADD7ADB1B12B8F294974AC16BF850A64 /* Container+SentryDeepSearch.m */ = {isa = PBXFileReference; includeInIndex = 1; lastKnownFileType = sourcecode.c.objc; name = "Container+SentryDeepSearch.m"; path = "Sources/SentryCrash/Reporting/Filters/Tools/Container+SentryDeepSearch.m"; sourceTree = "<group>"; };
-		AE90034F73BA9DE8B5273E9A58542F35 /* MIKMIDISynthesizer.h */ = {isa = PBXFileReference; includeInIndex = 1; lastKnownFileType = sourcecode.c.h; name = MIKMIDISynthesizer.h; path = Source/MIKMIDISynthesizer.h; sourceTree = "<group>"; };
-		AF23A65C984B183BD6DA5E3518537536 /* DDOSLogger.h */ = {isa = PBXFileReference; includeInIndex = 1; lastKnownFileType = sourcecode.c.h; name = DDOSLogger.h; path = Classes/DDOSLogger.h; sourceTree = "<group>"; };
-		AF6932F190BDA00A0405F9F66D469922 /* SentryRateLimitCategory.h */ = {isa = PBXFileReference; includeInIndex = 1; lastKnownFileType = sourcecode.c.h; name = SentryRateLimitCategory.h; path = Sources/Sentry/include/SentryRateLimitCategory.h; sourceTree = "<group>"; };
-		AF8BFBA5C06E2F64B8E91DC8B65D5B1D /* HTTPAuthenticationRequest.h */ = {isa = PBXFileReference; includeInIndex = 1; lastKnownFileType = sourcecode.c.h; name = HTTPAuthenticationRequest.h; path = Core/HTTPAuthenticationRequest.h; sourceTree = "<group>"; };
-		AFB4977D2C3EC26703884C9E643EB859 /* DDASLLogger.h */ = {isa = PBXFileReference; includeInIndex = 1; lastKnownFileType = sourcecode.c.h; name = DDASLLogger.h; path = Classes/DDASLLogger.h; sourceTree = "<group>"; };
-		AFFA55235A4D19CD6417B147575444A4 /* SentryRequestOperation.m */ = {isa = PBXFileReference; includeInIndex = 1; lastKnownFileType = sourcecode.c.objc; name = SentryRequestOperation.m; path = Sources/Sentry/SentryRequestOperation.m; sourceTree = "<group>"; };
-		B17C23A9F0A00F1D2B44B9809ED6D8E6 /* MIKMIDIControlChangeCommand.m */ = {isa = PBXFileReference; includeInIndex = 1; lastKnownFileType = sourcecode.c.objc; name = MIKMIDIControlChangeCommand.m; path = Source/MIKMIDIControlChangeCommand.m; sourceTree = "<group>"; };
-		B2365BE0A79C68FC9B86716001921833 /* SentryCrashMonitor_System.m */ = {isa = PBXFileReference; includeInIndex = 1; lastKnownFileType = sourcecode.c.objc; name = SentryCrashMonitor_System.m; path = Sources/SentryCrash/Recording/Monitors/SentryCrashMonitor_System.m; sourceTree = "<group>"; };
-		B333C7DB955DF62AAE182F777D3FD560 /* SentryRateLimits.h */ = {isa = PBXFileReference; includeInIndex = 1; lastKnownFileType = sourcecode.c.h; name = SentryRateLimits.h; path = Sources/Sentry/include/SentryRateLimits.h; sourceTree = "<group>"; };
+		9DF03E1E3C448984955112CFC40F96C9 /* MIKMIDIMetaTimeSignatureEvent.h */ = {isa = PBXFileReference; includeInIndex = 1; lastKnownFileType = sourcecode.c.h; name = MIKMIDIMetaTimeSignatureEvent.h; path = Source/MIKMIDIMetaTimeSignatureEvent.h; sourceTree = "<group>"; };
+		9F5D2E437504A1A11B8F410666EEFBCC /* SPUURLRequest.h */ = {isa = PBXFileReference; includeInIndex = 1; lastKnownFileType = sourcecode.c.h; name = SPUURLRequest.h; path = Sparkle.framework/Versions/A/Headers/SPUURLRequest.h; sourceTree = "<group>"; };
+		9F5E8B0BB31017E7575B0631CCDC1A7C /* NSString+SentryNSUIntegerValue.h */ = {isa = PBXFileReference; includeInIndex = 1; lastKnownFileType = sourcecode.c.h; name = "NSString+SentryNSUIntegerValue.h"; path = "Sources/Sentry/include/NSString+SentryNSUIntegerValue.h"; sourceTree = "<group>"; };
+		9F923DEE09F76DE49B86EBDC0825A8F4 /* MIKMIDIPrivate.h */ = {isa = PBXFileReference; includeInIndex = 1; lastKnownFileType = sourcecode.c.h; name = MIKMIDIPrivate.h; path = Source/MIKMIDIPrivate.h; sourceTree = "<group>"; };
+		9F975252DD13FCAEDBCDC25926C0420E /* ORSSerialPort.h */ = {isa = PBXFileReference; includeInIndex = 1; lastKnownFileType = sourcecode.c.h; name = ORSSerialPort.h; path = Source/ORSSerialPort.h; sourceTree = "<group>"; };
+		9FE87B0A627ED5423BCC08076E3D2ADE /* MIKMIDIPolyphonicKeyPressureCommand.m */ = {isa = PBXFileReference; includeInIndex = 1; lastKnownFileType = sourcecode.c.objc; name = MIKMIDIPolyphonicKeyPressureCommand.m; path = Source/MIKMIDIPolyphonicKeyPressureCommand.m; sourceTree = "<group>"; };
+		A03345D019E30674D257B2A30D1C25F3 /* DDASLLogCapture.h */ = {isa = PBXFileReference; includeInIndex = 1; lastKnownFileType = sourcecode.c.h; name = DDASLLogCapture.h; path = Classes/DDASLLogCapture.h; sourceTree = "<group>"; };
+		A074D6D0B2139D0E9DEA7449F4DC412C /* SentryThreadInspector.m */ = {isa = PBXFileReference; includeInIndex = 1; lastKnownFileType = sourcecode.c.objc; name = SentryThreadInspector.m; path = Sources/Sentry/SentryThreadInspector.m; sourceTree = "<group>"; };
+		A11F11DEFADB790744EBEA2A56B56C6D /* SentryAsynchronousOperation.m */ = {isa = PBXFileReference; includeInIndex = 1; lastKnownFileType = sourcecode.c.objc; name = SentryAsynchronousOperation.m; path = Sources/Sentry/SentryAsynchronousOperation.m; sourceTree = "<group>"; };
+		A290D24C08CB53C78ED3B7C7F579DF5F /* MIKMIDIEndpointSynthesizer.m */ = {isa = PBXFileReference; includeInIndex = 1; lastKnownFileType = sourcecode.c.objc; name = MIKMIDIEndpointSynthesizer.m; path = Source/MIKMIDIEndpointSynthesizer.m; sourceTree = "<group>"; };
+		A2BB0D5B7B24B6751F096AF170214D5B /* PSWebSocketDeflater.m */ = {isa = PBXFileReference; includeInIndex = 1; lastKnownFileType = sourcecode.c.objc; name = PSWebSocketDeflater.m; path = PocketSocket/PSWebSocketDeflater.m; sourceTree = "<group>"; };
+		A2EAC6D4B727608FAB45032CE6951F45 /* MIKMIDIPitchBendChangeEvent.m */ = {isa = PBXFileReference; includeInIndex = 1; lastKnownFileType = sourcecode.c.objc; name = MIKMIDIPitchBendChangeEvent.m; path = Source/MIKMIDIPitchBendChangeEvent.m; sourceTree = "<group>"; };
+		A37EB214A3795E06E4FEA3E785D1A6EA /* NSError+SentrySimpleConstructor.m */ = {isa = PBXFileReference; includeInIndex = 1; lastKnownFileType = sourcecode.c.objc; name = "NSError+SentrySimpleConstructor.m"; path = "Sources/SentryCrash/Recording/Tools/NSError+SentrySimpleConstructor.m"; sourceTree = "<group>"; };
+		A478068743C8A3F7CC9DE18A19F7FC57 /* SocketRocket-prefix.pch */ = {isa = PBXFileReference; includeInIndex = 1; lastKnownFileType = sourcecode.c.h; path = "SocketRocket-prefix.pch"; sourceTree = "<group>"; };
+		A49EC30643DD7501D90451BACCE3328C /* SentrySerializable.h */ = {isa = PBXFileReference; includeInIndex = 1; lastKnownFileType = sourcecode.c.h; name = SentrySerializable.h; path = Sources/Sentry/include/SentrySerializable.h; sourceTree = "<group>"; };
+		A5BB259ECFB79CFC04FCB5353B5B82E8 /* SentryInstallation.m */ = {isa = PBXFileReference; includeInIndex = 1; lastKnownFileType = sourcecode.c.objc; name = SentryInstallation.m; path = Sources/Sentry/SentryInstallation.m; sourceTree = "<group>"; };
+		A61E440ACCD507B324DE2A8F2C1D794B /* ORSSerialPort.release.xcconfig */ = {isa = PBXFileReference; includeInIndex = 1; lastKnownFileType = text.xcconfig; path = ORSSerialPort.release.xcconfig; sourceTree = "<group>"; };
+		A62C5F175F14D6B239737875295B5FC1 /* ASCIImage-prefix.pch */ = {isa = PBXFileReference; includeInIndex = 1; lastKnownFileType = sourcecode.c.h; path = "ASCIImage-prefix.pch"; sourceTree = "<group>"; };
+		A63F5DE1A1FB7B878B5EB3F19492CC72 /* HTTPRedirectResponse.m */ = {isa = PBXFileReference; includeInIndex = 1; lastKnownFileType = sourcecode.c.objc; name = HTTPRedirectResponse.m; path = Core/Responses/HTTPRedirectResponse.m; sourceTree = "<group>"; };
+		A659FB64B5B25CDA814E4FF8274C0B6F /* MIKMIDISystemMessageCommand.m */ = {isa = PBXFileReference; includeInIndex = 1; lastKnownFileType = sourcecode.c.objc; name = MIKMIDISystemMessageCommand.m; path = Source/MIKMIDISystemMessageCommand.m; sourceTree = "<group>"; };
+		A697C2091978C6868C5278D6995D8225 /* SentryCrashMonitor_MachException.c */ = {isa = PBXFileReference; includeInIndex = 1; name = SentryCrashMonitor_MachException.c; path = Sources/SentryCrash/Recording/Monitors/SentryCrashMonitor_MachException.c; sourceTree = "<group>"; };
+		A77921F11CD64FF9670CF51CF3B115A1 /* MIKMIDIMetaTextEvent.m */ = {isa = PBXFileReference; includeInIndex = 1; lastKnownFileType = sourcecode.c.objc; name = MIKMIDIMetaTextEvent.m; path = Source/MIKMIDIMetaTextEvent.m; sourceTree = "<group>"; };
+		A823384256314123CBAD71C953BFC27A /* SentryQueueableRequestManager.m */ = {isa = PBXFileReference; includeInIndex = 1; lastKnownFileType = sourcecode.c.objc; name = SentryQueueableRequestManager.m; path = Sources/Sentry/SentryQueueableRequestManager.m; sourceTree = "<group>"; };
+		A8D0BA1AEE9B899704E2DFDFDF1FB6FF /* Container+SentryDeepSearch.m */ = {isa = PBXFileReference; includeInIndex = 1; lastKnownFileType = sourcecode.c.objc; name = "Container+SentryDeepSearch.m"; path = "Sources/SentryCrash/Reporting/Filters/Tools/Container+SentryDeepSearch.m"; sourceTree = "<group>"; };
+		A951C405C97AE8D7007071270B495484 /* MIKMIDIControlChangeEvent.h */ = {isa = PBXFileReference; includeInIndex = 1; lastKnownFileType = sourcecode.c.h; name = MIKMIDIControlChangeEvent.h; path = Source/MIKMIDIControlChangeEvent.h; sourceTree = "<group>"; };
+		AA08FBDCAE8089E36D8872891C44A4DE /* SentryError.h */ = {isa = PBXFileReference; includeInIndex = 1; lastKnownFileType = sourcecode.c.h; name = SentryError.h; path = Sources/Sentry/include/SentryError.h; sourceTree = "<group>"; };
+		AAE30D2111C12CA1536FA3B121A48248 /* HTTPResponse.h */ = {isa = PBXFileReference; includeInIndex = 1; lastKnownFileType = sourcecode.c.h; name = HTTPResponse.h; path = Core/HTTPResponse.h; sourceTree = "<group>"; };
+		AAE600945B10EA9EC22CA1D0EC66AE0D /* SentryCrashFileUtils.h */ = {isa = PBXFileReference; includeInIndex = 1; lastKnownFileType = sourcecode.c.h; name = SentryCrashFileUtils.h; path = Sources/SentryCrash/Recording/Tools/SentryCrashFileUtils.h; sourceTree = "<group>"; };
+		AB1CD05FD4B1729658BCD3139DAD7FA1 /* SentryCrashDefaultMachineContextWrapper.m */ = {isa = PBXFileReference; includeInIndex = 1; lastKnownFileType = sourcecode.c.objc; name = SentryCrashDefaultMachineContextWrapper.m; path = Sources/Sentry/SentryCrashDefaultMachineContextWrapper.m; sourceTree = "<group>"; };
+		AB5BB688FA62C62063F94E543AE3151E /* SentryCrashInstallationReporter.m */ = {isa = PBXFileReference; includeInIndex = 1; lastKnownFileType = sourcecode.c.objc; name = SentryCrashInstallationReporter.m; path = Sources/Sentry/SentryCrashInstallationReporter.m; sourceTree = "<group>"; };
+		ABF488C826DBB62111B84DD695C5FD4B /* SUUpdaterDelegate.h */ = {isa = PBXFileReference; includeInIndex = 1; lastKnownFileType = sourcecode.c.h; name = SUUpdaterDelegate.h; path = Sparkle.framework/Versions/A/Headers/SUUpdaterDelegate.h; sourceTree = "<group>"; };
+		AC793F7237D1BA29444F80D2D9F16323 /* ORSSerialPortManager.m */ = {isa = PBXFileReference; includeInIndex = 1; lastKnownFileType = sourcecode.c.objc; name = ORSSerialPortManager.m; path = Source/ORSSerialPortManager.m; sourceTree = "<group>"; };
+		AC9E7605B5DEE3849D7285528D676617 /* MIKMIDIResponder.h */ = {isa = PBXFileReference; includeInIndex = 1; lastKnownFileType = sourcecode.c.h; name = MIKMIDIResponder.h; path = Source/MIKMIDIResponder.h; sourceTree = "<group>"; };
+		ACAF55E9F13AA9756C6FD57DA987FF55 /* SentryCrashAdapter.h */ = {isa = PBXFileReference; includeInIndex = 1; lastKnownFileType = sourcecode.c.h; name = SentryCrashAdapter.h; path = Sources/Sentry/include/SentryCrashAdapter.h; sourceTree = "<group>"; };
+		ACBCA108CF9428C7E0F9994ED8748AD0 /* MIKMIDIControlChangeCommand+Private.h */ = {isa = PBXFileReference; includeInIndex = 1; lastKnownFileType = sourcecode.c.h; name = "MIKMIDIControlChangeCommand+Private.h"; path = "Source/MIKMIDIControlChangeCommand+Private.h"; sourceTree = "<group>"; };
+		ACBDDC9FA43B193A422645D6678CF3FC /* MIKMIDISynthesizer.h */ = {isa = PBXFileReference; includeInIndex = 1; lastKnownFileType = sourcecode.c.h; name = MIKMIDISynthesizer.h; path = Source/MIKMIDISynthesizer.h; sourceTree = "<group>"; };
+		AD21D78E242D9B6323F4A55DAF652E54 /* MultipartMessageHeaderField.h */ = {isa = PBXFileReference; includeInIndex = 1; lastKnownFileType = sourcecode.c.h; name = MultipartMessageHeaderField.h; path = Core/Mime/MultipartMessageHeaderField.h; sourceTree = "<group>"; };
+		AF28CC00C333E85BE3C3B39BA68EE301 /* DDFileLogger+Buffering.m */ = {isa = PBXFileReference; includeInIndex = 1; lastKnownFileType = sourcecode.c.objc; name = "DDFileLogger+Buffering.m"; path = "Classes/Extensions/DDFileLogger+Buffering.m"; sourceTree = "<group>"; };
+		AF6F19F99A5D9A86FBDF8AAD9B4B1274 /* SentryUser.h */ = {isa = PBXFileReference; includeInIndex = 1; lastKnownFileType = sourcecode.c.h; name = SentryUser.h; path = Sources/Sentry/include/SentryUser.h; sourceTree = "<group>"; };
+		AFA77D11B9FD2A633D57EB83D09D0464 /* SentryCrashReportFields.h */ = {isa = PBXFileReference; includeInIndex = 1; lastKnownFileType = sourcecode.c.h; name = SentryCrashReportFields.h; path = Sources/SentryCrash/Recording/SentryCrashReportFields.h; sourceTree = "<group>"; };
+		AFAEC20C87865E50F7938ADEAB401493 /* SentryCrashDate.h */ = {isa = PBXFileReference; includeInIndex = 1; lastKnownFileType = sourcecode.c.h; name = SentryCrashDate.h; path = Sources/SentryCrash/Recording/Tools/SentryCrashDate.h; sourceTree = "<group>"; };
+		B09326A7C5836A49FDEE62226BA929AD /* SentryInstallation.h */ = {isa = PBXFileReference; includeInIndex = 1; lastKnownFileType = sourcecode.c.h; name = SentryInstallation.h; path = Sources/Sentry/include/SentryInstallation.h; sourceTree = "<group>"; };
+		B0ADF5FBCE14027F953A7B6BC1C93ACA /* MIKMIDIMetaCopyrightEvent.h */ = {isa = PBXFileReference; includeInIndex = 1; lastKnownFileType = sourcecode.c.h; name = MIKMIDIMetaCopyrightEvent.h; path = Source/MIKMIDIMetaCopyrightEvent.h; sourceTree = "<group>"; };
+		B14CBAEE8309592D1806CCA524A49E8B /* SentryCrashSysCtl.h */ = {isa = PBXFileReference; includeInIndex = 1; lastKnownFileType = sourcecode.c.h; name = SentryCrashSysCtl.h; path = Sources/SentryCrash/Recording/Tools/SentryCrashSysCtl.h; sourceTree = "<group>"; };
+		B1E2E687AD63DBD141625CBFF47C8778 /* MIKMIDIPort.m */ = {isa = PBXFileReference; includeInIndex = 1; lastKnownFileType = sourcecode.c.objc; name = MIKMIDIPort.m; path = Source/MIKMIDIPort.m; sourceTree = "<group>"; };
+		B2F02B3DD424C078F7314FBE26B6F6DC /* ORSSerialPort.m */ = {isa = PBXFileReference; includeInIndex = 1; lastKnownFileType = sourcecode.c.objc; name = ORSSerialPort.m; path = Source/ORSSerialPort.m; sourceTree = "<group>"; };
+		B317AFEB4235AE7F75DB203D4FA82259 /* ORSSerialRequest.m */ = {isa = PBXFileReference; includeInIndex = 1; lastKnownFileType = sourcecode.c.objc; name = ORSSerialRequest.m; path = Source/ORSSerialRequest.m; sourceTree = "<group>"; };
+		B3995D0DC3C561100DC98946C86CB9BD /* MIKMIDITrack.h */ = {isa = PBXFileReference; includeInIndex = 1; lastKnownFileType = sourcecode.c.h; name = MIKMIDITrack.h; path = Source/MIKMIDITrack.h; sourceTree = "<group>"; };
+		B412749DF96DFF8EEA9ECE9CE50DE9DC /* MIKMIDIControlChangeEvent.m */ = {isa = PBXFileReference; includeInIndex = 1; lastKnownFileType = sourcecode.c.objc; name = MIKMIDIControlChangeEvent.m; path = Source/MIKMIDIControlChangeEvent.m; sourceTree = "<group>"; };
+		B4287DAF72E6FC65DBA845BBAC5D955A /* HTTPConnection.m */ = {isa = PBXFileReference; includeInIndex = 1; lastKnownFileType = sourcecode.c.objc; name = HTTPConnection.m; path = Core/HTTPConnection.m; sourceTree = "<group>"; };
+		B42AFDD49ABD8F5170B6949A4499003D /* MIKMIDIMapping.h */ = {isa = PBXFileReference; includeInIndex = 1; lastKnownFileType = sourcecode.c.h; name = MIKMIDIMapping.h; path = Source/MIKMIDIMapping.h; sourceTree = "<group>"; };
 		B43CE827A9E17EAEB0EFBD3B029764EB /* Pods-Hammerspoon.profile.xcconfig */ = {isa = PBXFileReference; includeInIndex = 1; lastKnownFileType = text.xcconfig; path = "Pods-Hammerspoon.profile.xcconfig"; sourceTree = "<group>"; };
-		B4C5F061502F44BEC4973E8E6FD09775 /* SentryCrashReportFilter.h */ = {isa = PBXFileReference; includeInIndex = 1; lastKnownFileType = sourcecode.c.h; name = SentryCrashReportFilter.h; path = Sources/SentryCrash/Reporting/Filters/SentryCrashReportFilter.h; sourceTree = "<group>"; };
-		B53AF91924F15EA4460FEB4741D91A66 /* SentryCrashMonitor_NSException.h */ = {isa = PBXFileReference; includeInIndex = 1; lastKnownFileType = sourcecode.c.h; name = SentryCrashMonitor_NSException.h; path = Sources/SentryCrash/Recording/Monitors/SentryCrashMonitor_NSException.h; sourceTree = "<group>"; };
-		B56C4EB7A0947ED5C47119A433722153 /* MIKMIDINoteCommand.m */ = {isa = PBXFileReference; includeInIndex = 1; lastKnownFileType = sourcecode.c.objc; name = MIKMIDINoteCommand.m; path = Source/MIKMIDINoteCommand.m; sourceTree = "<group>"; };
-		B5D24B5254262FC94FB75E597C490701 /* SentryCrashSymbolicator.c */ = {isa = PBXFileReference; includeInIndex = 1; name = SentryCrashSymbolicator.c; path = Sources/SentryCrash/Recording/Tools/SentryCrashSymbolicator.c; sourceTree = "<group>"; };
-		B5FF5E1B3B4B022362206C410BAC2674 /* SentryOptions.m */ = {isa = PBXFileReference; includeInIndex = 1; lastKnownFileType = sourcecode.c.objc; name = SentryOptions.m; path = Sources/Sentry/SentryOptions.m; sourceTree = "<group>"; };
-		B8B48A2DF72E14318EFB3A498EF3E6D5 /* HTTPDataResponse.m */ = {isa = PBXFileReference; includeInIndex = 1; lastKnownFileType = sourcecode.c.objc; name = HTTPDataResponse.m; path = Core/Responses/HTTPDataResponse.m; sourceTree = "<group>"; };
-		B8CE2EC851640419C07946DAAA863D83 /* HTTPAsyncFileResponse.h */ = {isa = PBXFileReference; includeInIndex = 1; lastKnownFileType = sourcecode.c.h; name = HTTPAsyncFileResponse.h; path = Core/Responses/HTTPAsyncFileResponse.h; sourceTree = "<group>"; };
-		B8CF6D39B5E24097CC673AE63E8F7524 /* SentryCrashMonitor_MachException.h */ = {isa = PBXFileReference; includeInIndex = 1; lastKnownFileType = sourcecode.c.h; name = SentryCrashMonitor_MachException.h; path = Sources/SentryCrash/Recording/Monitors/SentryCrashMonitor_MachException.h; sourceTree = "<group>"; };
-		B942C30CA6D6BEE928D905AF2FEA6917 /* MIKMIDISynthesizer.m */ = {isa = PBXFileReference; includeInIndex = 1; lastKnownFileType = sourcecode.c.objc; name = MIKMIDISynthesizer.m; path = Source/MIKMIDISynthesizer.m; sourceTree = "<group>"; };
-		B96BD39A83A907757A5D73F27DA52B01 /* DELETEResponse.m */ = {isa = PBXFileReference; includeInIndex = 1; lastKnownFileType = sourcecode.c.objc; name = DELETEResponse.m; path = Extensions/WebDAV/DELETEResponse.m; sourceTree = "<group>"; };
-		BA5023ADAEA88243AD3FB5C0AB708078 /* MIKMIDIClientSourceEndpoint.m */ = {isa = PBXFileReference; includeInIndex = 1; lastKnownFileType = sourcecode.c.objc; name = MIKMIDIClientSourceEndpoint.m; path = Source/MIKMIDIClientSourceEndpoint.m; sourceTree = "<group>"; };
-		BA7B969FBBDE32E06F816DA93C262BF7 /* HTTPLogging.h */ = {isa = PBXFileReference; includeInIndex = 1; lastKnownFileType = sourcecode.c.h; name = HTTPLogging.h; path = Core/HTTPLogging.h; sourceTree = "<group>"; };
-		BB69C1238738A01BD993CEA027155BBB /* MIKMIDIMetaTextEvent.m */ = {isa = PBXFileReference; includeInIndex = 1; lastKnownFileType = sourcecode.c.objc; name = MIKMIDIMetaTextEvent.m; path = Source/MIKMIDIMetaTextEvent.m; sourceTree = "<group>"; };
-		BD1358335709A4BF49C10F7D98008A35 /* MIKMIDIMetaMarkerTextEvent.h */ = {isa = PBXFileReference; includeInIndex = 1; lastKnownFileType = sourcecode.c.h; name = MIKMIDIMetaMarkerTextEvent.h; path = Source/MIKMIDIMetaMarkerTextEvent.h; sourceTree = "<group>"; };
-		BD199EBE5D9DCEDDB80A034D5B2D102F /* SentryCrashStackEntryMapper.h */ = {isa = PBXFileReference; includeInIndex = 1; lastKnownFileType = sourcecode.c.h; name = SentryCrashStackEntryMapper.h; path = Sources/Sentry/include/SentryCrashStackEntryMapper.h; sourceTree = "<group>"; };
-		BD8A62E281F81D6E7B2A44CE412B7615 /* SentryCrashDebug.c */ = {isa = PBXFileReference; includeInIndex = 1; name = SentryCrashDebug.c; path = Sources/SentryCrash/Recording/Tools/SentryCrashDebug.c; sourceTree = "<group>"; };
-		BDD9F271C0F54EDD9165B939DAA96831 /* SentryCrashFileUtils.h */ = {isa = PBXFileReference; includeInIndex = 1; lastKnownFileType = sourcecode.c.h; name = SentryCrashFileUtils.h; path = Sources/SentryCrash/Recording/Tools/SentryCrashFileUtils.h; sourceTree = "<group>"; };
-		BEBCCC5CEBB52E65E8EFAB18D31FF241 /* PSWebSocketTypes.h */ = {isa = PBXFileReference; includeInIndex = 1; lastKnownFileType = sourcecode.c.h; name = PSWebSocketTypes.h; path = PocketSocket/PSWebSocketTypes.h; sourceTree = "<group>"; };
-		BF482A5BFAB2D306844A7485B6DFF590 /* MIKMIDIErrors.m */ = {isa = PBXFileReference; includeInIndex = 1; lastKnownFileType = sourcecode.c.objc; name = MIKMIDIErrors.m; path = Source/MIKMIDIErrors.m; sourceTree = "<group>"; };
-		BFD291EF16EEF55A0EBC2E01DC53954C /* GCDAsyncSocket.h */ = {isa = PBXFileReference; includeInIndex = 1; lastKnownFileType = sourcecode.c.h; name = GCDAsyncSocket.h; path = Source/GCD/GCDAsyncSocket.h; sourceTree = "<group>"; };
-		C1FBE4C9E4649A97F4AA1079E281384B /* DDASLLogger.m */ = {isa = PBXFileReference; includeInIndex = 1; lastKnownFileType = sourcecode.c.objc; name = DDASLLogger.m; path = Classes/DDASLLogger.m; sourceTree = "<group>"; };
+		B49733D632166165C3D561E658D83EC3 /* MIKMIDICompilerCompatibility.h */ = {isa = PBXFileReference; includeInIndex = 1; lastKnownFileType = sourcecode.c.h; name = MIKMIDICompilerCompatibility.h; path = Source/MIKMIDICompilerCompatibility.h; sourceTree = "<group>"; };
+		B5891E285C172F435E017D62CE6BCA74 /* SentryEnvelopeRateLimit.h */ = {isa = PBXFileReference; includeInIndex = 1; lastKnownFileType = sourcecode.c.h; name = SentryEnvelopeRateLimit.h; path = Sources/Sentry/include/SentryEnvelopeRateLimit.h; sourceTree = "<group>"; };
+		B58D56CD0A1D950D458D2C17F8D562B4 /* SentryCrashSymbolicator.h */ = {isa = PBXFileReference; includeInIndex = 1; lastKnownFileType = sourcecode.c.h; name = SentryCrashSymbolicator.h; path = Sources/SentryCrash/Recording/Tools/SentryCrashSymbolicator.h; sourceTree = "<group>"; };
+		B661132950EB3C9B3AF37138D5D96078 /* DDContextFilterLogFormatter.m */ = {isa = PBXFileReference; includeInIndex = 1; lastKnownFileType = sourcecode.c.objc; name = DDContextFilterLogFormatter.m; path = Classes/Extensions/DDContextFilterLogFormatter.m; sourceTree = "<group>"; };
+		B687CB4CDE6531264B1258BA05E8E55C /* HTTPAsyncFileResponse.m */ = {isa = PBXFileReference; includeInIndex = 1; lastKnownFileType = sourcecode.c.objc; name = HTTPAsyncFileResponse.m; path = Core/Responses/HTTPAsyncFileResponse.m; sourceTree = "<group>"; };
+		B6CED8356DA127637FA6BE1149F0C051 /* MultipartFormDataParser.h */ = {isa = PBXFileReference; includeInIndex = 1; lastKnownFileType = sourcecode.c.h; name = MultipartFormDataParser.h; path = Core/Mime/MultipartFormDataParser.h; sourceTree = "<group>"; };
+		B6DE31BC0AB78BC91EB712852587C0C7 /* PSWebSocketBuffer.h */ = {isa = PBXFileReference; includeInIndex = 1; lastKnownFileType = sourcecode.c.h; name = PSWebSocketBuffer.h; path = PocketSocket/PSWebSocketBuffer.h; sourceTree = "<group>"; };
+		B6FDFA75EC31EAE07CC79F7E6F314715 /* NSDate+SentryExtras.h */ = {isa = PBXFileReference; includeInIndex = 1; lastKnownFileType = sourcecode.c.h; name = "NSDate+SentryExtras.h"; path = "Sources/Sentry/include/NSDate+SentryExtras.h"; sourceTree = "<group>"; };
+		B715F06F5D54E03FF3E65C6D53A4DB39 /* MIKMIDIChannelEvent.h */ = {isa = PBXFileReference; includeInIndex = 1; lastKnownFileType = sourcecode.c.h; name = MIKMIDIChannelEvent.h; path = Source/MIKMIDIChannelEvent.h; sourceTree = "<group>"; };
+		B7E9BC0B40D362A3990F7C88F0E8B345 /* SentryCrashReport.h */ = {isa = PBXFileReference; includeInIndex = 1; lastKnownFileType = sourcecode.c.h; name = SentryCrashReport.h; path = Sources/SentryCrash/Recording/SentryCrashReport.h; sourceTree = "<group>"; };
+		B8465FF2773DC0E55DFDDEBCC8081330 /* SentryCrashMachineContext_Apple.h */ = {isa = PBXFileReference; includeInIndex = 1; lastKnownFileType = sourcecode.c.h; name = SentryCrashMachineContext_Apple.h; path = Sources/SentryCrash/Recording/Tools/SentryCrashMachineContext_Apple.h; sourceTree = "<group>"; };
+		B875E5641C302FF8673A71CE5468F215 /* HTTPRedirectResponse.h */ = {isa = PBXFileReference; includeInIndex = 1; lastKnownFileType = sourcecode.c.h; name = HTTPRedirectResponse.h; path = Core/Responses/HTTPRedirectResponse.h; sourceTree = "<group>"; };
+		B8F2709241342C95A9BF76863FDAA6CA /* MIKMIDIPolyphonicKeyPressureEvent.m */ = {isa = PBXFileReference; includeInIndex = 1; lastKnownFileType = sourcecode.c.objc; name = MIKMIDIPolyphonicKeyPressureEvent.m; path = Source/MIKMIDIPolyphonicKeyPressureEvent.m; sourceTree = "<group>"; };
+		B9D788F8CFD7CF07F1FC8EC737ECF0CA /* CocoaHTTPServer.debug.xcconfig */ = {isa = PBXFileReference; includeInIndex = 1; lastKnownFileType = text.xcconfig; path = CocoaHTTPServer.debug.xcconfig; sourceTree = "<group>"; };
+		BA0C5B58F3BA18540F4A4C1FF894FA25 /* MultipartMessageHeaderField.m */ = {isa = PBXFileReference; includeInIndex = 1; lastKnownFileType = sourcecode.c.objc; name = MultipartMessageHeaderField.m; path = Core/Mime/MultipartMessageHeaderField.m; sourceTree = "<group>"; };
+		BA11755E610511631842F41384FAA019 /* SentryCrashCPU_Apple.h */ = {isa = PBXFileReference; includeInIndex = 1; lastKnownFileType = sourcecode.c.h; name = SentryCrashCPU_Apple.h; path = Sources/SentryCrash/Recording/Tools/SentryCrashCPU_Apple.h; sourceTree = "<group>"; };
+		BA44B001029047E319205D79F7E6F85B /* MIKMIDIPolyphonicKeyPressureEvent.h */ = {isa = PBXFileReference; includeInIndex = 1; lastKnownFileType = sourcecode.c.h; name = MIKMIDIPolyphonicKeyPressureEvent.h; path = Source/MIKMIDIPolyphonicKeyPressureEvent.h; sourceTree = "<group>"; };
+		BA8833C032DF6A2BD327F66ECB253B67 /* SentryCrashUUIDConversion.h */ = {isa = PBXFileReference; includeInIndex = 1; lastKnownFileType = sourcecode.c.h; name = SentryCrashUUIDConversion.h; path = Sources/SentryCrash/Recording/Tools/SentryCrashUUIDConversion.h; sourceTree = "<group>"; };
+		BB5EB8156226B52F6B9B5F507AE3EA43 /* SUAppcast.h */ = {isa = PBXFileReference; includeInIndex = 1; lastKnownFileType = sourcecode.c.h; name = SUAppcast.h; path = Sparkle.framework/Versions/A/Headers/SUAppcast.h; sourceTree = "<group>"; };
+		BBE584EB6A705A3E71E42EC81B661112 /* SentryCrashReportSink.h */ = {isa = PBXFileReference; includeInIndex = 1; lastKnownFileType = sourcecode.c.h; name = SentryCrashReportSink.h; path = Sources/Sentry/include/SentryCrashReportSink.h; sourceTree = "<group>"; };
+		BC0FE699A1BBB26D74A508D0524643B8 /* DDFileLogger.m */ = {isa = PBXFileReference; includeInIndex = 1; lastKnownFileType = sourcecode.c.objc; name = DDFileLogger.m; path = Classes/DDFileLogger.m; sourceTree = "<group>"; };
+		BC57089559A0E16D0386CAF525207F49 /* CLIColor.h */ = {isa = PBXFileReference; includeInIndex = 1; lastKnownFileType = sourcecode.c.h; name = CLIColor.h; path = Classes/CLI/CLIColor.h; sourceTree = "<group>"; };
+		BC58F74E0E976255370CB4BEBB8940AC /* ORSSerialBuffer.h */ = {isa = PBXFileReference; includeInIndex = 1; lastKnownFileType = sourcecode.c.h; name = ORSSerialBuffer.h; path = Source/ORSSerialBuffer.h; sourceTree = "<group>"; };
+		BC70BEC99CFF1B35415834951A4779E6 /* SentryDebugMetaBuilder.h */ = {isa = PBXFileReference; includeInIndex = 1; lastKnownFileType = sourcecode.c.h; name = SentryDebugMetaBuilder.h; path = Sources/Sentry/include/SentryDebugMetaBuilder.h; sourceTree = "<group>"; };
+		BDB7E8EB75B5EF32C06478C7447343B6 /* NSDate+SentryExtras.m */ = {isa = PBXFileReference; includeInIndex = 1; lastKnownFileType = sourcecode.c.objc; name = "NSDate+SentryExtras.m"; path = "Sources/Sentry/NSDate+SentryExtras.m"; sourceTree = "<group>"; };
+		BDE3E0605FB3AF94EA241BDAAB766E4C /* DDLogMacros.h */ = {isa = PBXFileReference; includeInIndex = 1; lastKnownFileType = sourcecode.c.h; name = DDLogMacros.h; path = Classes/DDLogMacros.h; sourceTree = "<group>"; };
+		BE2024EA02BBCFDEE3AB866FAE3E59BC /* SentryHub.m */ = {isa = PBXFileReference; includeInIndex = 1; lastKnownFileType = sourcecode.c.objc; name = SentryHub.m; path = Sources/Sentry/SentryHub.m; sourceTree = "<group>"; };
+		BE9EDBA9E81F4F28D8FA0CBB38B92A43 /* SentrySessionTracker.m */ = {isa = PBXFileReference; includeInIndex = 1; lastKnownFileType = sourcecode.c.objc; name = SentrySessionTracker.m; path = Sources/Sentry/SentrySessionTracker.m; sourceTree = "<group>"; };
+		BED346B8BB483174FB1A819C8E515B5C /* MIKMIDIProgramChangeEvent.m */ = {isa = PBXFileReference; includeInIndex = 1; lastKnownFileType = sourcecode.c.objc; name = MIKMIDIProgramChangeEvent.m; path = Source/MIKMIDIProgramChangeEvent.m; sourceTree = "<group>"; };
+		BEE80A715BB1EFDBD84AA3144F1F6DF7 /* MIKMIDICommand_SubclassMethods.h */ = {isa = PBXFileReference; includeInIndex = 1; lastKnownFileType = sourcecode.c.h; name = MIKMIDICommand_SubclassMethods.h; path = Source/MIKMIDICommand_SubclassMethods.h; sourceTree = "<group>"; };
+		BF001FAD39AC3752A74CCBC064AFEC0A /* SUVersionDisplayProtocol.h */ = {isa = PBXFileReference; includeInIndex = 1; lastKnownFileType = sourcecode.c.h; name = SUVersionDisplayProtocol.h; path = Sparkle.framework/Versions/A/Headers/SUVersionDisplayProtocol.h; sourceTree = "<group>"; };
+		BF1BBDAB36447EBBF657E3C2541454B0 /* ORSSerialPortManager.h */ = {isa = PBXFileReference; includeInIndex = 1; lastKnownFileType = sourcecode.c.h; name = ORSSerialPortManager.h; path = Source/ORSSerialPortManager.h; sourceTree = "<group>"; };
+		BFAEF0905DD21EDA0B72B5F2E2DA2530 /* PocketSocket-prefix.pch */ = {isa = PBXFileReference; includeInIndex = 1; lastKnownFileType = sourcecode.c.h; path = "PocketSocket-prefix.pch"; sourceTree = "<group>"; };
 		C261436D14052AE3C35F240BCD155CAC /* libCocoaLumberjack.a */ = {isa = PBXFileReference; explicitFileType = archive.ar; includeInIndex = 0; name = libCocoaLumberjack.a; path = libCocoaLumberjack.a; sourceTree = BUILT_PRODUCTS_DIR; };
-		C2ED7673E6770D603F42B1A008E3F6D5 /* MIKMIDI.release.xcconfig */ = {isa = PBXFileReference; includeInIndex = 1; lastKnownFileType = text.xcconfig; path = MIKMIDI.release.xcconfig; sourceTree = "<group>"; };
-		C4308CDCADD5EF5C6AE611954883E74A /* DDData.h */ = {isa = PBXFileReference; includeInIndex = 1; lastKnownFileType = sourcecode.c.h; name = DDData.h; path = Core/Categories/DDData.h; sourceTree = "<group>"; };
-		C5519BF3B184BE7D5EB580BFC349F337 /* MIKMIDIObject.h */ = {isa = PBXFileReference; includeInIndex = 1; lastKnownFileType = sourcecode.c.h; name = MIKMIDIObject.h; path = Source/MIKMIDIObject.h; sourceTree = "<group>"; };
-		C5C8CB6DB8436C9DB075DE145451A2F6 /* HTTPDynamicFileResponse.m */ = {isa = PBXFileReference; includeInIndex = 1; lastKnownFileType = sourcecode.c.objc; name = HTTPDynamicFileResponse.m; path = Core/Responses/HTTPDynamicFileResponse.m; sourceTree = "<group>"; };
-		C61684973C1BFFCA71B49C3D58090C23 /* SUVersionComparisonProtocol.h */ = {isa = PBXFileReference; includeInIndex = 1; lastKnownFileType = sourcecode.c.h; name = SUVersionComparisonProtocol.h; path = Sparkle.framework/Versions/A/Headers/SUVersionComparisonProtocol.h; sourceTree = "<group>"; };
-		C64FEE7A465EFFDECB8D33DF0E0A0ABB /* SentryCrashReportWriter.h */ = {isa = PBXFileReference; includeInIndex = 1; lastKnownFileType = sourcecode.c.h; name = SentryCrashReportWriter.h; path = Sources/SentryCrash/Recording/SentryCrashReportWriter.h; sourceTree = "<group>"; };
-		C65F8DAAD9FD4116954D57B0B2CCD780 /* SPUDownloaderSession.h */ = {isa = PBXFileReference; includeInIndex = 1; lastKnownFileType = sourcecode.c.h; name = SPUDownloaderSession.h; path = Sparkle.framework/Versions/A/Headers/SPUDownloaderSession.h; sourceTree = "<group>"; };
-		C686CF03B00B6AE4B28C4D1C6944BC3E /* MIKMIDIEndpointSynthesizer.m */ = {isa = PBXFileReference; includeInIndex = 1; lastKnownFileType = sourcecode.c.objc; name = MIKMIDIEndpointSynthesizer.m; path = Source/MIKMIDIEndpointSynthesizer.m; sourceTree = "<group>"; };
-		C6E273FF5CCD89D5C095AC21207BF5C2 /* MIKMIDIEventIterator.h */ = {isa = PBXFileReference; includeInIndex = 1; lastKnownFileType = sourcecode.c.h; name = MIKMIDIEventIterator.h; path = Source/MIKMIDIEventIterator.h; sourceTree = "<group>"; };
-		C7178AD46B51DA01E80E47036D32BA7D /* MIKMIDIMetaTimeSignatureEvent.m */ = {isa = PBXFileReference; includeInIndex = 1; lastKnownFileType = sourcecode.c.objc; name = MIKMIDIMetaTimeSignatureEvent.m; path = Source/MIKMIDIMetaTimeSignatureEvent.m; sourceTree = "<group>"; };
-		C804F7E7CCE923817F3FA9629B3939C4 /* MIKMIDISynthesizer_SubclassMethods.h */ = {isa = PBXFileReference; includeInIndex = 1; lastKnownFileType = sourcecode.c.h; name = MIKMIDISynthesizer_SubclassMethods.h; path = Source/MIKMIDISynthesizer_SubclassMethods.h; sourceTree = "<group>"; };
-		C879C9AE8C36281DC98B7BA9CA785F08 /* SentryCrashReportConverter.m */ = {isa = PBXFileReference; includeInIndex = 1; lastKnownFileType = sourcecode.c.objc; name = SentryCrashReportConverter.m; path = Sources/Sentry/SentryCrashReportConverter.m; sourceTree = "<group>"; };
-		C89ECD608D5A969AF3F465B73C54C918 /* Sentry.h */ = {isa = PBXFileReference; includeInIndex = 1; lastKnownFileType = sourcecode.c.h; name = Sentry.h; path = Sources/Sentry/include/Sentry.h; sourceTree = "<group>"; };
-		C90C9530136BFDD18547BAFB0BF5F632 /* MIKMIDIPolyphonicKeyPressureCommand.m */ = {isa = PBXFileReference; includeInIndex = 1; lastKnownFileType = sourcecode.c.objc; name = MIKMIDIPolyphonicKeyPressureCommand.m; path = Source/MIKMIDIPolyphonicKeyPressureCommand.m; sourceTree = "<group>"; };
-		C93669EFB52142B4D5FE5E2492601D05 /* SentryCrashStackCursor.h */ = {isa = PBXFileReference; includeInIndex = 1; lastKnownFileType = sourcecode.c.h; name = SentryCrashStackCursor.h; path = Sources/SentryCrash/Recording/Tools/SentryCrashStackCursor.h; sourceTree = "<group>"; };
-		C948E009F26E6805FAE528C67CBE7823 /* MIKMIDIInputPort.h */ = {isa = PBXFileReference; includeInIndex = 1; lastKnownFileType = sourcecode.c.h; name = MIKMIDIInputPort.h; path = Source/MIKMIDIInputPort.h; sourceTree = "<group>"; };
-		C983C7246E39988CF006FA2B014B228C /* SentryCrashMonitor_CPPException.h */ = {isa = PBXFileReference; includeInIndex = 1; lastKnownFileType = sourcecode.c.h; name = SentryCrashMonitor_CPPException.h; path = Sources/SentryCrash/Recording/Monitors/SentryCrashMonitor_CPPException.h; sourceTree = "<group>"; };
-		CAC6DFC458356DEDFF4D8A66B7D41972 /* DDASLLogCapture.h */ = {isa = PBXFileReference; includeInIndex = 1; lastKnownFileType = sourcecode.c.h; name = DDASLLogCapture.h; path = Classes/DDASLLogCapture.h; sourceTree = "<group>"; };
-		CC4ACA00DEF35939D504740AFE250DE9 /* Sentry.release.xcconfig */ = {isa = PBXFileReference; includeInIndex = 1; lastKnownFileType = text.xcconfig; path = Sentry.release.xcconfig; sourceTree = "<group>"; };
-		CCA049D07C3BFF3ED8AD5F20F42A4282 /* CocoaAsyncSocket-dummy.m */ = {isa = PBXFileReference; includeInIndex = 1; lastKnownFileType = sourcecode.c.objc; path = "CocoaAsyncSocket-dummy.m"; sourceTree = "<group>"; };
-		CE3324AC60D0AAD92D35B1DEC6949CEA /* MIKMIDIMappingManager.h */ = {isa = PBXFileReference; includeInIndex = 1; lastKnownFileType = sourcecode.c.h; name = MIKMIDIMappingManager.h; path = Source/MIKMIDIMappingManager.h; sourceTree = "<group>"; };
+		C2943F654A88BCDF7EF84899C5260C62 /* SentryCrashMonitor_CPPException.cpp */ = {isa = PBXFileReference; includeInIndex = 1; name = SentryCrashMonitor_CPPException.cpp; path = Sources/SentryCrash/Recording/Monitors/SentryCrashMonitor_CPPException.cpp; sourceTree = "<group>"; };
+		C305F1DAD40EBBB1FD43FD996385F55F /* SentryOptions.m */ = {isa = PBXFileReference; includeInIndex = 1; lastKnownFileType = sourcecode.c.objc; name = SentryOptions.m; path = Sources/Sentry/SentryOptions.m; sourceTree = "<group>"; };
+		C32548235B327FCF3A4D2143E19C3A4F /* SentryCrashMonitorContext.h */ = {isa = PBXFileReference; includeInIndex = 1; lastKnownFileType = sourcecode.c.h; name = SentryCrashMonitorContext.h; path = Sources/SentryCrash/Recording/Monitors/SentryCrashMonitorContext.h; sourceTree = "<group>"; };
+		C384E468721FEE24C248B9746DC8AE21 /* HTTPServer.h */ = {isa = PBXFileReference; includeInIndex = 1; lastKnownFileType = sourcecode.c.h; name = HTTPServer.h; path = Core/HTTPServer.h; sourceTree = "<group>"; };
+		C3C5EE4B8D786396FDC869827E87C7E4 /* PUTResponse.h */ = {isa = PBXFileReference; includeInIndex = 1; lastKnownFileType = sourcecode.c.h; name = PUTResponse.h; path = Extensions/WebDAV/PUTResponse.h; sourceTree = "<group>"; };
+		C41DF4BDF48C7538B5E3F5508EC6B156 /* SentryCrashCachedData.c */ = {isa = PBXFileReference; includeInIndex = 1; name = SentryCrashCachedData.c; path = Sources/SentryCrash/Recording/SentryCrashCachedData.c; sourceTree = "<group>"; };
+		C5003D8139556C15BAFE3C43B680C054 /* SentryEnvelopeRateLimit.m */ = {isa = PBXFileReference; includeInIndex = 1; lastKnownFileType = sourcecode.c.objc; name = SentryEnvelopeRateLimit.m; path = Sources/Sentry/SentryEnvelopeRateLimit.m; sourceTree = "<group>"; };
+		C5A1A19DDFB0BECA217B590D1675E7BB /* MIKMIDISystemMessageCommand.h */ = {isa = PBXFileReference; includeInIndex = 1; lastKnownFileType = sourcecode.c.h; name = MIKMIDISystemMessageCommand.h; path = Source/MIKMIDISystemMessageCommand.h; sourceTree = "<group>"; };
+		C64BA8C701D543328F3946FD626479EF /* MIKMIDIMetaEvent_SubclassMethods.h */ = {isa = PBXFileReference; includeInIndex = 1; lastKnownFileType = sourcecode.c.h; name = MIKMIDIMetaEvent_SubclassMethods.h; path = Source/MIKMIDIMetaEvent_SubclassMethods.h; sourceTree = "<group>"; };
+		C786DD723DF386E5184E39B190383E5A /* SentryCrashStackEntryMapper.h */ = {isa = PBXFileReference; includeInIndex = 1; lastKnownFileType = sourcecode.c.h; name = SentryCrashStackEntryMapper.h; path = Sources/Sentry/include/SentryCrashStackEntryMapper.h; sourceTree = "<group>"; };
+		C79B67CA392065C746A4FE7A62A35026 /* MIKMIDIClock.h */ = {isa = PBXFileReference; includeInIndex = 1; lastKnownFileType = sourcecode.c.h; name = MIKMIDIClock.h; path = Source/MIKMIDIClock.h; sourceTree = "<group>"; };
+		C7FF9CA96D4B74F2682B0B793B5FFCC1 /* SentryCrashMonitor_Deadlock.h */ = {isa = PBXFileReference; includeInIndex = 1; lastKnownFileType = sourcecode.c.h; name = SentryCrashMonitor_Deadlock.h; path = Sources/SentryCrash/Recording/Monitors/SentryCrashMonitor_Deadlock.h; sourceTree = "<group>"; };
+		C8BCC491E14B4C2E7DABBAAB7C2E1245 /* SentryCrashMach.c */ = {isa = PBXFileReference; includeInIndex = 1; name = SentryCrashMach.c; path = Sources/SentryCrash/Recording/Tools/SentryCrashMach.c; sourceTree = "<group>"; };
+		C8C56D89851C7786E00274B983D70147 /* DDAssertMacros.h */ = {isa = PBXFileReference; includeInIndex = 1; lastKnownFileType = sourcecode.c.h; name = DDAssertMacros.h; path = Classes/DDAssertMacros.h; sourceTree = "<group>"; };
+		C94FBBA983CEBCD73503256EE6505081 /* HTTPFileResponse.h */ = {isa = PBXFileReference; includeInIndex = 1; lastKnownFileType = sourcecode.c.h; name = HTTPFileResponse.h; path = Core/Responses/HTTPFileResponse.h; sourceTree = "<group>"; };
+		C9DC45DD9850022269550DF2AC2448D1 /* SUStandardVersionComparator.h */ = {isa = PBXFileReference; includeInIndex = 1; lastKnownFileType = sourcecode.c.h; name = SUStandardVersionComparator.h; path = Sparkle.framework/Versions/A/Headers/SUStandardVersionComparator.h; sourceTree = "<group>"; };
+		CA6A2919A0553C29C6C75EC0CC7EDD40 /* MIKMIDIClientDestinationEndpoint.h */ = {isa = PBXFileReference; includeInIndex = 1; lastKnownFileType = sourcecode.c.h; name = MIKMIDIClientDestinationEndpoint.h; path = Source/MIKMIDIClientDestinationEndpoint.h; sourceTree = "<group>"; };
+		CA6B9136CE1D8E4550601EEB8113EE23 /* MIKMIDIObject.m */ = {isa = PBXFileReference; includeInIndex = 1; lastKnownFileType = sourcecode.c.objc; name = MIKMIDIObject.m; path = Source/MIKMIDIObject.m; sourceTree = "<group>"; };
+		CABC74133B30690448C534D628053D6D /* GCDAsyncUdpSocket.h */ = {isa = PBXFileReference; includeInIndex = 1; lastKnownFileType = sourcecode.c.h; name = GCDAsyncUdpSocket.h; path = Source/GCD/GCDAsyncUdpSocket.h; sourceTree = "<group>"; };
+		CB4C2B1C3285E6B71A5204C76ABA93C1 /* ORSSerialPacketDescriptor.h */ = {isa = PBXFileReference; includeInIndex = 1; lastKnownFileType = sourcecode.c.h; name = ORSSerialPacketDescriptor.h; path = Source/ORSSerialPacketDescriptor.h; sourceTree = "<group>"; };
+		CB60E9054744896CB1DEE226E60C3285 /* SentryCrashThread.c */ = {isa = PBXFileReference; includeInIndex = 1; name = SentryCrashThread.c; path = Sources/SentryCrash/Recording/Tools/SentryCrashThread.c; sourceTree = "<group>"; };
+		CB9895CB36BE4B8EFD4775AFA628FCBB /* SentryCrashReportStore.c */ = {isa = PBXFileReference; includeInIndex = 1; name = SentryCrashReportStore.c; path = Sources/SentryCrash/Recording/SentryCrashReportStore.c; sourceTree = "<group>"; };
+		CCEA42BC06D9416F9BBAF1DEE576EC50 /* SentryError.m */ = {isa = PBXFileReference; includeInIndex = 1; lastKnownFileType = sourcecode.c.objc; name = SentryError.m; path = Sources/Sentry/SentryError.m; sourceTree = "<group>"; };
+		CCF6174BB964D7456D22E52F575B47B8 /* MIKMIDISystemExclusiveCommand.m */ = {isa = PBXFileReference; includeInIndex = 1; lastKnownFileType = sourcecode.c.objc; name = MIKMIDISystemExclusiveCommand.m; path = Source/MIKMIDISystemExclusiveCommand.m; sourceTree = "<group>"; };
+		CD2A3F7F6590DDF5351AB90ECC837581 /* MIKMIDIMappingManager.h */ = {isa = PBXFileReference; includeInIndex = 1; lastKnownFileType = sourcecode.c.h; name = MIKMIDIMappingManager.h; path = Source/MIKMIDIMappingManager.h; sourceTree = "<group>"; };
 		CE45A20CFA34B7A0688891154CA18A0A /* libMIKMIDI.a */ = {isa = PBXFileReference; explicitFileType = archive.ar; includeInIndex = 0; name = libMIKMIDI.a; path = libMIKMIDI.a; sourceTree = BUILT_PRODUCTS_DIR; };
-		CECBA55C6003932562CDC9C6FED31C4E /* SentryHttpTransport.m */ = {isa = PBXFileReference; includeInIndex = 1; lastKnownFileType = sourcecode.c.objc; name = SentryHttpTransport.m; path = Sources/Sentry/SentryHttpTransport.m; sourceTree = "<group>"; };
-		CF05DCF65E9719721565DBC4B6C0AEB6 /* WebSocket.m */ = {isa = PBXFileReference; includeInIndex = 1; lastKnownFileType = sourcecode.c.objc; name = WebSocket.m; path = Core/WebSocket.m; sourceTree = "<group>"; };
-		CF11A4C4ABD1900AB838DFAE7103647D /* SentryCrashJSONCodec.h */ = {isa = PBXFileReference; includeInIndex = 1; lastKnownFileType = sourcecode.c.h; name = SentryCrashJSONCodec.h; path = Sources/SentryCrash/Recording/Tools/SentryCrashJSONCodec.h; sourceTree = "<group>"; };
-		CF5CE6753F5A03016474EC257F5709F0 /* NSData+SentryCompression.h */ = {isa = PBXFileReference; includeInIndex = 1; lastKnownFileType = sourcecode.c.h; name = "NSData+SentryCompression.h"; path = "Sources/Sentry/include/NSData+SentryCompression.h"; sourceTree = "<group>"; };
+		CE6804EA97055574543A5F724AC60BB2 /* SentryFrame.m */ = {isa = PBXFileReference; includeInIndex = 1; lastKnownFileType = sourcecode.c.objc; name = SentryFrame.m; path = Sources/Sentry/SentryFrame.m; sourceTree = "<group>"; };
+		CEE814F8E9899E12424A970C440ECB01 /* SentryDateUtil.m */ = {isa = PBXFileReference; includeInIndex = 1; lastKnownFileType = sourcecode.c.objc; name = SentryDateUtil.m; path = Sources/Sentry/SentryDateUtil.m; sourceTree = "<group>"; };
+		CF0E0FBA18B5CDA2AB361FBA42375D5B /* MIKMIDINoteOnCommand.m */ = {isa = PBXFileReference; includeInIndex = 1; lastKnownFileType = sourcecode.c.objc; name = MIKMIDINoteOnCommand.m; path = Source/MIKMIDINoteOnCommand.m; sourceTree = "<group>"; };
+		CF25A9688E1C1FA1FBB62FC6503D6412 /* MIKMIDISequencer.m */ = {isa = PBXFileReference; includeInIndex = 1; lastKnownFileType = sourcecode.c.objc; name = MIKMIDISequencer.m; path = Source/MIKMIDISequencer.m; sourceTree = "<group>"; };
 		D01BA06D8E6D7A4DFEBDA343DE5757C3 /* Pods-Hammerspoon-acknowledgements.markdown */ = {isa = PBXFileReference; includeInIndex = 1; lastKnownFileType = text; path = "Pods-Hammerspoon-acknowledgements.markdown"; sourceTree = "<group>"; };
-		D0F827FD85C02B140228A068E6C59BC0 /* DAVConnection.h */ = {isa = PBXFileReference; includeInIndex = 1; lastKnownFileType = sourcecode.c.h; name = DAVConnection.h; path = Extensions/WebDAV/DAVConnection.h; sourceTree = "<group>"; };
-		D100BB99DC23EAE3ADF0DFA207D36A78 /* SentryCrashAdapter.h */ = {isa = PBXFileReference; includeInIndex = 1; lastKnownFileType = sourcecode.c.h; name = SentryCrashAdapter.h; path = Sources/Sentry/include/SentryCrashAdapter.h; sourceTree = "<group>"; };
-		D17D1514E37848C8EA114B463E265525 /* SentryAutoBreadcrumbTrackingIntegration.h */ = {isa = PBXFileReference; includeInIndex = 1; lastKnownFileType = sourcecode.c.h; name = SentryAutoBreadcrumbTrackingIntegration.h; path = Sources/Sentry/include/SentryAutoBreadcrumbTrackingIntegration.h; sourceTree = "<group>"; };
+		D0440FE8DE6558C3FFB9CC9F8F46668B /* SentryCurrentDateProvider.h */ = {isa = PBXFileReference; includeInIndex = 1; lastKnownFileType = sourcecode.c.h; name = SentryCurrentDateProvider.h; path = Sources/Sentry/include/SentryCurrentDateProvider.h; sourceTree = "<group>"; };
+		D09ECADA4D64695E7D422AD08E67083B /* SentryBreadcrumb.h */ = {isa = PBXFileReference; includeInIndex = 1; lastKnownFileType = sourcecode.c.h; name = SentryBreadcrumb.h; path = Sources/Sentry/include/SentryBreadcrumb.h; sourceTree = "<group>"; };
+		D0FDF03CEEC70D69444AF2C390496CDF /* SentryDefaultCurrentDateProvider.h */ = {isa = PBXFileReference; includeInIndex = 1; lastKnownFileType = sourcecode.c.h; name = SentryDefaultCurrentDateProvider.h; path = Sources/Sentry/include/SentryDefaultCurrentDateProvider.h; sourceTree = "<group>"; };
+		D1701427B4091905496BAB9A5DEAD4CB /* DDLegacyMacros.h */ = {isa = PBXFileReference; includeInIndex = 1; lastKnownFileType = sourcecode.c.h; name = DDLegacyMacros.h; path = Classes/DDLegacyMacros.h; sourceTree = "<group>"; };
+		D17E98574B210469483DE30FD206915D /* SentryCrashReport.c */ = {isa = PBXFileReference; includeInIndex = 1; name = SentryCrashReport.c; path = Sources/SentryCrash/Recording/SentryCrashReport.c; sourceTree = "<group>"; };
 		D1A1FB7C650A2F3A4EB6395938879495 /* libPocketSocket.a */ = {isa = PBXFileReference; explicitFileType = archive.ar; includeInIndex = 0; name = libPocketSocket.a; path = libPocketSocket.a; sourceTree = BUILT_PRODUCTS_DIR; };
-		D1BAC0E311DC9FA4C1253EED58D2EC48 /* MIKMIDIChannelEvent.m */ = {isa = PBXFileReference; includeInIndex = 1; lastKnownFileType = sourcecode.c.objc; name = MIKMIDIChannelEvent.m; path = Source/MIKMIDIChannelEvent.m; sourceTree = "<group>"; };
-		D1D05BA95C905C9355D8351D75AADA2B /* SentrySdkInfo.m */ = {isa = PBXFileReference; includeInIndex = 1; lastKnownFileType = sourcecode.c.objc; name = SentrySdkInfo.m; path = Sources/Sentry/SentrySdkInfo.m; sourceTree = "<group>"; };
-		D2DB93D2DB50E62D48081216EAA4C767 /* SentrySessionTracker.m */ = {isa = PBXFileReference; includeInIndex = 1; lastKnownFileType = sourcecode.c.objc; name = SentrySessionTracker.m; path = Sources/Sentry/SentrySessionTracker.m; sourceTree = "<group>"; };
-		D401146D2E58575DC85C1F01007B1478 /* SentryCrashInstallation+Private.h */ = {isa = PBXFileReference; includeInIndex = 1; lastKnownFileType = sourcecode.c.h; name = "SentryCrashInstallation+Private.h"; path = "Sources/SentryCrash/Installations/SentryCrashInstallation+Private.h"; sourceTree = "<group>"; };
-		D429BDEFCFCD26F730812AF90F89E1D6 /* MIKMIDIObject_SubclassMethods.h */ = {isa = PBXFileReference; includeInIndex = 1; lastKnownFileType = sourcecode.c.h; name = MIKMIDIObject_SubclassMethods.h; path = Source/MIKMIDIObject_SubclassMethods.h; sourceTree = "<group>"; };
-		D42D65F4336BF3DAC58919BBEFFDB116 /* MIKMIDISystemExclusiveCommand.m */ = {isa = PBXFileReference; includeInIndex = 1; lastKnownFileType = sourcecode.c.objc; name = MIKMIDISystemExclusiveCommand.m; path = Source/MIKMIDISystemExclusiveCommand.m; sourceTree = "<group>"; };
-		D4BAC9FF7DA4897FA08A79A7AB77B905 /* SUCodeSigningVerifier.h */ = {isa = PBXFileReference; includeInIndex = 1; lastKnownFileType = sourcecode.c.h; name = SUCodeSigningVerifier.h; path = Sparkle.framework/Versions/A/Headers/SUCodeSigningVerifier.h; sourceTree = "<group>"; };
-		D4DF99BABE28C9D214022C64106799CD /* SentryLog.m */ = {isa = PBXFileReference; includeInIndex = 1; lastKnownFileType = sourcecode.c.objc; name = SentryLog.m; path = Sources/Sentry/SentryLog.m; sourceTree = "<group>"; };
-		D4EDF8E08245900843EA97B8FB91F3D6 /* MIKMIDIPitchBendChangeEvent.m */ = {isa = PBXFileReference; includeInIndex = 1; lastKnownFileType = sourcecode.c.objc; name = MIKMIDIPitchBendChangeEvent.m; path = Source/MIKMIDIPitchBendChangeEvent.m; sourceTree = "<group>"; };
-		D4F2C02FF809F99E9677FB21FC1D4D3C /* SentryCrashReportSink.h */ = {isa = PBXFileReference; includeInIndex = 1; lastKnownFileType = sourcecode.c.h; name = SentryCrashReportSink.h; path = Sources/Sentry/include/SentryCrashReportSink.h; sourceTree = "<group>"; };
-		D5099D0F0920400C7A4F05E84C07CE6D /* SentryCrashString.h */ = {isa = PBXFileReference; includeInIndex = 1; lastKnownFileType = sourcecode.c.h; name = SentryCrashString.h; path = Sources/SentryCrash/Recording/Tools/SentryCrashString.h; sourceTree = "<group>"; };
-		D557D0447E0B64D515DEBDD60AA5BF49 /* DDAbstractDatabaseLogger.h */ = {isa = PBXFileReference; includeInIndex = 1; lastKnownFileType = sourcecode.c.h; name = DDAbstractDatabaseLogger.h; path = Classes/DDAbstractDatabaseLogger.h; sourceTree = "<group>"; };
-		D651FA24247A515015196616A2FF5FA6 /* MIKMIDISourceEndpoint.m */ = {isa = PBXFileReference; includeInIndex = 1; lastKnownFileType = sourcecode.c.objc; name = MIKMIDISourceEndpoint.m; path = Source/MIKMIDISourceEndpoint.m; sourceTree = "<group>"; };
+		D1E26EAB40103DC7464CB936CA9B310B /* SentryCrashReportVersion.h */ = {isa = PBXFileReference; includeInIndex = 1; lastKnownFileType = sourcecode.c.h; name = SentryCrashReportVersion.h; path = Sources/SentryCrash/Recording/SentryCrashReportVersion.h; sourceTree = "<group>"; };
+		D249324B1C827F64D32089C8709C8391 /* DDNumber.h */ = {isa = PBXFileReference; includeInIndex = 1; lastKnownFileType = sourcecode.c.h; name = DDNumber.h; path = Core/Categories/DDNumber.h; sourceTree = "<group>"; };
+		D2C6D76F60AA95465BB3E8F1F85B37F5 /* MultipartMessageHeader.h */ = {isa = PBXFileReference; includeInIndex = 1; lastKnownFileType = sourcecode.c.h; name = MultipartMessageHeader.h; path = Core/Mime/MultipartMessageHeader.h; sourceTree = "<group>"; };
+		D2CCCD813956CE796C34C1A2C30F67EC /* SentryCrashCPU_arm64.c */ = {isa = PBXFileReference; includeInIndex = 1; name = SentryCrashCPU_arm64.c; path = Sources/SentryCrash/Recording/Tools/SentryCrashCPU_arm64.c; sourceTree = "<group>"; };
+		D2CEDDD32B18522A2781E7D6B36D1AED /* SentryRetryAfterHeaderParser.h */ = {isa = PBXFileReference; includeInIndex = 1; lastKnownFileType = sourcecode.c.h; name = SentryRetryAfterHeaderParser.h; path = Sources/Sentry/include/SentryRetryAfterHeaderParser.h; sourceTree = "<group>"; };
+		D529616D188AC78841AF38BF0D88E6F7 /* SentryThreadInspector.h */ = {isa = PBXFileReference; includeInIndex = 1; lastKnownFileType = sourcecode.c.h; name = SentryThreadInspector.h; path = Sources/Sentry/include/SentryThreadInspector.h; sourceTree = "<group>"; };
+		D573F1A8B46D319CDAC259F618EE67A3 /* PSWebSocketUTF8Decoder.h */ = {isa = PBXFileReference; includeInIndex = 1; lastKnownFileType = sourcecode.c.h; name = PSWebSocketUTF8Decoder.h; path = PocketSocket/PSWebSocketUTF8Decoder.h; sourceTree = "<group>"; };
+		D58DD4E1160B6FFFBBF78CCB10C0B5D9 /* MIKMIDIMetaInstrumentNameEvent.h */ = {isa = PBXFileReference; includeInIndex = 1; lastKnownFileType = sourcecode.c.h; name = MIKMIDIMetaInstrumentNameEvent.h; path = Source/MIKMIDIMetaInstrumentNameEvent.h; sourceTree = "<group>"; };
+		D5CC6C2D79D795D236C2F8A8050D9D68 /* SentryCrashJSONCodecObjC.h */ = {isa = PBXFileReference; includeInIndex = 1; lastKnownFileType = sourcecode.c.h; name = SentryCrashJSONCodecObjC.h; path = Sources/SentryCrash/Recording/Tools/SentryCrashJSONCodecObjC.h; sourceTree = "<group>"; };
+		D65AD9B235D3D78D5E051EBA339C1DDF /* CocoaHTTPServer-dummy.m */ = {isa = PBXFileReference; includeInIndex = 1; lastKnownFileType = sourcecode.c.objc; path = "CocoaHTTPServer-dummy.m"; sourceTree = "<group>"; };
 		D68C5B76AD4A475EE76D545BE0930760 /* libPods-Hammerspoon.a */ = {isa = PBXFileReference; explicitFileType = archive.ar; includeInIndex = 0; name = "libPods-Hammerspoon.a"; path = "libPods-Hammerspoon.a"; sourceTree = BUILT_PRODUCTS_DIR; };
-		D73CF7AD6B86A74C965FC2FBF9DCDA35 /* SUStandardVersionComparator.h */ = {isa = PBXFileReference; includeInIndex = 1; lastKnownFileType = sourcecode.c.h; name = SUStandardVersionComparator.h; path = Sparkle.framework/Versions/A/Headers/SUStandardVersionComparator.h; sourceTree = "<group>"; };
-		D74F75E1B6FB1E6A19F39CFDBD95C6B0 /* PSWebSocket.m */ = {isa = PBXFileReference; includeInIndex = 1; lastKnownFileType = sourcecode.c.objc; name = PSWebSocket.m; path = PocketSocket/PSWebSocket.m; sourceTree = "<group>"; };
-		D7A459B6A8671B52643EB481D8FB3133 /* SentryCrashVarArgs.h */ = {isa = PBXFileReference; includeInIndex = 1; lastKnownFileType = sourcecode.c.h; name = SentryCrashVarArgs.h; path = Sources/SentryCrash/Reporting/Filters/Tools/SentryCrashVarArgs.h; sourceTree = "<group>"; };
-		D802DE52D7957F06FDED2982E6A40979 /* SentryCrashDoctor.m */ = {isa = PBXFileReference; includeInIndex = 1; lastKnownFileType = sourcecode.c.objc; name = SentryCrashDoctor.m; path = Sources/SentryCrash/Recording/SentryCrashDoctor.m; sourceTree = "<group>"; };
-		D9121C9EDEC94946EB388849A64F5762 /* DDTTYLogger.m */ = {isa = PBXFileReference; includeInIndex = 1; lastKnownFileType = sourcecode.c.objc; name = DDTTYLogger.m; path = Classes/DDTTYLogger.m; sourceTree = "<group>"; };
-		D94CBF9D233318B26D9B90A25D48764F /* SentryHttpTransport.h */ = {isa = PBXFileReference; includeInIndex = 1; lastKnownFileType = sourcecode.c.h; name = SentryHttpTransport.h; path = Sources/Sentry/include/SentryHttpTransport.h; sourceTree = "<group>"; };
-		D9567A58B14C195CE7A7AC14E93F8DB5 /* SentryCrashDynamicLinker.c */ = {isa = PBXFileReference; includeInIndex = 1; name = SentryCrashDynamicLinker.c; path = Sources/SentryCrash/Recording/Tools/SentryCrashDynamicLinker.c; sourceTree = "<group>"; };
-		D976337B39C4F4D699BC00B8E28E74E1 /* SentryScope.h */ = {isa = PBXFileReference; includeInIndex = 1; lastKnownFileType = sourcecode.c.h; name = SentryScope.h; path = Sources/Sentry/include/SentryScope.h; sourceTree = "<group>"; };
-		DA41DB28A44DED18E57F1D887E27A092 /* SentryCrashMachineContext_Apple.h */ = {isa = PBXFileReference; includeInIndex = 1; lastKnownFileType = sourcecode.c.h; name = SentryCrashMachineContext_Apple.h; path = Sources/SentryCrash/Recording/Tools/SentryCrashMachineContext_Apple.h; sourceTree = "<group>"; };
-		DA510BA3BE34813BE5AE8EE8A7841F80 /* MIKMIDIConnectionManager.h */ = {isa = PBXFileReference; includeInIndex = 1; lastKnownFileType = sourcecode.c.h; name = MIKMIDIConnectionManager.h; path = Source/MIKMIDIConnectionManager.h; sourceTree = "<group>"; };
-		DAAE87F2D06127FBCDC6CCDC4BEA9FD6 /* MultipartMessageHeader.m */ = {isa = PBXFileReference; includeInIndex = 1; lastKnownFileType = sourcecode.c.objc; name = MultipartMessageHeader.m; path = Core/Mime/MultipartMessageHeader.m; sourceTree = "<group>"; };
-		DB2BECBA27D319732C483062F04123D1 /* SentryFileContents.m */ = {isa = PBXFileReference; includeInIndex = 1; lastKnownFileType = sourcecode.c.objc; name = SentryFileContents.m; path = Sources/Sentry/SentryFileContents.m; sourceTree = "<group>"; };
-		DB63E810DE1448238D39E47D4150A672 /* SUVersionDisplayProtocol.h */ = {isa = PBXFileReference; includeInIndex = 1; lastKnownFileType = sourcecode.c.h; name = SUVersionDisplayProtocol.h; path = Sparkle.framework/Versions/A/Headers/SUVersionDisplayProtocol.h; sourceTree = "<group>"; };
-		DBE42E0C9F978C2A541E7ECD2895CA9B /* MIKMIDISystemKeepAliveCommand.h */ = {isa = PBXFileReference; includeInIndex = 1; lastKnownFileType = sourcecode.c.h; name = MIKMIDISystemKeepAliveCommand.h; path = Source/MIKMIDISystemKeepAliveCommand.h; sourceTree = "<group>"; };
-		DD3793C1F71286E94F50789E6698C2F7 /* SentryCrashReportSink.m */ = {isa = PBXFileReference; includeInIndex = 1; lastKnownFileType = sourcecode.c.objc; name = SentryCrashReportSink.m; path = Sources/Sentry/SentryCrashReportSink.m; sourceTree = "<group>"; };
-		DD73637D802319247730F3190B6C3FC0 /* MIKMIDICommand.m */ = {isa = PBXFileReference; includeInIndex = 1; lastKnownFileType = sourcecode.c.objc; name = MIKMIDICommand.m; path = Source/MIKMIDICommand.m; sourceTree = "<group>"; };
-		DE55DCEE33FB93854FEE58FF25FA500D /* SentryCrashJSONCodecObjC.m */ = {isa = PBXFileReference; includeInIndex = 1; lastKnownFileType = sourcecode.c.objc; name = SentryCrashJSONCodecObjC.m; path = Sources/SentryCrash/Recording/Tools/SentryCrashJSONCodecObjC.m; sourceTree = "<group>"; };
-		DEB2FE8EC775B09C14F0F61468073DCE /* SentrySDK.m */ = {isa = PBXFileReference; includeInIndex = 1; lastKnownFileType = sourcecode.c.objc; name = SentrySDK.m; path = Sources/Sentry/SentrySDK.m; sourceTree = "<group>"; };
-		DF031281085E41542B8729B01208CE20 /* SentryCrashCPU_x86_32.c */ = {isa = PBXFileReference; includeInIndex = 1; name = SentryCrashCPU_x86_32.c; path = Sources/SentryCrash/Recording/Tools/SentryCrashCPU_x86_32.c; sourceTree = "<group>"; };
-		DF26BF86EBD3DB5995F0E122A1A57A98 /* SentryCrashMonitor_AppState.h */ = {isa = PBXFileReference; includeInIndex = 1; lastKnownFileType = sourcecode.c.h; name = SentryCrashMonitor_AppState.h; path = Sources/SentryCrash/Recording/Monitors/SentryCrashMonitor_AppState.h; sourceTree = "<group>"; };
-		E04398F2E350DFA66946B9EF93A958D1 /* SentryCrashInstallationReporter.h */ = {isa = PBXFileReference; includeInIndex = 1; lastKnownFileType = sourcecode.c.h; name = SentryCrashInstallationReporter.h; path = Sources/Sentry/include/SentryCrashInstallationReporter.h; sourceTree = "<group>"; };
-		E069A1EF5C316E5012B2AFF52E794825 /* SentryNSURLRequest.h */ = {isa = PBXFileReference; includeInIndex = 1; lastKnownFileType = sourcecode.c.h; name = SentryNSURLRequest.h; path = Sources/Sentry/include/SentryNSURLRequest.h; sourceTree = "<group>"; };
-		E0AD056B6C4F1189DF096C2D410E9FCF /* SentryGlobalEventProcessor.m */ = {isa = PBXFileReference; includeInIndex = 1; lastKnownFileType = sourcecode.c.objc; name = SentryGlobalEventProcessor.m; path = Sources/Sentry/SentryGlobalEventProcessor.m; sourceTree = "<group>"; };
-		E0C6FDF589DE32353155119A1255B90D /* SentryHttpDateParser.m */ = {isa = PBXFileReference; includeInIndex = 1; lastKnownFileType = sourcecode.c.objc; name = SentryHttpDateParser.m; path = Sources/Sentry/SentryHttpDateParser.m; sourceTree = "<group>"; };
-		E1388E8BACC08AF5614F6D553ADC6F64 /* SPUDownloaderProtocol.h */ = {isa = PBXFileReference; includeInIndex = 1; lastKnownFileType = sourcecode.c.h; name = SPUDownloaderProtocol.h; path = Sparkle.framework/Versions/A/Headers/SPUDownloaderProtocol.h; sourceTree = "<group>"; };
-		E161C2F62B7E5A08680DBCA374366969 /* MIKMIDIEvent.h */ = {isa = PBXFileReference; includeInIndex = 1; lastKnownFileType = sourcecode.c.h; name = MIKMIDIEvent.h; path = Source/MIKMIDIEvent.h; sourceTree = "<group>"; };
-		E29D57A466616E163A11CB264C5A50FE /* MIKMIDIControlChangeEvent.m */ = {isa = PBXFileReference; includeInIndex = 1; lastKnownFileType = sourcecode.c.objc; name = MIKMIDIControlChangeEvent.m; path = Source/MIKMIDIControlChangeEvent.m; sourceTree = "<group>"; };
-		E350375FCD1E970279EF25FEA8F5F7AA /* SentryCurrentDate.m */ = {isa = PBXFileReference; includeInIndex = 1; lastKnownFileType = sourcecode.c.objc; name = SentryCurrentDate.m; path = Sources/Sentry/SentryCurrentDate.m; sourceTree = "<group>"; };
-		E3CEF6F7A83F19206A2F3A45497C97AF /* SentryDebugMetaBuilder.h */ = {isa = PBXFileReference; includeInIndex = 1; lastKnownFileType = sourcecode.c.h; name = SentryDebugMetaBuilder.h; path = Sources/Sentry/include/SentryDebugMetaBuilder.h; sourceTree = "<group>"; };
-		E45861C257A68D31CCD02C2B005EDE3E /* MIKMIDIControlChangeCommand.h */ = {isa = PBXFileReference; includeInIndex = 1; lastKnownFileType = sourcecode.c.h; name = MIKMIDIControlChangeCommand.h; path = Source/MIKMIDIControlChangeCommand.h; sourceTree = "<group>"; };
-		E45E0E9B57222E9A2ABC8D777ED646CE /* MIKMIDIErrors.h */ = {isa = PBXFileReference; includeInIndex = 1; lastKnownFileType = sourcecode.c.h; name = MIKMIDIErrors.h; path = Source/MIKMIDIErrors.h; sourceTree = "<group>"; };
-		E46A18EAFE7F1797475094373563E0D4 /* CocoaAsyncSocket.debug.xcconfig */ = {isa = PBXFileReference; includeInIndex = 1; lastKnownFileType = text.xcconfig; path = CocoaAsyncSocket.debug.xcconfig; sourceTree = "<group>"; };
-		E494A213621C4088BE1871DCEE9E1E96 /* SentryCrashReportFixer.h */ = {isa = PBXFileReference; includeInIndex = 1; lastKnownFileType = sourcecode.c.h; name = SentryCrashReportFixer.h; path = Sources/SentryCrash/Recording/SentryCrashReportFixer.h; sourceTree = "<group>"; };
-		E4A5845E489DB1813FE8BDB1483508C2 /* SentryCrashMach.h */ = {isa = PBXFileReference; includeInIndex = 1; lastKnownFileType = sourcecode.c.h; name = SentryCrashMach.h; path = Sources/SentryCrash/Recording/Tools/SentryCrashMach.h; sourceTree = "<group>"; };
-		E4E9BECD5BC2B55B942F3A06C846C831 /* DDData.m */ = {isa = PBXFileReference; includeInIndex = 1; lastKnownFileType = sourcecode.c.objc; name = DDData.m; path = Core/Categories/DDData.m; sourceTree = "<group>"; };
-		E5167B0F9B6420EFC9DFA438E34A22D2 /* SentryError.h */ = {isa = PBXFileReference; includeInIndex = 1; lastKnownFileType = sourcecode.c.h; name = SentryError.h; path = Sources/Sentry/include/SentryError.h; sourceTree = "<group>"; };
-		E567F92136754DE4A1C11AE5645EC162 /* SentryCrashInstallationReporter.m */ = {isa = PBXFileReference; includeInIndex = 1; lastKnownFileType = sourcecode.c.objc; name = SentryCrashInstallationReporter.m; path = Sources/Sentry/SentryCrashInstallationReporter.m; sourceTree = "<group>"; };
-		E6761FB47A0BBA398A261796352863D2 /* MIKMIDIMapping.m */ = {isa = PBXFileReference; includeInIndex = 1; lastKnownFileType = sourcecode.c.objc; name = MIKMIDIMapping.m; path = Source/MIKMIDIMapping.m; sourceTree = "<group>"; };
-		E7783D143C6034FDC7C0DE855056B804 /* SentryCrashReportFilterBasic.h */ = {isa = PBXFileReference; includeInIndex = 1; lastKnownFileType = sourcecode.c.h; name = SentryCrashReportFilterBasic.h; path = Sources/SentryCrash/Reporting/Filters/SentryCrashReportFilterBasic.h; sourceTree = "<group>"; };
-		E84CFCAA6EBF9C3F6056CD9EE898AA77 /* SentryException.m */ = {isa = PBXFileReference; includeInIndex = 1; lastKnownFileType = sourcecode.c.objc; name = SentryException.m; path = Sources/Sentry/SentryException.m; sourceTree = "<group>"; };
-		E8FC60E2DCFC498F662C032F5E187510 /* SentryInstallation.m */ = {isa = PBXFileReference; includeInIndex = 1; lastKnownFileType = sourcecode.c.objc; name = SentryInstallation.m; path = Sources/Sentry/SentryInstallation.m; sourceTree = "<group>"; };
-		EA3EE069673634E00A761CFBE6F5ED74 /* SentryDebugMetaBuilder.m */ = {isa = PBXFileReference; includeInIndex = 1; lastKnownFileType = sourcecode.c.objc; name = SentryDebugMetaBuilder.m; path = Sources/Sentry/SentryDebugMetaBuilder.m; sourceTree = "<group>"; };
-		EA473DF077EB365B594711520A7052D1 /* PSWebSocketUTF8Decoder.h */ = {isa = PBXFileReference; includeInIndex = 1; lastKnownFileType = sourcecode.c.h; name = PSWebSocketUTF8Decoder.h; path = PocketSocket/PSWebSocketUTF8Decoder.h; sourceTree = "<group>"; };
-		EA8BB37683E2A4A2D17ED3296B9F0A57 /* SentryError.m */ = {isa = PBXFileReference; includeInIndex = 1; lastKnownFileType = sourcecode.c.objc; name = SentryError.m; path = Sources/Sentry/SentryError.m; sourceTree = "<group>"; };
-		EA9075E7D546DC898E6A99E637EEFD33 /* MIKMIDISynthesizerInstrument.h */ = {isa = PBXFileReference; includeInIndex = 1; lastKnownFileType = sourcecode.c.h; name = MIKMIDISynthesizerInstrument.h; path = Source/MIKMIDISynthesizerInstrument.h; sourceTree = "<group>"; };
-		EAC1C28ADF2CBE9B3CE68C618EBA9894 /* MIKMIDIPrivateUtilities.h */ = {isa = PBXFileReference; includeInIndex = 1; lastKnownFileType = sourcecode.c.h; name = MIKMIDIPrivateUtilities.h; path = Source/MIKMIDIPrivateUtilities.h; sourceTree = "<group>"; };
-		EB511890F88DB35846FC09F176DACE23 /* ASCIImage-dummy.m */ = {isa = PBXFileReference; includeInIndex = 1; lastKnownFileType = sourcecode.c.objc; path = "ASCIImage-dummy.m"; sourceTree = "<group>"; };
-		EC1E6AD1A052B173D2655B802D9687BF /* MIKMIDISequence+MIKMIDIPrivate.h */ = {isa = PBXFileReference; includeInIndex = 1; lastKnownFileType = sourcecode.c.h; name = "MIKMIDISequence+MIKMIDIPrivate.h"; path = "Source/MIKMIDISequence+MIKMIDIPrivate.h"; sourceTree = "<group>"; };
-		EC63F768A4109CE55E6B55DF2C077B8F /* HTTPRedirectResponse.m */ = {isa = PBXFileReference; includeInIndex = 1; lastKnownFileType = sourcecode.c.objc; name = HTTPRedirectResponse.m; path = Core/Responses/HTTPRedirectResponse.m; sourceTree = "<group>"; };
-		ED0A008265AE4277186CB4D584718412 /* SentryCrashCString.h */ = {isa = PBXFileReference; includeInIndex = 1; lastKnownFileType = sourcecode.c.h; name = SentryCrashCString.h; path = Sources/SentryCrash/Reporting/Tools/SentryCrashCString.h; sourceTree = "<group>"; };
-		ED3A0C7FC85DC5EBE9AC7F804D5C22B2 /* SentryOptions.h */ = {isa = PBXFileReference; includeInIndex = 1; lastKnownFileType = sourcecode.c.h; name = SentryOptions.h; path = Sources/Sentry/include/SentryOptions.h; sourceTree = "<group>"; };
-		ED448E5B716CA9FFF3BCE020519030FF /* MIKMIDIEvent_SubclassMethods.h */ = {isa = PBXFileReference; includeInIndex = 1; lastKnownFileType = sourcecode.c.h; name = MIKMIDIEvent_SubclassMethods.h; path = Source/MIKMIDIEvent_SubclassMethods.h; sourceTree = "<group>"; };
-		ED50F78E6495C9C3B6F6A96ED65FF2A0 /* MIKMIDISequence.m */ = {isa = PBXFileReference; includeInIndex = 1; lastKnownFileType = sourcecode.c.objc; name = MIKMIDISequence.m; path = Source/MIKMIDISequence.m; sourceTree = "<group>"; };
-		EDE2692187BA73E59A8FE5DD04B19585 /* SUErrors.h */ = {isa = PBXFileReference; includeInIndex = 1; lastKnownFileType = sourcecode.c.h; name = SUErrors.h; path = Sparkle.framework/Versions/A/Headers/SUErrors.h; sourceTree = "<group>"; };
-		EDF0C8DA4CEFF5F017FD3D1126A9F1C6 /* SentryCrashSysCtl.h */ = {isa = PBXFileReference; includeInIndex = 1; lastKnownFileType = sourcecode.c.h; name = SentryCrashSysCtl.h; path = Sources/SentryCrash/Recording/Tools/SentryCrashSysCtl.h; sourceTree = "<group>"; };
-		EE56ED866FE676040E3AAB23F8F4E8D6 /* SentrySessionTracker.h */ = {isa = PBXFileReference; includeInIndex = 1; lastKnownFileType = sourcecode.c.h; name = SentrySessionTracker.h; path = Sources/Sentry/include/SentrySessionTracker.h; sourceTree = "<group>"; };
-		EEF7E52FF9CA865872540263BC6827A4 /* MIKMIDIClock.h */ = {isa = PBXFileReference; includeInIndex = 1; lastKnownFileType = sourcecode.c.h; name = MIKMIDIClock.h; path = Source/MIKMIDIClock.h; sourceTree = "<group>"; };
-		EF2384979D7142C988CBAB399FE6908F /* SentryCrashLogger.c */ = {isa = PBXFileReference; includeInIndex = 1; name = SentryCrashLogger.c; path = Sources/SentryCrash/Recording/Tools/SentryCrashLogger.c; sourceTree = "<group>"; };
-		EF6C7C5BA019087C0330650D581E9EFD /* MIKMIDIProgramChangeEvent.h */ = {isa = PBXFileReference; includeInIndex = 1; lastKnownFileType = sourcecode.c.h; name = MIKMIDIProgramChangeEvent.h; path = Source/MIKMIDIProgramChangeEvent.h; sourceTree = "<group>"; };
-		EFF426E48681D6016148D8ABCD704B8C /* HTTPDataResponse.h */ = {isa = PBXFileReference; includeInIndex = 1; lastKnownFileType = sourcecode.c.h; name = HTTPDataResponse.h; path = Core/Responses/HTTPDataResponse.h; sourceTree = "<group>"; };
-		F0193B97C8678DD8A7ADD8CA8AB68EF2 /* SentryDateUtil.m */ = {isa = PBXFileReference; includeInIndex = 1; lastKnownFileType = sourcecode.c.objc; name = SentryDateUtil.m; path = Sources/Sentry/SentryDateUtil.m; sourceTree = "<group>"; };
-		F02223E919D0EE50F003C97657383802 /* SentryCrashAdapter.m */ = {isa = PBXFileReference; includeInIndex = 1; lastKnownFileType = sourcecode.c.objc; name = SentryCrashAdapter.m; path = Sources/Sentry/SentryCrashAdapter.m; sourceTree = "<group>"; };
-		F04358230629CE7366929BED43988647 /* SentryCrashReportVersion.h */ = {isa = PBXFileReference; includeInIndex = 1; lastKnownFileType = sourcecode.c.h; name = SentryCrashReportVersion.h; path = Sources/SentryCrash/Recording/SentryCrashReportVersion.h; sourceTree = "<group>"; };
-		F0E143A5C6ACD43C2C4924ABDA1DDD46 /* MIKMIDITrack.m */ = {isa = PBXFileReference; includeInIndex = 1; lastKnownFileType = sourcecode.c.objc; name = MIKMIDITrack.m; path = Source/MIKMIDITrack.m; sourceTree = "<group>"; };
-		F11713CC4270881539E3E38C21225508 /* SentryDefaultCurrentDateProvider.h */ = {isa = PBXFileReference; includeInIndex = 1; lastKnownFileType = sourcecode.c.h; name = SentryDefaultCurrentDateProvider.h; path = Sources/Sentry/include/SentryDefaultCurrentDateProvider.h; sourceTree = "<group>"; };
-		F13BA0611FDE2FF7A20A66CB39848FC9 /* MIKMIDIClientDestinationEndpoint.h */ = {isa = PBXFileReference; includeInIndex = 1; lastKnownFileType = sourcecode.c.h; name = MIKMIDIClientDestinationEndpoint.h; path = Source/MIKMIDIClientDestinationEndpoint.h; sourceTree = "<group>"; };
-		F15738F7B19F166BFC796FC08E500F7A /* MIKMIDISystemExclusiveCommand.h */ = {isa = PBXFileReference; includeInIndex = 1; lastKnownFileType = sourcecode.c.h; name = MIKMIDISystemExclusiveCommand.h; path = Source/MIKMIDISystemExclusiveCommand.h; sourceTree = "<group>"; };
-		F1676480F68CC26D91BAE2337CB061F4 /* NSDictionary+SentrySanitize.h */ = {isa = PBXFileReference; includeInIndex = 1; lastKnownFileType = sourcecode.c.h; name = "NSDictionary+SentrySanitize.h"; path = "Sources/Sentry/include/NSDictionary+SentrySanitize.h"; sourceTree = "<group>"; };
-		F177BBE342820A390A4E2754116B53D4 /* MIKMIDIChannelPressureEvent.m */ = {isa = PBXFileReference; includeInIndex = 1; lastKnownFileType = sourcecode.c.objc; name = MIKMIDIChannelPressureEvent.m; path = Source/MIKMIDIChannelPressureEvent.m; sourceTree = "<group>"; };
-		F17AF44F338F5FBCE68A003DAC86D66E /* SentryCrashMonitor_MachException.c */ = {isa = PBXFileReference; includeInIndex = 1; name = SentryCrashMonitor_MachException.c; path = Sources/SentryCrash/Recording/Monitors/SentryCrashMonitor_MachException.c; sourceTree = "<group>"; };
-		F18431C1A9927DAFAFBACB71C4C38F8C /* MIKMIDINoteOffCommand.m */ = {isa = PBXFileReference; includeInIndex = 1; lastKnownFileType = sourcecode.c.objc; name = MIKMIDINoteOffCommand.m; path = Source/MIKMIDINoteOffCommand.m; sourceTree = "<group>"; };
-		F25D11443F599750BC56DB721E2763E3 /* SentryCrashReportStore.h */ = {isa = PBXFileReference; includeInIndex = 1; lastKnownFileType = sourcecode.c.h; name = SentryCrashReportStore.h; path = Sources/SentryCrash/Recording/SentryCrashReportStore.h; sourceTree = "<group>"; };
-		F285397CB855802D7049C06653062A36 /* SentryCrashIntegration.h */ = {isa = PBXFileReference; includeInIndex = 1; lastKnownFileType = sourcecode.c.h; name = SentryCrashIntegration.h; path = Sources/Sentry/include/SentryCrashIntegration.h; sourceTree = "<group>"; };
-		F2C82626BF6579745625CE5907382DE9 /* MIKMIDIMetaEvent_SubclassMethods.h */ = {isa = PBXFileReference; includeInIndex = 1; lastKnownFileType = sourcecode.c.h; name = MIKMIDIMetaEvent_SubclassMethods.h; path = Source/MIKMIDIMetaEvent_SubclassMethods.h; sourceTree = "<group>"; };
-		F2EBD83DA65DEA4A5DD0E3609EF31688 /* SocketRocket.release.xcconfig */ = {isa = PBXFileReference; includeInIndex = 1; lastKnownFileType = text.xcconfig; path = SocketRocket.release.xcconfig; sourceTree = "<group>"; };
-		F2F9DCBE91A400B5694A2220D666A2BC /* MIKMIDI-prefix.pch */ = {isa = PBXFileReference; includeInIndex = 1; lastKnownFileType = sourcecode.c.h; path = "MIKMIDI-prefix.pch"; sourceTree = "<group>"; };
-		F320DCB93388DB0B2CB69A2777CF0C2B /* SentryAsynchronousOperation.h */ = {isa = PBXFileReference; includeInIndex = 1; lastKnownFileType = sourcecode.c.h; name = SentryAsynchronousOperation.h; path = Sources/Sentry/include/SentryAsynchronousOperation.h; sourceTree = "<group>"; };
-		F3DFCF95C1E7ABEDE3246911FC49CC26 /* SentryUser.h */ = {isa = PBXFileReference; includeInIndex = 1; lastKnownFileType = sourcecode.c.h; name = SentryUser.h; path = Sources/Sentry/include/SentryUser.h; sourceTree = "<group>"; };
-		F3E27B0EB7BBE96A8F5A598A770811D3 /* DDLoggerNames.h */ = {isa = PBXFileReference; includeInIndex = 1; lastKnownFileType = sourcecode.c.h; name = DDLoggerNames.h; path = Classes/DDLoggerNames.h; sourceTree = "<group>"; };
-		F3E3B693D46F32E69128467285841075 /* SentryCrashReportFixer.c */ = {isa = PBXFileReference; includeInIndex = 1; name = SentryCrashReportFixer.c; path = Sources/SentryCrash/Recording/SentryCrashReportFixer.c; sourceTree = "<group>"; };
-		F3ED82FE6F785F1A71194C64CAC190B1 /* MultipartFormDataParser.h */ = {isa = PBXFileReference; includeInIndex = 1; lastKnownFileType = sourcecode.c.h; name = MultipartFormDataParser.h; path = Core/Mime/MultipartFormDataParser.h; sourceTree = "<group>"; };
-		F454BD32A7CB09284FA4885E91AB246A /* MIKMIDIOutputPort.m */ = {isa = PBXFileReference; includeInIndex = 1; lastKnownFileType = sourcecode.c.objc; name = MIKMIDIOutputPort.m; path = Source/MIKMIDIOutputPort.m; sourceTree = "<group>"; };
-		F455F129A3DC46D955CD6519F9DAA963 /* MIKMIDIObject.m */ = {isa = PBXFileReference; includeInIndex = 1; lastKnownFileType = sourcecode.c.objc; name = MIKMIDIObject.m; path = Source/MIKMIDIObject.m; sourceTree = "<group>"; };
-		F470487A1EDE7C0A4B892DFEBC4AFE0D /* SentryCrashStackEntryMapper.m */ = {isa = PBXFileReference; includeInIndex = 1; lastKnownFileType = sourcecode.c.objc; name = SentryCrashStackEntryMapper.m; path = Sources/Sentry/SentryCrashStackEntryMapper.m; sourceTree = "<group>"; };
-		F495B3255B694A4E43FED59AD2AE5EE4 /* SentryCrashCPU_x86_64.c */ = {isa = PBXFileReference; includeInIndex = 1; name = SentryCrashCPU_x86_64.c; path = Sources/SentryCrash/Recording/Tools/SentryCrashCPU_x86_64.c; sourceTree = "<group>"; };
-		F51674CF6988B57233555CA558AA1200 /* SentryCrashInstallation.h */ = {isa = PBXFileReference; includeInIndex = 1; lastKnownFileType = sourcecode.c.h; name = SentryCrashInstallation.h; path = Sources/SentryCrash/Installations/SentryCrashInstallation.h; sourceTree = "<group>"; };
-		F5D38A75E9517BC97226AF3CACCB12CC /* ASCIImage.debug.xcconfig */ = {isa = PBXFileReference; includeInIndex = 1; lastKnownFileType = text.xcconfig; path = ASCIImage.debug.xcconfig; sourceTree = "<group>"; };
-		F618C88B87885C70BEC88B6916675F4A /* DDFileLogger.h */ = {isa = PBXFileReference; includeInIndex = 1; lastKnownFileType = sourcecode.c.h; name = DDFileLogger.h; path = Classes/DDFileLogger.h; sourceTree = "<group>"; };
-		F69ED2CD9126839E139996D366C79149 /* MIKMIDIMappingManager.m */ = {isa = PBXFileReference; includeInIndex = 1; lastKnownFileType = sourcecode.c.objc; name = MIKMIDIMappingManager.m; path = Source/MIKMIDIMappingManager.m; sourceTree = "<group>"; };
-		F7828E276089B4C5AB13B5ACE8E38112 /* SUUpdaterDelegate.h */ = {isa = PBXFileReference; includeInIndex = 1; lastKnownFileType = sourcecode.c.h; name = SUUpdaterDelegate.h; path = Sparkle.framework/Versions/A/Headers/SUUpdaterDelegate.h; sourceTree = "<group>"; };
-		F799DF860160118FEDA3303E888DD29B /* SentryGlobalEventProcessor.h */ = {isa = PBXFileReference; includeInIndex = 1; lastKnownFileType = sourcecode.c.h; name = SentryGlobalEventProcessor.h; path = Sources/Sentry/include/SentryGlobalEventProcessor.h; sourceTree = "<group>"; };
-		F8054BE4EE46CCA1CEF2CBC7D28B8DD1 /* SentryCrashReport.c */ = {isa = PBXFileReference; includeInIndex = 1; name = SentryCrashReport.c; path = Sources/SentryCrash/Recording/SentryCrashReport.c; sourceTree = "<group>"; };
-		F988FF82CCF799B438ACD79A04F5222C /* HTTPFileResponse.m */ = {isa = PBXFileReference; includeInIndex = 1; lastKnownFileType = sourcecode.c.objc; name = HTTPFileResponse.m; path = Core/Responses/HTTPFileResponse.m; sourceTree = "<group>"; };
-		FA82D530130B6A47B641CE943624B3BE /* SentryCrashMonitorType.h */ = {isa = PBXFileReference; includeInIndex = 1; lastKnownFileType = sourcecode.c.h; name = SentryCrashMonitorType.h; path = Sources/SentryCrash/Recording/Monitors/SentryCrashMonitorType.h; sourceTree = "<group>"; };
-		FAA49210D84D3D2F46D1342049D5D6F9 /* SentryCrashJSONCodec.c */ = {isa = PBXFileReference; includeInIndex = 1; name = SentryCrashJSONCodec.c; path = Sources/SentryCrash/Recording/Tools/SentryCrashJSONCodec.c; sourceTree = "<group>"; };
-		FAB8922E2882B7E8FA28D55F28CF73EA /* SentryStacktrace.h */ = {isa = PBXFileReference; includeInIndex = 1; lastKnownFileType = sourcecode.c.h; name = SentryStacktrace.h; path = Sources/Sentry/include/SentryStacktrace.h; sourceTree = "<group>"; };
-		FB53C8792E1DC04613E4D32BB2D561E5 /* SentryCrashDefaultBinaryImageProvider.m */ = {isa = PBXFileReference; includeInIndex = 1; lastKnownFileType = sourcecode.c.objc; name = SentryCrashDefaultBinaryImageProvider.m; path = Sources/Sentry/SentryCrashDefaultBinaryImageProvider.m; sourceTree = "<group>"; };
-		FB6DBBDBB2D4124B35DFB3A244ECB4A0 /* CocoaHTTPServer.debug.xcconfig */ = {isa = PBXFileReference; includeInIndex = 1; lastKnownFileType = text.xcconfig; path = CocoaHTTPServer.debug.xcconfig; sourceTree = "<group>"; };
-		FBB8A3BC620DA0645003911D55922EB4 /* PSWebSocketInflater.m */ = {isa = PBXFileReference; includeInIndex = 1; lastKnownFileType = sourcecode.c.objc; name = PSWebSocketInflater.m; path = PocketSocket/PSWebSocketInflater.m; sourceTree = "<group>"; };
-		FC2F37B017D14EFF164D93971CD3EC65 /* MIKMIDIChannelEvent.h */ = {isa = PBXFileReference; includeInIndex = 1; lastKnownFileType = sourcecode.c.h; name = MIKMIDIChannelEvent.h; path = Source/MIKMIDIChannelEvent.h; sourceTree = "<group>"; };
-		FD22606CC013DA8E0634D481E55A60FD /* SentryConcurrentRateLimitsDictionary.h */ = {isa = PBXFileReference; includeInIndex = 1; lastKnownFileType = sourcecode.c.h; name = SentryConcurrentRateLimitsDictionary.h; path = Sources/Sentry/include/SentryConcurrentRateLimitsDictionary.h; sourceTree = "<group>"; };
-		FE6737EE31D9B62B41C7C4CCAB67D685 /* SentryDefaultRateLimits.m */ = {isa = PBXFileReference; includeInIndex = 1; lastKnownFileType = sourcecode.c.objc; name = SentryDefaultRateLimits.m; path = Sources/Sentry/SentryDefaultRateLimits.m; sourceTree = "<group>"; };
-		FF3224AD403E81F505BF1C63A5A7B768 /* SentrySystemEventsBreadcrumbs.m */ = {isa = PBXFileReference; includeInIndex = 1; lastKnownFileType = sourcecode.c.objc; name = SentrySystemEventsBreadcrumbs.m; path = Sources/Sentry/SentrySystemEventsBreadcrumbs.m; sourceTree = "<group>"; };
-=======
-		003795FA4743BAB80D4A7937FB71D55A /* SentryCrashMonitor_Zombie.h */ = {isa = PBXFileReference; includeInIndex = 1; lastKnownFileType = sourcecode.c.h; name = SentryCrashMonitor_Zombie.h; path = Sources/SentryCrash/Recording/Monitors/SentryCrashMonitor_Zombie.h; sourceTree = "<group>"; };
-		0054DA762A979A84260614B264EA5E50 /* MIKMIDIChannelVoiceCommand.m */ = {isa = PBXFileReference; includeInIndex = 1; lastKnownFileType = sourcecode.c.objc; name = MIKMIDIChannelVoiceCommand.m; path = Source/MIKMIDIChannelVoiceCommand.m; sourceTree = "<group>"; };
-		00BC45ACC56586CF63C2F9900421C65F /* SentryAutoBreadcrumbTrackingIntegration.h */ = {isa = PBXFileReference; includeInIndex = 1; lastKnownFileType = sourcecode.c.h; name = SentryAutoBreadcrumbTrackingIntegration.h; path = Sources/Sentry/include/SentryAutoBreadcrumbTrackingIntegration.h; sourceTree = "<group>"; };
-		0115C3C00C175D77422084DD0542CE6F /* libSentry.a */ = {isa = PBXFileReference; explicitFileType = archive.ar; includeInIndex = 0; name = libSentry.a; path = libSentry.a; sourceTree = BUILT_PRODUCTS_DIR; };
-		01AE9627147E2623D6381AB64B58E715 /* SentryCrashExceptionApplication.m */ = {isa = PBXFileReference; includeInIndex = 1; lastKnownFileType = sourcecode.c.objc; name = SentryCrashExceptionApplication.m; path = Sources/Sentry/SentryCrashExceptionApplication.m; sourceTree = "<group>"; };
-		01B7F02B2256409185DC6A986376A987 /* SentryCrashReportFixer.c */ = {isa = PBXFileReference; includeInIndex = 1; name = SentryCrashReportFixer.c; path = Sources/SentryCrash/Recording/SentryCrashReportFixer.c; sourceTree = "<group>"; };
-		01D71ADBD74C4C0CB8F9C1551857CB18 /* ORSSerialPort.release.xcconfig */ = {isa = PBXFileReference; includeInIndex = 1; lastKnownFileType = text.xcconfig; path = ORSSerialPort.release.xcconfig; sourceTree = "<group>"; };
-		01EAC8EDC666E3AABF90ED776744DD00 /* MIKMIDIProgramChangeCommand.m */ = {isa = PBXFileReference; includeInIndex = 1; lastKnownFileType = sourcecode.c.objc; name = MIKMIDIProgramChangeCommand.m; path = Source/MIKMIDIProgramChangeCommand.m; sourceTree = "<group>"; };
-		03A521AA3200C1137E64B11DB1EF0828 /* SUStandardVersionComparator.h */ = {isa = PBXFileReference; includeInIndex = 1; lastKnownFileType = sourcecode.c.h; name = SUStandardVersionComparator.h; path = Sparkle.framework/Versions/A/Headers/SUStandardVersionComparator.h; sourceTree = "<group>"; };
-		03FB6B9F64CB2881512417B478BEA7A5 /* MIKMIDIMetaSequenceEvent.m */ = {isa = PBXFileReference; includeInIndex = 1; lastKnownFileType = sourcecode.c.objc; name = MIKMIDIMetaSequenceEvent.m; path = Source/MIKMIDIMetaSequenceEvent.m; sourceTree = "<group>"; };
-		03FC4662A250A62C076B4FCD76C641D5 /* SentryError.m */ = {isa = PBXFileReference; includeInIndex = 1; lastKnownFileType = sourcecode.c.objc; name = SentryError.m; path = Sources/Sentry/SentryError.m; sourceTree = "<group>"; };
-		04B7E30C4B10F159AA0F56B0D45C77A6 /* SentryCrashJSONCodecObjC.h */ = {isa = PBXFileReference; includeInIndex = 1; lastKnownFileType = sourcecode.c.h; name = SentryCrashJSONCodecObjC.h; path = Sources/SentryCrash/Recording/Tools/SentryCrashJSONCodecObjC.h; sourceTree = "<group>"; };
-		05049597714DDE3D0B70870E9E397A89 /* PSWebSocket.h */ = {isa = PBXFileReference; includeInIndex = 1; lastKnownFileType = sourcecode.c.h; name = PSWebSocket.h; path = PocketSocket/PSWebSocket.h; sourceTree = "<group>"; };
-		05EB0F1B8D6C71369C8FEBF95C09376B /* HTTPServer.h */ = {isa = PBXFileReference; includeInIndex = 1; lastKnownFileType = sourcecode.c.h; name = HTTPServer.h; path = Core/HTTPServer.h; sourceTree = "<group>"; };
-		066F143022DA173065789037CEC858BB /* MIKMIDIConnectionManager.m */ = {isa = PBXFileReference; includeInIndex = 1; lastKnownFileType = sourcecode.c.objc; name = MIKMIDIConnectionManager.m; path = Source/MIKMIDIConnectionManager.m; sourceTree = "<group>"; };
-		074C43E531661E4DEAD65FB9C8E86CB8 /* MIKMIDINoteOnCommand.h */ = {isa = PBXFileReference; includeInIndex = 1; lastKnownFileType = sourcecode.c.h; name = MIKMIDINoteOnCommand.h; path = Source/MIKMIDINoteOnCommand.h; sourceTree = "<group>"; };
-		07800F0484D23E235B4321052A41E2C0 /* SPUURLRequest.h */ = {isa = PBXFileReference; includeInIndex = 1; lastKnownFileType = sourcecode.c.h; name = SPUURLRequest.h; path = Sparkle.framework/Versions/A/Headers/SPUURLRequest.h; sourceTree = "<group>"; };
-		0798728EDC471EDAAEA7E90C448C26AF /* Pods-Hammerspoon-frameworks.sh */ = {isa = PBXFileReference; includeInIndex = 1; lastKnownFileType = text.script.sh; path = "Pods-Hammerspoon-frameworks.sh"; sourceTree = "<group>"; };
-		07A2ED3288CEB1057693F761068E949D /* SPUDownloaderSession.h */ = {isa = PBXFileReference; includeInIndex = 1; lastKnownFileType = sourcecode.c.h; name = SPUDownloaderSession.h; path = Sparkle.framework/Versions/A/Headers/SPUDownloaderSession.h; sourceTree = "<group>"; };
-		08541AE448AEB7D421DAE993B0E1C84C /* SentryScope+Private.m */ = {isa = PBXFileReference; includeInIndex = 1; lastKnownFileType = sourcecode.c.objc; name = "SentryScope+Private.m"; path = "Sources/Sentry/SentryScope+Private.m"; sourceTree = "<group>"; };
-		08BD53A080EAF43D980D8A98680F2F59 /* SentryCrashReportSink.h */ = {isa = PBXFileReference; includeInIndex = 1; lastKnownFileType = sourcecode.c.h; name = SentryCrashReportSink.h; path = Sources/Sentry/include/SentryCrashReportSink.h; sourceTree = "<group>"; };
-		08D1AAE4DD4D7BC153D1B59D5BDC249A /* MIKMIDIMappingXMLParser.m */ = {isa = PBXFileReference; includeInIndex = 1; lastKnownFileType = sourcecode.c.objc; name = MIKMIDIMappingXMLParser.m; path = Source/MIKMIDIMappingXMLParser.m; sourceTree = "<group>"; };
-		08E94FF2327BCF93F0F87E2F851A66CD /* SentryCrashMonitor_System.h */ = {isa = PBXFileReference; includeInIndex = 1; lastKnownFileType = sourcecode.c.h; name = SentryCrashMonitor_System.h; path = Sources/SentryCrash/Recording/Monitors/SentryCrashMonitor_System.h; sourceTree = "<group>"; };
-		093236DF70D637CDCC25636093B63659 /* SentrySerialization.h */ = {isa = PBXFileReference; includeInIndex = 1; lastKnownFileType = sourcecode.c.h; name = SentrySerialization.h; path = Sources/Sentry/include/SentrySerialization.h; sourceTree = "<group>"; };
-		09B3CF8DA296CB986CC6C4CBB2055741 /* CocoaAsyncSocket.debug.xcconfig */ = {isa = PBXFileReference; includeInIndex = 1; lastKnownFileType = text.xcconfig; path = CocoaAsyncSocket.debug.xcconfig; sourceTree = "<group>"; };
-		0A828726444AA0419B619D92C48C55E4 /* NSError+SentrySimpleConstructor.h */ = {isa = PBXFileReference; includeInIndex = 1; lastKnownFileType = sourcecode.c.h; name = "NSError+SentrySimpleConstructor.h"; path = "Sources/SentryCrash/Recording/Tools/NSError+SentrySimpleConstructor.h"; sourceTree = "<group>"; };
-		0AAB46C336F618F523ED7D422285CFEC /* libCocoaHTTPServer.a */ = {isa = PBXFileReference; explicitFileType = archive.ar; includeInIndex = 0; name = libCocoaHTTPServer.a; path = libCocoaHTTPServer.a; sourceTree = BUILT_PRODUCTS_DIR; };
-		0B790E953E4F436FEE9196378F3B9F96 /* SentrySDK.m */ = {isa = PBXFileReference; includeInIndex = 1; lastKnownFileType = sourcecode.c.objc; name = SentrySDK.m; path = Sources/Sentry/SentrySDK.m; sourceTree = "<group>"; };
-		0B97034D58406B99D91B72E529F95CCF /* NSDictionary+SentrySanitize.m */ = {isa = PBXFileReference; includeInIndex = 1; lastKnownFileType = sourcecode.c.objc; name = "NSDictionary+SentrySanitize.m"; path = "Sources/Sentry/NSDictionary+SentrySanitize.m"; sourceTree = "<group>"; };
-		0C6BEC4FB860AB83A698571FD07B471E /* MIKMIDIEndpoint.h */ = {isa = PBXFileReference; includeInIndex = 1; lastKnownFileType = sourcecode.c.h; name = MIKMIDIEndpoint.h; path = Source/MIKMIDIEndpoint.h; sourceTree = "<group>"; };
-		0C9D824BCF7E5F37873AFEB9EA40B1B0 /* HTTPMessage.m */ = {isa = PBXFileReference; includeInIndex = 1; lastKnownFileType = sourcecode.c.objc; name = HTTPMessage.m; path = Core/HTTPMessage.m; sourceTree = "<group>"; };
-		0E0D1271A4E6722E09D4D659669091D6 /* SentryCrashMonitorContext.h */ = {isa = PBXFileReference; includeInIndex = 1; lastKnownFileType = sourcecode.c.h; name = SentryCrashMonitorContext.h; path = Sources/SentryCrash/Recording/Monitors/SentryCrashMonitorContext.h; sourceTree = "<group>"; };
-		0EEDEC3A8A98F416466FC6D11CCF7579 /* SentryTransportFactory.m */ = {isa = PBXFileReference; includeInIndex = 1; lastKnownFileType = sourcecode.c.objc; name = SentryTransportFactory.m; path = Sources/Sentry/SentryTransportFactory.m; sourceTree = "<group>"; };
-		0F03192FD9AC2DE77406AF8D7A356381 /* PSWebSocketTypes.h */ = {isa = PBXFileReference; includeInIndex = 1; lastKnownFileType = sourcecode.c.h; name = PSWebSocketTypes.h; path = PocketSocket/PSWebSocketTypes.h; sourceTree = "<group>"; };
-		0FF4070832960FBA1AEE874E5286D914 /* ORSSerialPortManager.m */ = {isa = PBXFileReference; includeInIndex = 1; lastKnownFileType = sourcecode.c.objc; name = ORSSerialPortManager.m; path = Source/ORSSerialPortManager.m; sourceTree = "<group>"; };
-		105CF823928633B000723D01053F0E12 /* SentryCrashObjC.h */ = {isa = PBXFileReference; includeInIndex = 1; lastKnownFileType = sourcecode.c.h; name = SentryCrashObjC.h; path = Sources/SentryCrash/Recording/Tools/SentryCrashObjC.h; sourceTree = "<group>"; };
-		1069C18AA01330E1A1FFA649361E02C7 /* DDASLLogCapture.h */ = {isa = PBXFileReference; includeInIndex = 1; lastKnownFileType = sourcecode.c.h; name = DDASLLogCapture.h; path = Classes/DDASLLogCapture.h; sourceTree = "<group>"; };
-		107CFCC1BEAA7346C8C96ACF0B5C0017 /* ORSSerialBuffer.h */ = {isa = PBXFileReference; includeInIndex = 1; lastKnownFileType = sourcecode.c.h; name = ORSSerialBuffer.h; path = Source/ORSSerialBuffer.h; sourceTree = "<group>"; };
-		10BEE885183089DE3F480503C62C157A /* MIKMIDITrack.h */ = {isa = PBXFileReference; includeInIndex = 1; lastKnownFileType = sourcecode.c.h; name = MIKMIDITrack.h; path = Source/MIKMIDITrack.h; sourceTree = "<group>"; };
-		1100554277468C2B30DB72E88C35A543 /* HTTPMessage.h */ = {isa = PBXFileReference; includeInIndex = 1; lastKnownFileType = sourcecode.c.h; name = HTTPMessage.h; path = Core/HTTPMessage.h; sourceTree = "<group>"; };
-		112874737B3E96573EAF33B77818D320 /* DDLog+LOGV.h */ = {isa = PBXFileReference; includeInIndex = 1; lastKnownFileType = sourcecode.c.h; name = "DDLog+LOGV.h"; path = "Classes/DDLog+LOGV.h"; sourceTree = "<group>"; };
-		1136CEFF8A8B8EB7261150A6C3B343E4 /* MIKMIDIControlChangeCommand.m */ = {isa = PBXFileReference; includeInIndex = 1; lastKnownFileType = sourcecode.c.objc; name = MIKMIDIControlChangeCommand.m; path = Source/MIKMIDIControlChangeCommand.m; sourceTree = "<group>"; };
-		1185CEA594AF0B64A3516DB2EEA80C83 /* MIKMIDIDeviceManager.h */ = {isa = PBXFileReference; includeInIndex = 1; lastKnownFileType = sourcecode.c.h; name = MIKMIDIDeviceManager.h; path = Source/MIKMIDIDeviceManager.h; sourceTree = "<group>"; };
-		12510BA68859D11A9F858ADF3A280414 /* SentryCrashStackCursor_MachineContext.c */ = {isa = PBXFileReference; includeInIndex = 1; name = SentryCrashStackCursor_MachineContext.c; path = Sources/SentryCrash/Recording/Tools/SentryCrashStackCursor_MachineContext.c; sourceTree = "<group>"; };
-		1277D2C73197F3E984AD740EA5F99853 /* MIKMIDIMetaKeySignatureEvent.m */ = {isa = PBXFileReference; includeInIndex = 1; lastKnownFileType = sourcecode.c.objc; name = MIKMIDIMetaKeySignatureEvent.m; path = Source/MIKMIDIMetaKeySignatureEvent.m; sourceTree = "<group>"; };
-		12F536F851A05BF9C9D38760A2CF7F37 /* WebSocket.m */ = {isa = PBXFileReference; includeInIndex = 1; lastKnownFileType = sourcecode.c.objc; name = WebSocket.m; path = Core/WebSocket.m; sourceTree = "<group>"; };
-		131E822844A172A8915653EEF51E4D52 /* SentryRateLimitParser.h */ = {isa = PBXFileReference; includeInIndex = 1; lastKnownFileType = sourcecode.c.h; name = SentryRateLimitParser.h; path = Sources/Sentry/include/SentryRateLimitParser.h; sourceTree = "<group>"; };
-		136E6F32F1E795114B33C36A01E50A13 /* SentryCrashMonitor_Signal.h */ = {isa = PBXFileReference; includeInIndex = 1; lastKnownFileType = sourcecode.c.h; name = SentryCrashMonitor_Signal.h; path = Sources/SentryCrash/Recording/Monitors/SentryCrashMonitor_Signal.h; sourceTree = "<group>"; };
-		1418BE48253BF028A46F3890CB44D312 /* SentryCrashString.c */ = {isa = PBXFileReference; includeInIndex = 1; name = SentryCrashString.c; path = Sources/SentryCrash/Recording/Tools/SentryCrashString.c; sourceTree = "<group>"; };
-		142D25D4BA4240054D36306B213EE897 /* SentryCrashReportFilterBasic.m */ = {isa = PBXFileReference; includeInIndex = 1; lastKnownFileType = sourcecode.c.objc; name = SentryCrashReportFilterBasic.m; path = Sources/SentryCrash/Reporting/Filters/SentryCrashReportFilterBasic.m; sourceTree = "<group>"; };
-		14C68720442979C32DB7D8E3329D6949 /* MIKMIDIMetaSequenceEvent.h */ = {isa = PBXFileReference; includeInIndex = 1; lastKnownFileType = sourcecode.c.h; name = MIKMIDIMetaSequenceEvent.h; path = Source/MIKMIDIMetaSequenceEvent.h; sourceTree = "<group>"; };
-		14E0D5273DDAA021ED83E18025CE5312 /* ORSSerialBuffer.m */ = {isa = PBXFileReference; includeInIndex = 1; lastKnownFileType = sourcecode.c.objc; name = ORSSerialBuffer.m; path = Source/ORSSerialBuffer.m; sourceTree = "<group>"; };
-		151F90050572AE7262E6E3B01120579A /* MIKMIDIMacDebugQuickLookSupport.m */ = {isa = PBXFileReference; includeInIndex = 1; lastKnownFileType = sourcecode.c.objc; name = MIKMIDIMacDebugQuickLookSupport.m; path = Source/MIKMIDIMacDebugQuickLookSupport.m; sourceTree = "<group>"; };
-		156E1D12F91C613FFF43B8F25689A180 /* MIKMIDIMetaTextEvent.h */ = {isa = PBXFileReference; includeInIndex = 1; lastKnownFileType = sourcecode.c.h; name = MIKMIDIMetaTextEvent.h; path = Source/MIKMIDIMetaTextEvent.h; sourceTree = "<group>"; };
-		15BCDDDAEF1B7D4C6B642048E424ECCD /* MIKMIDISystemKeepAliveCommand.m */ = {isa = PBXFileReference; includeInIndex = 1; lastKnownFileType = sourcecode.c.objc; name = MIKMIDISystemKeepAliveCommand.m; path = Source/MIKMIDISystemKeepAliveCommand.m; sourceTree = "<group>"; };
-		15D3BBC4CBB64A72C7C3997FFDDB0050 /* MIKMIDISourceEndpoint.m */ = {isa = PBXFileReference; includeInIndex = 1; lastKnownFileType = sourcecode.c.objc; name = MIKMIDISourceEndpoint.m; path = Source/MIKMIDISourceEndpoint.m; sourceTree = "<group>"; };
-		15E494618DF52BBE7BD41B3C8F22312A /* ASCIImage.release.xcconfig */ = {isa = PBXFileReference; includeInIndex = 1; lastKnownFileType = text.xcconfig; path = ASCIImage.release.xcconfig; sourceTree = "<group>"; };
-		1664A602B196078FA97602A4F46648C1 /* SentryCrashMemory.c */ = {isa = PBXFileReference; includeInIndex = 1; name = SentryCrashMemory.c; path = Sources/SentryCrash/Recording/Tools/SentryCrashMemory.c; sourceTree = "<group>"; };
-		16AC289600AED5923A9CE68CFCAD6570 /* SPUDownloader.h */ = {isa = PBXFileReference; includeInIndex = 1; lastKnownFileType = sourcecode.c.h; name = SPUDownloader.h; path = Sparkle.framework/Versions/A/Headers/SPUDownloader.h; sourceTree = "<group>"; };
-		16B000F118B5BDE76253760C803F8569 /* MIKMIDIEndpoint.m */ = {isa = PBXFileReference; includeInIndex = 1; lastKnownFileType = sourcecode.c.objc; name = MIKMIDIEndpoint.m; path = Source/MIKMIDIEndpoint.m; sourceTree = "<group>"; };
-		1742F5D3D60DA23F40BC773579C4C65D /* MultipartFormDataParser.m */ = {isa = PBXFileReference; includeInIndex = 1; lastKnownFileType = sourcecode.c.objc; name = MultipartFormDataParser.m; path = Core/Mime/MultipartFormDataParser.m; sourceTree = "<group>"; };
-		18250D03BF491C218C84FA500EDE07F0 /* CocoaLumberjack.release.xcconfig */ = {isa = PBXFileReference; includeInIndex = 1; lastKnownFileType = text.xcconfig; path = CocoaLumberjack.release.xcconfig; sourceTree = "<group>"; };
-		1857BA3C9FC09308805B3C9696590A44 /* SentryCrashStackCursor_SelfThread.h */ = {isa = PBXFileReference; includeInIndex = 1; lastKnownFileType = sourcecode.c.h; name = SentryCrashStackCursor_SelfThread.h; path = Sources/SentryCrash/Recording/Tools/SentryCrashStackCursor_SelfThread.h; sourceTree = "<group>"; };
-		1873926DBAEF5AFE29C2C951ECF1B7A6 /* NSUIApplication+MIKMIDI.m */ = {isa = PBXFileReference; includeInIndex = 1; lastKnownFileType = sourcecode.c.objc; name = "NSUIApplication+MIKMIDI.m"; path = "Source/NSUIApplication+MIKMIDI.m"; sourceTree = "<group>"; };
-		18AE41C611D3BAEFA76AFA35B06CE6A4 /* MIKMIDISystemKeepAliveCommand.h */ = {isa = PBXFileReference; includeInIndex = 1; lastKnownFileType = sourcecode.c.h; name = MIKMIDISystemKeepAliveCommand.h; path = Source/MIKMIDISystemKeepAliveCommand.h; sourceTree = "<group>"; };
-		19642E7B6CF48AB52062E2A331F94DE5 /* SentryDebugMeta.h */ = {isa = PBXFileReference; includeInIndex = 1; lastKnownFileType = sourcecode.c.h; name = SentryDebugMeta.h; path = Sources/Sentry/include/SentryDebugMeta.h; sourceTree = "<group>"; };
-		1A2C63E9E31EBC811044FBC24E59FEF9 /* HTTPDynamicFileResponse.m */ = {isa = PBXFileReference; includeInIndex = 1; lastKnownFileType = sourcecode.c.objc; name = HTTPDynamicFileResponse.m; path = Core/Responses/HTTPDynamicFileResponse.m; sourceTree = "<group>"; };
-		1AB28FBB28F85C7A1BCB12606C23863A /* MIKMIDIDestinationEndpoint.h */ = {isa = PBXFileReference; includeInIndex = 1; lastKnownFileType = sourcecode.c.h; name = MIKMIDIDestinationEndpoint.h; path = Source/MIKMIDIDestinationEndpoint.h; sourceTree = "<group>"; };
-		1B6EC814E75D700F456E3F59400FE519 /* SentryUser.h */ = {isa = PBXFileReference; includeInIndex = 1; lastKnownFileType = sourcecode.c.h; name = SentryUser.h; path = Sources/Sentry/include/SentryUser.h; sourceTree = "<group>"; };
-		1B9BF60D00CD90FD6AAEFB9456C253FF /* SentryNSURLRequest.h */ = {isa = PBXFileReference; includeInIndex = 1; lastKnownFileType = sourcecode.c.h; name = SentryNSURLRequest.h; path = Sources/Sentry/include/SentryNSURLRequest.h; sourceTree = "<group>"; };
-		1B9CFAA7825525665AD80FBB29F22B71 /* SentryBreadcrumb.h */ = {isa = PBXFileReference; includeInIndex = 1; lastKnownFileType = sourcecode.c.h; name = SentryBreadcrumb.h; path = Sources/Sentry/include/SentryBreadcrumb.h; sourceTree = "<group>"; };
-		1C68A5B1F1ECD732BB2261694063CC76 /* SentryEvent.m */ = {isa = PBXFileReference; includeInIndex = 1; lastKnownFileType = sourcecode.c.objc; name = SentryEvent.m; path = Sources/Sentry/SentryEvent.m; sourceTree = "<group>"; };
-		1C99D3BB279575E64265E2B7769A8578 /* SentryEvent.h */ = {isa = PBXFileReference; includeInIndex = 1; lastKnownFileType = sourcecode.c.h; name = SentryEvent.h; path = Sources/Sentry/include/SentryEvent.h; sourceTree = "<group>"; };
-		1D0F0CC844D9A65E17050E120B26FF0C /* MIKMIDINoteCommand.m */ = {isa = PBXFileReference; includeInIndex = 1; lastKnownFileType = sourcecode.c.objc; name = MIKMIDINoteCommand.m; path = Source/MIKMIDINoteCommand.m; sourceTree = "<group>"; };
-		1D7EBC3A8FB818CF4CE40D81A044F996 /* SentryCrashInstallationReporter.m */ = {isa = PBXFileReference; includeInIndex = 1; lastKnownFileType = sourcecode.c.objc; name = SentryCrashInstallationReporter.m; path = Sources/Sentry/SentryCrashInstallationReporter.m; sourceTree = "<group>"; };
-		1D85639730F190A6841838672B55AB8B /* HTTPAuthenticationRequest.h */ = {isa = PBXFileReference; includeInIndex = 1; lastKnownFileType = sourcecode.c.h; name = HTTPAuthenticationRequest.h; path = Core/HTTPAuthenticationRequest.h; sourceTree = "<group>"; };
-		1E71B68F1AC26FF00A0F8DCD340B1EBE /* SentryCrashCString.h */ = {isa = PBXFileReference; includeInIndex = 1; lastKnownFileType = sourcecode.c.h; name = SentryCrashCString.h; path = Sources/SentryCrash/Reporting/Tools/SentryCrashCString.h; sourceTree = "<group>"; };
-		1EAF1316A30E26518BD3FCEF10671E7C /* MIKMIDIPort_SubclassMethods.h */ = {isa = PBXFileReference; includeInIndex = 1; lastKnownFileType = sourcecode.c.h; name = MIKMIDIPort_SubclassMethods.h; path = Source/MIKMIDIPort_SubclassMethods.h; sourceTree = "<group>"; };
-		1F87D640E7699321E2E3555097BA9510 /* SUCodeSigningVerifier.h */ = {isa = PBXFileReference; includeInIndex = 1; lastKnownFileType = sourcecode.c.h; name = SUCodeSigningVerifier.h; path = Sparkle.framework/Versions/A/Headers/SUCodeSigningVerifier.h; sourceTree = "<group>"; };
-		1F8EEE1BB21456791810B7B3382A1A9E /* MIKMIDIEntity.h */ = {isa = PBXFileReference; includeInIndex = 1; lastKnownFileType = sourcecode.c.h; name = MIKMIDIEntity.h; path = Source/MIKMIDIEntity.h; sourceTree = "<group>"; };
-		1F8F7F7D62ED24F3E211E4A0B2AF50F3 /* MIKMIDIPitchBendChangeCommand.m */ = {isa = PBXFileReference; includeInIndex = 1; lastKnownFileType = sourcecode.c.objc; name = MIKMIDIPitchBendChangeCommand.m; path = Source/MIKMIDIPitchBendChangeCommand.m; sourceTree = "<group>"; };
-		20178FC893A19B33FD2D1333B85F5479 /* MIKMIDIInputPort.m */ = {isa = PBXFileReference; includeInIndex = 1; lastKnownFileType = sourcecode.c.objc; name = MIKMIDIInputPort.m; path = Source/MIKMIDIInputPort.m; sourceTree = "<group>"; };
-		213C5A1EDF4BED8174C40B2FA88ACE37 /* SentryAutoSessionTrackingIntegration.m */ = {isa = PBXFileReference; includeInIndex = 1; lastKnownFileType = sourcecode.c.objc; name = SentryAutoSessionTrackingIntegration.m; path = Sources/Sentry/SentryAutoSessionTrackingIntegration.m; sourceTree = "<group>"; };
-		22322D7B039C07EBEE50A6CD3BAD49AF /* SentryCrashID.c */ = {isa = PBXFileReference; includeInIndex = 1; name = SentryCrashID.c; path = Sources/SentryCrash/Recording/Tools/SentryCrashID.c; sourceTree = "<group>"; };
-		2262D7491FDDB4A2CB3A143B88768D0B /* SentrySwizzle.h */ = {isa = PBXFileReference; includeInIndex = 1; lastKnownFileType = sourcecode.c.h; name = SentrySwizzle.h; path = Sources/Sentry/include/SentrySwizzle.h; sourceTree = "<group>"; };
-		2268390AE3A88E0FE22AE21740B188F1 /* PSWebSocketBuffer.m */ = {isa = PBXFileReference; includeInIndex = 1; lastKnownFileType = sourcecode.c.objc; name = PSWebSocketBuffer.m; path = PocketSocket/PSWebSocketBuffer.m; sourceTree = "<group>"; };
-		22DFEFACA45361FD93CA20AF21AE375F /* MultipartMessageHeader.m */ = {isa = PBXFileReference; includeInIndex = 1; lastKnownFileType = sourcecode.c.objc; name = MultipartMessageHeader.m; path = Core/Mime/MultipartMessageHeader.m; sourceTree = "<group>"; };
-		2369824A15DEC10A697AB353D94F7003 /* libORSSerialPort.a */ = {isa = PBXFileReference; explicitFileType = archive.ar; includeInIndex = 0; name = libORSSerialPort.a; path = libORSSerialPort.a; sourceTree = BUILT_PRODUCTS_DIR; };
-		236FFBFF060A0B41B13CF58D73A9DDA4 /* SentryCrashDoctor.h */ = {isa = PBXFileReference; includeInIndex = 1; lastKnownFileType = sourcecode.c.h; name = SentryCrashDoctor.h; path = Sources/SentryCrash/Recording/SentryCrashDoctor.h; sourceTree = "<group>"; };
-		23B7A8AA656CCF8BB654DFF0097715D8 /* MIKMIDIMetaCuePointEvent.m */ = {isa = PBXFileReference; includeInIndex = 1; lastKnownFileType = sourcecode.c.objc; name = MIKMIDIMetaCuePointEvent.m; path = Source/MIKMIDIMetaCuePointEvent.m; sourceTree = "<group>"; };
-		240EE7C29C8FDA6DFA74C0D9015CD911 /* SentryCrashCPU_x86_32.c */ = {isa = PBXFileReference; includeInIndex = 1; name = SentryCrashCPU_x86_32.c; path = Sources/SentryCrash/Recording/Tools/SentryCrashCPU_x86_32.c; sourceTree = "<group>"; };
-		242837C9064282B5652A098E893EA3AA /* MIKMIDIEndpointSynthesizer.h */ = {isa = PBXFileReference; includeInIndex = 1; lastKnownFileType = sourcecode.c.h; name = MIKMIDIEndpointSynthesizer.h; path = Source/MIKMIDIEndpointSynthesizer.h; sourceTree = "<group>"; };
-		24B8AA6B47D67002717648B498FF6195 /* Sentry-dummy.m */ = {isa = PBXFileReference; includeInIndex = 1; lastKnownFileType = sourcecode.c.objc; path = "Sentry-dummy.m"; sourceTree = "<group>"; };
-		25971426D6E15E2E10623C06C4D61AC1 /* MIKMIDIErrors.h */ = {isa = PBXFileReference; includeInIndex = 1; lastKnownFileType = sourcecode.c.h; name = MIKMIDIErrors.h; path = Source/MIKMIDIErrors.h; sourceTree = "<group>"; };
-		25E43D2A9146032DB6ED8ADDF31AACA3 /* MIKMIDIMappingGenerator.h */ = {isa = PBXFileReference; includeInIndex = 1; lastKnownFileType = sourcecode.c.h; name = MIKMIDIMappingGenerator.h; path = Source/MIKMIDIMappingGenerator.h; sourceTree = "<group>"; };
-		262030B3788760B63919BDEF0E657AA9 /* DDOSLogger.h */ = {isa = PBXFileReference; includeInIndex = 1; lastKnownFileType = sourcecode.c.h; name = DDOSLogger.h; path = Classes/DDOSLogger.h; sourceTree = "<group>"; };
-		263B77180474D4DB65D3C89887847DA4 /* SentryCrashCPU_arm.c */ = {isa = PBXFileReference; includeInIndex = 1; name = SentryCrashCPU_arm.c; path = Sources/SentryCrash/Recording/Tools/SentryCrashCPU_arm.c; sourceTree = "<group>"; };
-		27C51B8E31E3A13C81F5A0FDC214B515 /* Sentry.h */ = {isa = PBXFileReference; includeInIndex = 1; lastKnownFileType = sourcecode.c.h; name = Sentry.h; path = Sources/Sentry/include/Sentry.h; sourceTree = "<group>"; };
-		27D13843B160ACCAF0F96D37D3547034 /* SentryCrashInstallation.m */ = {isa = PBXFileReference; includeInIndex = 1; lastKnownFileType = sourcecode.c.objc; name = SentryCrashInstallation.m; path = Sources/SentryCrash/Installations/SentryCrashInstallation.m; sourceTree = "<group>"; };
-		286CC1851621E6BD04696501EE4178B1 /* MIKMIDIMetaInstrumentNameEvent.m */ = {isa = PBXFileReference; includeInIndex = 1; lastKnownFileType = sourcecode.c.objc; name = MIKMIDIMetaInstrumentNameEvent.m; path = Source/MIKMIDIMetaInstrumentNameEvent.m; sourceTree = "<group>"; };
-		28F5D60E7A69D78D64AF778CCB4FAE5C /* MultipartMessageHeaderField.m */ = {isa = PBXFileReference; includeInIndex = 1; lastKnownFileType = sourcecode.c.objc; name = MultipartMessageHeaderField.m; path = Core/Mime/MultipartMessageHeaderField.m; sourceTree = "<group>"; };
-		29B1A2C2CE89232BD91EFFB54AEE6CBE /* SentryCrashID.h */ = {isa = PBXFileReference; includeInIndex = 1; lastKnownFileType = sourcecode.c.h; name = SentryCrashID.h; path = Sources/SentryCrash/Recording/Tools/SentryCrashID.h; sourceTree = "<group>"; };
-		29FD5AB98587B58A6E097423C521D2FD /* Sparkle.debug.xcconfig */ = {isa = PBXFileReference; includeInIndex = 1; lastKnownFileType = text.xcconfig; path = Sparkle.debug.xcconfig; sourceTree = "<group>"; };
-		2A2E919039848634A569EC640666DA80 /* MIKMIDIMetaTrackSequenceNameEvent.h */ = {isa = PBXFileReference; includeInIndex = 1; lastKnownFileType = sourcecode.c.h; name = MIKMIDIMetaTrackSequenceNameEvent.h; path = Source/MIKMIDIMetaTrackSequenceNameEvent.h; sourceTree = "<group>"; };
-		2AC4D46870AA9851C7E84130E244F8A0 /* MIKMIDISequencer+MIKMIDIPrivate.h */ = {isa = PBXFileReference; includeInIndex = 1; lastKnownFileType = sourcecode.c.h; name = "MIKMIDISequencer+MIKMIDIPrivate.h"; path = "Source/MIKMIDISequencer+MIKMIDIPrivate.h"; sourceTree = "<group>"; };
-		2B1A6515ACA21D6C628FC4747122773A /* MIKMIDIEvent.m */ = {isa = PBXFileReference; includeInIndex = 1; lastKnownFileType = sourcecode.c.objc; name = MIKMIDIEvent.m; path = Source/MIKMIDIEvent.m; sourceTree = "<group>"; };
-		2B83BBAC0FA380C22F35E63FB4D7941C /* ORSSerialPort-prefix.pch */ = {isa = PBXFileReference; includeInIndex = 1; lastKnownFileType = sourcecode.c.h; path = "ORSSerialPort-prefix.pch"; sourceTree = "<group>"; };
-		2B92574E049E06BE453EA827190C7008 /* GCDAsyncSocket.m */ = {isa = PBXFileReference; includeInIndex = 1; lastKnownFileType = sourcecode.c.objc; name = GCDAsyncSocket.m; path = Source/GCD/GCDAsyncSocket.m; sourceTree = "<group>"; };
-		2B9B18186F2E1F8681803DA6346660F1 /* MIKMIDIMetaEvent.h */ = {isa = PBXFileReference; includeInIndex = 1; lastKnownFileType = sourcecode.c.h; name = MIKMIDIMetaEvent.h; path = Source/MIKMIDIMetaEvent.h; sourceTree = "<group>"; };
-		2C39BAFFCD21C9F493FC12AE11C244EB /* DDData.m */ = {isa = PBXFileReference; includeInIndex = 1; lastKnownFileType = sourcecode.c.objc; name = DDData.m; path = Core/Categories/DDData.m; sourceTree = "<group>"; };
-		2C446BDDB6C14D07DB6ABE552388B20F /* MIKMIDIControlChangeCommand+Private.h */ = {isa = PBXFileReference; includeInIndex = 1; lastKnownFileType = sourcecode.c.h; name = "MIKMIDIControlChangeCommand+Private.h"; path = "Source/MIKMIDIControlChangeCommand+Private.h"; sourceTree = "<group>"; };
-		2C5021F49331C3FAE17A0691432DDA93 /* SentryCurrentDate.m */ = {isa = PBXFileReference; includeInIndex = 1; lastKnownFileType = sourcecode.c.objc; name = SentryCurrentDate.m; path = Sources/Sentry/SentryCurrentDate.m; sourceTree = "<group>"; };
-		2CCF053C98078519BBDD97E4701B5614 /* SPUDownloaderDelegate.h */ = {isa = PBXFileReference; includeInIndex = 1; lastKnownFileType = sourcecode.c.h; name = SPUDownloaderDelegate.h; path = Sparkle.framework/Versions/A/Headers/SPUDownloaderDelegate.h; sourceTree = "<group>"; };
-		2CDD7FDF4181DA95DB957DCEFB60384C /* DDASLLogCapture.m */ = {isa = PBXFileReference; includeInIndex = 1; lastKnownFileType = sourcecode.c.objc; name = DDASLLogCapture.m; path = Classes/DDASLLogCapture.m; sourceTree = "<group>"; };
-		2D1C535D55AA0E9860CE22C4DBBBC7AB /* MIKMIDIMetaLyricEvent.m */ = {isa = PBXFileReference; includeInIndex = 1; lastKnownFileType = sourcecode.c.objc; name = MIKMIDIMetaLyricEvent.m; path = Source/MIKMIDIMetaLyricEvent.m; sourceTree = "<group>"; };
-		2D4F01FA847764CD7B0C6E86229A8E2C /* DDAssertMacros.h */ = {isa = PBXFileReference; includeInIndex = 1; lastKnownFileType = sourcecode.c.h; name = DDAssertMacros.h; path = Classes/DDAssertMacros.h; sourceTree = "<group>"; };
-		2D501C4396761C3928722B8122D1776E /* WebSocket.h */ = {isa = PBXFileReference; includeInIndex = 1; lastKnownFileType = sourcecode.c.h; name = WebSocket.h; path = Core/WebSocket.h; sourceTree = "<group>"; };
-		2D930928553269411FF37166F3BF2171 /* MIKMIDIControlChangeCommand.h */ = {isa = PBXFileReference; includeInIndex = 1; lastKnownFileType = sourcecode.c.h; name = MIKMIDIControlChangeCommand.h; path = Source/MIKMIDIControlChangeCommand.h; sourceTree = "<group>"; };
-		2DEBA44AE82C03595B616F668E2E5F0D /* SentryCrashC.h */ = {isa = PBXFileReference; includeInIndex = 1; lastKnownFileType = sourcecode.c.h; name = SentryCrashC.h; path = Sources/SentryCrash/Recording/SentryCrashC.h; sourceTree = "<group>"; };
-		2DEF8990D7C4982BF6A6346A20C95B75 /* MIKMIDIMapping.m */ = {isa = PBXFileReference; includeInIndex = 1; lastKnownFileType = sourcecode.c.objc; name = MIKMIDIMapping.m; path = Source/MIKMIDIMapping.m; sourceTree = "<group>"; };
-		2E56435199EC07641BEF9F330466F0A7 /* SentryCrashDebug.c */ = {isa = PBXFileReference; includeInIndex = 1; name = SentryCrashDebug.c; path = Sources/SentryCrash/Recording/Tools/SentryCrashDebug.c; sourceTree = "<group>"; };
-		2F81B128A47A275CAC99E8D10C9C73FB /* Pods-Hammerspoon.debug.xcconfig */ = {isa = PBXFileReference; includeInIndex = 1; lastKnownFileType = text.xcconfig; path = "Pods-Hammerspoon.debug.xcconfig"; sourceTree = "<group>"; };
-		2FAB175259993685DC37CDE0D1B16649 /* MIKMIDIDevice.m */ = {isa = PBXFileReference; includeInIndex = 1; lastKnownFileType = sourcecode.c.objc; name = MIKMIDIDevice.m; path = Source/MIKMIDIDevice.m; sourceTree = "<group>"; };
-		303AE782922585C64C0CBA15F84A0696 /* SentryFileManager.m */ = {isa = PBXFileReference; includeInIndex = 1; lastKnownFileType = sourcecode.c.objc; name = SentryFileManager.m; path = Sources/Sentry/SentryFileManager.m; sourceTree = "<group>"; };
-		30BB03D424E197301FDCD39B50FF9551 /* CocoaLumberjack-dummy.m */ = {isa = PBXFileReference; includeInIndex = 1; lastKnownFileType = sourcecode.c.objc; path = "CocoaLumberjack-dummy.m"; sourceTree = "<group>"; };
-		317A1D105DD311E73F6222439C9ED857 /* SentryCrashReportStore.c */ = {isa = PBXFileReference; includeInIndex = 1; name = SentryCrashReportStore.c; path = Sources/SentryCrash/Recording/SentryCrashReportStore.c; sourceTree = "<group>"; };
-		318F07CFFFFB8B2BB4B3BEB572EB8415 /* MultipartMessageHeaderField.h */ = {isa = PBXFileReference; includeInIndex = 1; lastKnownFileType = sourcecode.c.h; name = MultipartMessageHeaderField.h; path = Core/Mime/MultipartMessageHeaderField.h; sourceTree = "<group>"; };
-		31D3D818865B54848B796CC35A03B3BA /* ORSSerialPacketDescriptor.m */ = {isa = PBXFileReference; includeInIndex = 1; lastKnownFileType = sourcecode.c.objc; name = ORSSerialPacketDescriptor.m; path = Source/ORSSerialPacketDescriptor.m; sourceTree = "<group>"; };
-		31E41768697F19BE869BFD6B5D742EBE /* SentryCrashCPU.h */ = {isa = PBXFileReference; includeInIndex = 1; lastKnownFileType = sourcecode.c.h; name = SentryCrashCPU.h; path = Sources/SentryCrash/Recording/Tools/SentryCrashCPU.h; sourceTree = "<group>"; };
-		32F4225FB72201900172C7499798AF51 /* SentryRequestOperation.h */ = {isa = PBXFileReference; includeInIndex = 1; lastKnownFileType = sourcecode.c.h; name = SentryRequestOperation.h; path = Sources/Sentry/include/SentryRequestOperation.h; sourceTree = "<group>"; };
-		3353AE4B88B5F3D8A2052AC5944750D0 /* PSWebSocketInflater.h */ = {isa = PBXFileReference; includeInIndex = 1; lastKnownFileType = sourcecode.c.h; name = PSWebSocketInflater.h; path = PocketSocket/PSWebSocketInflater.h; sourceTree = "<group>"; };
-		3372C9E2D3A345B873FFCA4E1A69B7B4 /* MIKMIDIProgramChangeCommand.h */ = {isa = PBXFileReference; includeInIndex = 1; lastKnownFileType = sourcecode.c.h; name = MIKMIDIProgramChangeCommand.h; path = Source/MIKMIDIProgramChangeCommand.h; sourceTree = "<group>"; };
-		33CC357EA3995AC3D37E1F3F25945AF6 /* MIKMIDIMappingXMLParser.h */ = {isa = PBXFileReference; includeInIndex = 1; lastKnownFileType = sourcecode.c.h; name = MIKMIDIMappingXMLParser.h; path = Source/MIKMIDIMappingXMLParser.h; sourceTree = "<group>"; };
-		33D1293E82B771D20F26E29E77DBB222 /* SentryCrashMonitor_Deadlock.m */ = {isa = PBXFileReference; includeInIndex = 1; lastKnownFileType = sourcecode.c.objc; name = SentryCrashMonitor_Deadlock.m; path = Sources/SentryCrash/Recording/Monitors/SentryCrashMonitor_Deadlock.m; sourceTree = "<group>"; };
-		33D532346CC35D2DAB56586659B7D6CF /* MIKMIDIMetaTimeSignatureEvent.h */ = {isa = PBXFileReference; includeInIndex = 1; lastKnownFileType = sourcecode.c.h; name = MIKMIDIMetaTimeSignatureEvent.h; path = Source/MIKMIDIMetaTimeSignatureEvent.h; sourceTree = "<group>"; };
-		34A4AE9260A81816BA3EAFBA9B883D9A /* MIKMIDINoteOffCommand.h */ = {isa = PBXFileReference; includeInIndex = 1; lastKnownFileType = sourcecode.c.h; name = MIKMIDINoteOffCommand.h; path = Source/MIKMIDINoteOffCommand.h; sourceTree = "<group>"; };
-		34AC09CE4BFB587B5552692C4F207667 /* PSWebSocketDriver.h */ = {isa = PBXFileReference; includeInIndex = 1; lastKnownFileType = sourcecode.c.h; name = PSWebSocketDriver.h; path = PocketSocket/PSWebSocketDriver.h; sourceTree = "<group>"; };
-		34F86AF713DA521D9AAD70042B2DC7CE /* MIKMIDIMappingManager.m */ = {isa = PBXFileReference; includeInIndex = 1; lastKnownFileType = sourcecode.c.objc; name = MIKMIDIMappingManager.m; path = Source/MIKMIDIMappingManager.m; sourceTree = "<group>"; };
-		36B45C234DFF4ADCE4528E383B1AF910 /* SentryFileContents.m */ = {isa = PBXFileReference; includeInIndex = 1; lastKnownFileType = sourcecode.c.objc; name = SentryFileContents.m; path = Sources/Sentry/SentryFileContents.m; sourceTree = "<group>"; };
-		3720F13E34381301299D3614041D1E5F /* PSWebSocketNetworkThread.m */ = {isa = PBXFileReference; includeInIndex = 1; lastKnownFileType = sourcecode.c.objc; name = PSWebSocketNetworkThread.m; path = PocketSocket/PSWebSocketNetworkThread.m; sourceTree = "<group>"; };
-		37B56665C014894427EB162CCD44BF34 /* SUVersionDisplayProtocol.h */ = {isa = PBXFileReference; includeInIndex = 1; lastKnownFileType = sourcecode.c.h; name = SUVersionDisplayProtocol.h; path = Sparkle.framework/Versions/A/Headers/SUVersionDisplayProtocol.h; sourceTree = "<group>"; };
-		37B6FA50ED085D2E2E9D84AD81BFFF3E /* MIKMIDITempoEvent.m */ = {isa = PBXFileReference; includeInIndex = 1; lastKnownFileType = sourcecode.c.objc; name = MIKMIDITempoEvent.m; path = Source/MIKMIDITempoEvent.m; sourceTree = "<group>"; };
-		389388C4F9CCAF5B40B700587A2CC231 /* MIKMIDICommand_SubclassMethods.h */ = {isa = PBXFileReference; includeInIndex = 1; lastKnownFileType = sourcecode.c.h; name = MIKMIDICommand_SubclassMethods.h; path = Source/MIKMIDICommand_SubclassMethods.h; sourceTree = "<group>"; };
-		38952EAE697FB45FF1798009D23E01BC /* ORSSerialRequest.h */ = {isa = PBXFileReference; includeInIndex = 1; lastKnownFileType = sourcecode.c.h; name = ORSSerialRequest.h; path = Source/ORSSerialRequest.h; sourceTree = "<group>"; };
-		38EA7048EB486F439EBCE5A86844A98E /* DDContextFilterLogFormatter.h */ = {isa = PBXFileReference; includeInIndex = 1; lastKnownFileType = sourcecode.c.h; name = DDContextFilterLogFormatter.h; path = Classes/Extensions/DDContextFilterLogFormatter.h; sourceTree = "<group>"; };
-		38FA450CEED2E64017FD4722ED86CE11 /* MIKMIDIControlChangeEvent.h */ = {isa = PBXFileReference; includeInIndex = 1; lastKnownFileType = sourcecode.c.h; name = MIKMIDIControlChangeEvent.h; path = Source/MIKMIDIControlChangeEvent.h; sourceTree = "<group>"; };
-		3940E1F00B11505D79BDEF6A6DB2CEE2 /* SentryFrame.m */ = {isa = PBXFileReference; includeInIndex = 1; lastKnownFileType = sourcecode.c.objc; name = SentryFrame.m; path = Sources/Sentry/SentryFrame.m; sourceTree = "<group>"; };
-		3957123857409F36084DD51D04300761 /* SentryCrashExceptionApplication.h */ = {isa = PBXFileReference; includeInIndex = 1; lastKnownFileType = sourcecode.c.h; name = SentryCrashExceptionApplication.h; path = Sources/Sentry/include/SentryCrashExceptionApplication.h; sourceTree = "<group>"; };
-		39709DC0810EA26519E98DDC2B93651D /* SentryRateLimitCategoryMapper.h */ = {isa = PBXFileReference; includeInIndex = 1; lastKnownFileType = sourcecode.c.h; name = SentryRateLimitCategoryMapper.h; path = Sources/Sentry/include/SentryRateLimitCategoryMapper.h; sourceTree = "<group>"; };
-		3A5556647C06943C87E82D9192263E9E /* SentryEnvelope.h */ = {isa = PBXFileReference; includeInIndex = 1; lastKnownFileType = sourcecode.c.h; name = SentryEnvelope.h; path = Sources/Sentry/include/SentryEnvelope.h; sourceTree = "<group>"; };
-		3A826169856F04C6E4C7B75D4196AFAB /* SentryCrashMonitor.c */ = {isa = PBXFileReference; includeInIndex = 1; name = SentryCrashMonitor.c; path = Sources/SentryCrash/Recording/Monitors/SentryCrashMonitor.c; sourceTree = "<group>"; };
-		3ABD2AFECF585342D5AD750890CDF8A3 /* DDASLLogger.m */ = {isa = PBXFileReference; includeInIndex = 1; lastKnownFileType = sourcecode.c.objc; name = DDASLLogger.m; path = Classes/DDASLLogger.m; sourceTree = "<group>"; };
-		3D148E3B7182BD1B19B657E8B40A2CEA /* DDLoggerNames.h */ = {isa = PBXFileReference; includeInIndex = 1; lastKnownFileType = sourcecode.c.h; name = DDLoggerNames.h; path = Classes/DDLoggerNames.h; sourceTree = "<group>"; };
-		3D32FE6D9E236AA15C2B7F24EF983A3F /* SentryInstallation.m */ = {isa = PBXFileReference; includeInIndex = 1; lastKnownFileType = sourcecode.c.objc; name = SentryInstallation.m; path = Sources/Sentry/SentryInstallation.m; sourceTree = "<group>"; };
-		3D79313E7C436C493CC975F544D727AA /* SentryMeta.m */ = {isa = PBXFileReference; includeInIndex = 1; lastKnownFileType = sourcecode.c.objc; name = SentryMeta.m; path = Sources/Sentry/SentryMeta.m; sourceTree = "<group>"; };
-		3E3ECEF18C478DFAFFB3FEA21CB5D432 /* SentryCrashMemory.h */ = {isa = PBXFileReference; includeInIndex = 1; lastKnownFileType = sourcecode.c.h; name = SentryCrashMemory.h; path = Sources/SentryCrash/Recording/Tools/SentryCrashMemory.h; sourceTree = "<group>"; };
-		3EAEDA6248BB05033C440A1874125D62 /* PSWebSocket.m */ = {isa = PBXFileReference; includeInIndex = 1; lastKnownFileType = sourcecode.c.objc; name = PSWebSocket.m; path = PocketSocket/PSWebSocket.m; sourceTree = "<group>"; };
-		3EBCA53601207BB4D8C501CC3566224F /* SentryFrame.h */ = {isa = PBXFileReference; includeInIndex = 1; lastKnownFileType = sourcecode.c.h; name = SentryFrame.h; path = Sources/Sentry/include/SentryFrame.h; sourceTree = "<group>"; };
-		3EEE0906DC30FDA4DB0D8F294A28032E /* PSWebSocketUTF8Decoder.m */ = {isa = PBXFileReference; includeInIndex = 1; lastKnownFileType = sourcecode.c.objc; name = PSWebSocketUTF8Decoder.m; path = PocketSocket/PSWebSocketUTF8Decoder.m; sourceTree = "<group>"; };
-		3F0F2D8E9EB98AF8B97212A20B1FC0C6 /* DDRange.h */ = {isa = PBXFileReference; includeInIndex = 1; lastKnownFileType = sourcecode.c.h; name = DDRange.h; path = Core/Categories/DDRange.h; sourceTree = "<group>"; };
-		3FE742D6ACDCEB87B8DB2D4454822114 /* SentrySessionTracker.h */ = {isa = PBXFileReference; includeInIndex = 1; lastKnownFileType = sourcecode.c.h; name = SentrySessionTracker.h; path = Sources/Sentry/include/SentrySessionTracker.h; sourceTree = "<group>"; };
-		405B72A27537AE17C0CE232624822AA4 /* NSDictionary+SentrySanitize.h */ = {isa = PBXFileReference; includeInIndex = 1; lastKnownFileType = sourcecode.c.h; name = "NSDictionary+SentrySanitize.h"; path = "Sources/Sentry/include/NSDictionary+SentrySanitize.h"; sourceTree = "<group>"; };
-		417B4F53E4CBCAC9CB1EA3DD87B90635 /* SentryCrashMachineContext.h */ = {isa = PBXFileReference; includeInIndex = 1; lastKnownFileType = sourcecode.c.h; name = SentryCrashMachineContext.h; path = Sources/SentryCrash/Recording/Tools/SentryCrashMachineContext.h; sourceTree = "<group>"; };
-		420192FF6C947995830C4E6C07D96946 /* SentryCrashReportWriter.h */ = {isa = PBXFileReference; includeInIndex = 1; lastKnownFileType = sourcecode.c.h; name = SentryCrashReportWriter.h; path = Sources/SentryCrash/Recording/SentryCrashReportWriter.h; sourceTree = "<group>"; };
-		42EA7A798422AC90AF7FA840F00F9A20 /* MIKMIDICommand.h */ = {isa = PBXFileReference; includeInIndex = 1; lastKnownFileType = sourcecode.c.h; name = MIKMIDICommand.h; path = Source/MIKMIDICommand.h; sourceTree = "<group>"; };
-		4362E411412BABBA9DFB6878AD9C1707 /* DDLog.m */ = {isa = PBXFileReference; includeInIndex = 1; lastKnownFileType = sourcecode.c.objc; name = DDLog.m; path = Classes/DDLog.m; sourceTree = "<group>"; };
-		44A6BE03B073BA6D64EE66F227BCDBE0 /* SentryCrashSystemCapabilities.h */ = {isa = PBXFileReference; includeInIndex = 1; lastKnownFileType = sourcecode.c.h; name = SentryCrashSystemCapabilities.h; path = Sources/SentryCrash/Recording/SentryCrashSystemCapabilities.h; sourceTree = "<group>"; };
-		451B7601EDA70FEB569654AAB0F0E346 /* MIKMIDISystemExclusiveCommand.m */ = {isa = PBXFileReference; includeInIndex = 1; lastKnownFileType = sourcecode.c.objc; name = MIKMIDISystemExclusiveCommand.m; path = Source/MIKMIDISystemExclusiveCommand.m; sourceTree = "<group>"; };
-		45473024F29F81FE691A30C5AD5E51CD /* SentryInstallation.h */ = {isa = PBXFileReference; includeInIndex = 1; lastKnownFileType = sourcecode.c.h; name = SentryInstallation.h; path = Sources/Sentry/include/SentryInstallation.h; sourceTree = "<group>"; };
-		4657FF05E4C501ED01850792A3EEB47D /* SentryCrashInstallation.h */ = {isa = PBXFileReference; includeInIndex = 1; lastKnownFileType = sourcecode.c.h; name = SentryCrashInstallation.h; path = Sources/SentryCrash/Installations/SentryCrashInstallation.h; sourceTree = "<group>"; };
-		479AF25AF197543A85F8682189DA2B19 /* MIKMIDI-dummy.m */ = {isa = PBXFileReference; includeInIndex = 1; lastKnownFileType = sourcecode.c.objc; path = "MIKMIDI-dummy.m"; sourceTree = "<group>"; };
-		47C92C523EBD14DAC2FAA47B754E2437 /* HTTPAuthenticationRequest.m */ = {isa = PBXFileReference; includeInIndex = 1; lastKnownFileType = sourcecode.c.objc; name = HTTPAuthenticationRequest.m; path = Core/HTTPAuthenticationRequest.m; sourceTree = "<group>"; };
-		47F15F667DC24D62E5A6315CD00DE877 /* PSWebSocketDeflater.m */ = {isa = PBXFileReference; includeInIndex = 1; lastKnownFileType = sourcecode.c.objc; name = PSWebSocketDeflater.m; path = PocketSocket/PSWebSocketDeflater.m; sourceTree = "<group>"; };
-		485A74F7FCAA7816FCE38F336EC11D8C /* SentryCrashFileUtils.h */ = {isa = PBXFileReference; includeInIndex = 1; lastKnownFileType = sourcecode.c.h; name = SentryCrashFileUtils.h; path = Sources/SentryCrash/Recording/Tools/SentryCrashFileUtils.h; sourceTree = "<group>"; };
-		49087CF7D447FD288A65A0C6C087DE48 /* CocoaHTTPServer.release.xcconfig */ = {isa = PBXFileReference; includeInIndex = 1; lastKnownFileType = text.xcconfig; path = CocoaHTTPServer.release.xcconfig; sourceTree = "<group>"; };
-		49730596C48B7C5B5362FB9D277421F5 /* HTTPFileResponse.m */ = {isa = PBXFileReference; includeInIndex = 1; lastKnownFileType = sourcecode.c.objc; name = HTTPFileResponse.m; path = Core/Responses/HTTPFileResponse.m; sourceTree = "<group>"; };
-		49BAB63716CAD5667E6A3918DA8ABE36 /* PARImage+ASCIIInput.m */ = {isa = PBXFileReference; includeInIndex = 1; lastKnownFileType = sourcecode.c.objc; name = "PARImage+ASCIIInput.m"; path = "Core/PARImage+ASCIIInput.m"; sourceTree = "<group>"; };
-		4A0B1C8EE1413FBEF8C131CF80A35ED4 /* SentrySession.m */ = {isa = PBXFileReference; includeInIndex = 1; lastKnownFileType = sourcecode.c.objc; name = SentrySession.m; path = Sources/Sentry/SentrySession.m; sourceTree = "<group>"; };
-		4B0BC6DBCED9CF038652D21FE8D1D303 /* SentrySerializable.h */ = {isa = PBXFileReference; includeInIndex = 1; lastKnownFileType = sourcecode.c.h; name = SentrySerializable.h; path = Sources/Sentry/include/SentrySerializable.h; sourceTree = "<group>"; };
-		4B5893BE3FBC8BD2B04D327FB527D713 /* DDAbstractDatabaseLogger.m */ = {isa = PBXFileReference; includeInIndex = 1; lastKnownFileType = sourcecode.c.objc; name = DDAbstractDatabaseLogger.m; path = Classes/DDAbstractDatabaseLogger.m; sourceTree = "<group>"; };
-		4BD7DE2530116C9921B5D5D75998AF7A /* MIKMIDIMetaKeySignatureEvent.h */ = {isa = PBXFileReference; includeInIndex = 1; lastKnownFileType = sourcecode.c.h; name = MIKMIDIMetaKeySignatureEvent.h; path = Source/MIKMIDIMetaKeySignatureEvent.h; sourceTree = "<group>"; };
-		4C26E72A4AC61908321520EA4F6A97EA /* MIKMIDIErrors.m */ = {isa = PBXFileReference; includeInIndex = 1; lastKnownFileType = sourcecode.c.objc; name = MIKMIDIErrors.m; path = Source/MIKMIDIErrors.m; sourceTree = "<group>"; };
-		4CA62A3B8240D049CF467E65C178CEC3 /* SentryHttpTransport.h */ = {isa = PBXFileReference; includeInIndex = 1; lastKnownFileType = sourcecode.c.h; name = SentryHttpTransport.h; path = Sources/Sentry/include/SentryHttpTransport.h; sourceTree = "<group>"; };
-		4CE6BD0C5D4A910A4AA38DB0A07CAADA /* CocoaLumberjack.h */ = {isa = PBXFileReference; includeInIndex = 1; lastKnownFileType = sourcecode.c.h; name = CocoaLumberjack.h; path = Classes/CocoaLumberjack.h; sourceTree = "<group>"; };
-		4D0E54BC1BB287B9300718A2B5E39415 /* SentryLog.h */ = {isa = PBXFileReference; includeInIndex = 1; lastKnownFileType = sourcecode.c.h; name = SentryLog.h; path = Sources/Sentry/include/SentryLog.h; sourceTree = "<group>"; };
-		4DBA2E9C4B666B416DFC346B9CF2702E /* MIKMIDIClientSourceEndpoint.h */ = {isa = PBXFileReference; includeInIndex = 1; lastKnownFileType = sourcecode.c.h; name = MIKMIDIClientSourceEndpoint.h; path = Source/MIKMIDIClientSourceEndpoint.h; sourceTree = "<group>"; };
-		4E3059A3ACA7618B05494324FFC5D387 /* PSWebSocketInternal.h */ = {isa = PBXFileReference; includeInIndex = 1; lastKnownFileType = sourcecode.c.h; name = PSWebSocketInternal.h; path = PocketSocket/PSWebSocketInternal.h; sourceTree = "<group>"; };
-		4E4D234EECC641EE934DA607301DB204 /* MIKMIDISynthesizer.h */ = {isa = PBXFileReference; includeInIndex = 1; lastKnownFileType = sourcecode.c.h; name = MIKMIDISynthesizer.h; path = Source/MIKMIDISynthesizer.h; sourceTree = "<group>"; };
-		4EAC2D42137B398E74C17CE1AE04B88F /* DDFileLogger+Buffering.m */ = {isa = PBXFileReference; includeInIndex = 1; lastKnownFileType = sourcecode.c.objc; name = "DDFileLogger+Buffering.m"; path = "Classes/Extensions/DDFileLogger+Buffering.m"; sourceTree = "<group>"; };
-		4EC753A50A979DDC7B50F275059E9A4B /* MIKMIDISystemExclusiveCommand.h */ = {isa = PBXFileReference; includeInIndex = 1; lastKnownFileType = sourcecode.c.h; name = MIKMIDISystemExclusiveCommand.h; path = Source/MIKMIDISystemExclusiveCommand.h; sourceTree = "<group>"; };
-		4F4B52079ADD8633225F1A06CBDAA2AD /* MIKMIDIPitchBendChangeEvent.h */ = {isa = PBXFileReference; includeInIndex = 1; lastKnownFileType = sourcecode.c.h; name = MIKMIDIPitchBendChangeEvent.h; path = Source/MIKMIDIPitchBendChangeEvent.h; sourceTree = "<group>"; };
-		502AC37B49FAD3FD6E14281B4F325B6C /* MIKMIDISourceEndpoint.h */ = {isa = PBXFileReference; includeInIndex = 1; lastKnownFileType = sourcecode.c.h; name = MIKMIDISourceEndpoint.h; path = Source/MIKMIDISourceEndpoint.h; sourceTree = "<group>"; };
-		502B5AE975D217EA18172F693D4BCDDC /* SentryCrashStackCursor.h */ = {isa = PBXFileReference; includeInIndex = 1; lastKnownFileType = sourcecode.c.h; name = SentryCrashStackCursor.h; path = Sources/SentryCrash/Recording/Tools/SentryCrashStackCursor.h; sourceTree = "<group>"; };
-		5059A550675A450734081ADCC34FECDA /* SentryDsn.m */ = {isa = PBXFileReference; includeInIndex = 1; lastKnownFileType = sourcecode.c.objc; name = SentryDsn.m; path = Sources/Sentry/SentryDsn.m; sourceTree = "<group>"; };
-		50DBC6EC6CB045C407A52D198D38D2F4 /* SentryCrashDebug.h */ = {isa = PBXFileReference; includeInIndex = 1; lastKnownFileType = sourcecode.c.h; name = SentryCrashDebug.h; path = Sources/SentryCrash/Recording/Tools/SentryCrashDebug.h; sourceTree = "<group>"; };
-		5189361EED88FE6C8727691E0B9B8AB2 /* SUAppcastItem.h */ = {isa = PBXFileReference; includeInIndex = 1; lastKnownFileType = sourcecode.c.h; name = SUAppcastItem.h; path = Sparkle.framework/Versions/A/Headers/SUAppcastItem.h; sourceTree = "<group>"; };
-		51EC78F4C11E727D6CBA233A432092B6 /* SentryCrashC.c */ = {isa = PBXFileReference; includeInIndex = 1; name = SentryCrashC.c; path = Sources/SentryCrash/Recording/SentryCrashC.c; sourceTree = "<group>"; };
-		51FA52394BE298B57D40964FC13A9669 /* SentryDefaultRateLimits.h */ = {isa = PBXFileReference; includeInIndex = 1; lastKnownFileType = sourcecode.c.h; name = SentryDefaultRateLimits.h; path = Sources/Sentry/include/SentryDefaultRateLimits.h; sourceTree = "<group>"; };
-		51FC84E5B12A8EFBF417E36409348D3A /* SentrySDK.h */ = {isa = PBXFileReference; includeInIndex = 1; lastKnownFileType = sourcecode.c.h; name = SentrySDK.h; path = Sources/Sentry/include/SentrySDK.h; sourceTree = "<group>"; };
-		52D3815D70DA09B626029CB4809ACC7B /* DDLog.h */ = {isa = PBXFileReference; includeInIndex = 1; lastKnownFileType = sourcecode.c.h; name = DDLog.h; path = Classes/DDLog.h; sourceTree = "<group>"; };
-		53872BD144EB42605F41BB2A6F8D7F72 /* SentryCrashSysCtl.c */ = {isa = PBXFileReference; includeInIndex = 1; name = SentryCrashSysCtl.c; path = Sources/SentryCrash/Recording/Tools/SentryCrashSysCtl.c; sourceTree = "<group>"; };
-		53C7B465FA7D61857D617ED3C3426B37 /* MIKMIDIMetaEvent_SubclassMethods.h */ = {isa = PBXFileReference; includeInIndex = 1; lastKnownFileType = sourcecode.c.h; name = MIKMIDIMetaEvent_SubclassMethods.h; path = Source/MIKMIDIMetaEvent_SubclassMethods.h; sourceTree = "<group>"; };
-		54A5667E09F1514D92A678CE42181DB1 /* SentryHttpDateParser.h */ = {isa = PBXFileReference; includeInIndex = 1; lastKnownFileType = sourcecode.c.h; name = SentryHttpDateParser.h; path = Sources/Sentry/include/SentryHttpDateParser.h; sourceTree = "<group>"; };
-		556623E22C1856D6A2BC7B02D961CB6F /* MIKMIDIMetaCopyrightEvent.h */ = {isa = PBXFileReference; includeInIndex = 1; lastKnownFileType = sourcecode.c.h; name = MIKMIDIMetaCopyrightEvent.h; path = Source/MIKMIDIMetaCopyrightEvent.h; sourceTree = "<group>"; };
-		55A7D93B4361C38BBC43EDC4267973ED /* MIKMIDINoteOffCommand.m */ = {isa = PBXFileReference; includeInIndex = 1; lastKnownFileType = sourcecode.c.objc; name = MIKMIDINoteOffCommand.m; path = Source/MIKMIDINoteOffCommand.m; sourceTree = "<group>"; };
-		5611B99B8EB5FE8C88A670E3A487F2C1 /* SentryCrashJSONCodec.h */ = {isa = PBXFileReference; includeInIndex = 1; lastKnownFileType = sourcecode.c.h; name = SentryCrashJSONCodec.h; path = Sources/SentryCrash/Recording/Tools/SentryCrashJSONCodec.h; sourceTree = "<group>"; };
-		562A1D6382A7A1E22959198B7D0FF806 /* NSError+SentrySimpleConstructor.m */ = {isa = PBXFileReference; includeInIndex = 1; lastKnownFileType = sourcecode.c.objc; name = "NSError+SentrySimpleConstructor.m"; path = "Sources/SentryCrash/Recording/Tools/NSError+SentrySimpleConstructor.m"; sourceTree = "<group>"; };
-		56B8B546D09569B25678FAFE15698924 /* SentryCrashInstallation+Private.h */ = {isa = PBXFileReference; includeInIndex = 1; lastKnownFileType = sourcecode.c.h; name = "SentryCrashInstallation+Private.h"; path = "Sources/SentryCrash/Installations/SentryCrashInstallation+Private.h"; sourceTree = "<group>"; };
-		573A36F50B5F0F658EFF015BF6BE593C /* SentryCrashSymbolicator.c */ = {isa = PBXFileReference; includeInIndex = 1; name = SentryCrashSymbolicator.c; path = Sources/SentryCrash/Recording/Tools/SentryCrashSymbolicator.c; sourceTree = "<group>"; };
-		57E416DB2EC7AD4D5194A25FCEC2AA62 /* MIKMIDI.debug.xcconfig */ = {isa = PBXFileReference; includeInIndex = 1; lastKnownFileType = text.xcconfig; path = MIKMIDI.debug.xcconfig; sourceTree = "<group>"; };
-		585BC1494F51B24F91938EEFD3350AEE /* MIKMIDITrack_Protected.h */ = {isa = PBXFileReference; includeInIndex = 1; lastKnownFileType = sourcecode.c.h; name = MIKMIDITrack_Protected.h; path = Source/MIKMIDITrack_Protected.h; sourceTree = "<group>"; };
-		58764AE774FC6118FDB0F2469F48E083 /* PARImage+ASCIIInput.h */ = {isa = PBXFileReference; includeInIndex = 1; lastKnownFileType = sourcecode.c.h; name = "PARImage+ASCIIInput.h"; path = "Core/PARImage+ASCIIInput.h"; sourceTree = "<group>"; };
-		58F000E3038EEF23A93C290E49068D79 /* MIKMIDINoteEvent.m */ = {isa = PBXFileReference; includeInIndex = 1; lastKnownFileType = sourcecode.c.objc; name = MIKMIDINoteEvent.m; path = Source/MIKMIDINoteEvent.m; sourceTree = "<group>"; };
-		592BCE41C8C422E8FDB03E1F9193E002 /* DDRange.m */ = {isa = PBXFileReference; includeInIndex = 1; lastKnownFileType = sourcecode.c.objc; name = DDRange.m; path = Core/Categories/DDRange.m; sourceTree = "<group>"; };
-		5986F48A99168A18833F9EF034AFD4BE /* SentryCrashJSONCodecObjC.m */ = {isa = PBXFileReference; includeInIndex = 1; lastKnownFileType = sourcecode.c.objc; name = SentryCrashJSONCodecObjC.m; path = Sources/SentryCrash/Recording/Tools/SentryCrashJSONCodecObjC.m; sourceTree = "<group>"; };
-		59972FDE8952C961036EEFF88194B954 /* SentryBreadcrumb.m */ = {isa = PBXFileReference; includeInIndex = 1; lastKnownFileType = sourcecode.c.objc; name = SentryBreadcrumb.m; path = Sources/Sentry/SentryBreadcrumb.m; sourceTree = "<group>"; };
-		5A19BDEBD7AF4595E9D2E6376FA57D55 /* Pods-Hammerspoon-dummy.m */ = {isa = PBXFileReference; includeInIndex = 1; lastKnownFileType = sourcecode.c.objc; path = "Pods-Hammerspoon-dummy.m"; sourceTree = "<group>"; };
-		5AD1E9FCDAB74ACFD186B40B59DDD086 /* SentryRetryAfterHeaderParser.m */ = {isa = PBXFileReference; includeInIndex = 1; lastKnownFileType = sourcecode.c.objc; name = SentryRetryAfterHeaderParser.m; path = Sources/Sentry/SentryRetryAfterHeaderParser.m; sourceTree = "<group>"; };
-		5B6F65C8F972E2AF45DF3D35A72344DD /* SentryCrashDynamicLinker.c */ = {isa = PBXFileReference; includeInIndex = 1; name = SentryCrashDynamicLinker.c; path = Sources/SentryCrash/Recording/Tools/SentryCrashDynamicLinker.c; sourceTree = "<group>"; };
-		5C35D123C99E2D3AFFB0AFD3E39BFCA4 /* DDLegacyMacros.h */ = {isa = PBXFileReference; includeInIndex = 1; lastKnownFileType = sourcecode.c.h; name = DDLegacyMacros.h; path = Classes/DDLegacyMacros.h; sourceTree = "<group>"; };
-		5C5657BE740A4F622C0D561E43F0E368 /* MIKMIDIClientDestinationEndpoint.m */ = {isa = PBXFileReference; includeInIndex = 1; lastKnownFileType = sourcecode.c.objc; name = MIKMIDIClientDestinationEndpoint.m; path = Source/MIKMIDIClientDestinationEndpoint.m; sourceTree = "<group>"; };
-		5C6E0F235A25BC1E1A2BC0CAD197280D /* CocoaLumberjack.debug.xcconfig */ = {isa = PBXFileReference; includeInIndex = 1; lastKnownFileType = text.xcconfig; path = CocoaLumberjack.debug.xcconfig; sourceTree = "<group>"; };
-		5C9386BDDFD762D373398BC73A738DC7 /* SentryCrashDate.c */ = {isa = PBXFileReference; includeInIndex = 1; name = SentryCrashDate.c; path = Sources/SentryCrash/Recording/Tools/SentryCrashDate.c; sourceTree = "<group>"; };
-		5CBFBFD97388E21B1A8B4954A2AEF4C6 /* DDContextFilterLogFormatter.m */ = {isa = PBXFileReference; includeInIndex = 1; lastKnownFileType = sourcecode.c.objc; name = DDContextFilterLogFormatter.m; path = Classes/Extensions/DDContextFilterLogFormatter.m; sourceTree = "<group>"; };
-		5D9AE3CC9CA5BF4073FBE72FABFFCCC2 /* SentryCrashString.h */ = {isa = PBXFileReference; includeInIndex = 1; lastKnownFileType = sourcecode.c.h; name = SentryCrashString.h; path = Sources/SentryCrash/Recording/Tools/SentryCrashString.h; sourceTree = "<group>"; };
-		5E5999A456A07C807C5DD356B584C34F /* SentryCrashSignalInfo.c */ = {isa = PBXFileReference; includeInIndex = 1; name = SentryCrashSignalInfo.c; path = Sources/SentryCrash/Recording/Tools/SentryCrashSignalInfo.c; sourceTree = "<group>"; };
-		5E7A06721CA685B0479E4576A77F90D1 /* DAVConnection.h */ = {isa = PBXFileReference; includeInIndex = 1; lastKnownFileType = sourcecode.c.h; name = DAVConnection.h; path = Extensions/WebDAV/DAVConnection.h; sourceTree = "<group>"; };
-		5E8129C135A426E9A7444F894D597183 /* SentryCrashCPU.c */ = {isa = PBXFileReference; includeInIndex = 1; name = SentryCrashCPU.c; path = Sources/SentryCrash/Recording/Tools/SentryCrashCPU.c; sourceTree = "<group>"; };
-		5EF768923FA5E2587F2ABB1B8E0124EE /* SentryUIKitMemoryWarningIntegration.h */ = {isa = PBXFileReference; includeInIndex = 1; lastKnownFileType = sourcecode.c.h; name = SentryUIKitMemoryWarningIntegration.h; path = Sources/Sentry/include/SentryUIKitMemoryWarningIntegration.h; sourceTree = "<group>"; };
-		6024C8D141D8061952CD7BD4005E2482 /* MIKMIDIDevice.h */ = {isa = PBXFileReference; includeInIndex = 1; lastKnownFileType = sourcecode.c.h; name = MIKMIDIDevice.h; path = Source/MIKMIDIDevice.h; sourceTree = "<group>"; };
-		60950BA88F6829283EF11095ABE0529C /* SentryCrashThread.c */ = {isa = PBXFileReference; includeInIndex = 1; name = SentryCrashThread.c; path = Sources/SentryCrash/Recording/Tools/SentryCrashThread.c; sourceTree = "<group>"; };
-		616C4265CB17BB24C7841D362F84F1D1 /* DDAbstractDatabaseLogger.h */ = {isa = PBXFileReference; includeInIndex = 1; lastKnownFileType = sourcecode.c.h; name = DDAbstractDatabaseLogger.h; path = Classes/DDAbstractDatabaseLogger.h; sourceTree = "<group>"; };
-		6195E74B5C2197E9F2088B8779D379E4 /* MIKMIDITempoEvent.h */ = {isa = PBXFileReference; includeInIndex = 1; lastKnownFileType = sourcecode.c.h; name = MIKMIDITempoEvent.h; path = Source/MIKMIDITempoEvent.h; sourceTree = "<group>"; };
-		61B93A04F2697DF24F73F64EDC679B79 /* MIKMIDIUtilities.m */ = {isa = PBXFileReference; includeInIndex = 1; lastKnownFileType = sourcecode.c.objc; name = MIKMIDIUtilities.m; path = Source/MIKMIDIUtilities.m; sourceTree = "<group>"; };
-		61D238B212069EC6F580C51B521E134E /* GCDAsyncSocket.h */ = {isa = PBXFileReference; includeInIndex = 1; lastKnownFileType = sourcecode.c.h; name = GCDAsyncSocket.h; path = Source/GCD/GCDAsyncSocket.h; sourceTree = "<group>"; };
-		61D8341E24CBDE0E12CC48E5D0E379B4 /* SentrySession.h */ = {isa = PBXFileReference; includeInIndex = 1; lastKnownFileType = sourcecode.c.h; name = SentrySession.h; path = Sources/Sentry/include/SentrySession.h; sourceTree = "<group>"; };
-		63B3895F692E0D45D18118DAC5E504B3 /* SentryCrashMonitor_MachException.c */ = {isa = PBXFileReference; includeInIndex = 1; name = SentryCrashMonitor_MachException.c; path = Sources/SentryCrash/Recording/Monitors/SentryCrashMonitor_MachException.c; sourceTree = "<group>"; };
-		6437E749B5A1F6CB2BC025BAD3CA74CE /* MIKMIDIClock.h */ = {isa = PBXFileReference; includeInIndex = 1; lastKnownFileType = sourcecode.c.h; name = MIKMIDIClock.h; path = Source/MIKMIDIClock.h; sourceTree = "<group>"; };
-		6458AAA5F723AB88F0D2FD411B822013 /* MIKMIDIClientDestinationEndpoint.h */ = {isa = PBXFileReference; includeInIndex = 1; lastKnownFileType = sourcecode.c.h; name = MIKMIDIClientDestinationEndpoint.h; path = Source/MIKMIDIClientDestinationEndpoint.h; sourceTree = "<group>"; };
-		6589D294B9FD0F42A910E6EA41E5E1F3 /* MIKMIDIMetaCopyrightEvent.m */ = {isa = PBXFileReference; includeInIndex = 1; lastKnownFileType = sourcecode.c.objc; name = MIKMIDIMetaCopyrightEvent.m; path = Source/MIKMIDIMetaCopyrightEvent.m; sourceTree = "<group>"; };
-		65D282F3EAB371905EDF39D88301C2EC /* MIKMIDIControlChangeEvent.m */ = {isa = PBXFileReference; includeInIndex = 1; lastKnownFileType = sourcecode.c.objc; name = MIKMIDIControlChangeEvent.m; path = Source/MIKMIDIControlChangeEvent.m; sourceTree = "<group>"; };
-		6652CA7565EBE06795E8399C8226E59F /* SentryScope+Private.h */ = {isa = PBXFileReference; includeInIndex = 1; lastKnownFileType = sourcecode.c.h; name = "SentryScope+Private.h"; path = "Sources/Sentry/include/SentryScope+Private.h"; sourceTree = "<group>"; };
-		6660091CB41FE3A0D9BA0DC03DFCE456 /* SentryEnvelopeItemType.h */ = {isa = PBXFileReference; includeInIndex = 1; lastKnownFileType = sourcecode.c.h; name = SentryEnvelopeItemType.h; path = Sources/Sentry/include/SentryEnvelopeItemType.h; sourceTree = "<group>"; };
-		6662E8ECBC9D6389411DB3E0CD0240CE /* MIKMIDISynthesizer_SubclassMethods.h */ = {isa = PBXFileReference; includeInIndex = 1; lastKnownFileType = sourcecode.c.h; name = MIKMIDISynthesizer_SubclassMethods.h; path = Source/MIKMIDISynthesizer_SubclassMethods.h; sourceTree = "<group>"; };
-		66849488435570475A7913A728901522 /* SentryCrashMonitor_Zombie.c */ = {isa = PBXFileReference; includeInIndex = 1; name = SentryCrashMonitor_Zombie.c; path = Sources/SentryCrash/Recording/Monitors/SentryCrashMonitor_Zombie.c; sourceTree = "<group>"; };
-		66D494F5AB672A2625117B98626B5208 /* Container+SentryDeepSearch.m */ = {isa = PBXFileReference; includeInIndex = 1; lastKnownFileType = sourcecode.c.objc; name = "Container+SentryDeepSearch.m"; path = "Sources/SentryCrash/Reporting/Filters/Tools/Container+SentryDeepSearch.m"; sourceTree = "<group>"; };
-		6715711486394A850B1847B7003165AB /* Sentry-prefix.pch */ = {isa = PBXFileReference; includeInIndex = 1; lastKnownFileType = sourcecode.c.h; path = "Sentry-prefix.pch"; sourceTree = "<group>"; };
-		679E5C0D44F343FBC0A9374EF5A71179 /* SentryCrashMonitor_User.c */ = {isa = PBXFileReference; includeInIndex = 1; name = SentryCrashMonitor_User.c; path = Sources/SentryCrash/Recording/Monitors/SentryCrashMonitor_User.c; sourceTree = "<group>"; };
-		67D85493EE69E8E4B4E1C6CBE46A19AC /* MIKMIDICommandThrottler.h */ = {isa = PBXFileReference; includeInIndex = 1; lastKnownFileType = sourcecode.c.h; name = MIKMIDICommandThrottler.h; path = Source/MIKMIDICommandThrottler.h; sourceTree = "<group>"; };
-		68C66D9EE5D8CE01DD99162CE86B1A05 /* DDFileLogger+Buffering.h */ = {isa = PBXFileReference; includeInIndex = 1; lastKnownFileType = sourcecode.c.h; name = "DDFileLogger+Buffering.h"; path = "Classes/Extensions/DDFileLogger+Buffering.h"; sourceTree = "<group>"; };
-		68E7B31417D28F54ED3371F6A7FD6B39 /* MIKMIDIPolyphonicKeyPressureEvent.m */ = {isa = PBXFileReference; includeInIndex = 1; lastKnownFileType = sourcecode.c.objc; name = MIKMIDIPolyphonicKeyPressureEvent.m; path = Source/MIKMIDIPolyphonicKeyPressureEvent.m; sourceTree = "<group>"; };
-		68F505EB85ECD8AFAB915C39DB0D476E /* CocoaAsyncSocket-dummy.m */ = {isa = PBXFileReference; includeInIndex = 1; lastKnownFileType = sourcecode.c.objc; path = "CocoaAsyncSocket-dummy.m"; sourceTree = "<group>"; };
-		6B0ECF9FF5880D85D91371A4EBC1A582 /* SPUDownloaderDeprecated.h */ = {isa = PBXFileReference; includeInIndex = 1; lastKnownFileType = sourcecode.c.h; name = SPUDownloaderDeprecated.h; path = Sparkle.framework/Versions/A/Headers/SPUDownloaderDeprecated.h; sourceTree = "<group>"; };
-		6B67AC9DB3B839B4DEABF3B6CF436455 /* SentryCrashMonitor_CPPException.h */ = {isa = PBXFileReference; includeInIndex = 1; lastKnownFileType = sourcecode.c.h; name = SentryCrashMonitor_CPPException.h; path = Sources/SentryCrash/Recording/Monitors/SentryCrashMonitor_CPPException.h; sourceTree = "<group>"; };
-		6BC4137538AC12D40341299B2AE75241 /* MIKMIDIEntity.m */ = {isa = PBXFileReference; includeInIndex = 1; lastKnownFileType = sourcecode.c.objc; name = MIKMIDIEntity.m; path = Source/MIKMIDIEntity.m; sourceTree = "<group>"; };
-		6CBEFE4F9E22AFDC6347A739BB35FF8C /* libCocoaAsyncSocket.a */ = {isa = PBXFileReference; explicitFileType = archive.ar; includeInIndex = 0; name = libCocoaAsyncSocket.a; path = libCocoaAsyncSocket.a; sourceTree = BUILT_PRODUCTS_DIR; };
-		6D17C9EB666882837AFA87E79575074E /* SentryAsynchronousOperation.m */ = {isa = PBXFileReference; includeInIndex = 1; lastKnownFileType = sourcecode.c.objc; name = SentryAsynchronousOperation.m; path = Sources/Sentry/SentryAsynchronousOperation.m; sourceTree = "<group>"; };
-		6F21CE83A6179CB96178ACECF5810252 /* SentryRateLimitCategory.h */ = {isa = PBXFileReference; includeInIndex = 1; lastKnownFileType = sourcecode.c.h; name = SentryRateLimitCategory.h; path = Sources/Sentry/include/SentryRateLimitCategory.h; sourceTree = "<group>"; };
-		6FE639FBF05919733BB7C5B730488EAB /* SUErrors.h */ = {isa = PBXFileReference; includeInIndex = 1; lastKnownFileType = sourcecode.c.h; name = SUErrors.h; path = Sparkle.framework/Versions/A/Headers/SUErrors.h; sourceTree = "<group>"; };
-		70838900F0899C9BBEA066BB1379E8B5 /* MIKMIDISequence.h */ = {isa = PBXFileReference; includeInIndex = 1; lastKnownFileType = sourcecode.c.h; name = MIKMIDISequence.h; path = Source/MIKMIDISequence.h; sourceTree = "<group>"; };
-		71636C283746E0DC07B66A4695A16BFB /* SUExport.h */ = {isa = PBXFileReference; includeInIndex = 1; lastKnownFileType = sourcecode.c.h; name = SUExport.h; path = Sparkle.framework/Versions/A/Headers/SUExport.h; sourceTree = "<group>"; };
-		71F103F912DB50779D7F17ADAF5A06DE /* MIKMIDIChannelVoiceCommand_SubclassMethods.h */ = {isa = PBXFileReference; includeInIndex = 1; lastKnownFileType = sourcecode.c.h; name = MIKMIDIChannelVoiceCommand_SubclassMethods.h; path = Source/MIKMIDIChannelVoiceCommand_SubclassMethods.h; sourceTree = "<group>"; };
-		7234EBDCC716F3464940049C762695A1 /* MIKMIDIEvent_SubclassMethods.h */ = {isa = PBXFileReference; includeInIndex = 1; lastKnownFileType = sourcecode.c.h; name = MIKMIDIEvent_SubclassMethods.h; path = Source/MIKMIDIEvent_SubclassMethods.h; sourceTree = "<group>"; };
-		7243D50F9389420D70B2C4C8E0668CB6 /* SentryCrashReportFields.h */ = {isa = PBXFileReference; includeInIndex = 1; lastKnownFileType = sourcecode.c.h; name = SentryCrashReportFields.h; path = Sources/SentryCrash/Recording/SentryCrashReportFields.h; sourceTree = "<group>"; };
-		72BADE79760BDE5756078BC7B2DFF233 /* SentryCrashReportConverter.h */ = {isa = PBXFileReference; includeInIndex = 1; lastKnownFileType = sourcecode.c.h; name = SentryCrashReportConverter.h; path = Sources/Sentry/include/SentryCrashReportConverter.h; sourceTree = "<group>"; };
-		73780F37CA0121844BA9203B56736BC9 /* MIKMIDIMappingItem.h */ = {isa = PBXFileReference; includeInIndex = 1; lastKnownFileType = sourcecode.c.h; name = MIKMIDIMappingItem.h; path = Source/MIKMIDIMappingItem.h; sourceTree = "<group>"; };
-		738474916F0CF8314B3628BE2A3557E9 /* MIKMIDIMetaTextEvent.m */ = {isa = PBXFileReference; includeInIndex = 1; lastKnownFileType = sourcecode.c.objc; name = MIKMIDIMetaTextEvent.m; path = Source/MIKMIDIMetaTextEvent.m; sourceTree = "<group>"; };
-		748B7F32642A97B318586AF5B7F0BBD3 /* SentryCurrentDate.h */ = {isa = PBXFileReference; includeInIndex = 1; lastKnownFileType = sourcecode.c.h; name = SentryCurrentDate.h; path = Sources/Sentry/include/SentryCurrentDate.h; sourceTree = "<group>"; };
-		75A48A07B4D64F06E9E8C7BB59F4FBF6 /* PocketSocket-dummy.m */ = {isa = PBXFileReference; includeInIndex = 1; lastKnownFileType = sourcecode.c.objc; path = "PocketSocket-dummy.m"; sourceTree = "<group>"; };
-		75AFC12AB67C73CB7F8FBA8081B9F0E0 /* DAVResponse.h */ = {isa = PBXFileReference; includeInIndex = 1; lastKnownFileType = sourcecode.c.h; name = DAVResponse.h; path = Extensions/WebDAV/DAVResponse.h; sourceTree = "<group>"; };
-		771B4B870D469F866137E32C78931B7D /* DELETEResponse.m */ = {isa = PBXFileReference; includeInIndex = 1; lastKnownFileType = sourcecode.c.objc; name = DELETEResponse.m; path = Extensions/WebDAV/DELETEResponse.m; sourceTree = "<group>"; };
-		77D6BA80EEAD9EE2BCE9297F963688E9 /* SentryTransportFactory.h */ = {isa = PBXFileReference; includeInIndex = 1; lastKnownFileType = sourcecode.c.h; name = SentryTransportFactory.h; path = Sources/Sentry/include/SentryTransportFactory.h; sourceTree = "<group>"; };
-		78661CFCBFC0BF448BD018918C244828 /* Sparkle.release.xcconfig */ = {isa = PBXFileReference; includeInIndex = 1; lastKnownFileType = text.xcconfig; path = Sparkle.release.xcconfig; sourceTree = "<group>"; };
-		78968D2F670A38D60830346768C7B8EF /* SentryCrashStackCursor_SelfThread.c */ = {isa = PBXFileReference; includeInIndex = 1; name = SentryCrashStackCursor_SelfThread.c; path = Sources/SentryCrash/Recording/Tools/SentryCrashStackCursor_SelfThread.c; sourceTree = "<group>"; };
-		789DA0B9CE0C4F500A6EB76D72E20DA9 /* MIKMIDIMetaMarkerTextEvent.h */ = {isa = PBXFileReference; includeInIndex = 1; lastKnownFileType = sourcecode.c.h; name = MIKMIDIMetaMarkerTextEvent.h; path = Source/MIKMIDIMetaMarkerTextEvent.h; sourceTree = "<group>"; };
-		798DF6B66CA0D0A28066A0A1B5EEA5BA /* PSWebSocketBuffer.h */ = {isa = PBXFileReference; includeInIndex = 1; lastKnownFileType = sourcecode.c.h; name = PSWebSocketBuffer.h; path = PocketSocket/PSWebSocketBuffer.h; sourceTree = "<group>"; };
-		79D6207B6C8E2EE18FE591A155A2C760 /* MIKMIDITrack.m */ = {isa = PBXFileReference; includeInIndex = 1; lastKnownFileType = sourcecode.c.objc; name = MIKMIDITrack.m; path = Source/MIKMIDITrack.m; sourceTree = "<group>"; };
-		79E03BB71A9272F151D008F8C33461A3 /* CocoaHTTPServer-prefix.pch */ = {isa = PBXFileReference; includeInIndex = 1; lastKnownFileType = sourcecode.c.h; path = "CocoaHTTPServer-prefix.pch"; sourceTree = "<group>"; };
-		7A8C84F6CFC1136F3A2E1B04BCB4EF6A /* SentryDefaultCurrentDateProvider.m */ = {isa = PBXFileReference; includeInIndex = 1; lastKnownFileType = sourcecode.c.objc; name = SentryDefaultCurrentDateProvider.m; path = Sources/Sentry/SentryDefaultCurrentDateProvider.m; sourceTree = "<group>"; };
-		7AE0678559E97D86376300DEDDA9DE09 /* SentryCrashLogger.h */ = {isa = PBXFileReference; includeInIndex = 1; lastKnownFileType = sourcecode.c.h; name = SentryCrashLogger.h; path = Sources/SentryCrash/Recording/Tools/SentryCrashLogger.h; sourceTree = "<group>"; };
-		7B1CCAF414C8D71412D7FCCA7EFA6508 /* SentryGlobalEventProcessor.h */ = {isa = PBXFileReference; includeInIndex = 1; lastKnownFileType = sourcecode.c.h; name = SentryGlobalEventProcessor.h; path = Sources/Sentry/include/SentryGlobalEventProcessor.h; sourceTree = "<group>"; };
-		7B3079B9EA01B6E8FDDC7576CCB84EB9 /* SentryRetryAfterHeaderParser.h */ = {isa = PBXFileReference; includeInIndex = 1; lastKnownFileType = sourcecode.c.h; name = SentryRetryAfterHeaderParser.h; path = Sources/Sentry/include/SentryRetryAfterHeaderParser.h; sourceTree = "<group>"; };
-		7B3236E50D5F4534FB04B5DAF0A3B55A /* SentryCrashStackCursor.c */ = {isa = PBXFileReference; includeInIndex = 1; name = SentryCrashStackCursor.c; path = Sources/SentryCrash/Recording/Tools/SentryCrashStackCursor.c; sourceTree = "<group>"; };
-		7C77F504A302CE644A86E9085EE5F559 /* SUVersionComparisonProtocol.h */ = {isa = PBXFileReference; includeInIndex = 1; lastKnownFileType = sourcecode.c.h; name = SUVersionComparisonProtocol.h; path = Sparkle.framework/Versions/A/Headers/SUVersionComparisonProtocol.h; sourceTree = "<group>"; };
-		7CA420AB607724B83AFCC1D6F3DAD485 /* PSWebSocketDeflater.h */ = {isa = PBXFileReference; includeInIndex = 1; lastKnownFileType = sourcecode.c.h; name = PSWebSocketDeflater.h; path = PocketSocket/PSWebSocketDeflater.h; sourceTree = "<group>"; };
-		7CF682BF7778BEFC4E7101388580F906 /* SentryCrashCString.m */ = {isa = PBXFileReference; includeInIndex = 1; lastKnownFileType = sourcecode.c.objc; name = SentryCrashCString.m; path = Sources/SentryCrash/Reporting/Tools/SentryCrashCString.m; sourceTree = "<group>"; };
-		7DA246202537CD4CFBE8DE4B78C26D60 /* SentryException.m */ = {isa = PBXFileReference; includeInIndex = 1; lastKnownFileType = sourcecode.c.objc; name = SentryException.m; path = Sources/Sentry/SentryException.m; sourceTree = "<group>"; };
-		7DECD26B3FE380CD545970D25DFE529F /* SentryCrashVarArgs.h */ = {isa = PBXFileReference; includeInIndex = 1; lastKnownFileType = sourcecode.c.h; name = SentryCrashVarArgs.h; path = Sources/SentryCrash/Reporting/Filters/Tools/SentryCrashVarArgs.h; sourceTree = "<group>"; };
-		7EAB34B5DF47FDF6632A3D2757633141 /* SentryIntegrationProtocol.h */ = {isa = PBXFileReference; includeInIndex = 1; lastKnownFileType = sourcecode.c.h; name = SentryIntegrationProtocol.h; path = Sources/Sentry/include/SentryIntegrationProtocol.h; sourceTree = "<group>"; };
-		7F4C60CCD05D732143CA032D1B08705E /* PUTResponse.m */ = {isa = PBXFileReference; includeInIndex = 1; lastKnownFileType = sourcecode.c.objc; name = PUTResponse.m; path = Extensions/WebDAV/PUTResponse.m; sourceTree = "<group>"; };
-		7FFBC6EF70A23D1A7F003B253679444F /* SentryCrashStackCursor_Backtrace.h */ = {isa = PBXFileReference; includeInIndex = 1; lastKnownFileType = sourcecode.c.h; name = SentryCrashStackCursor_Backtrace.h; path = Sources/SentryCrash/Recording/Tools/SentryCrashStackCursor_Backtrace.h; sourceTree = "<group>"; };
-		803C5AF0243E0A238E7A80E948F6C774 /* MIKMIDIPlayer.h */ = {isa = PBXFileReference; includeInIndex = 1; lastKnownFileType = sourcecode.c.h; name = MIKMIDIPlayer.h; path = Source/MIKMIDIPlayer.h; sourceTree = "<group>"; };
-		804AE2D847FE12B463551D93A3B07D05 /* SentryClient.h */ = {isa = PBXFileReference; includeInIndex = 1; lastKnownFileType = sourcecode.c.h; name = SentryClient.h; path = Sources/Sentry/include/SentryClient.h; sourceTree = "<group>"; };
-		812C51B2B74620F66073533364F2B7E1 /* SentryCrash.h */ = {isa = PBXFileReference; includeInIndex = 1; lastKnownFileType = sourcecode.c.h; name = SentryCrash.h; path = Sources/SentryCrash/Recording/SentryCrash.h; sourceTree = "<group>"; };
-		8183A886E677EB505FFF81F9104DB844 /* HTTPDataResponse.h */ = {isa = PBXFileReference; includeInIndex = 1; lastKnownFileType = sourcecode.c.h; name = HTTPDataResponse.h; path = Core/Responses/HTTPDataResponse.h; sourceTree = "<group>"; };
-		82F4C46825E3B8CB679953AC3664E517 /* SentryScope.m */ = {isa = PBXFileReference; includeInIndex = 1; lastKnownFileType = sourcecode.c.objc; name = SentryScope.m; path = Sources/Sentry/SentryScope.m; sourceTree = "<group>"; };
-		83238D4C5C20E7F341071CB9FE5671CE /* DDNumber.m */ = {isa = PBXFileReference; includeInIndex = 1; lastKnownFileType = sourcecode.c.objc; name = DDNumber.m; path = Core/Categories/DDNumber.m; sourceTree = "<group>"; };
-		83CCE052B5D2A6A81AD940C7559BE598 /* MIKMIDISynthesizer.m */ = {isa = PBXFileReference; includeInIndex = 1; lastKnownFileType = sourcecode.c.objc; name = MIKMIDISynthesizer.m; path = Source/MIKMIDISynthesizer.m; sourceTree = "<group>"; };
-		84232456AFA558C2C6F7B78949B081C3 /* MIKMIDIConnectionManager.h */ = {isa = PBXFileReference; includeInIndex = 1; lastKnownFileType = sourcecode.c.h; name = MIKMIDIConnectionManager.h; path = Source/MIKMIDIConnectionManager.h; sourceTree = "<group>"; };
-		846F800D771D9F4FF4981C8319BFFB88 /* libASCIImage.a */ = {isa = PBXFileReference; explicitFileType = archive.ar; includeInIndex = 0; name = libASCIImage.a; path = libASCIImage.a; sourceTree = BUILT_PRODUCTS_DIR; };
-		8534A263DEC767A63C7A3D007ECDF9D3 /* MultipartMessageHeader.h */ = {isa = PBXFileReference; includeInIndex = 1; lastKnownFileType = sourcecode.c.h; name = MultipartMessageHeader.h; path = Core/Mime/MultipartMessageHeader.h; sourceTree = "<group>"; };
-		854DF88A52DB5F08E43E98C37F1FAA3A /* ASCIImage.debug.xcconfig */ = {isa = PBXFileReference; includeInIndex = 1; lastKnownFileType = text.xcconfig; path = ASCIImage.debug.xcconfig; sourceTree = "<group>"; };
-		8563C77DD93D890764B68774C182F265 /* CLIColor.m */ = {isa = PBXFileReference; includeInIndex = 1; lastKnownFileType = sourcecode.c.objc; name = CLIColor.m; path = Classes/CLI/CLIColor.m; sourceTree = "<group>"; };
-		8887269AF2D3F5724CE746C8545EF2CD /* DDData.h */ = {isa = PBXFileReference; includeInIndex = 1; lastKnownFileType = sourcecode.c.h; name = DDData.h; path = Core/Categories/DDData.h; sourceTree = "<group>"; };
-		894ACBD3CACF17F9FC899ED63B7B41CA /* SentryCrashMonitor_AppState.h */ = {isa = PBXFileReference; includeInIndex = 1; lastKnownFileType = sourcecode.c.h; name = SentryCrashMonitor_AppState.h; path = Sources/SentryCrash/Recording/Monitors/SentryCrashMonitor_AppState.h; sourceTree = "<group>"; };
-		8A439CAC0F319330100462DBA143E673 /* CocoaAsyncSocket.release.xcconfig */ = {isa = PBXFileReference; includeInIndex = 1; lastKnownFileType = text.xcconfig; path = CocoaAsyncSocket.release.xcconfig; sourceTree = "<group>"; };
-		8AE55CAAD1B303C8D1E1CEA5DCE9DD77 /* HTTPServer.m */ = {isa = PBXFileReference; includeInIndex = 1; lastKnownFileType = sourcecode.c.objc; name = HTTPServer.m; path = Core/HTTPServer.m; sourceTree = "<group>"; };
-		8B9381F7E59C3A983D297A2115E29FEA /* SentryCrashMonitor_Signal.c */ = {isa = PBXFileReference; includeInIndex = 1; name = SentryCrashMonitor_Signal.c; path = Sources/SentryCrash/Recording/Monitors/SentryCrashMonitor_Signal.c; sourceTree = "<group>"; };
-		8C6F89B3BEEE9A26DEE235954CB5BBB0 /* Sparkle.h */ = {isa = PBXFileReference; includeInIndex = 1; lastKnownFileType = sourcecode.c.h; name = Sparkle.h; path = Sparkle.framework/Versions/A/Headers/Sparkle.h; sourceTree = "<group>"; };
-		8D29EAA9E4A20D76485E870099CCD5C7 /* MIKMIDIInputPort.h */ = {isa = PBXFileReference; includeInIndex = 1; lastKnownFileType = sourcecode.c.h; name = MIKMIDIInputPort.h; path = Source/MIKMIDIInputPort.h; sourceTree = "<group>"; };
-		8DB3AF863D732041F26754568B674675 /* SentryCrashReportConverter.m */ = {isa = PBXFileReference; includeInIndex = 1; lastKnownFileType = sourcecode.c.objc; name = SentryCrashReportConverter.m; path = Sources/Sentry/SentryCrashReportConverter.m; sourceTree = "<group>"; };
-		8E39FCDFAC199E429916CE125ECAC286 /* Pods-Hammerspoon-acknowledgements.plist */ = {isa = PBXFileReference; includeInIndex = 1; lastKnownFileType = text.plist.xml; path = "Pods-Hammerspoon-acknowledgements.plist"; sourceTree = "<group>"; };
-		8E3FCB26E449A6B12FF5DF7895DAB5D6 /* MIKMIDISequence.m */ = {isa = PBXFileReference; includeInIndex = 1; lastKnownFileType = sourcecode.c.objc; name = MIKMIDISequence.m; path = Source/MIKMIDISequence.m; sourceTree = "<group>"; };
-		8EE6EBD76012D241D35C4732D7E15ED7 /* MIKMIDIObject.m */ = {isa = PBXFileReference; includeInIndex = 1; lastKnownFileType = sourcecode.c.objc; name = MIKMIDIObject.m; path = Source/MIKMIDIObject.m; sourceTree = "<group>"; };
-		8F24033A2A840A41B749AC69715ED72C /* SentryOptions.h */ = {isa = PBXFileReference; includeInIndex = 1; lastKnownFileType = sourcecode.c.h; name = SentryOptions.h; path = Sources/Sentry/include/SentryOptions.h; sourceTree = "<group>"; };
-		91F66C409D627384C86134C9101FDE33 /* SentryRateLimitCategoryMapper.m */ = {isa = PBXFileReference; includeInIndex = 1; lastKnownFileType = sourcecode.c.objc; name = SentryRateLimitCategoryMapper.m; path = Sources/Sentry/SentryRateLimitCategoryMapper.m; sourceTree = "<group>"; };
-		9211D846B6312069A9C22504A66FE199 /* Sparkle.framework */ = {isa = PBXFileReference; lastKnownFileType = wrapper.framework; path = Sparkle.framework; sourceTree = "<group>"; };
-		92773EABE5F5CCA8BB5130B4FF20BF53 /* SentryCrashMach.h */ = {isa = PBXFileReference; includeInIndex = 1; lastKnownFileType = sourcecode.c.h; name = SentryCrashMach.h; path = Sources/SentryCrash/Recording/Tools/SentryCrashMach.h; sourceTree = "<group>"; };
-		930877AB2B67043D2FCF173BA946790B /* SentryEnvelope.m */ = {isa = PBXFileReference; includeInIndex = 1; lastKnownFileType = sourcecode.c.objc; name = SentryEnvelope.m; path = Sources/Sentry/SentryEnvelope.m; sourceTree = "<group>"; };
-		93F4BC2BCD3C09A38370CA55F2C42EE3 /* SentryCrashCPU_x86_64.c */ = {isa = PBXFileReference; includeInIndex = 1; name = SentryCrashCPU_x86_64.c; path = Sources/SentryCrash/Recording/Tools/SentryCrashCPU_x86_64.c; sourceTree = "<group>"; };
-		94235A1A9E91430837971044CC882B2C /* Pods-Hammerspoon.release.xcconfig */ = {isa = PBXFileReference; includeInIndex = 1; lastKnownFileType = text.xcconfig; path = "Pods-Hammerspoon.release.xcconfig"; sourceTree = "<group>"; };
-		94308C9B6933699F5F23981AC8F27420 /* SentryCrashMachineContext.c */ = {isa = PBXFileReference; includeInIndex = 1; name = SentryCrashMachineContext.c; path = Sources/SentryCrash/Recording/Tools/SentryCrashMachineContext.c; sourceTree = "<group>"; };
-		9469AC862B820C60E9ED63E3B87080E7 /* PSWebSocketUTF8Decoder.h */ = {isa = PBXFileReference; includeInIndex = 1; lastKnownFileType = sourcecode.c.h; name = PSWebSocketUTF8Decoder.h; path = PocketSocket/PSWebSocketUTF8Decoder.h; sourceTree = "<group>"; };
-		94F4003EA5386F1F079E809AE58102AE /* MIKMIDISystemMessageCommand.h */ = {isa = PBXFileReference; includeInIndex = 1; lastKnownFileType = sourcecode.c.h; name = MIKMIDISystemMessageCommand.h; path = Source/MIKMIDISystemMessageCommand.h; sourceTree = "<group>"; };
-		954AC063EA85F79E4FC559D0F34F443B /* MIKMIDISequence+MIKMIDIPrivate.h */ = {isa = PBXFileReference; includeInIndex = 1; lastKnownFileType = sourcecode.c.h; name = "MIKMIDISequence+MIKMIDIPrivate.h"; path = "Source/MIKMIDISequence+MIKMIDIPrivate.h"; sourceTree = "<group>"; };
-		95519EC334498163F4E0551A9F43DCE3 /* MIKMIDIMetaCuePointEvent.h */ = {isa = PBXFileReference; includeInIndex = 1; lastKnownFileType = sourcecode.c.h; name = MIKMIDIMetaCuePointEvent.h; path = Source/MIKMIDIMetaCuePointEvent.h; sourceTree = "<group>"; };
-		95599F26D56784CE5F1731B3A88D49AE /* MIKMIDINoteOnCommand.m */ = {isa = PBXFileReference; includeInIndex = 1; lastKnownFileType = sourcecode.c.objc; name = MIKMIDINoteOnCommand.m; path = Source/MIKMIDINoteOnCommand.m; sourceTree = "<group>"; };
-		955D7EA7B636A56D4CDE31F2AA1F14F6 /* SentryHub.m */ = {isa = PBXFileReference; includeInIndex = 1; lastKnownFileType = sourcecode.c.objc; name = SentryHub.m; path = Sources/Sentry/SentryHub.m; sourceTree = "<group>"; };
-		956564F1B02EAB39FAF0226C9C6F2E7D /* SentryEnvelopeRateLimit.h */ = {isa = PBXFileReference; includeInIndex = 1; lastKnownFileType = sourcecode.c.h; name = SentryEnvelopeRateLimit.h; path = Sources/Sentry/include/SentryEnvelopeRateLimit.h; sourceTree = "<group>"; };
-		95D7E961AF787CF685FB2927AE436530 /* NSDate+SentryExtras.m */ = {isa = PBXFileReference; includeInIndex = 1; lastKnownFileType = sourcecode.c.objc; name = "NSDate+SentryExtras.m"; path = "Sources/Sentry/NSDate+SentryExtras.m"; sourceTree = "<group>"; };
-		95FDBB01070AAE3D80FBD201CEE1E10F /* MIKMIDIPolyphonicKeyPressureCommand.h */ = {isa = PBXFileReference; includeInIndex = 1; lastKnownFileType = sourcecode.c.h; name = MIKMIDIPolyphonicKeyPressureCommand.h; path = Source/MIKMIDIPolyphonicKeyPressureCommand.h; sourceTree = "<group>"; };
-		9646CD9ECC4D4649E4C496769E602F97 /* SentryCrashCachedData.h */ = {isa = PBXFileReference; includeInIndex = 1; lastKnownFileType = sourcecode.c.h; name = SentryCrashCachedData.h; path = Sources/SentryCrash/Recording/SentryCrashCachedData.h; sourceTree = "<group>"; };
-		96DEB133CD6115D26F15FF3893A628B6 /* SentryCrashMachineContext_Apple.h */ = {isa = PBXFileReference; includeInIndex = 1; lastKnownFileType = sourcecode.c.h; name = SentryCrashMachineContext_Apple.h; path = Sources/SentryCrash/Recording/Tools/SentryCrashMachineContext_Apple.h; sourceTree = "<group>"; };
-		96F404CCE535EC6B7A5E4F2E0DC75741 /* DDFileLogger.h */ = {isa = PBXFileReference; includeInIndex = 1; lastKnownFileType = sourcecode.c.h; name = DDFileLogger.h; path = Classes/DDFileLogger.h; sourceTree = "<group>"; };
-		974636BA6C0FEC5A3447B4F697DC7732 /* MIKMIDIPort.m */ = {isa = PBXFileReference; includeInIndex = 1; lastKnownFileType = sourcecode.c.objc; name = MIKMIDIPort.m; path = Source/MIKMIDIPort.m; sourceTree = "<group>"; };
-		97B178A92292F4C98F472A5A36F32C29 /* MIKMIDIUtilities.h */ = {isa = PBXFileReference; includeInIndex = 1; lastKnownFileType = sourcecode.c.h; name = MIKMIDIUtilities.h; path = Source/MIKMIDIUtilities.h; sourceTree = "<group>"; };
-		97D8AA3B65029009F01DAFBC10BFA086 /* MIKMIDI.release.xcconfig */ = {isa = PBXFileReference; includeInIndex = 1; lastKnownFileType = text.xcconfig; path = MIKMIDI.release.xcconfig; sourceTree = "<group>"; };
-		9832581AFFA2248BD080455C74859A78 /* DDTTYLogger.h */ = {isa = PBXFileReference; includeInIndex = 1; lastKnownFileType = sourcecode.c.h; name = DDTTYLogger.h; path = Classes/DDTTYLogger.h; sourceTree = "<group>"; };
-		9864A2A0A95A5C4A33E26A2315F6D541 /* NSString+SentryNSUIntegerValue.h */ = {isa = PBXFileReference; includeInIndex = 1; lastKnownFileType = sourcecode.c.h; name = "NSString+SentryNSUIntegerValue.h"; path = "Sources/Sentry/include/NSString+SentryNSUIntegerValue.h"; sourceTree = "<group>"; };
-		98B662F7AE4C94C5C537D49A6D7F7DCC /* SentryCrashSymbolicator.h */ = {isa = PBXFileReference; includeInIndex = 1; lastKnownFileType = sourcecode.c.h; name = SentryCrashSymbolicator.h; path = Sources/SentryCrash/Recording/Tools/SentryCrashSymbolicator.h; sourceTree = "<group>"; };
-		98C2F9F7B97D0D6E30C7A99DED46F585 /* SentryUser.m */ = {isa = PBXFileReference; includeInIndex = 1; lastKnownFileType = sourcecode.c.objc; name = SentryUser.m; path = Sources/Sentry/SentryUser.m; sourceTree = "<group>"; };
-		9905472668FE6E76E52DAA3CEC69FAFA /* ASCIImage-dummy.m */ = {isa = PBXFileReference; includeInIndex = 1; lastKnownFileType = sourcecode.c.objc; path = "ASCIImage-dummy.m"; sourceTree = "<group>"; };
-		9922640BE2DC459445BCD84E4A082A88 /* SentryCrashMonitor.h */ = {isa = PBXFileReference; includeInIndex = 1; lastKnownFileType = sourcecode.c.h; name = SentryCrashMonitor.h; path = Sources/SentryCrash/Recording/Monitors/SentryCrashMonitor.h; sourceTree = "<group>"; };
-		992CBA4871156A9D86C806CCE2E42143 /* MIKMIDISystemMessageCommand.m */ = {isa = PBXFileReference; includeInIndex = 1; lastKnownFileType = sourcecode.c.objc; name = MIKMIDISystemMessageCommand.m; path = Source/MIKMIDISystemMessageCommand.m; sourceTree = "<group>"; };
-		997112ED0FCF848EB18CDC00921C241C /* SentryDebugMeta.m */ = {isa = PBXFileReference; includeInIndex = 1; lastKnownFileType = sourcecode.c.objc; name = SentryDebugMeta.m; path = Sources/Sentry/SentryDebugMeta.m; sourceTree = "<group>"; };
-		9B46123B3CFC305DC45DFD527AE944DD /* SentryException.h */ = {isa = PBXFileReference; includeInIndex = 1; lastKnownFileType = sourcecode.c.h; name = SentryException.h; path = Sources/Sentry/include/SentryException.h; sourceTree = "<group>"; };
-		9BC53EFC75771FCA85368FF68316B825 /* HTTPConnection.h */ = {isa = PBXFileReference; includeInIndex = 1; lastKnownFileType = sourcecode.c.h; name = HTTPConnection.h; path = Core/HTTPConnection.h; sourceTree = "<group>"; };
-		9C99EDFA6DC0710A7CD42DA49EE77B2D /* MIKMIDIResponder.h */ = {isa = PBXFileReference; includeInIndex = 1; lastKnownFileType = sourcecode.c.h; name = MIKMIDIResponder.h; path = Source/MIKMIDIResponder.h; sourceTree = "<group>"; };
-		9CD1D46D2C2FBA46DD8A279DF54EF0A8 /* Sentry.debug.xcconfig */ = {isa = PBXFileReference; includeInIndex = 1; lastKnownFileType = text.xcconfig; path = Sentry.debug.xcconfig; sourceTree = "<group>"; };
-		9D4B6C2312CCF2DFBB03165E935EFE50 /* SentryNSURLRequest.m */ = {isa = PBXFileReference; includeInIndex = 1; lastKnownFileType = sourcecode.c.objc; name = SentryNSURLRequest.m; path = Sources/Sentry/SentryNSURLRequest.m; sourceTree = "<group>"; };
-		9D6DAB4E609FC427201197DA13D5F55C /* MIKMIDICommandThrottler.m */ = {isa = PBXFileReference; includeInIndex = 1; lastKnownFileType = sourcecode.c.objc; name = MIKMIDICommandThrottler.m; path = Source/MIKMIDICommandThrottler.m; sourceTree = "<group>"; };
-		9D940727FF8FB9C785EB98E56350EF41 /* Podfile */ = {isa = PBXFileReference; explicitFileType = text.script.ruby; includeInIndex = 1; indentWidth = 2; lastKnownFileType = text; name = Podfile; path = ../Podfile; sourceTree = SOURCE_ROOT; tabWidth = 2; xcLanguageSpecificationIdentifier = xcode.lang.ruby; };
-		9E70DE40AFBA6163A6A41078E936730D /* SentryError.h */ = {isa = PBXFileReference; includeInIndex = 1; lastKnownFileType = sourcecode.c.h; name = SentryError.h; path = Sources/Sentry/include/SentryError.h; sourceTree = "<group>"; };
-		9E8CEDE816608AC4B0ED8D618208A954 /* DDFileLogger.m */ = {isa = PBXFileReference; includeInIndex = 1; lastKnownFileType = sourcecode.c.objc; name = DDFileLogger.m; path = Classes/DDFileLogger.m; sourceTree = "<group>"; };
-		9F4B1040826A34062D1290A89B2D493F /* SentryEnvelopeRateLimit.m */ = {isa = PBXFileReference; includeInIndex = 1; lastKnownFileType = sourcecode.c.objc; name = SentryEnvelopeRateLimit.m; path = Sources/Sentry/SentryEnvelopeRateLimit.m; sourceTree = "<group>"; };
-		9FC518C11FEF0BBB728414D8EFC68978 /* MIKMIDIChannelVoiceCommand.h */ = {isa = PBXFileReference; includeInIndex = 1; lastKnownFileType = sourcecode.c.h; name = MIKMIDIChannelVoiceCommand.h; path = Source/MIKMIDIChannelVoiceCommand.h; sourceTree = "<group>"; };
-		A07AA435A3163B8260C0343172DF8D13 /* SentryCrashMach.c */ = {isa = PBXFileReference; includeInIndex = 1; name = SentryCrashMach.c; path = Sources/SentryCrash/Recording/Tools/SentryCrashMach.c; sourceTree = "<group>"; };
-		A176DF267DB6989251F7EB03322DFF16 /* SentryCrashSysCtl.h */ = {isa = PBXFileReference; includeInIndex = 1; lastKnownFileType = sourcecode.c.h; name = SentryCrashSysCtl.h; path = Sources/SentryCrash/Recording/Tools/SentryCrashSysCtl.h; sourceTree = "<group>"; };
-		A17BA247E08E24D1F911F69900F3911F /* PocketSocket.release.xcconfig */ = {isa = PBXFileReference; includeInIndex = 1; lastKnownFileType = text.xcconfig; path = PocketSocket.release.xcconfig; sourceTree = "<group>"; };
-		A17F35C9139FA8F9A8E641D6DCA1A69A /* MIKMIDIEndpointSynthesizer.m */ = {isa = PBXFileReference; includeInIndex = 1; lastKnownFileType = sourcecode.c.objc; name = MIKMIDIEndpointSynthesizer.m; path = Source/MIKMIDIEndpointSynthesizer.m; sourceTree = "<group>"; };
-		A183327F2FF4490BFA677E0F1BC0FA76 /* ORSSerialPacketDescriptor.h */ = {isa = PBXFileReference; includeInIndex = 1; lastKnownFileType = sourcecode.c.h; name = ORSSerialPacketDescriptor.h; path = Source/ORSSerialPacketDescriptor.h; sourceTree = "<group>"; };
-		A23A1FC7880655B57CE0DFEC0BD9A5A9 /* MIKMIDIPort.h */ = {isa = PBXFileReference; includeInIndex = 1; lastKnownFileType = sourcecode.c.h; name = MIKMIDIPort.h; path = Source/MIKMIDIPort.h; sourceTree = "<group>"; };
-		A26831A4AA98E77CFAA330B6A8CA4E56 /* SentryCrashReport.h */ = {isa = PBXFileReference; includeInIndex = 1; lastKnownFileType = sourcecode.c.h; name = SentryCrashReport.h; path = Sources/SentryCrash/Recording/SentryCrashReport.h; sourceTree = "<group>"; };
-		A2EC3E23389E8C8E3E4AB25E29CD378E /* CocoaHTTPServer.debug.xcconfig */ = {isa = PBXFileReference; includeInIndex = 1; lastKnownFileType = text.xcconfig; path = CocoaHTTPServer.debug.xcconfig; sourceTree = "<group>"; };
-		A37A535BE4D0113C0D09DB5C7B2C53DE /* PocketSocket-prefix.pch */ = {isa = PBXFileReference; includeInIndex = 1; lastKnownFileType = sourcecode.c.h; path = "PocketSocket-prefix.pch"; sourceTree = "<group>"; };
-		A38E598396B00890916D7224BBD1C03F /* MIKMIDIMappingManager.h */ = {isa = PBXFileReference; includeInIndex = 1; lastKnownFileType = sourcecode.c.h; name = MIKMIDIMappingManager.h; path = Source/MIKMIDIMappingManager.h; sourceTree = "<group>"; };
-		A453CC515AB5EC0515A63234D1769CC2 /* MIKMIDIChannelPressureCommand.m */ = {isa = PBXFileReference; includeInIndex = 1; lastKnownFileType = sourcecode.c.objc; name = MIKMIDIChannelPressureCommand.m; path = Source/MIKMIDIChannelPressureCommand.m; sourceTree = "<group>"; };
-		A4C76746DAD367EB462A7D92206B4D39 /* SentryAsynchronousOperation.h */ = {isa = PBXFileReference; includeInIndex = 1; lastKnownFileType = sourcecode.c.h; name = SentryAsynchronousOperation.h; path = Sources/Sentry/include/SentryAsynchronousOperation.h; sourceTree = "<group>"; };
-		A5076C49DC2DDA48E89A34C94FBFB10D /* CocoaLumberjack-prefix.pch */ = {isa = PBXFileReference; includeInIndex = 1; lastKnownFileType = sourcecode.c.h; path = "CocoaLumberjack-prefix.pch"; sourceTree = "<group>"; };
-		A577D204511ECB489E477F49F768646E /* SentryBreadcrumbTracker.h */ = {isa = PBXFileReference; includeInIndex = 1; lastKnownFileType = sourcecode.c.h; name = SentryBreadcrumbTracker.h; path = Sources/Sentry/include/SentryBreadcrumbTracker.h; sourceTree = "<group>"; };
-		A586B2594175C866A97E7603560C8467 /* SentryUIKitMemoryWarningIntegration.m */ = {isa = PBXFileReference; includeInIndex = 1; lastKnownFileType = sourcecode.c.objc; name = SentryUIKitMemoryWarningIntegration.m; path = Sources/Sentry/SentryUIKitMemoryWarningIntegration.m; sourceTree = "<group>"; };
-		A5982AB84CBA5149CAAC33EC8F327528 /* SentryRateLimitParser.m */ = {isa = PBXFileReference; includeInIndex = 1; lastKnownFileType = sourcecode.c.objc; name = SentryRateLimitParser.m; path = Sources/Sentry/SentryRateLimitParser.m; sourceTree = "<group>"; };
-		A5AF522DFFC54B5348C438FAE1700DFE /* MultipartFormDataParser.h */ = {isa = PBXFileReference; includeInIndex = 1; lastKnownFileType = sourcecode.c.h; name = MultipartFormDataParser.h; path = Core/Mime/MultipartFormDataParser.h; sourceTree = "<group>"; };
-		A5B7FEBD360117623775BDE702BAD375 /* SentryQueueableRequestManager.m */ = {isa = PBXFileReference; includeInIndex = 1; lastKnownFileType = sourcecode.c.objc; name = SentryQueueableRequestManager.m; path = Sources/Sentry/SentryQueueableRequestManager.m; sourceTree = "<group>"; };
-		A5C3F506FF3962FBA7D6DCC687A00A53 /* SentryMeta.h */ = {isa = PBXFileReference; includeInIndex = 1; lastKnownFileType = sourcecode.c.h; name = SentryMeta.h; path = Sources/Sentry/include/SentryMeta.h; sourceTree = "<group>"; };
-		A74467A28D69C07CEC94EBB3322E98EE /* PSWebSocketDriver.m */ = {isa = PBXFileReference; includeInIndex = 1; lastKnownFileType = sourcecode.c.objc; name = PSWebSocketDriver.m; path = PocketSocket/PSWebSocketDriver.m; sourceTree = "<group>"; };
-		A766F707E10323DB61392CB64F950F2F /* SentryCrashReportFixer.h */ = {isa = PBXFileReference; includeInIndex = 1; lastKnownFileType = sourcecode.c.h; name = SentryCrashReportFixer.h; path = Sources/SentryCrash/Recording/SentryCrashReportFixer.h; sourceTree = "<group>"; };
-		A845E819F37A4E40880CE17B3D8D6DAA /* ORSSerialPort.h */ = {isa = PBXFileReference; includeInIndex = 1; lastKnownFileType = sourcecode.c.h; name = ORSSerialPort.h; path = Source/ORSSerialPort.h; sourceTree = "<group>"; };
-		A86CE299CDAA32736A8CAD75E0A611D5 /* PocketSocket.debug.xcconfig */ = {isa = PBXFileReference; includeInIndex = 1; lastKnownFileType = text.xcconfig; path = PocketSocket.debug.xcconfig; sourceTree = "<group>"; };
-		A8B31AB0038A391996B453080B4E032B /* DDLoggerNames.m */ = {isa = PBXFileReference; includeInIndex = 1; lastKnownFileType = sourcecode.c.objc; name = DDLoggerNames.m; path = Classes/DDLoggerNames.m; sourceTree = "<group>"; };
-		A945965BB457BE19332594A6718292F9 /* MIKMIDI-prefix.pch */ = {isa = PBXFileReference; includeInIndex = 1; lastKnownFileType = sourcecode.c.h; path = "MIKMIDI-prefix.pch"; sourceTree = "<group>"; };
-		AA989728399E0D6497CF61A4EAF61D22 /* SentryCrashReportSink.m */ = {isa = PBXFileReference; includeInIndex = 1; lastKnownFileType = sourcecode.c.objc; name = SentryCrashReportSink.m; path = Sources/Sentry/SentryCrashReportSink.m; sourceTree = "<group>"; };
-		AAE38D9E84C55F4A008AE13530393886 /* SentryCrashDoctor.m */ = {isa = PBXFileReference; includeInIndex = 1; lastKnownFileType = sourcecode.c.objc; name = SentryCrashDoctor.m; path = Sources/SentryCrash/Recording/SentryCrashDoctor.m; sourceTree = "<group>"; };
-		ABB278C1957EB2E62E95055986F1E079 /* SUAppcast.h */ = {isa = PBXFileReference; includeInIndex = 1; lastKnownFileType = sourcecode.c.h; name = SUAppcast.h; path = Sparkle.framework/Versions/A/Headers/SUAppcast.h; sourceTree = "<group>"; };
-		ABDF66C633DC0269BC2BB4068C23B985 /* MIKMIDISynthesizerInstrument.m */ = {isa = PBXFileReference; includeInIndex = 1; lastKnownFileType = sourcecode.c.objc; name = MIKMIDISynthesizerInstrument.m; path = Source/MIKMIDISynthesizerInstrument.m; sourceTree = "<group>"; };
-		AC2CC9B3345644DB12E4DEAFBD20940A /* ORSSerialPort.m */ = {isa = PBXFileReference; includeInIndex = 1; lastKnownFileType = sourcecode.c.objc; name = ORSSerialPort.m; path = Source/ORSSerialPort.m; sourceTree = "<group>"; };
-		AC2F9ABDA06F75C4C6000E17F81D2BD6 /* DELETEResponse.h */ = {isa = PBXFileReference; includeInIndex = 1; lastKnownFileType = sourcecode.c.h; name = DELETEResponse.h; path = Extensions/WebDAV/DELETEResponse.h; sourceTree = "<group>"; };
-		ACF4A1C5FEFC37E3B21AAFF68BAFA0E3 /* NSData+SentryCompression.m */ = {isa = PBXFileReference; includeInIndex = 1; lastKnownFileType = sourcecode.c.objc; name = "NSData+SentryCompression.m"; path = "Sources/Sentry/NSData+SentryCompression.m"; sourceTree = "<group>"; };
-		AD430A18C81720D70E1B62A656E4189B /* DDFileLogger+Internal.h */ = {isa = PBXFileReference; includeInIndex = 1; lastKnownFileType = sourcecode.c.h; name = "DDFileLogger+Internal.h"; path = "Classes/DDFileLogger+Internal.h"; sourceTree = "<group>"; };
-		AE00AD662DF127E2EEC1254AFCCFF4B6 /* SentryCrashReport.c */ = {isa = PBXFileReference; includeInIndex = 1; name = SentryCrashReport.c; path = Sources/SentryCrash/Recording/SentryCrashReport.c; sourceTree = "<group>"; };
-		AFAE966145595D35DCFC366575EEC344 /* MIKMIDIPrivateUtilities.h */ = {isa = PBXFileReference; includeInIndex = 1; lastKnownFileType = sourcecode.c.h; name = MIKMIDIPrivateUtilities.h; path = Source/MIKMIDIPrivateUtilities.h; sourceTree = "<group>"; };
-		B05CC4D8E72F2356CEC17A5EC4E1D14F /* SentrySwizzle.m */ = {isa = PBXFileReference; includeInIndex = 1; lastKnownFileType = sourcecode.c.objc; name = SentrySwizzle.m; path = Sources/Sentry/SentrySwizzle.m; sourceTree = "<group>"; };
-		B0A4B552D7195E8AD63904E4D005C56A /* SentryCrashJSONCodec.c */ = {isa = PBXFileReference; includeInIndex = 1; name = SentryCrashJSONCodec.c; path = Sources/SentryCrash/Recording/Tools/SentryCrashJSONCodec.c; sourceTree = "<group>"; };
-		B0FE4243CB6B501DB8385BD08BA19134 /* MIKMIDICommandScheduler.h */ = {isa = PBXFileReference; includeInIndex = 1; lastKnownFileType = sourcecode.c.h; name = MIKMIDICommandScheduler.h; path = Source/MIKMIDICommandScheduler.h; sourceTree = "<group>"; };
-		B15218AE8A2CC852445C407AAC1FBA44 /* MIKMIDINoteCommand_SubclassMethods.h */ = {isa = PBXFileReference; includeInIndex = 1; lastKnownFileType = sourcecode.c.h; name = MIKMIDINoteCommand_SubclassMethods.h; path = Source/MIKMIDINoteCommand_SubclassMethods.h; sourceTree = "<group>"; };
-		B1A3D392824FE91DE1E87D984A68135D /* SentryCrashMonitor_AppState.c */ = {isa = PBXFileReference; includeInIndex = 1; name = SentryCrashMonitor_AppState.c; path = Sources/SentryCrash/Recording/Monitors/SentryCrashMonitor_AppState.c; sourceTree = "<group>"; };
-		B25118E20D6F98A77EA3C94F3BF8FEE8 /* MIKMIDIChannelEvent.m */ = {isa = PBXFileReference; includeInIndex = 1; lastKnownFileType = sourcecode.c.objc; name = MIKMIDIChannelEvent.m; path = Source/MIKMIDIChannelEvent.m; sourceTree = "<group>"; };
-		B355AAA54C944378E8964BC44AC5BAD7 /* MIKMIDIOutputPort.m */ = {isa = PBXFileReference; includeInIndex = 1; lastKnownFileType = sourcecode.c.objc; name = MIKMIDIOutputPort.m; path = Source/MIKMIDIOutputPort.m; sourceTree = "<group>"; };
-		B3C59FE444A801712B3FFE204BD0A23A /* SentryTransport.h */ = {isa = PBXFileReference; includeInIndex = 1; lastKnownFileType = sourcecode.c.h; name = SentryTransport.h; path = Sources/Sentry/include/SentryTransport.h; sourceTree = "<group>"; };
-		B43CE827A9E17EAEB0EFBD3B029764EB /* Pods-Hammerspoon.profile.xcconfig */ = {isa = PBXFileReference; includeInIndex = 1; lastKnownFileType = text.xcconfig; path = "Pods-Hammerspoon.profile.xcconfig"; sourceTree = "<group>"; };
-		B43E46D81233F8E03781621F8200C4B7 /* SentryAutoBreadcrumbTrackingIntegration.m */ = {isa = PBXFileReference; includeInIndex = 1; lastKnownFileType = sourcecode.c.objc; name = SentryAutoBreadcrumbTrackingIntegration.m; path = Sources/Sentry/SentryAutoBreadcrumbTrackingIntegration.m; sourceTree = "<group>"; };
-		B44E303A54DF6329BED491737540A1E0 /* SentryCrashIntegration.h */ = {isa = PBXFileReference; includeInIndex = 1; lastKnownFileType = sourcecode.c.h; name = SentryCrashIntegration.h; path = Sources/Sentry/include/SentryCrashIntegration.h; sourceTree = "<group>"; };
-		B52EAAA95204E4781291E23AEE8BC2F2 /* SentryCrashObjC.c */ = {isa = PBXFileReference; includeInIndex = 1; name = SentryCrashObjC.c; path = Sources/SentryCrash/Recording/Tools/SentryCrashObjC.c; sourceTree = "<group>"; };
-		B53D68C75FF515AAEFE2B8AFFDCC6657 /* MIKMIDIPlayer.m */ = {isa = PBXFileReference; includeInIndex = 1; lastKnownFileType = sourcecode.c.objc; name = MIKMIDIPlayer.m; path = Source/MIKMIDIPlayer.m; sourceTree = "<group>"; };
-		B652E858F8E1E5DFF705FCBCFDA6E62E /* NSUIApplication+MIKMIDI.h */ = {isa = PBXFileReference; includeInIndex = 1; lastKnownFileType = sourcecode.c.h; name = "NSUIApplication+MIKMIDI.h"; path = "Source/NSUIApplication+MIKMIDI.h"; sourceTree = "<group>"; };
-		B689E8370EC7A281211A02A4CA21EDE1 /* Container+SentryDeepSearch.h */ = {isa = PBXFileReference; includeInIndex = 1; lastKnownFileType = sourcecode.c.h; name = "Container+SentryDeepSearch.h"; path = "Sources/SentryCrash/Reporting/Filters/Tools/Container+SentryDeepSearch.h"; sourceTree = "<group>"; };
-		B6F336010AC2D64D3B31D2CF6BC51F6C /* DDDispatchQueueLogFormatter.h */ = {isa = PBXFileReference; includeInIndex = 1; lastKnownFileType = sourcecode.c.h; name = DDDispatchQueueLogFormatter.h; path = Classes/Extensions/DDDispatchQueueLogFormatter.h; sourceTree = "<group>"; };
-		B779C3652D1A951E8BB6370EC64D8012 /* SUUpdaterDelegate.h */ = {isa = PBXFileReference; includeInIndex = 1; lastKnownFileType = sourcecode.c.h; name = SUUpdaterDelegate.h; path = Sparkle.framework/Versions/A/Headers/SUUpdaterDelegate.h; sourceTree = "<group>"; };
-		B7A09D6E78835C857911AA84B50241CD /* MIKMIDIChannelEvent.h */ = {isa = PBXFileReference; includeInIndex = 1; lastKnownFileType = sourcecode.c.h; name = MIKMIDIChannelEvent.h; path = Source/MIKMIDIChannelEvent.h; sourceTree = "<group>"; };
-		B7C09328926DA9AC05B035D88211EB46 /* MIKMIDINoteCommand.h */ = {isa = PBXFileReference; includeInIndex = 1; lastKnownFileType = sourcecode.c.h; name = MIKMIDINoteCommand.h; path = Source/MIKMIDINoteCommand.h; sourceTree = "<group>"; };
-		B7E6192BC95C330F1257858992D1D60F /* HTTPResponse.h */ = {isa = PBXFileReference; includeInIndex = 1; lastKnownFileType = sourcecode.c.h; name = HTTPResponse.h; path = Core/HTTPResponse.h; sourceTree = "<group>"; };
-		B88413F60094715439BF47A3F7ABE571 /* MIKMIDIPolyphonicKeyPressureCommand.m */ = {isa = PBXFileReference; includeInIndex = 1; lastKnownFileType = sourcecode.c.objc; name = MIKMIDIPolyphonicKeyPressureCommand.m; path = Source/MIKMIDIPolyphonicKeyPressureCommand.m; sourceTree = "<group>"; };
-		B96BCA4E639C663ACBF011E74F4B82A9 /* SUUpdater.h */ = {isa = PBXFileReference; includeInIndex = 1; lastKnownFileType = sourcecode.c.h; name = SUUpdater.h; path = Sparkle.framework/Versions/A/Headers/SUUpdater.h; sourceTree = "<group>"; };
-		B991E25B46DF5D53725CABB36677657A /* SentryCrashReportFilter.h */ = {isa = PBXFileReference; includeInIndex = 1; lastKnownFileType = sourcecode.c.h; name = SentryCrashReportFilter.h; path = Sources/SentryCrash/Reporting/Filters/SentryCrashReportFilter.h; sourceTree = "<group>"; };
-		BA21B22A5FED75F5AC1F32A155053321 /* SentryStacktrace.h */ = {isa = PBXFileReference; includeInIndex = 1; lastKnownFileType = sourcecode.c.h; name = SentryStacktrace.h; path = Sources/Sentry/include/SentryStacktrace.h; sourceTree = "<group>"; };
-		BB7820CD1E67313315FB6363FB03CD28 /* SentryCrashMonitor_CPPException.cpp */ = {isa = PBXFileReference; includeInIndex = 1; name = SentryCrashMonitor_CPPException.cpp; path = Sources/SentryCrash/Recording/Monitors/SentryCrashMonitor_CPPException.cpp; sourceTree = "<group>"; };
-		BD3BA4C9D851BD1F96B60EF92CC72250 /* MIKMIDIChannelPressureEvent.m */ = {isa = PBXFileReference; includeInIndex = 1; lastKnownFileType = sourcecode.c.objc; name = MIKMIDIChannelPressureEvent.m; path = Source/MIKMIDIChannelPressureEvent.m; sourceTree = "<group>"; };
-		BDBFA5E5E682E52A0B78E59B62A1DBE5 /* SentryBreadcrumbTracker.m */ = {isa = PBXFileReference; includeInIndex = 1; lastKnownFileType = sourcecode.c.objc; name = SentryBreadcrumbTracker.m; path = Sources/Sentry/SentryBreadcrumbTracker.m; sourceTree = "<group>"; };
-		BDD846CD75F7ED061F4DBD8F033AFFB2 /* MIKMIDIProgramChangeEvent.m */ = {isa = PBXFileReference; includeInIndex = 1; lastKnownFileType = sourcecode.c.objc; name = MIKMIDIProgramChangeEvent.m; path = Source/MIKMIDIProgramChangeEvent.m; sourceTree = "<group>"; };
-		BF17AFC21D93B2C45919E4BF281EA287 /* ORSSerialPort-dummy.m */ = {isa = PBXFileReference; includeInIndex = 1; lastKnownFileType = sourcecode.c.objc; path = "ORSSerialPort-dummy.m"; sourceTree = "<group>"; };
-		BFA27D829E457FEA6F3FD8F005D1D400 /* CocoaAsyncSocket-prefix.pch */ = {isa = PBXFileReference; includeInIndex = 1; lastKnownFileType = sourcecode.c.h; path = "CocoaAsyncSocket-prefix.pch"; sourceTree = "<group>"; };
-		BFF48B759832B86105C455011DFB5DFB /* HTTPAsyncFileResponse.h */ = {isa = PBXFileReference; includeInIndex = 1; lastKnownFileType = sourcecode.c.h; name = HTTPAsyncFileResponse.h; path = Core/Responses/HTTPAsyncFileResponse.h; sourceTree = "<group>"; };
-		C01EA0BE208C31F95BE955A8EDA01656 /* SentryCrashReportStore.h */ = {isa = PBXFileReference; includeInIndex = 1; lastKnownFileType = sourcecode.c.h; name = SentryCrashReportStore.h; path = Sources/SentryCrash/Recording/SentryCrashReportStore.h; sourceTree = "<group>"; };
-		C01EE5CF78FC0AC9EF25D5AAB7C4925E /* ORSSerialRequest.m */ = {isa = PBXFileReference; includeInIndex = 1; lastKnownFileType = sourcecode.c.objc; name = ORSSerialRequest.m; path = Source/ORSSerialRequest.m; sourceTree = "<group>"; };
-		C034D4146EC2D6BE9D20ED39680D5BCA /* MIKMIDIObject.h */ = {isa = PBXFileReference; includeInIndex = 1; lastKnownFileType = sourcecode.c.h; name = MIKMIDIObject.h; path = Source/MIKMIDIObject.h; sourceTree = "<group>"; };
-		C065DA1F0F2AF5A0D0C6C00A12DC23FA /* SentryDsn.h */ = {isa = PBXFileReference; includeInIndex = 1; lastKnownFileType = sourcecode.c.h; name = SentryDsn.h; path = Sources/Sentry/include/SentryDsn.h; sourceTree = "<group>"; };
-		C0B63832225EECA42B2E644E3DE9DB0B /* SentryFileContents.h */ = {isa = PBXFileReference; includeInIndex = 1; lastKnownFileType = sourcecode.c.h; name = SentryFileContents.h; path = Sources/Sentry/include/SentryFileContents.h; sourceTree = "<group>"; };
-		C0E58E068FD82F86EDC1FD4DE744765D /* ORSSerialPort.debug.xcconfig */ = {isa = PBXFileReference; includeInIndex = 1; lastKnownFileType = text.xcconfig; path = ORSSerialPort.debug.xcconfig; sourceTree = "<group>"; };
-		C11FC75ED421077599F42B476C4FC673 /* SentryCrashSignalInfo.h */ = {isa = PBXFileReference; includeInIndex = 1; lastKnownFileType = sourcecode.c.h; name = SentryCrashSignalInfo.h; path = Sources/SentryCrash/Recording/Tools/SentryCrashSignalInfo.h; sourceTree = "<group>"; };
-		C184D32799A30CC2C08479D79FFE4F28 /* SentryCrashThread.h */ = {isa = PBXFileReference; includeInIndex = 1; lastKnownFileType = sourcecode.c.h; name = SentryCrashThread.h; path = Sources/SentryCrash/Recording/Tools/SentryCrashThread.h; sourceTree = "<group>"; };
-		C23347C3380970169D6916D417D3BA51 /* MIKMIDIPrivateUtilities.m */ = {isa = PBXFileReference; includeInIndex = 1; lastKnownFileType = sourcecode.c.objc; name = MIKMIDIPrivateUtilities.m; path = Source/MIKMIDIPrivateUtilities.m; sourceTree = "<group>"; };
-		C250E8D5861CC50DF0B1F0A30D12A8D4 /* SPUDownloadData.h */ = {isa = PBXFileReference; includeInIndex = 1; lastKnownFileType = sourcecode.c.h; name = SPUDownloadData.h; path = Sparkle.framework/Versions/A/Headers/SPUDownloadData.h; sourceTree = "<group>"; };
-		C261436D14052AE3C35F240BCD155CAC /* libCocoaLumberjack.a */ = {isa = PBXFileReference; explicitFileType = archive.ar; includeInIndex = 0; name = libCocoaLumberjack.a; path = libCocoaLumberjack.a; sourceTree = BUILT_PRODUCTS_DIR; };
-		C36D6B853C984F92CD60FD1EA071DD77 /* NSDate+SentryExtras.h */ = {isa = PBXFileReference; includeInIndex = 1; lastKnownFileType = sourcecode.c.h; name = "NSDate+SentryExtras.h"; path = "Sources/Sentry/include/NSDate+SentryExtras.h"; sourceTree = "<group>"; };
-		C40D5670326622DE9061126E29B9C756 /* SPUDownloaderProtocol.h */ = {isa = PBXFileReference; includeInIndex = 1; lastKnownFileType = sourcecode.c.h; name = SPUDownloaderProtocol.h; path = Sparkle.framework/Versions/A/Headers/SPUDownloaderProtocol.h; sourceTree = "<group>"; };
-		C4988B1BD8EFD61E86A2B5126979EEF4 /* MIKMIDICompilerCompatibility.h */ = {isa = PBXFileReference; includeInIndex = 1; lastKnownFileType = sourcecode.c.h; name = MIKMIDICompilerCompatibility.h; path = Source/MIKMIDICompilerCompatibility.h; sourceTree = "<group>"; };
-		C4E5142F66F0F7799CEFEEE6C4D5C99D /* DDDispatchQueueLogFormatter.m */ = {isa = PBXFileReference; includeInIndex = 1; lastKnownFileType = sourcecode.c.objc; name = DDDispatchQueueLogFormatter.m; path = Classes/Extensions/DDDispatchQueueLogFormatter.m; sourceTree = "<group>"; };
-		C5D6C2C59BF5DB15B142EECB6C567260 /* SentryHttpTransport.m */ = {isa = PBXFileReference; includeInIndex = 1; lastKnownFileType = sourcecode.c.objc; name = SentryHttpTransport.m; path = Sources/Sentry/SentryHttpTransport.m; sourceTree = "<group>"; };
-		C62FC2DF0AB1BB54CBE33BB2921C0DBE /* SentryCrashMonitor_Deadlock.h */ = {isa = PBXFileReference; includeInIndex = 1; lastKnownFileType = sourcecode.c.h; name = SentryCrashMonitor_Deadlock.h; path = Sources/SentryCrash/Recording/Monitors/SentryCrashMonitor_Deadlock.h; sourceTree = "<group>"; };
-		C68FFDB6DB46909F32BA536AFDE9079B /* DDMultiFormatter.h */ = {isa = PBXFileReference; includeInIndex = 1; lastKnownFileType = sourcecode.c.h; name = DDMultiFormatter.h; path = Classes/Extensions/DDMultiFormatter.h; sourceTree = "<group>"; };
-		C744D47A8739C373F060E97D96BEDFB3 /* SentryCrashObjCApple.h */ = {isa = PBXFileReference; includeInIndex = 1; lastKnownFileType = sourcecode.c.h; name = SentryCrashObjCApple.h; path = Sources/SentryCrash/Recording/Tools/SentryCrashObjCApple.h; sourceTree = "<group>"; };
-		C79A8D2787B7A107BB01B20DA56FCFBD /* SentryRateLimits.h */ = {isa = PBXFileReference; includeInIndex = 1; lastKnownFileType = sourcecode.c.h; name = SentryRateLimits.h; path = Sources/Sentry/include/SentryRateLimits.h; sourceTree = "<group>"; };
-		C7E1B23A20E7ED0A69CB1C76EBDDEF36 /* DDMultiFormatter.m */ = {isa = PBXFileReference; includeInIndex = 1; lastKnownFileType = sourcecode.c.objc; name = DDMultiFormatter.m; path = Classes/Extensions/DDMultiFormatter.m; sourceTree = "<group>"; };
-		C7F47F3276B9E884BCA8B66D963247A5 /* SentryDefaultCurrentDateProvider.h */ = {isa = PBXFileReference; includeInIndex = 1; lastKnownFileType = sourcecode.c.h; name = SentryDefaultCurrentDateProvider.h; path = Sources/Sentry/include/SentryDefaultCurrentDateProvider.h; sourceTree = "<group>"; };
-		C8BFD39DF4A1700BBFAF749026E08438 /* SentryCrashReportVersion.h */ = {isa = PBXFileReference; includeInIndex = 1; lastKnownFileType = sourcecode.c.h; name = SentryCrashReportVersion.h; path = Sources/SentryCrash/Recording/SentryCrashReportVersion.h; sourceTree = "<group>"; };
-		C99F5E16E750DA92ED70A518CE3ABE75 /* SentryCrashCPU_arm64.c */ = {isa = PBXFileReference; includeInIndex = 1; name = SentryCrashCPU_arm64.c; path = Sources/SentryCrash/Recording/Tools/SentryCrashCPU_arm64.c; sourceTree = "<group>"; };
-		CAA938050EFEA1DBC6420D03E6C02B9E /* SentryCurrentDateProvider.h */ = {isa = PBXFileReference; includeInIndex = 1; lastKnownFileType = sourcecode.c.h; name = SentryCurrentDateProvider.h; path = Sources/Sentry/include/SentryCurrentDateProvider.h; sourceTree = "<group>"; };
-		CAAF4C2840E9420E1C36D7B6FA3A43DF /* MIKMIDIPitchBendChangeEvent.m */ = {isa = PBXFileReference; includeInIndex = 1; lastKnownFileType = sourcecode.c.objc; name = MIKMIDIPitchBendChangeEvent.m; path = Source/MIKMIDIPitchBendChangeEvent.m; sourceTree = "<group>"; };
-		CABF8423F2CCCD25F81EAFB723B2E2AD /* MIKMIDIDestinationEndpoint.m */ = {isa = PBXFileReference; includeInIndex = 1; lastKnownFileType = sourcecode.c.objc; name = MIKMIDIDestinationEndpoint.m; path = Source/MIKMIDIDestinationEndpoint.m; sourceTree = "<group>"; };
-		CAF6D35443B5FB8E4CC914D365823BF0 /* SentryCrashLogger.c */ = {isa = PBXFileReference; includeInIndex = 1; name = SentryCrashLogger.c; path = Sources/SentryCrash/Recording/Tools/SentryCrashLogger.c; sourceTree = "<group>"; };
-		CBAEF145E29D674ADB70A39C6E07F0E8 /* MIKMIDISynthesizerInstrument.h */ = {isa = PBXFileReference; includeInIndex = 1; lastKnownFileType = sourcecode.c.h; name = MIKMIDISynthesizerInstrument.h; path = Source/MIKMIDISynthesizerInstrument.h; sourceTree = "<group>"; };
-		CC3AC56540615CD4176632BBF0A8E31D /* SentryCrashStackCursor_Backtrace.c */ = {isa = PBXFileReference; includeInIndex = 1; name = SentryCrashStackCursor_Backtrace.c; path = Sources/SentryCrash/Recording/Tools/SentryCrashStackCursor_Backtrace.c; sourceTree = "<group>"; };
-		CC70AF480AD1F8AD1A7AE7E0D1D917FE /* MIKMIDIObject_SubclassMethods.h */ = {isa = PBXFileReference; includeInIndex = 1; lastKnownFileType = sourcecode.c.h; name = MIKMIDIObject_SubclassMethods.h; path = Source/MIKMIDIObject_SubclassMethods.h; sourceTree = "<group>"; };
-		CD485E2923D672C635D426AE0D916A42 /* MIKMIDIMetaMarkerTextEvent.m */ = {isa = PBXFileReference; includeInIndex = 1; lastKnownFileType = sourcecode.c.objc; name = MIKMIDIMetaMarkerTextEvent.m; path = Source/MIKMIDIMetaMarkerTextEvent.m; sourceTree = "<group>"; };
-		CE12164EEDD62B0E2A8A35E7E0CFC84C /* HTTPAsyncFileResponse.m */ = {isa = PBXFileReference; includeInIndex = 1; lastKnownFileType = sourcecode.c.objc; name = HTTPAsyncFileResponse.m; path = Core/Responses/HTTPAsyncFileResponse.m; sourceTree = "<group>"; };
-		CE45A20CFA34B7A0688891154CA18A0A /* libMIKMIDI.a */ = {isa = PBXFileReference; explicitFileType = archive.ar; includeInIndex = 0; name = libMIKMIDI.a; path = libMIKMIDI.a; sourceTree = BUILT_PRODUCTS_DIR; };
-		CF43CADB08E8C4CD118CE0D5B87DAAF4 /* DAVConnection.m */ = {isa = PBXFileReference; includeInIndex = 1; lastKnownFileType = sourcecode.c.objc; name = DAVConnection.m; path = Extensions/WebDAV/DAVConnection.m; sourceTree = "<group>"; };
-		CFC749FDC48F62C3733FBE6D520969E6 /* MIKMIDINoteEvent.h */ = {isa = PBXFileReference; includeInIndex = 1; lastKnownFileType = sourcecode.c.h; name = MIKMIDINoteEvent.h; path = Source/MIKMIDINoteEvent.h; sourceTree = "<group>"; };
-		D019767C2913E439F9C069E2C6876C5A /* MIKMIDICommand.m */ = {isa = PBXFileReference; includeInIndex = 1; lastKnownFileType = sourcecode.c.objc; name = MIKMIDICommand.m; path = Source/MIKMIDICommand.m; sourceTree = "<group>"; };
-		D01BA06D8E6D7A4DFEBDA343DE5757C3 /* Pods-Hammerspoon-acknowledgements.markdown */ = {isa = PBXFileReference; includeInIndex = 1; lastKnownFileType = text; path = "Pods-Hammerspoon-acknowledgements.markdown"; sourceTree = "<group>"; };
-		D0909EE38205C627DF80BA2BD10163D3 /* DDLogMacros.h */ = {isa = PBXFileReference; includeInIndex = 1; lastKnownFileType = sourcecode.c.h; name = DDLogMacros.h; path = Classes/DDLogMacros.h; sourceTree = "<group>"; };
-		D15E5E674321DE53FEA2058C7050AD6B /* ORSSerialPortManager.h */ = {isa = PBXFileReference; includeInIndex = 1; lastKnownFileType = sourcecode.c.h; name = ORSSerialPortManager.h; path = Source/ORSSerialPortManager.h; sourceTree = "<group>"; };
-		D18D0095014DCFE454BA3ED8F54F9608 /* HTTPDataResponse.m */ = {isa = PBXFileReference; includeInIndex = 1; lastKnownFileType = sourcecode.c.objc; name = HTTPDataResponse.m; path = Core/Responses/HTTPDataResponse.m; sourceTree = "<group>"; };
-		D1A1FB7C650A2F3A4EB6395938879495 /* libPocketSocket.a */ = {isa = PBXFileReference; explicitFileType = archive.ar; includeInIndex = 0; name = libPocketSocket.a; path = libPocketSocket.a; sourceTree = BUILT_PRODUCTS_DIR; };
-		D20F795823273640D1ACC7D5A9D211B0 /* SentryCrashMonitorType.h */ = {isa = PBXFileReference; includeInIndex = 1; lastKnownFileType = sourcecode.c.h; name = SentryCrashMonitorType.h; path = Sources/SentryCrash/Recording/Monitors/SentryCrashMonitorType.h; sourceTree = "<group>"; };
-		D2332E18687ED3084C4C244A99532516 /* Sentry.release.xcconfig */ = {isa = PBXFileReference; includeInIndex = 1; lastKnownFileType = text.xcconfig; path = Sentry.release.xcconfig; sourceTree = "<group>"; };
-		D281268E8F234D8279ABFE81E4EA0F91 /* HTTPConnection.m */ = {isa = PBXFileReference; includeInIndex = 1; lastKnownFileType = sourcecode.c.objc; name = HTTPConnection.m; path = Core/HTTPConnection.m; sourceTree = "<group>"; };
-		D3304D3026909501A4B3D37AD2019EA7 /* MIKMIDIMetaEvent.m */ = {isa = PBXFileReference; includeInIndex = 1; lastKnownFileType = sourcecode.c.objc; name = MIKMIDIMetaEvent.m; path = Source/MIKMIDIMetaEvent.m; sourceTree = "<group>"; };
-		D383C277F3B06FCD9260D9ED876E70FC /* MIKMIDIClock.m */ = {isa = PBXFileReference; includeInIndex = 1; lastKnownFileType = sourcecode.c.objc; name = MIKMIDIClock.m; path = Source/MIKMIDIClock.m; sourceTree = "<group>"; };
-		D424C081AD573F1F667E181CD5BBB3DA /* SentrySessionTracker.m */ = {isa = PBXFileReference; includeInIndex = 1; lastKnownFileType = sourcecode.c.objc; name = SentrySessionTracker.m; path = Sources/Sentry/SentrySessionTracker.m; sourceTree = "<group>"; };
-		D4E945B7F50DEA0E4D0B0734CEEE1250 /* HTTPDynamicFileResponse.h */ = {isa = PBXFileReference; includeInIndex = 1; lastKnownFileType = sourcecode.c.h; name = HTTPDynamicFileResponse.h; path = Core/Responses/HTTPDynamicFileResponse.h; sourceTree = "<group>"; };
-		D536CB6619A1C8C50ADFA00F4FD46E8E /* CLIColor.h */ = {isa = PBXFileReference; includeInIndex = 1; lastKnownFileType = sourcecode.c.h; name = CLIColor.h; path = Classes/CLI/CLIColor.h; sourceTree = "<group>"; };
-		D54E22CBF2004A228E74785B24AAF8D0 /* SentryFileManager.h */ = {isa = PBXFileReference; includeInIndex = 1; lastKnownFileType = sourcecode.c.h; name = SentryFileManager.h; path = Sources/Sentry/include/SentryFileManager.h; sourceTree = "<group>"; };
-		D5C47EB319090DC88C97BFD4D6E04569 /* MIKMIDIEventIterator.m */ = {isa = PBXFileReference; includeInIndex = 1; lastKnownFileType = sourcecode.c.objc; name = MIKMIDIEventIterator.m; path = Source/MIKMIDIEventIterator.m; sourceTree = "<group>"; };
-		D5CD41BACA68A00547CED72AF0F4404E /* GCDAsyncUdpSocket.m */ = {isa = PBXFileReference; includeInIndex = 1; lastKnownFileType = sourcecode.c.objc; name = GCDAsyncUdpSocket.m; path = Source/GCD/GCDAsyncUdpSocket.m; sourceTree = "<group>"; };
-		D5F4DD16E22E07CFF6E2BE678B722A96 /* SentryDefines.h */ = {isa = PBXFileReference; includeInIndex = 1; lastKnownFileType = sourcecode.c.h; name = SentryDefines.h; path = Sources/Sentry/include/SentryDefines.h; sourceTree = "<group>"; };
-		D6304A74E102267BE43E447640F7375B /* SentryCrashMonitor_System.m */ = {isa = PBXFileReference; includeInIndex = 1; lastKnownFileType = sourcecode.c.objc; name = SentryCrashMonitor_System.m; path = Sources/SentryCrash/Recording/Monitors/SentryCrashMonitor_System.m; sourceTree = "<group>"; };
-		D6623DA826CDC4FECA3B210907B93436 /* MIKMIDITransmittable.h */ = {isa = PBXFileReference; includeInIndex = 1; lastKnownFileType = sourcecode.c.h; name = MIKMIDITransmittable.h; path = Source/MIKMIDITransmittable.h; sourceTree = "<group>"; };
-		D666F74371ED08513C8D1909A84F8BD4 /* SentryCrashIntegration.m */ = {isa = PBXFileReference; includeInIndex = 1; lastKnownFileType = sourcecode.c.objc; name = SentryCrashIntegration.m; path = Sources/Sentry/SentryCrashIntegration.m; sourceTree = "<group>"; };
-		D68C5B76AD4A475EE76D545BE0930760 /* libPods-Hammerspoon.a */ = {isa = PBXFileReference; explicitFileType = archive.ar; includeInIndex = 0; name = "libPods-Hammerspoon.a"; path = "libPods-Hammerspoon.a"; sourceTree = BUILT_PRODUCTS_DIR; };
-		D6ADD32DD10D970E810B0BF279A512FE /* SentryOptions.m */ = {isa = PBXFileReference; includeInIndex = 1; lastKnownFileType = sourcecode.c.objc; name = SentryOptions.m; path = Sources/Sentry/SentryOptions.m; sourceTree = "<group>"; };
-		D6F52DCCF708670EC7C63245CACDB234 /* SentryCrashMonitorType.c */ = {isa = PBXFileReference; includeInIndex = 1; name = SentryCrashMonitorType.c; path = Sources/SentryCrash/Recording/Monitors/SentryCrashMonitorType.c; sourceTree = "<group>"; };
-		D74FD43C6BDC4F07BA21F06698ADD178 /* SentryCrashMonitor_NSException.h */ = {isa = PBXFileReference; includeInIndex = 1; lastKnownFileType = sourcecode.c.h; name = SentryCrashMonitor_NSException.h; path = Sources/SentryCrash/Recording/Monitors/SentryCrashMonitor_NSException.h; sourceTree = "<group>"; };
-		D8F809EF3D77C90ACAE62DC62032681D /* MIKMIDIChannelPressureCommand.h */ = {isa = PBXFileReference; includeInIndex = 1; lastKnownFileType = sourcecode.c.h; name = MIKMIDIChannelPressureCommand.h; path = Source/MIKMIDIChannelPressureCommand.h; sourceTree = "<group>"; };
-		D936988C2556CF5FC171EF15BE68B2B0 /* SentryLog.m */ = {isa = PBXFileReference; includeInIndex = 1; lastKnownFileType = sourcecode.c.objc; name = SentryLog.m; path = Sources/Sentry/SentryLog.m; sourceTree = "<group>"; };
-		DB12C4D3C2D6002426701E9BC5D28A5B /* MIKMIDIMetaTimeSignatureEvent.m */ = {isa = PBXFileReference; includeInIndex = 1; lastKnownFileType = sourcecode.c.objc; name = MIKMIDIMetaTimeSignatureEvent.m; path = Source/MIKMIDIMetaTimeSignatureEvent.m; sourceTree = "<group>"; };
-		DB4B7F80050D69EAC62A83186C2A58FA /* SentryCrashStackCursor_MachineContext.h */ = {isa = PBXFileReference; includeInIndex = 1; lastKnownFileType = sourcecode.c.h; name = SentryCrashStackCursor_MachineContext.h; path = Sources/SentryCrash/Recording/Tools/SentryCrashStackCursor_MachineContext.h; sourceTree = "<group>"; };
-		DC0C3D71548FC63C5DCBA7AF904B40ED /* SentryClient.m */ = {isa = PBXFileReference; includeInIndex = 1; lastKnownFileType = sourcecode.c.objc; name = SentryClient.m; path = Sources/Sentry/SentryClient.m; sourceTree = "<group>"; };
-		DC9C5DAA9D4617D2781DBC601316EE3C /* DDASLLogger.h */ = {isa = PBXFileReference; includeInIndex = 1; lastKnownFileType = sourcecode.c.h; name = DDASLLogger.h; path = Classes/DDASLLogger.h; sourceTree = "<group>"; };
-		DD0151CB3B745DFCF51A7B2A213F7D91 /* MIKMIDIOutputPort.h */ = {isa = PBXFileReference; includeInIndex = 1; lastKnownFileType = sourcecode.c.h; name = MIKMIDIOutputPort.h; path = Source/MIKMIDIOutputPort.h; sourceTree = "<group>"; };
-		DD248BB9D1C9667E72D2347EC4BE6CA6 /* SentryCrashInstallationReporter.h */ = {isa = PBXFileReference; includeInIndex = 1; lastKnownFileType = sourcecode.c.h; name = SentryCrashInstallationReporter.h; path = Sources/Sentry/include/SentryCrashInstallationReporter.h; sourceTree = "<group>"; };
-		DD25F26098603F5F767FC0E4354CA705 /* HTTPLogging.h */ = {isa = PBXFileReference; includeInIndex = 1; lastKnownFileType = sourcecode.c.h; name = HTTPLogging.h; path = Core/HTTPLogging.h; sourceTree = "<group>"; };
-		DDE138C615F1ABB7E910B1FC600DB24D /* GCDAsyncUdpSocket.h */ = {isa = PBXFileReference; includeInIndex = 1; lastKnownFileType = sourcecode.c.h; name = GCDAsyncUdpSocket.h; path = Source/GCD/GCDAsyncUdpSocket.h; sourceTree = "<group>"; };
-		DE5A4C77989DEF8EA3B675EA86B480E8 /* DDOSLogger.m */ = {isa = PBXFileReference; includeInIndex = 1; lastKnownFileType = sourcecode.c.objc; name = DDOSLogger.m; path = Classes/DDOSLogger.m; sourceTree = "<group>"; };
-		DEEEC11DDC28CC0904FC4E9DA392F101 /* CocoaHTTPServer-dummy.m */ = {isa = PBXFileReference; includeInIndex = 1; lastKnownFileType = sourcecode.c.objc; path = "CocoaHTTPServer-dummy.m"; sourceTree = "<group>"; };
-		DFE44C8B8D0AE3233F5FB27354B9BCAB /* SentryThread.m */ = {isa = PBXFileReference; includeInIndex = 1; lastKnownFileType = sourcecode.c.objc; name = SentryThread.m; path = Sources/Sentry/SentryThread.m; sourceTree = "<group>"; };
-		DFEAA0629BE589A62B7AB26E94CD2168 /* MIKMIDIMappableResponder.h */ = {isa = PBXFileReference; includeInIndex = 1; lastKnownFileType = sourcecode.c.h; name = MIKMIDIMappableResponder.h; path = Source/MIKMIDIMappableResponder.h; sourceTree = "<group>"; };
-		DFF4C0D36B6038C7D7AD08AE167C29C8 /* PSWebSocketInflater.m */ = {isa = PBXFileReference; includeInIndex = 1; lastKnownFileType = sourcecode.c.objc; name = PSWebSocketInflater.m; path = PocketSocket/PSWebSocketInflater.m; sourceTree = "<group>"; };
-		E134F8C10B4C119CF054E8D34F08EC7F /* SentryThread.h */ = {isa = PBXFileReference; includeInIndex = 1; lastKnownFileType = sourcecode.c.h; name = SentryThread.h; path = Sources/Sentry/include/SentryThread.h; sourceTree = "<group>"; };
-		E19BD15F3175DA3E15C26136CFD04075 /* SentryRequestOperation.m */ = {isa = PBXFileReference; includeInIndex = 1; lastKnownFileType = sourcecode.c.objc; name = SentryRequestOperation.m; path = Sources/Sentry/SentryRequestOperation.m; sourceTree = "<group>"; };
-		E2D87AD7197B73B6F6DAC191D07E6F80 /* MIKMIDIMetronome.m */ = {isa = PBXFileReference; includeInIndex = 1; lastKnownFileType = sourcecode.c.objc; name = MIKMIDIMetronome.m; path = Source/MIKMIDIMetronome.m; sourceTree = "<group>"; };
-		E3398C3F513BF53F601C1F5A12DC7E6F /* MIKMIDIMappingGenerator.m */ = {isa = PBXFileReference; includeInIndex = 1; lastKnownFileType = sourcecode.c.objc; name = MIKMIDIMappingGenerator.m; path = Source/MIKMIDIMappingGenerator.m; sourceTree = "<group>"; };
-		E3C208358286979748C5B74C9D329F03 /* MIKMIDIDeviceManager.m */ = {isa = PBXFileReference; includeInIndex = 1; lastKnownFileType = sourcecode.c.objc; name = MIKMIDIDeviceManager.m; path = Source/MIKMIDIDeviceManager.m; sourceTree = "<group>"; };
-		E5DE0C7F1CCFB5FFA60385E5E243DFD0 /* SentryMechanism.m */ = {isa = PBXFileReference; includeInIndex = 1; lastKnownFileType = sourcecode.c.objc; name = SentryMechanism.m; path = Sources/Sentry/SentryMechanism.m; sourceTree = "<group>"; };
-		E6EAA72E0A56097A2C636C1E9116AB79 /* SentryCrashDynamicLinker.h */ = {isa = PBXFileReference; includeInIndex = 1; lastKnownFileType = sourcecode.c.h; name = SentryCrashDynamicLinker.h; path = Sources/SentryCrash/Recording/Tools/SentryCrashDynamicLinker.h; sourceTree = "<group>"; };
-		E7AF119D3AFA62F20CED0867548A2617 /* MIKMIDIProgramChangeEvent.h */ = {isa = PBXFileReference; includeInIndex = 1; lastKnownFileType = sourcecode.c.h; name = MIKMIDIProgramChangeEvent.h; path = Source/MIKMIDIProgramChangeEvent.h; sourceTree = "<group>"; };
-		E7E21BD0ECCFFE09FE525DB019D1851D /* SentryQueueableRequestManager.h */ = {isa = PBXFileReference; includeInIndex = 1; lastKnownFileType = sourcecode.c.h; name = SentryQueueableRequestManager.h; path = Sources/Sentry/include/SentryQueueableRequestManager.h; sourceTree = "<group>"; };
-		E7EC679CA1C22FFCB9EABB3AEB55A4C7 /* SentryHub.h */ = {isa = PBXFileReference; includeInIndex = 1; lastKnownFileType = sourcecode.c.h; name = SentryHub.h; path = Sources/Sentry/include/SentryHub.h; sourceTree = "<group>"; };
-		E85EDE6DBD60B1A2DA27760CC940F09D /* SentryRequestManager.h */ = {isa = PBXFileReference; includeInIndex = 1; lastKnownFileType = sourcecode.c.h; name = SentryRequestManager.h; path = Sources/Sentry/include/SentryRequestManager.h; sourceTree = "<group>"; };
-		E8D46F9DA8FB019446ED665D98904C00 /* MIKMIDIEvent.h */ = {isa = PBXFileReference; includeInIndex = 1; lastKnownFileType = sourcecode.c.h; name = MIKMIDIEvent.h; path = Source/MIKMIDIEvent.h; sourceTree = "<group>"; };
-		E963FF4D8CF2907CAA564FAA7F149C70 /* SentryAutoSessionTrackingIntegration.h */ = {isa = PBXFileReference; includeInIndex = 1; lastKnownFileType = sourcecode.c.h; name = SentryAutoSessionTrackingIntegration.h; path = Sources/Sentry/include/SentryAutoSessionTrackingIntegration.h; sourceTree = "<group>"; };
-		EADF6E7B5BCF174576D9562F74057186 /* MIKMIDIMappingItem.m */ = {isa = PBXFileReference; includeInIndex = 1; lastKnownFileType = sourcecode.c.objc; name = MIKMIDIMappingItem.m; path = Source/MIKMIDIMappingItem.m; sourceTree = "<group>"; };
-		EB3A5D373085516D38F0CA7FD0C1B6D7 /* MIKMIDIMetaInstrumentNameEvent.h */ = {isa = PBXFileReference; includeInIndex = 1; lastKnownFileType = sourcecode.c.h; name = MIKMIDIMetaInstrumentNameEvent.h; path = Source/MIKMIDIMetaInstrumentNameEvent.h; sourceTree = "<group>"; };
-		EBABCADC04ABCA60FC4977E775A2692B /* SentryCrashMonitor_NSException.m */ = {isa = PBXFileReference; includeInIndex = 1; lastKnownFileType = sourcecode.c.objc; name = SentryCrashMonitor_NSException.m; path = Sources/SentryCrash/Recording/Monitors/SentryCrashMonitor_NSException.m; sourceTree = "<group>"; };
-		EC0408E59CD5B1AC0445A31CF7772706 /* HTTPFileResponse.h */ = {isa = PBXFileReference; includeInIndex = 1; lastKnownFileType = sourcecode.c.h; name = HTTPFileResponse.h; path = Core/Responses/HTTPFileResponse.h; sourceTree = "<group>"; };
-		EC26F7E8ACDA3DF927ADFCD7BDC88EC1 /* SentryDefaultRateLimits.m */ = {isa = PBXFileReference; includeInIndex = 1; lastKnownFileType = sourcecode.c.objc; name = SentryDefaultRateLimits.m; path = Sources/Sentry/SentryDefaultRateLimits.m; sourceTree = "<group>"; };
-		EC90F1A0F56F2B3B43AD2A057620AD21 /* MIKMIDIMetaTrackSequenceNameEvent.m */ = {isa = PBXFileReference; includeInIndex = 1; lastKnownFileType = sourcecode.c.objc; name = MIKMIDIMetaTrackSequenceNameEvent.m; path = Source/MIKMIDIMetaTrackSequenceNameEvent.m; sourceTree = "<group>"; };
-		ECA9311B3A14CB9ED1ADBF5EA4F76B91 /* MIKMIDIPolyphonicKeyPressureEvent.h */ = {isa = PBXFileReference; includeInIndex = 1; lastKnownFileType = sourcecode.c.h; name = MIKMIDIPolyphonicKeyPressureEvent.h; path = Source/MIKMIDIPolyphonicKeyPressureEvent.h; sourceTree = "<group>"; };
-		ED70AC393EB52210D05DAD9A28C0810F /* HTTPRedirectResponse.h */ = {isa = PBXFileReference; includeInIndex = 1; lastKnownFileType = sourcecode.c.h; name = HTTPRedirectResponse.h; path = Core/Responses/HTTPRedirectResponse.h; sourceTree = "<group>"; };
-		EF16B7F7BB467761C82A8A1AD18A70F0 /* MIKMIDI.h */ = {isa = PBXFileReference; includeInIndex = 1; lastKnownFileType = sourcecode.c.h; name = MIKMIDI.h; path = Source/MIKMIDI.h; sourceTree = "<group>"; };
-		EFF035AF0F13FCCB1C7A2729E2505EEA /* SentryCrashCPU_Apple.h */ = {isa = PBXFileReference; includeInIndex = 1; lastKnownFileType = sourcecode.c.h; name = SentryCrashCPU_Apple.h; path = Sources/SentryCrash/Recording/Tools/SentryCrashCPU_Apple.h; sourceTree = "<group>"; };
-		F0047B37117BBF6B9D00EFDC818CE86F /* SentryCrashFileUtils.c */ = {isa = PBXFileReference; includeInIndex = 1; name = SentryCrashFileUtils.c; path = Sources/SentryCrash/Recording/Tools/SentryCrashFileUtils.c; sourceTree = "<group>"; };
-		F17EBCF2BFCC71E0279FC13EED0B55F9 /* MIKMIDIChannelPressureEvent.h */ = {isa = PBXFileReference; includeInIndex = 1; lastKnownFileType = sourcecode.c.h; name = MIKMIDIChannelPressureEvent.h; path = Source/MIKMIDIChannelPressureEvent.h; sourceTree = "<group>"; };
-		F1F01B3ED48CE93E68CAB42846F23592 /* MIKMIDIMetronome.h */ = {isa = PBXFileReference; includeInIndex = 1; lastKnownFileType = sourcecode.c.h; name = MIKMIDIMetronome.h; path = Source/MIKMIDIMetronome.h; sourceTree = "<group>"; };
-		F21194E48A40999689CF077D75755D40 /* MIKMIDIMapping.h */ = {isa = PBXFileReference; includeInIndex = 1; lastKnownFileType = sourcecode.c.h; name = MIKMIDIMapping.h; path = Source/MIKMIDIMapping.h; sourceTree = "<group>"; };
-		F37793AACBD868D200FDE204F61C85FF /* SentryCrashCachedData.c */ = {isa = PBXFileReference; includeInIndex = 1; name = SentryCrashCachedData.c; path = Sources/SentryCrash/Recording/SentryCrashCachedData.c; sourceTree = "<group>"; };
-		F3D7CAB7EFFCEE45B6BBEF69D0005C8C /* SentryCrashReportFilterBasic.h */ = {isa = PBXFileReference; includeInIndex = 1; lastKnownFileType = sourcecode.c.h; name = SentryCrashReportFilterBasic.h; path = Sources/SentryCrash/Reporting/Filters/SentryCrashReportFilterBasic.h; sourceTree = "<group>"; };
-		F465C684AA0D4009E5FE8161E1B2DEC2 /* MIKMIDISequencer.m */ = {isa = PBXFileReference; includeInIndex = 1; lastKnownFileType = sourcecode.c.objc; name = MIKMIDISequencer.m; path = Source/MIKMIDISequencer.m; sourceTree = "<group>"; };
-		F60947390010DB540541CBA9BA3C4A56 /* SentrySerialization.m */ = {isa = PBXFileReference; includeInIndex = 1; lastKnownFileType = sourcecode.c.objc; name = SentrySerialization.m; path = Sources/Sentry/SentrySerialization.m; sourceTree = "<group>"; };
-		F6E24A5B0B094E256E0E85DDD98644E1 /* MIKMIDIMetaLyricEvent.h */ = {isa = PBXFileReference; includeInIndex = 1; lastKnownFileType = sourcecode.c.h; name = MIKMIDIMetaLyricEvent.h; path = Source/MIKMIDIMetaLyricEvent.h; sourceTree = "<group>"; };
-		F70E239CDF89E60ACDEC7552863F8E44 /* MIKMIDISequencer.h */ = {isa = PBXFileReference; includeInIndex = 1; lastKnownFileType = sourcecode.c.h; name = MIKMIDISequencer.h; path = Source/MIKMIDISequencer.h; sourceTree = "<group>"; };
-		F7C3DF9B1A6401F275E0563BE7EF3809 /* NSData+SentryCompression.h */ = {isa = PBXFileReference; includeInIndex = 1; lastKnownFileType = sourcecode.c.h; name = "NSData+SentryCompression.h"; path = "Sources/Sentry/include/NSData+SentryCompression.h"; sourceTree = "<group>"; };
-		F7EB6B63BB7FE6A88B0741C075D8D4C0 /* DAVResponse.m */ = {isa = PBXFileReference; includeInIndex = 1; lastKnownFileType = sourcecode.c.objc; name = DAVResponse.m; path = Extensions/WebDAV/DAVResponse.m; sourceTree = "<group>"; };
-		F80B8C8680BC55B0DC13C30248D8EDB0 /* SentryCrash.m */ = {isa = PBXFileReference; includeInIndex = 1; lastKnownFileType = sourcecode.c.objc; name = SentryCrash.m; path = Sources/SentryCrash/Recording/SentryCrash.m; sourceTree = "<group>"; };
-		F80BAF4DE67C6EDB195221461ADE72FB /* MIKMIDIClientSourceEndpoint.m */ = {isa = PBXFileReference; includeInIndex = 1; lastKnownFileType = sourcecode.c.objc; name = MIKMIDIClientSourceEndpoint.m; path = Source/MIKMIDIClientSourceEndpoint.m; sourceTree = "<group>"; };
-		F9C01FBDE6B617C8F3CD3A395A4EECBB /* SentryCrashMonitor_User.h */ = {isa = PBXFileReference; includeInIndex = 1; lastKnownFileType = sourcecode.c.h; name = SentryCrashMonitor_User.h; path = Sources/SentryCrash/Recording/Monitors/SentryCrashMonitor_User.h; sourceTree = "<group>"; };
-		FAAD0DBF3AFCE651463A052FACE4D9A8 /* SentryCrashMonitor_MachException.h */ = {isa = PBXFileReference; includeInIndex = 1; lastKnownFileType = sourcecode.c.h; name = SentryCrashMonitor_MachException.h; path = Sources/SentryCrash/Recording/Monitors/SentryCrashMonitor_MachException.h; sourceTree = "<group>"; };
-		FAF2C64FC326F925CD002D7B50648591 /* SentryMechanism.h */ = {isa = PBXFileReference; includeInIndex = 1; lastKnownFileType = sourcecode.c.h; name = SentryMechanism.h; path = Sources/Sentry/include/SentryMechanism.h; sourceTree = "<group>"; };
-		FB25C41B4B3DAF1FBC6153A0EC76F538 /* MIKMIDIEventIterator.h */ = {isa = PBXFileReference; includeInIndex = 1; lastKnownFileType = sourcecode.c.h; name = MIKMIDIEventIterator.h; path = Source/MIKMIDIEventIterator.h; sourceTree = "<group>"; };
-		FB9096E774B8642FDAC1F4399F6D25E4 /* PUTResponse.h */ = {isa = PBXFileReference; includeInIndex = 1; lastKnownFileType = sourcecode.c.h; name = PUTResponse.h; path = Extensions/WebDAV/PUTResponse.h; sourceTree = "<group>"; };
-		FBD5F3915C2B22F986CC0F5FF9954B3A /* SentryHttpDateParser.m */ = {isa = PBXFileReference; includeInIndex = 1; lastKnownFileType = sourcecode.c.objc; name = SentryHttpDateParser.m; path = Sources/Sentry/SentryHttpDateParser.m; sourceTree = "<group>"; };
-		FBF485E9E671267915743F86A4458E72 /* MIKMIDIPitchBendChangeCommand.h */ = {isa = PBXFileReference; includeInIndex = 1; lastKnownFileType = sourcecode.c.h; name = MIKMIDIPitchBendChangeCommand.h; path = Source/MIKMIDIPitchBendChangeCommand.h; sourceTree = "<group>"; };
-		FCCAA4F871941C4570D7B9EA2758ED4D /* SentryCrashDate.h */ = {isa = PBXFileReference; includeInIndex = 1; lastKnownFileType = sourcecode.c.h; name = SentryCrashDate.h; path = Sources/SentryCrash/Recording/Tools/SentryCrashDate.h; sourceTree = "<group>"; };
-		FD0BB50ECDF2A4AD93B330C6A24F8ED9 /* DDNumber.h */ = {isa = PBXFileReference; includeInIndex = 1; lastKnownFileType = sourcecode.c.h; name = DDNumber.h; path = Core/Categories/DDNumber.h; sourceTree = "<group>"; };
-		FD376201D192AC610E0B8C8784D5E9EB /* PSWebSocketNetworkThread.h */ = {isa = PBXFileReference; includeInIndex = 1; lastKnownFileType = sourcecode.c.h; name = PSWebSocketNetworkThread.h; path = PocketSocket/PSWebSocketNetworkThread.h; sourceTree = "<group>"; };
-		FD846CFC000F1C5F8AE5A11C5CC96A74 /* ASCIImage-prefix.pch */ = {isa = PBXFileReference; includeInIndex = 1; lastKnownFileType = sourcecode.c.h; path = "ASCIImage-prefix.pch"; sourceTree = "<group>"; };
-		FDB6C25D88A2AA255419144E022FD505 /* SentryStacktrace.m */ = {isa = PBXFileReference; includeInIndex = 1; lastKnownFileType = sourcecode.c.objc; name = SentryStacktrace.m; path = Sources/Sentry/SentryStacktrace.m; sourceTree = "<group>"; };
-		FDC1645D779E825881D34FCE2F6850A3 /* SentryScope.h */ = {isa = PBXFileReference; includeInIndex = 1; lastKnownFileType = sourcecode.c.h; name = SentryScope.h; path = Sources/Sentry/include/SentryScope.h; sourceTree = "<group>"; };
-		FDCA86EBE4E17229B4E7C644A334E97C /* HTTPRedirectResponse.m */ = {isa = PBXFileReference; includeInIndex = 1; lastKnownFileType = sourcecode.c.objc; name = HTTPRedirectResponse.m; path = Core/Responses/HTTPRedirectResponse.m; sourceTree = "<group>"; };
-		FE5681840E6903C9035D30CC8007E68A /* NSString+SentryNSUIntegerValue.m */ = {isa = PBXFileReference; includeInIndex = 1; lastKnownFileType = sourcecode.c.objc; name = "NSString+SentryNSUIntegerValue.m"; path = "Sources/Sentry/NSString+SentryNSUIntegerValue.m"; sourceTree = "<group>"; };
-		FE8067BDB8B74E991CD0EC1AE298E8B7 /* SentryGlobalEventProcessor.m */ = {isa = PBXFileReference; includeInIndex = 1; lastKnownFileType = sourcecode.c.objc; name = SentryGlobalEventProcessor.m; path = Sources/Sentry/SentryGlobalEventProcessor.m; sourceTree = "<group>"; };
-		FEEF751836D22B02C2B30FB992E00F16 /* MIKMIDIPrivate.h */ = {isa = PBXFileReference; includeInIndex = 1; lastKnownFileType = sourcecode.c.h; name = MIKMIDIPrivate.h; path = Source/MIKMIDIPrivate.h; sourceTree = "<group>"; };
-		FFDBE64503A4651189E1CBBCEA518F60 /* DDTTYLogger.m */ = {isa = PBXFileReference; includeInIndex = 1; lastKnownFileType = sourcecode.c.objc; name = DDTTYLogger.m; path = Classes/DDTTYLogger.m; sourceTree = "<group>"; };
->>>>>>> bfa66a6b
+		D6BD559EFB79E408CBD42328648DF3D2 /* MIKMIDISystemExclusiveCommand.h */ = {isa = PBXFileReference; includeInIndex = 1; lastKnownFileType = sourcecode.c.h; name = MIKMIDISystemExclusiveCommand.h; path = Source/MIKMIDISystemExclusiveCommand.h; sourceTree = "<group>"; };
+		D6D8EE5A90F839B140B8C345C237DF26 /* SentryTransportFactory.m */ = {isa = PBXFileReference; includeInIndex = 1; lastKnownFileType = sourcecode.c.objc; name = SentryTransportFactory.m; path = Sources/Sentry/SentryTransportFactory.m; sourceTree = "<group>"; };
+		D6F96DEB18DCFE76CB70252879A9A43D /* MIKMIDISynthesizerInstrument.h */ = {isa = PBXFileReference; includeInIndex = 1; lastKnownFileType = sourcecode.c.h; name = MIKMIDISynthesizerInstrument.h; path = Source/MIKMIDISynthesizerInstrument.h; sourceTree = "<group>"; };
+		D7582081701FBFC73D2EC3A41B6FD440 /* SentryCrashFileUtils.c */ = {isa = PBXFileReference; includeInIndex = 1; name = SentryCrashFileUtils.c; path = Sources/SentryCrash/Recording/Tools/SentryCrashFileUtils.c; sourceTree = "<group>"; };
+		D8DA64A32D1FCFA3DEBA8026BFFDFE50 /* MIKMIDICommandScheduler.h */ = {isa = PBXFileReference; includeInIndex = 1; lastKnownFileType = sourcecode.c.h; name = MIKMIDICommandScheduler.h; path = Source/MIKMIDICommandScheduler.h; sourceTree = "<group>"; };
+		D91EBE2DC641090AF6773F795A94EA55 /* SentryCrashStackCursor.c */ = {isa = PBXFileReference; includeInIndex = 1; name = SentryCrashStackCursor.c; path = Sources/SentryCrash/Recording/Tools/SentryCrashStackCursor.c; sourceTree = "<group>"; };
+		D933AAA9F75F2075BB57F1AD0EFAEFC2 /* SentryBreadcrumbTracker.m */ = {isa = PBXFileReference; includeInIndex = 1; lastKnownFileType = sourcecode.c.objc; name = SentryBreadcrumbTracker.m; path = Sources/Sentry/SentryBreadcrumbTracker.m; sourceTree = "<group>"; };
+		D997751524402A94569208C5499B8699 /* SentryDebugMeta.m */ = {isa = PBXFileReference; includeInIndex = 1; lastKnownFileType = sourcecode.c.objc; name = SentryDebugMeta.m; path = Sources/Sentry/SentryDebugMeta.m; sourceTree = "<group>"; };
+		DA1A8258C8C4271D312100D6732A65D5 /* SentryGlobalEventProcessor.m */ = {isa = PBXFileReference; includeInIndex = 1; lastKnownFileType = sourcecode.c.objc; name = SentryGlobalEventProcessor.m; path = Sources/Sentry/SentryGlobalEventProcessor.m; sourceTree = "<group>"; };
+		DA743D2D4BE107D822E7E662A27BC13D /* MIKMIDIObject.h */ = {isa = PBXFileReference; includeInIndex = 1; lastKnownFileType = sourcecode.c.h; name = MIKMIDIObject.h; path = Source/MIKMIDIObject.h; sourceTree = "<group>"; };
+		DAAF8F87417588715B3F5CEFF1DAB818 /* SentryCrashExceptionApplication.h */ = {isa = PBXFileReference; includeInIndex = 1; lastKnownFileType = sourcecode.c.h; name = SentryCrashExceptionApplication.h; path = Sources/Sentry/include/SentryCrashExceptionApplication.h; sourceTree = "<group>"; };
+		DB0D9CC845BA8D811B63DF644C2AD679 /* SentryCrashMonitorType.h */ = {isa = PBXFileReference; includeInIndex = 1; lastKnownFileType = sourcecode.c.h; name = SentryCrashMonitorType.h; path = Sources/SentryCrash/Recording/Monitors/SentryCrashMonitorType.h; sourceTree = "<group>"; };
+		DB477F01CBC5B3E26CD1561BB029C625 /* SocketRocket.release.xcconfig */ = {isa = PBXFileReference; includeInIndex = 1; lastKnownFileType = text.xcconfig; path = SocketRocket.release.xcconfig; sourceTree = "<group>"; };
+		DBA4DDA012D45B37C6FAF8D2EC0B536B /* PSWebSocketInflater.m */ = {isa = PBXFileReference; includeInIndex = 1; lastKnownFileType = sourcecode.c.objc; name = PSWebSocketInflater.m; path = PocketSocket/PSWebSocketInflater.m; sourceTree = "<group>"; };
+		DC34B3498E3FCB04C9C5EDE9A847D78D /* PSWebSocketNetworkThread.m */ = {isa = PBXFileReference; includeInIndex = 1; lastKnownFileType = sourcecode.c.objc; name = PSWebSocketNetworkThread.m; path = PocketSocket/PSWebSocketNetworkThread.m; sourceTree = "<group>"; };
+		DDD6DBF7F8B3B24A5A6AE97572A98839 /* MIKMIDIPrivateUtilities.m */ = {isa = PBXFileReference; includeInIndex = 1; lastKnownFileType = sourcecode.c.objc; name = MIKMIDIPrivateUtilities.m; path = Source/MIKMIDIPrivateUtilities.m; sourceTree = "<group>"; };
+		DE57F2452349BA70C31CBFDCC3D6F33E /* SentrySDK.h */ = {isa = PBXFileReference; includeInIndex = 1; lastKnownFileType = sourcecode.c.h; name = SentrySDK.h; path = Sources/Sentry/include/SentrySDK.h; sourceTree = "<group>"; };
+		DF397ED8A29E3119365B6E248A985E18 /* MIKMIDI.h */ = {isa = PBXFileReference; includeInIndex = 1; lastKnownFileType = sourcecode.c.h; name = MIKMIDI.h; path = Source/MIKMIDI.h; sourceTree = "<group>"; };
+		DF41E96136F4717D1E6798028DC8A064 /* GCDAsyncSocket.h */ = {isa = PBXFileReference; includeInIndex = 1; lastKnownFileType = sourcecode.c.h; name = GCDAsyncSocket.h; path = Source/GCD/GCDAsyncSocket.h; sourceTree = "<group>"; };
+		DF7C4AD076C66D7148BEA26C95759B09 /* HTTPMessage.h */ = {isa = PBXFileReference; includeInIndex = 1; lastKnownFileType = sourcecode.c.h; name = HTTPMessage.h; path = Core/HTTPMessage.h; sourceTree = "<group>"; };
+		DFCF143C37D13063D774F080C63F85AA /* SPUDownloader.h */ = {isa = PBXFileReference; includeInIndex = 1; lastKnownFileType = sourcecode.c.h; name = SPUDownloader.h; path = Sparkle.framework/Versions/A/Headers/SPUDownloader.h; sourceTree = "<group>"; };
+		E0E7C592C192D05FDE15F3370D0E66D0 /* SentryBreadcrumb.m */ = {isa = PBXFileReference; includeInIndex = 1; lastKnownFileType = sourcecode.c.objc; name = SentryBreadcrumb.m; path = Sources/Sentry/SentryBreadcrumb.m; sourceTree = "<group>"; };
+		E0F8323E2C5EE8B1B778E173A25A4009 /* MIKMIDIMetaTextEvent.h */ = {isa = PBXFileReference; includeInIndex = 1; lastKnownFileType = sourcecode.c.h; name = MIKMIDIMetaTextEvent.h; path = Source/MIKMIDIMetaTextEvent.h; sourceTree = "<group>"; };
+		E0F8B0C92FB97EF6A8BC1D1EA4B5977E /* CocoaAsyncSocket.debug.xcconfig */ = {isa = PBXFileReference; includeInIndex = 1; lastKnownFileType = text.xcconfig; path = CocoaAsyncSocket.debug.xcconfig; sourceTree = "<group>"; };
+		E12B8AB7EDA672C372A1F9B8D5DAA53C /* SentryCrashReportFilterBasic.h */ = {isa = PBXFileReference; includeInIndex = 1; lastKnownFileType = sourcecode.c.h; name = SentryCrashReportFilterBasic.h; path = Sources/SentryCrash/Reporting/Filters/SentryCrashReportFilterBasic.h; sourceTree = "<group>"; };
+		E1463379867E233C27E0654C1BCEFD5C /* MIKMIDISequence.m */ = {isa = PBXFileReference; includeInIndex = 1; lastKnownFileType = sourcecode.c.objc; name = MIKMIDISequence.m; path = Source/MIKMIDISequence.m; sourceTree = "<group>"; };
+		E18D85AA4AF785E5AA1E0BEB77A34A14 /* SUCodeSigningVerifier.h */ = {isa = PBXFileReference; includeInIndex = 1; lastKnownFileType = sourcecode.c.h; name = SUCodeSigningVerifier.h; path = Sparkle.framework/Versions/A/Headers/SUCodeSigningVerifier.h; sourceTree = "<group>"; };
+		E1F4264D7562E81D154474C1BB9C26BD /* SentryHttpDateParser.m */ = {isa = PBXFileReference; includeInIndex = 1; lastKnownFileType = sourcecode.c.objc; name = SentryHttpDateParser.m; path = Sources/Sentry/SentryHttpDateParser.m; sourceTree = "<group>"; };
+		E3FA16D656BA6B0D342DF0602BDBECA6 /* SentryCrashMonitor_System.h */ = {isa = PBXFileReference; includeInIndex = 1; lastKnownFileType = sourcecode.c.h; name = SentryCrashMonitor_System.h; path = Sources/SentryCrash/Recording/Monitors/SentryCrashMonitor_System.h; sourceTree = "<group>"; };
+		E4CA64B2C2AC5C21F4230F28C645A794 /* SentryCrashC.h */ = {isa = PBXFileReference; includeInIndex = 1; lastKnownFileType = sourcecode.c.h; name = SentryCrashC.h; path = Sources/SentryCrash/Recording/SentryCrashC.h; sourceTree = "<group>"; };
+		E53B0F0C757E1C6549F8A019D7AB2F43 /* MIKMIDIMetronome.m */ = {isa = PBXFileReference; includeInIndex = 1; lastKnownFileType = sourcecode.c.objc; name = MIKMIDIMetronome.m; path = Source/MIKMIDIMetronome.m; sourceTree = "<group>"; };
+		E6368F0FB044A9FA43F29EE924E1CC3D /* SentryCrashReportFilterBasic.m */ = {isa = PBXFileReference; includeInIndex = 1; lastKnownFileType = sourcecode.c.objc; name = SentryCrashReportFilterBasic.m; path = Sources/SentryCrash/Reporting/Filters/SentryCrashReportFilterBasic.m; sourceTree = "<group>"; };
+		E663DA5C9A83D764DCF60DACA3E848EF /* MIKMIDISystemKeepAliveCommand.m */ = {isa = PBXFileReference; includeInIndex = 1; lastKnownFileType = sourcecode.c.objc; name = MIKMIDISystemKeepAliveCommand.m; path = Source/MIKMIDISystemKeepAliveCommand.m; sourceTree = "<group>"; };
+		E7945AD873E29FE765E49DEE29BB9FC7 /* DDAbstractDatabaseLogger.m */ = {isa = PBXFileReference; includeInIndex = 1; lastKnownFileType = sourcecode.c.objc; name = DDAbstractDatabaseLogger.m; path = Classes/DDAbstractDatabaseLogger.m; sourceTree = "<group>"; };
+		E7FD77E41203F9FFB97098AFD8370031 /* CocoaAsyncSocket-dummy.m */ = {isa = PBXFileReference; includeInIndex = 1; lastKnownFileType = sourcecode.c.objc; path = "CocoaAsyncSocket-dummy.m"; sourceTree = "<group>"; };
+		E811AD5CE1CFE36D2E1EABC26518B44B /* MIKMIDIControlChangeCommand.h */ = {isa = PBXFileReference; includeInIndex = 1; lastKnownFileType = sourcecode.c.h; name = MIKMIDIControlChangeCommand.h; path = Source/MIKMIDIControlChangeCommand.h; sourceTree = "<group>"; };
+		E8571854A6979D102F167CF0E2FE53D9 /* MIKMIDIMacDebugQuickLookSupport.m */ = {isa = PBXFileReference; includeInIndex = 1; lastKnownFileType = sourcecode.c.objc; name = MIKMIDIMacDebugQuickLookSupport.m; path = Source/MIKMIDIMacDebugQuickLookSupport.m; sourceTree = "<group>"; };
+		E86BA512306C4C52317251FF98EA47C7 /* SentryQueueableRequestManager.h */ = {isa = PBXFileReference; includeInIndex = 1; lastKnownFileType = sourcecode.c.h; name = SentryQueueableRequestManager.h; path = Sources/Sentry/include/SentryQueueableRequestManager.h; sourceTree = "<group>"; };
+		E8A50EADEDE0FF105264FA510270DB10 /* CocoaHTTPServer-prefix.pch */ = {isa = PBXFileReference; includeInIndex = 1; lastKnownFileType = sourcecode.c.h; path = "CocoaHTTPServer-prefix.pch"; sourceTree = "<group>"; };
+		E8FE2DEAE7E2FFAEF6078B95DFDEB1E2 /* SentryCrashMonitor_Signal.c */ = {isa = PBXFileReference; includeInIndex = 1; name = SentryCrashMonitor_Signal.c; path = Sources/SentryCrash/Recording/Monitors/SentryCrashMonitor_Signal.c; sourceTree = "<group>"; };
+		E9A382E23C1C38BF70083C26B21695BB /* MIKMIDIChannelVoiceCommand.m */ = {isa = PBXFileReference; includeInIndex = 1; lastKnownFileType = sourcecode.c.objc; name = MIKMIDIChannelVoiceCommand.m; path = Source/MIKMIDIChannelVoiceCommand.m; sourceTree = "<group>"; };
+		E9C5009BDA8B30C99F3433B7AA19DF5C /* MIKMIDIPolyphonicKeyPressureCommand.h */ = {isa = PBXFileReference; includeInIndex = 1; lastKnownFileType = sourcecode.c.h; name = MIKMIDIPolyphonicKeyPressureCommand.h; path = Source/MIKMIDIPolyphonicKeyPressureCommand.h; sourceTree = "<group>"; };
+		E9DFDFB9CD5066B3D45CD02222014156 /* SentryCrashDynamicLinker.h */ = {isa = PBXFileReference; includeInIndex = 1; lastKnownFileType = sourcecode.c.h; name = SentryCrashDynamicLinker.h; path = Sources/SentryCrash/Recording/Tools/SentryCrashDynamicLinker.h; sourceTree = "<group>"; };
+		EA090EFB9A994F78871455D17743F7BC /* SentryFileContents.h */ = {isa = PBXFileReference; includeInIndex = 1; lastKnownFileType = sourcecode.c.h; name = SentryFileContents.h; path = Sources/Sentry/include/SentryFileContents.h; sourceTree = "<group>"; };
+		EA4A2F1B196646F8A9B14D1701384443 /* Sentry-dummy.m */ = {isa = PBXFileReference; includeInIndex = 1; lastKnownFileType = sourcecode.c.objc; path = "Sentry-dummy.m"; sourceTree = "<group>"; };
+		EA7B84A137E791731EE06DBDCEA5BBC5 /* MIKMIDITempoEvent.m */ = {isa = PBXFileReference; includeInIndex = 1; lastKnownFileType = sourcecode.c.objc; name = MIKMIDITempoEvent.m; path = Source/MIKMIDITempoEvent.m; sourceTree = "<group>"; };
+		EAAB8C76B68AB50CA534133A8F1AA2FA /* SentryDefaultRateLimits.h */ = {isa = PBXFileReference; includeInIndex = 1; lastKnownFileType = sourcecode.c.h; name = SentryDefaultRateLimits.h; path = Sources/Sentry/include/SentryDefaultRateLimits.h; sourceTree = "<group>"; };
+		EAE858E4AA73AFF4E3C69B9E2712B8F3 /* Sparkle.release.xcconfig */ = {isa = PBXFileReference; includeInIndex = 1; lastKnownFileType = text.xcconfig; path = Sparkle.release.xcconfig; sourceTree = "<group>"; };
+		EB019CD29FA52DBC6272682EF26DE10B /* MIKMIDIChannelPressureCommand.m */ = {isa = PBXFileReference; includeInIndex = 1; lastKnownFileType = sourcecode.c.objc; name = MIKMIDIChannelPressureCommand.m; path = Source/MIKMIDIChannelPressureCommand.m; sourceTree = "<group>"; };
+		EB2B2EA9685FB7B1BEAB9393D12ECC3D /* SentryCrashAdapter.m */ = {isa = PBXFileReference; includeInIndex = 1; lastKnownFileType = sourcecode.c.objc; name = SentryCrashAdapter.m; path = Sources/Sentry/SentryCrashAdapter.m; sourceTree = "<group>"; };
+		EB883DF95D8503974548A32B601FBA97 /* SentryFileContents.m */ = {isa = PBXFileReference; includeInIndex = 1; lastKnownFileType = sourcecode.c.objc; name = SentryFileContents.m; path = Sources/Sentry/SentryFileContents.m; sourceTree = "<group>"; };
+		EC23DD1CF7A21F66D16D83E9631229A1 /* DDOSLogger.h */ = {isa = PBXFileReference; includeInIndex = 1; lastKnownFileType = sourcecode.c.h; name = DDOSLogger.h; path = Classes/DDOSLogger.h; sourceTree = "<group>"; };
+		ECB9083E91900842347A6AC8E9D52030 /* DDLog.m */ = {isa = PBXFileReference; includeInIndex = 1; lastKnownFileType = sourcecode.c.objc; name = DDLog.m; path = Classes/DDLog.m; sourceTree = "<group>"; };
+		ED07AB6E4CE0429F67412164C9484468 /* SentryCrashDate.c */ = {isa = PBXFileReference; includeInIndex = 1; name = SentryCrashDate.c; path = Sources/SentryCrash/Recording/Tools/SentryCrashDate.c; sourceTree = "<group>"; };
+		EE1859B410C1A05A5D739CCFEAD79798 /* MIKMIDIClientSourceEndpoint.h */ = {isa = PBXFileReference; includeInIndex = 1; lastKnownFileType = sourcecode.c.h; name = MIKMIDIClientSourceEndpoint.h; path = Source/MIKMIDIClientSourceEndpoint.h; sourceTree = "<group>"; };
+		EEF9A109E2AEA1BA9A81B43C24BFA1ED /* Container+SentryDeepSearch.h */ = {isa = PBXFileReference; includeInIndex = 1; lastKnownFileType = sourcecode.c.h; name = "Container+SentryDeepSearch.h"; path = "Sources/SentryCrash/Reporting/Filters/Tools/Container+SentryDeepSearch.h"; sourceTree = "<group>"; };
+		EFA295BFB86B9C318D61C1608DF99A7D /* SentryRequestManager.h */ = {isa = PBXFileReference; includeInIndex = 1; lastKnownFileType = sourcecode.c.h; name = SentryRequestManager.h; path = Sources/Sentry/include/SentryRequestManager.h; sourceTree = "<group>"; };
+		F00574D9BE9E28AD0B1C856652D074BF /* SentryCrashReportFilter.h */ = {isa = PBXFileReference; includeInIndex = 1; lastKnownFileType = sourcecode.c.h; name = SentryCrashReportFilter.h; path = Sources/SentryCrash/Reporting/Filters/SentryCrashReportFilter.h; sourceTree = "<group>"; };
+		F008BEB8D6310BF742322A2F7A247F43 /* SentryCrashVarArgs.h */ = {isa = PBXFileReference; includeInIndex = 1; lastKnownFileType = sourcecode.c.h; name = SentryCrashVarArgs.h; path = Sources/SentryCrash/Reporting/Filters/Tools/SentryCrashVarArgs.h; sourceTree = "<group>"; };
+		F029FDD9B7DFAEB0D15DD4276543F4B4 /* SentryDsn.h */ = {isa = PBXFileReference; includeInIndex = 1; lastKnownFileType = sourcecode.c.h; name = SentryDsn.h; path = Sources/Sentry/include/SentryDsn.h; sourceTree = "<group>"; };
+		F0596EEE836BDCED249B70F2F0A1FF92 /* SPUDownloaderDeprecated.h */ = {isa = PBXFileReference; includeInIndex = 1; lastKnownFileType = sourcecode.c.h; name = SPUDownloaderDeprecated.h; path = Sparkle.framework/Versions/A/Headers/SPUDownloaderDeprecated.h; sourceTree = "<group>"; };
+		F0B65AF3BFA8F0A07BEA0BC8F6ECE6E6 /* SentryCrashMonitor_AppState.c */ = {isa = PBXFileReference; includeInIndex = 1; name = SentryCrashMonitor_AppState.c; path = Sources/SentryCrash/Recording/Monitors/SentryCrashMonitor_AppState.c; sourceTree = "<group>"; };
+		F0CD267A2ECF7379246CBFF5E8943EA0 /* SentryCrashMonitor_User.h */ = {isa = PBXFileReference; includeInIndex = 1; lastKnownFileType = sourcecode.c.h; name = SentryCrashMonitor_User.h; path = Sources/SentryCrash/Recording/Monitors/SentryCrashMonitor_User.h; sourceTree = "<group>"; };
+		F1C5B07457BEF80B6C90506A2BF31C99 /* SentryRateLimitCategoryMapper.h */ = {isa = PBXFileReference; includeInIndex = 1; lastKnownFileType = sourcecode.c.h; name = SentryRateLimitCategoryMapper.h; path = Sources/Sentry/include/SentryRateLimitCategoryMapper.h; sourceTree = "<group>"; };
+		F27987193C4B27D73C1D5719C7E0C4F8 /* MIKMIDIMetaCopyrightEvent.m */ = {isa = PBXFileReference; includeInIndex = 1; lastKnownFileType = sourcecode.c.objc; name = MIKMIDIMetaCopyrightEvent.m; path = Source/MIKMIDIMetaCopyrightEvent.m; sourceTree = "<group>"; };
+		F329074DB6E683B0F6F3D4BE0B62043F /* SentryCrashJSONCodec.h */ = {isa = PBXFileReference; includeInIndex = 1; lastKnownFileType = sourcecode.c.h; name = SentryCrashJSONCodec.h; path = Sources/SentryCrash/Recording/Tools/SentryCrashJSONCodec.h; sourceTree = "<group>"; };
+		F3973BF4974CFFDDD281438FBF65FCD3 /* MIKMIDIOutputPort.m */ = {isa = PBXFileReference; includeInIndex = 1; lastKnownFileType = sourcecode.c.objc; name = MIKMIDIOutputPort.m; path = Source/MIKMIDIOutputPort.m; sourceTree = "<group>"; };
+		F47E22DC0B94E4430229890777BF2BC4 /* MIKMIDINoteOnCommand.h */ = {isa = PBXFileReference; includeInIndex = 1; lastKnownFileType = sourcecode.c.h; name = MIKMIDINoteOnCommand.h; path = Source/MIKMIDINoteOnCommand.h; sourceTree = "<group>"; };
+		F4EDD2426932A5C91E90B51D9CD1A42C /* SentryConcurrentRateLimitsDictionary.h */ = {isa = PBXFileReference; includeInIndex = 1; lastKnownFileType = sourcecode.c.h; name = SentryConcurrentRateLimitsDictionary.h; path = Sources/Sentry/include/SentryConcurrentRateLimitsDictionary.h; sourceTree = "<group>"; };
+		F5496F1E41914E4D8224848CFC296C1B /* DDMultiFormatter.h */ = {isa = PBXFileReference; includeInIndex = 1; lastKnownFileType = sourcecode.c.h; name = DDMultiFormatter.h; path = Classes/Extensions/DDMultiFormatter.h; sourceTree = "<group>"; };
+		F5946DCB91E8D9FFDB7A34615CB2ECDB /* SentryCrashDebug.c */ = {isa = PBXFileReference; includeInIndex = 1; name = SentryCrashDebug.c; path = Sources/SentryCrash/Recording/Tools/SentryCrashDebug.c; sourceTree = "<group>"; };
+		F67B89994DCD004B3F65FE4BD8FE7C5F /* MIKMIDIMetaEvent.h */ = {isa = PBXFileReference; includeInIndex = 1; lastKnownFileType = sourcecode.c.h; name = MIKMIDIMetaEvent.h; path = Source/MIKMIDIMetaEvent.h; sourceTree = "<group>"; };
+		F6AB77AA381B8DF6B068B43B35C7B2DF /* MIKMIDIMappingXMLParser.h */ = {isa = PBXFileReference; includeInIndex = 1; lastKnownFileType = sourcecode.c.h; name = MIKMIDIMappingXMLParser.h; path = Source/MIKMIDIMappingXMLParser.h; sourceTree = "<group>"; };
+		F6FA52CF8B412DF1684E92CD691458CF /* PocketSocket.release.xcconfig */ = {isa = PBXFileReference; includeInIndex = 1; lastKnownFileType = text.xcconfig; path = PocketSocket.release.xcconfig; sourceTree = "<group>"; };
+		F755E580A1683113D8EEEEAF4FCD4BBE /* MIKMIDI.debug.xcconfig */ = {isa = PBXFileReference; includeInIndex = 1; lastKnownFileType = text.xcconfig; path = MIKMIDI.debug.xcconfig; sourceTree = "<group>"; };
+		F772366820F37D93E95C69C267873421 /* MIKMIDIErrors.h */ = {isa = PBXFileReference; includeInIndex = 1; lastKnownFileType = sourcecode.c.h; name = MIKMIDIErrors.h; path = Source/MIKMIDIErrors.h; sourceTree = "<group>"; };
+		F7769AD75A967DA22072B17008A76373 /* DDOSLogger.m */ = {isa = PBXFileReference; includeInIndex = 1; lastKnownFileType = sourcecode.c.objc; name = DDOSLogger.m; path = Classes/DDOSLogger.m; sourceTree = "<group>"; };
+		F820106201C22E9C137D426C406940C2 /* SentryCrashCachedData.h */ = {isa = PBXFileReference; includeInIndex = 1; lastKnownFileType = sourcecode.c.h; name = SentryCrashCachedData.h; path = Sources/SentryCrash/Recording/SentryCrashCachedData.h; sourceTree = "<group>"; };
+		F88B1F52D98D03156925C8C0125F90FA /* MIKMIDIChannelPressureEvent.m */ = {isa = PBXFileReference; includeInIndex = 1; lastKnownFileType = sourcecode.c.objc; name = MIKMIDIChannelPressureEvent.m; path = Source/MIKMIDIChannelPressureEvent.m; sourceTree = "<group>"; };
+		F8AD50E8CEF5AB2CDB1E168326F8C4B7 /* MIKMIDIMappingGenerator.h */ = {isa = PBXFileReference; includeInIndex = 1; lastKnownFileType = sourcecode.c.h; name = MIKMIDIMappingGenerator.h; path = Source/MIKMIDIMappingGenerator.h; sourceTree = "<group>"; };
+		F99FCCE001171C7AFD496042638F229F /* MIKMIDIMetaCuePointEvent.m */ = {isa = PBXFileReference; includeInIndex = 1; lastKnownFileType = sourcecode.c.objc; name = MIKMIDIMetaCuePointEvent.m; path = Source/MIKMIDIMetaCuePointEvent.m; sourceTree = "<group>"; };
+		FA2AE1D614CC727FD40BDC958372F265 /* MIKMIDIEntity.m */ = {isa = PBXFileReference; includeInIndex = 1; lastKnownFileType = sourcecode.c.objc; name = MIKMIDIEntity.m; path = Source/MIKMIDIEntity.m; sourceTree = "<group>"; };
+		FA438EC87AE61A14182C414DAC8E7E99 /* SentryHub.h */ = {isa = PBXFileReference; includeInIndex = 1; lastKnownFileType = sourcecode.c.h; name = SentryHub.h; path = Sources/Sentry/include/SentryHub.h; sourceTree = "<group>"; };
+		FC72EE623A1B26AB838267CDA39A6D4C /* SentryCrashSignalInfo.c */ = {isa = PBXFileReference; includeInIndex = 1; name = SentryCrashSignalInfo.c; path = Sources/SentryCrash/Recording/Tools/SentryCrashSignalInfo.c; sourceTree = "<group>"; };
+		FCD484EC3187C42529864EFC6D56F310 /* SentrySDK.m */ = {isa = PBXFileReference; includeInIndex = 1; lastKnownFileType = sourcecode.c.objc; name = SentrySDK.m; path = Sources/Sentry/SentrySDK.m; sourceTree = "<group>"; };
+		FDD02976771868951137C2D364C03AF1 /* SentryCrashJSONCodec.c */ = {isa = PBXFileReference; includeInIndex = 1; name = SentryCrashJSONCodec.c; path = Sources/SentryCrash/Recording/Tools/SentryCrashJSONCodec.c; sourceTree = "<group>"; };
+		FE0E649F3D3DF214FB3ADAA05BF4F89C /* DDData.h */ = {isa = PBXFileReference; includeInIndex = 1; lastKnownFileType = sourcecode.c.h; name = DDData.h; path = Core/Categories/DDData.h; sourceTree = "<group>"; };
+		FE3E81EB4D09470679260EBBFBC70F57 /* ASCIImage.release.xcconfig */ = {isa = PBXFileReference; includeInIndex = 1; lastKnownFileType = text.xcconfig; path = ASCIImage.release.xcconfig; sourceTree = "<group>"; };
+		FE4D290D19766052BDD82E94B424F7CB /* CocoaLumberjack.release.xcconfig */ = {isa = PBXFileReference; includeInIndex = 1; lastKnownFileType = text.xcconfig; path = CocoaLumberjack.release.xcconfig; sourceTree = "<group>"; };
+		FE71E0BC939DED78FB20C94294091E5A /* CocoaLumberjack-prefix.pch */ = {isa = PBXFileReference; includeInIndex = 1; lastKnownFileType = sourcecode.c.h; path = "CocoaLumberjack-prefix.pch"; sourceTree = "<group>"; };
+		FE9D6EDFC08D76CF39CE69189941609F /* SRWebSocket.h */ = {isa = PBXFileReference; includeInIndex = 1; lastKnownFileType = sourcecode.c.h; name = SRWebSocket.h; path = SocketRocket/SRWebSocket.h; sourceTree = "<group>"; };
+		FECF7F9EFBD84192748C0692947C057C /* MIKMIDIMappingGenerator.m */ = {isa = PBXFileReference; includeInIndex = 1; lastKnownFileType = sourcecode.c.objc; name = MIKMIDIMappingGenerator.m; path = Source/MIKMIDIMappingGenerator.m; sourceTree = "<group>"; };
+		FED75622509515CA84C762E01213C551 /* MIKMIDIMappingItem.h */ = {isa = PBXFileReference; includeInIndex = 1; lastKnownFileType = sourcecode.c.h; name = MIKMIDIMappingItem.h; path = Source/MIKMIDIMappingItem.h; sourceTree = "<group>"; };
+		FEF6ED3CBD6743D933DDC0F14AF27A85 /* MIKMIDIEvent.h */ = {isa = PBXFileReference; includeInIndex = 1; lastKnownFileType = sourcecode.c.h; name = MIKMIDIEvent.h; path = Source/MIKMIDIEvent.h; sourceTree = "<group>"; };
+		FEFC0325128E2FBA70781DEFA5927A68 /* NSDictionary+SentrySanitize.h */ = {isa = PBXFileReference; includeInIndex = 1; lastKnownFileType = sourcecode.c.h; name = "NSDictionary+SentrySanitize.h"; path = "Sources/Sentry/include/NSDictionary+SentrySanitize.h"; sourceTree = "<group>"; };
+		FF4ED16F1CF4B389DA9D0318ACBBC1CD /* SentryCrashMonitor_Zombie.c */ = {isa = PBXFileReference; includeInIndex = 1; name = SentryCrashMonitor_Zombie.c; path = Sources/SentryCrash/Recording/Monitors/SentryCrashMonitor_Zombie.c; sourceTree = "<group>"; };
 /* End PBXFileReference section */
 
 /* Begin PBXFrameworksBuildPhase section */
@@ -2357,9 +1279,6 @@
 			);
 			runOnlyForDeploymentPostprocessing = 0;
 		};
-<<<<<<< HEAD
-		F2BFEA6123467FE80A5014121F51A1E0 /* Frameworks */ = {
-=======
 		D9ED4A8B1BBCAC2ECC00AC25A59C62A6 /* Frameworks */ = {
 			isa = PBXFrameworksBuildPhase;
 			buildActionMask = 2147483647;
@@ -2367,8 +1286,7 @@
 			);
 			runOnlyForDeploymentPostprocessing = 0;
 		};
-		DB2B5FA18E6DF89B923A9B3D49FCC39D /* Frameworks */ = {
->>>>>>> bfa66a6b
+		FA18A7626E0C692A09CDB3E649F5701B /* Frameworks */ = {
 			isa = PBXFrameworksBuildPhase;
 			buildActionMask = 2147483647;
 			files = (
@@ -2378,201 +1296,259 @@
 /* End PBXFrameworksBuildPhase section */
 
 /* Begin PBXGroup section */
-<<<<<<< HEAD
-		068AE01668CEE792CB3437817D5D0775 /* Core */ = {
+		010D8332A8A9932F4638F0DEE068C472 /* PocketSocket */ = {
 			isa = PBXGroup;
 			children = (
-				109DD3CAABB94A5A5436C3EA4D77B79F /* CLIColor.h */,
-				3946CB6FADCE330212E14ABDF77BE6C0 /* CLIColor.m */,
-				863A34E8D03B7E2F09BADA9C3CBA9149 /* CocoaLumberjack.h */,
-				D557D0447E0B64D515DEBDD60AA5BF49 /* DDAbstractDatabaseLogger.h */,
-				8ED0C1FE0242126459F2FE625E7593BC /* DDAbstractDatabaseLogger.m */,
-				CAC6DFC458356DEDFF4D8A66B7D41972 /* DDASLLogCapture.h */,
-				76A249FAF2FAD31984CC557AF6CADAB7 /* DDASLLogCapture.m */,
-				AFB4977D2C3EC26703884C9E643EB859 /* DDASLLogger.h */,
-				C1FBE4C9E4649A97F4AA1079E281384B /* DDASLLogger.m */,
-				839E6057F4E67E066F34DBBAB0023731 /* DDAssertMacros.h */,
-				44B95C00B4D9DD1FC898E35C14FACDBB /* DDContextFilterLogFormatter.h */,
-				88D93E1E641B49145083E9955466A563 /* DDContextFilterLogFormatter.m */,
-				03979CDA2D2609501BA15E014EA9C151 /* DDDispatchQueueLogFormatter.h */,
-				82B95D7A57ED0A805A0D0DBC5A2DD417 /* DDDispatchQueueLogFormatter.m */,
-				F618C88B87885C70BEC88B6916675F4A /* DDFileLogger.h */,
-				7E102D12372160B752516B9ADAD88FFE /* DDFileLogger.m */,
-				1145E9D1C5EE902EEE7A323AA2BB60DF /* DDFileLogger+Buffering.h */,
-				AA58ACF39B5D17D81B01BEF9F2121E21 /* DDFileLogger+Buffering.m */,
-				594905C98544FCA4F2ABDCE64E366D0A /* DDFileLogger+Internal.h */,
-				A7666AAD771B1FC307DC19FBDEF1484C /* DDLegacyMacros.h */,
-				1E8AEEA22179C2DABC556BE6E84AFF9D /* DDLog.h */,
-				1DD68FED680CD0B3D7626C584B63CCA4 /* DDLog.m */,
-				57A8EAA399950A041FFC27F64CF7E72E /* DDLog+LOGV.h */,
-				F3E27B0EB7BBE96A8F5A598A770811D3 /* DDLoggerNames.h */,
-				3C43BB31FB6A12F67BE474AD3B6EB523 /* DDLoggerNames.m */,
-				0EB9D995C60DC37575CA4E682BEE14DC /* DDLogMacros.h */,
-				29D6D6682B0935B621B35A036923B002 /* DDMultiFormatter.h */,
-				3AF8DA442730211DBC4548F09D933389 /* DDMultiFormatter.m */,
-				AF23A65C984B183BD6DA5E3518537536 /* DDOSLogger.h */,
-				7294477E671E7EAFF69C58710882CFF1 /* DDOSLogger.m */,
-				47CE53ECD162A3BDC77D9FEFD10ABC74 /* DDTTYLogger.h */,
-				D9121C9EDEC94946EB388849A64F5762 /* DDTTYLogger.m */,
-			);
-			name = Core;
+				3C21D34E2881513FA37E7C308FF7A558 /* Client */,
+				EBC70FA03C9851CF8DF45374B9B78087 /* Core */,
+				A85C13AB161CF18A80B19F9F4E852440 /* Support Files */,
+			);
+			name = PocketSocket;
+			path = PocketSocket;
 			sourceTree = "<group>";
 		};
-		22460EF5FB1A131BA536223E8BA1CB0A /* CocoaLumberjack */ = {
+		074108128E16A342F65FCC939A8B1EEC /* Support Files */ = {
 			isa = PBXGroup;
 			children = (
-				068AE01668CEE792CB3437817D5D0775 /* Core */,
-				DFF3E31B72E8D12C7F7B7529EE8519A1 /* Support Files */,
-=======
-		013F557763489BFC57210FD7E3B2A7F2 /* CocoaHTTPServer */ = {
+				6E7D2F75CFD5721363DDAFF2D785F0B1 /* SocketRocket-dummy.m */,
+				A478068743C8A3F7CC9DE18A19F7FC57 /* SocketRocket-prefix.pch */,
+				7DEC3B27AEA0876BDF5DF54498D37382 /* SocketRocket.debug.xcconfig */,
+				DB477F01CBC5B3E26CD1561BB029C625 /* SocketRocket.release.xcconfig */,
+			);
+			name = "Support Files";
+			path = "../Target Support Files/SocketRocket";
+			sourceTree = "<group>";
+		};
+		088965A44E79BDB397D728AD541E9BD6 /* Support Files */ = {
 			isa = PBXGroup;
 			children = (
-				5E7A06721CA685B0479E4576A77F90D1 /* DAVConnection.h */,
-				CF43CADB08E8C4CD118CE0D5B87DAAF4 /* DAVConnection.m */,
-				75AFC12AB67C73CB7F8FBA8081B9F0E0 /* DAVResponse.h */,
-				F7EB6B63BB7FE6A88B0741C075D8D4C0 /* DAVResponse.m */,
-				8887269AF2D3F5724CE746C8545EF2CD /* DDData.h */,
-				2C39BAFFCD21C9F493FC12AE11C244EB /* DDData.m */,
-				FD0BB50ECDF2A4AD93B330C6A24F8ED9 /* DDNumber.h */,
-				83238D4C5C20E7F341071CB9FE5671CE /* DDNumber.m */,
-				3F0F2D8E9EB98AF8B97212A20B1FC0C6 /* DDRange.h */,
-				592BCE41C8C422E8FDB03E1F9193E002 /* DDRange.m */,
-				AC2F9ABDA06F75C4C6000E17F81D2BD6 /* DELETEResponse.h */,
-				771B4B870D469F866137E32C78931B7D /* DELETEResponse.m */,
-				BFF48B759832B86105C455011DFB5DFB /* HTTPAsyncFileResponse.h */,
-				CE12164EEDD62B0E2A8A35E7E0CFC84C /* HTTPAsyncFileResponse.m */,
-				1D85639730F190A6841838672B55AB8B /* HTTPAuthenticationRequest.h */,
-				47C92C523EBD14DAC2FAA47B754E2437 /* HTTPAuthenticationRequest.m */,
-				9BC53EFC75771FCA85368FF68316B825 /* HTTPConnection.h */,
-				D281268E8F234D8279ABFE81E4EA0F91 /* HTTPConnection.m */,
-				8183A886E677EB505FFF81F9104DB844 /* HTTPDataResponse.h */,
-				D18D0095014DCFE454BA3ED8F54F9608 /* HTTPDataResponse.m */,
-				D4E945B7F50DEA0E4D0B0734CEEE1250 /* HTTPDynamicFileResponse.h */,
-				1A2C63E9E31EBC811044FBC24E59FEF9 /* HTTPDynamicFileResponse.m */,
-				EC0408E59CD5B1AC0445A31CF7772706 /* HTTPFileResponse.h */,
-				49730596C48B7C5B5362FB9D277421F5 /* HTTPFileResponse.m */,
-				DD25F26098603F5F767FC0E4354CA705 /* HTTPLogging.h */,
-				1100554277468C2B30DB72E88C35A543 /* HTTPMessage.h */,
-				0C9D824BCF7E5F37873AFEB9EA40B1B0 /* HTTPMessage.m */,
-				ED70AC393EB52210D05DAD9A28C0810F /* HTTPRedirectResponse.h */,
-				FDCA86EBE4E17229B4E7C644A334E97C /* HTTPRedirectResponse.m */,
-				B7E6192BC95C330F1257858992D1D60F /* HTTPResponse.h */,
-				05EB0F1B8D6C71369C8FEBF95C09376B /* HTTPServer.h */,
-				8AE55CAAD1B303C8D1E1CEA5DCE9DD77 /* HTTPServer.m */,
-				A5AF522DFFC54B5348C438FAE1700DFE /* MultipartFormDataParser.h */,
-				1742F5D3D60DA23F40BC773579C4C65D /* MultipartFormDataParser.m */,
-				8534A263DEC767A63C7A3D007ECDF9D3 /* MultipartMessageHeader.h */,
-				22DFEFACA45361FD93CA20AF21AE375F /* MultipartMessageHeader.m */,
-				318F07CFFFFB8B2BB4B3BEB572EB8415 /* MultipartMessageHeaderField.h */,
-				28F5D60E7A69D78D64AF778CCB4FAE5C /* MultipartMessageHeaderField.m */,
-				FB9096E774B8642FDAC1F4399F6D25E4 /* PUTResponse.h */,
-				7F4C60CCD05D732143CA032D1B08705E /* PUTResponse.m */,
-				2D501C4396761C3928722B8122D1776E /* WebSocket.h */,
-				12F536F851A05BF9C9D38760A2CF7F37 /* WebSocket.m */,
-				A6DFA5DF12758B1FC8C947C9BB0E1717 /* Support Files */,
-			);
-			name = CocoaHTTPServer;
-			path = CocoaHTTPServer;
+				662EB047446CA8AA649EF1C20348C400 /* ORSSerialPort-dummy.m */,
+				1D17B5B7E0EFC2FEDD03E568F6AD15E7 /* ORSSerialPort-prefix.pch */,
+				53D5395FF97CE4E36DFF6606436C611E /* ORSSerialPort.debug.xcconfig */,
+				A61E440ACCD507B324DE2A8F2C1D794B /* ORSSerialPort.release.xcconfig */,
+			);
+			name = "Support Files";
+			path = "../Target Support Files/ORSSerialPort";
 			sourceTree = "<group>";
 		};
-		04CAC5CD53CA60B65B8EFFED8A6087C3 /* Support Files */ = {
+		2685530989961ED8055689348BE439A7 /* MIKMIDI */ = {
 			isa = PBXGroup;
 			children = (
-				9905472668FE6E76E52DAA3CEC69FAFA /* ASCIImage-dummy.m */,
-				FD846CFC000F1C5F8AE5A11C5CC96A74 /* ASCIImage-prefix.pch */,
-				854DF88A52DB5F08E43E98C37F1FAA3A /* ASCIImage.debug.xcconfig */,
-				15E494618DF52BBE7BD41B3C8F22312A /* ASCIImage.release.xcconfig */,
-			);
-			name = "Support Files";
-			path = "../Target Support Files/ASCIImage";
+				DF397ED8A29E3119365B6E248A985E18 /* MIKMIDI.h */,
+				B715F06F5D54E03FF3E65C6D53A4DB39 /* MIKMIDIChannelEvent.h */,
+				874895EF3D86B884E1E3FF9FB4E7FB99 /* MIKMIDIChannelEvent.m */,
+				355F68B2AD2EC4634D9C212ECD1A33C7 /* MIKMIDIChannelPressureCommand.h */,
+				EB019CD29FA52DBC6272682EF26DE10B /* MIKMIDIChannelPressureCommand.m */,
+				5FBB29012043AD7D60AF8A144F45F6D4 /* MIKMIDIChannelPressureEvent.h */,
+				F88B1F52D98D03156925C8C0125F90FA /* MIKMIDIChannelPressureEvent.m */,
+				8B33CE9B053CA20F6AD10E6B70E139FF /* MIKMIDIChannelVoiceCommand.h */,
+				E9A382E23C1C38BF70083C26B21695BB /* MIKMIDIChannelVoiceCommand.m */,
+				991E754024EE91185391EC99B005D502 /* MIKMIDIChannelVoiceCommand_SubclassMethods.h */,
+				CA6A2919A0553C29C6C75EC0CC7EDD40 /* MIKMIDIClientDestinationEndpoint.h */,
+				2E4ACE56C8F9BA3EACE9F9D8EB4D76FB /* MIKMIDIClientDestinationEndpoint.m */,
+				EE1859B410C1A05A5D739CCFEAD79798 /* MIKMIDIClientSourceEndpoint.h */,
+				0EAF17E41570211ACF399E06DD0416AA /* MIKMIDIClientSourceEndpoint.m */,
+				C79B67CA392065C746A4FE7A62A35026 /* MIKMIDIClock.h */,
+				4DA323251B7CFF82E22D27746F7E4C44 /* MIKMIDIClock.m */,
+				28185EE473A150F212667E78B2C417DC /* MIKMIDICommand.h */,
+				94FF5AE30A92DB871C82DB15E7C50946 /* MIKMIDICommand.m */,
+				BEE80A715BB1EFDBD84AA3144F1F6DF7 /* MIKMIDICommand_SubclassMethods.h */,
+				D8DA64A32D1FCFA3DEBA8026BFFDFE50 /* MIKMIDICommandScheduler.h */,
+				88E2F3E9B8ABA56C5198BE46B2F88B4C /* MIKMIDICommandThrottler.h */,
+				3809ECF70C20130869BEEB3C84E7405F /* MIKMIDICommandThrottler.m */,
+				B49733D632166165C3D561E658D83EC3 /* MIKMIDICompilerCompatibility.h */,
+				5C98AD5674D4EA8AD9073B9AF8A52268 /* MIKMIDIConnectionManager.h */,
+				849A0BD9B66AF13B6659F196ABADFF73 /* MIKMIDIConnectionManager.m */,
+				E811AD5CE1CFE36D2E1EABC26518B44B /* MIKMIDIControlChangeCommand.h */,
+				3525C07A4C49427E70EFA14ACEA4EB7C /* MIKMIDIControlChangeCommand.m */,
+				ACBCA108CF9428C7E0F9994ED8748AD0 /* MIKMIDIControlChangeCommand+Private.h */,
+				A951C405C97AE8D7007071270B495484 /* MIKMIDIControlChangeEvent.h */,
+				B412749DF96DFF8EEA9ECE9CE50DE9DC /* MIKMIDIControlChangeEvent.m */,
+				7F711ED2FCDDDFABC714DA1BF1AA6E87 /* MIKMIDIDestinationEndpoint.h */,
+				4FA4766C1DF5DD4A38937DDB7811D92A /* MIKMIDIDestinationEndpoint.m */,
+				84437EE6B1606801F193A997D2141903 /* MIKMIDIDevice.h */,
+				0212DCE3EA86640484D53C88603CFEB7 /* MIKMIDIDevice.m */,
+				5959231E527902592415A9D3D1E3B829 /* MIKMIDIDeviceManager.h */,
+				0F79B8D54EB0B8CF64B0EE177E394AA2 /* MIKMIDIDeviceManager.m */,
+				3DCCB2EE8F434955259D7355C3849F3D /* MIKMIDIEndpoint.h */,
+				07FB2DC8F8A63A7D73256DA74C76F86B /* MIKMIDIEndpoint.m */,
+				8A9B8F08E57C9E792468604ED1CACB67 /* MIKMIDIEndpointSynthesizer.h */,
+				A290D24C08CB53C78ED3B7C7F579DF5F /* MIKMIDIEndpointSynthesizer.m */,
+				861E060B1B1E7C3B3DB79E6DA287CA4F /* MIKMIDIEntity.h */,
+				FA2AE1D614CC727FD40BDC958372F265 /* MIKMIDIEntity.m */,
+				F772366820F37D93E95C69C267873421 /* MIKMIDIErrors.h */,
+				1D49775A572BF12D412119411C708075 /* MIKMIDIErrors.m */,
+				FEF6ED3CBD6743D933DDC0F14AF27A85 /* MIKMIDIEvent.h */,
+				6FE19AA6FB22FDFD09473618CCA84BDA /* MIKMIDIEvent.m */,
+				016D98EEF0791D2F64D7114986934267 /* MIKMIDIEvent_SubclassMethods.h */,
+				78D6628E2866D40D93C0E946D836B7B3 /* MIKMIDIEventIterator.h */,
+				669690C6B7BCF53AF87AD9A3EFDA824C /* MIKMIDIEventIterator.m */,
+				4A930E6999CCE821D703234479C58FD1 /* MIKMIDIInputPort.h */,
+				8F132D8B0ED4ADA0C07B0E8E6BFF2934 /* MIKMIDIInputPort.m */,
+				E8571854A6979D102F167CF0E2FE53D9 /* MIKMIDIMacDebugQuickLookSupport.m */,
+				2BA3E30AD05344EEE8B9A594B48C8F66 /* MIKMIDIMappableResponder.h */,
+				B42AFDD49ABD8F5170B6949A4499003D /* MIKMIDIMapping.h */,
+				9C08258565DC91A6AD5C771B44832021 /* MIKMIDIMapping.m */,
+				F8AD50E8CEF5AB2CDB1E168326F8C4B7 /* MIKMIDIMappingGenerator.h */,
+				FECF7F9EFBD84192748C0692947C057C /* MIKMIDIMappingGenerator.m */,
+				FED75622509515CA84C762E01213C551 /* MIKMIDIMappingItem.h */,
+				65B7C0302436B3B553630E99E7DB397C /* MIKMIDIMappingItem.m */,
+				CD2A3F7F6590DDF5351AB90ECC837581 /* MIKMIDIMappingManager.h */,
+				59838635FDBA1257079142D53458AB2D /* MIKMIDIMappingManager.m */,
+				F6AB77AA381B8DF6B068B43B35C7B2DF /* MIKMIDIMappingXMLParser.h */,
+				0FBF8434C69670536345C69AEF3C51E3 /* MIKMIDIMappingXMLParser.m */,
+				B0ADF5FBCE14027F953A7B6BC1C93ACA /* MIKMIDIMetaCopyrightEvent.h */,
+				F27987193C4B27D73C1D5719C7E0C4F8 /* MIKMIDIMetaCopyrightEvent.m */,
+				50D2F4BF00CC6E2A3AC11E6B99AF5A24 /* MIKMIDIMetaCuePointEvent.h */,
+				F99FCCE001171C7AFD496042638F229F /* MIKMIDIMetaCuePointEvent.m */,
+				F67B89994DCD004B3F65FE4BD8FE7C5F /* MIKMIDIMetaEvent.h */,
+				06DFD326601EFF48F70478B2C2487D0C /* MIKMIDIMetaEvent.m */,
+				C64BA8C701D543328F3946FD626479EF /* MIKMIDIMetaEvent_SubclassMethods.h */,
+				D58DD4E1160B6FFFBBF78CCB10C0B5D9 /* MIKMIDIMetaInstrumentNameEvent.h */,
+				943DCFD532E27D15AB3779C191BDB942 /* MIKMIDIMetaInstrumentNameEvent.m */,
+				46A35EED532E378F29AD4B64DE5625BD /* MIKMIDIMetaKeySignatureEvent.h */,
+				78828EC971BD3993D2966821EA1E0959 /* MIKMIDIMetaKeySignatureEvent.m */,
+				552B4585F09E85CF4C90364BF6959C56 /* MIKMIDIMetaLyricEvent.h */,
+				709A00788CA8E6F688A763DDF30C525B /* MIKMIDIMetaLyricEvent.m */,
+				530FEB0CF2915644F017208697F86D08 /* MIKMIDIMetaMarkerTextEvent.h */,
+				8D7ADBC47ABCA69B3B6353B8C1246C38 /* MIKMIDIMetaMarkerTextEvent.m */,
+				0B9E8980FAD3F3DFCA9EBF80C9348BE3 /* MIKMIDIMetaSequenceEvent.h */,
+				25B6C187A45B03ADC176E1606793132C /* MIKMIDIMetaSequenceEvent.m */,
+				E0F8323E2C5EE8B1B778E173A25A4009 /* MIKMIDIMetaTextEvent.h */,
+				A77921F11CD64FF9670CF51CF3B115A1 /* MIKMIDIMetaTextEvent.m */,
+				9DF03E1E3C448984955112CFC40F96C9 /* MIKMIDIMetaTimeSignatureEvent.h */,
+				4890A69A33B10BA22ECCBBAB24925F3C /* MIKMIDIMetaTimeSignatureEvent.m */,
+				7AF4FF5454068A8CCD5BBD6F95525913 /* MIKMIDIMetaTrackSequenceNameEvent.h */,
+				5CB6FFA58DBC9F001566BBC0036FE9A7 /* MIKMIDIMetaTrackSequenceNameEvent.m */,
+				951E04CBF52A0699580279B048995BC4 /* MIKMIDIMetronome.h */,
+				E53B0F0C757E1C6549F8A019D7AB2F43 /* MIKMIDIMetronome.m */,
+				5F63210827307D96330979B6F7F06E43 /* MIKMIDINoteCommand.h */,
+				6B97E0A4F31B56EF6D518C3CCE96DDB1 /* MIKMIDINoteCommand.m */,
+				4FAA1CAEE6F4BE3CF6F0482D3DEB52E2 /* MIKMIDINoteCommand_SubclassMethods.h */,
+				271ED5458FC9718B6D3D92F3D714A822 /* MIKMIDINoteEvent.h */,
+				53F0A9EBC8138E08A35AB592715932D1 /* MIKMIDINoteEvent.m */,
+				07D0DC809C15B5DA13511EB917116AF2 /* MIKMIDINoteOffCommand.h */,
+				612342D51E1B2755BBE017DD6B425217 /* MIKMIDINoteOffCommand.m */,
+				F47E22DC0B94E4430229890777BF2BC4 /* MIKMIDINoteOnCommand.h */,
+				CF0E0FBA18B5CDA2AB361FBA42375D5B /* MIKMIDINoteOnCommand.m */,
+				DA743D2D4BE107D822E7E662A27BC13D /* MIKMIDIObject.h */,
+				CA6B9136CE1D8E4550601EEB8113EE23 /* MIKMIDIObject.m */,
+				5C5F1452332CA1993D146521099904DD /* MIKMIDIObject_SubclassMethods.h */,
+				5B09A6943F5DFA8E97FB18D80B590BCE /* MIKMIDIOutputPort.h */,
+				F3973BF4974CFFDDD281438FBF65FCD3 /* MIKMIDIOutputPort.m */,
+				5027E6082B53BFCAFCFDFDB7C7BC55A6 /* MIKMIDIPitchBendChangeCommand.h */,
+				7F9425CC6B48FB8E0BCB8D432FFA4519 /* MIKMIDIPitchBendChangeCommand.m */,
+				432B6340AEB945FBC411D1CA1A5B81C8 /* MIKMIDIPitchBendChangeEvent.h */,
+				A2EAC6D4B727608FAB45032CE6951F45 /* MIKMIDIPitchBendChangeEvent.m */,
+				4DD85F93530031FC94C6C329D2EE98EB /* MIKMIDIPlayer.h */,
+				51E42D5B2FE2A12F01EADB458D6D570B /* MIKMIDIPlayer.m */,
+				E9C5009BDA8B30C99F3433B7AA19DF5C /* MIKMIDIPolyphonicKeyPressureCommand.h */,
+				9FE87B0A627ED5423BCC08076E3D2ADE /* MIKMIDIPolyphonicKeyPressureCommand.m */,
+				BA44B001029047E319205D79F7E6F85B /* MIKMIDIPolyphonicKeyPressureEvent.h */,
+				B8F2709241342C95A9BF76863FDAA6CA /* MIKMIDIPolyphonicKeyPressureEvent.m */,
+				2BF8836EB22B225453B118D55EEF6AF2 /* MIKMIDIPort.h */,
+				B1E2E687AD63DBD141625CBFF47C8778 /* MIKMIDIPort.m */,
+				9955131FE7E24960C2517D243C8852B0 /* MIKMIDIPort_SubclassMethods.h */,
+				9F923DEE09F76DE49B86EBDC0825A8F4 /* MIKMIDIPrivate.h */,
+				5BBA3B129B0B305000D4BCFAF1D70D1C /* MIKMIDIPrivateUtilities.h */,
+				DDD6DBF7F8B3B24A5A6AE97572A98839 /* MIKMIDIPrivateUtilities.m */,
+				2441B1C86C09C698D33467B76805AE11 /* MIKMIDIProgramChangeCommand.h */,
+				54F9C98906B41574C0B47A218A31BE37 /* MIKMIDIProgramChangeCommand.m */,
+				36A91F6117ADF4424629336E040A2FEA /* MIKMIDIProgramChangeEvent.h */,
+				BED346B8BB483174FB1A819C8E515B5C /* MIKMIDIProgramChangeEvent.m */,
+				AC9E7605B5DEE3849D7285528D676617 /* MIKMIDIResponder.h */,
+				8166EA5C35524D61BA1BEC142FDC47B5 /* MIKMIDISequence.h */,
+				E1463379867E233C27E0654C1BCEFD5C /* MIKMIDISequence.m */,
+				03708154077A949B579A50DCA9A99F1A /* MIKMIDISequence+MIKMIDIPrivate.h */,
+				056D93A1CDBD7AB50A7BDF91E400C798 /* MIKMIDISequencer.h */,
+				CF25A9688E1C1FA1FBB62FC6503D6412 /* MIKMIDISequencer.m */,
+				8AAA3062EABBC92E104BE7F74C2D68DB /* MIKMIDISequencer+MIKMIDIPrivate.h */,
+				3F8DF7EE1E9BA0B124E7B93008456B96 /* MIKMIDISourceEndpoint.h */,
+				7910C3DB6DCE2E802BA7415A5152DCC9 /* MIKMIDISourceEndpoint.m */,
+				ACBDDC9FA43B193A422645D6678CF3FC /* MIKMIDISynthesizer.h */,
+				42DC7416B9F8E1C00702F0E82906855C /* MIKMIDISynthesizer.m */,
+				8E71408202CB7B471EA501D64C3F7898 /* MIKMIDISynthesizer_SubclassMethods.h */,
+				D6F96DEB18DCFE76CB70252879A9A43D /* MIKMIDISynthesizerInstrument.h */,
+				57D7F481563B8B984552D4858841D37A /* MIKMIDISynthesizerInstrument.m */,
+				D6BD559EFB79E408CBD42328648DF3D2 /* MIKMIDISystemExclusiveCommand.h */,
+				CCF6174BB964D7456D22E52F575B47B8 /* MIKMIDISystemExclusiveCommand.m */,
+				4F435CF907D4BB4E14B7DE2668CF48B4 /* MIKMIDISystemKeepAliveCommand.h */,
+				E663DA5C9A83D764DCF60DACA3E848EF /* MIKMIDISystemKeepAliveCommand.m */,
+				C5A1A19DDFB0BECA217B590D1675E7BB /* MIKMIDISystemMessageCommand.h */,
+				A659FB64B5B25CDA814E4FF8274C0B6F /* MIKMIDISystemMessageCommand.m */,
+				8E1A809DA26D065930CA564419697C94 /* MIKMIDITempoEvent.h */,
+				EA7B84A137E791731EE06DBDCEA5BBC5 /* MIKMIDITempoEvent.m */,
+				B3995D0DC3C561100DC98946C86CB9BD /* MIKMIDITrack.h */,
+				1A080E0DDEF27AB31271FAE1422ADEF9 /* MIKMIDITrack.m */,
+				6A83F7C0D50529F97759D22F453DDFDE /* MIKMIDITrack_Protected.h */,
+				96AAE63315065EF7FEDBE72801D33E60 /* MIKMIDITransmittable.h */,
+				904C6933016B750A8BB62CBC7A04D126 /* MIKMIDIUtilities.h */,
+				565552404A8A57567637ABA4D16BF2D4 /* MIKMIDIUtilities.m */,
+				6CA5343FC16D23629DB5C74E5539548B /* NSUIApplication+MIKMIDI.h */,
+				734CB8A742521A9E2D0E572546CC1BDC /* NSUIApplication+MIKMIDI.m */,
+				C6D2D0D7B8D78D21E65E2F0793D0CA5F /* Support Files */,
+			);
+			name = MIKMIDI;
+			path = MIKMIDI;
 			sourceTree = "<group>";
 		};
-		0A4134CE1E9B9857DC2A070E88242CCE /* Client */ = {
+		2B3C49AD0EA787A32BA573223F08A17E /* Pods-Hammerspoon */ = {
 			isa = PBXGroup;
 			children = (
-				05049597714DDE3D0B70870E9E397A89 /* PSWebSocket.h */,
-				3EAEDA6248BB05033C440A1874125D62 /* PSWebSocket.m */,
-				FD376201D192AC610E0B8C8784D5E9EB /* PSWebSocketNetworkThread.h */,
-				3720F13E34381301299D3614041D1E5F /* PSWebSocketNetworkThread.m */,
->>>>>>> bfa66a6b
+				D01BA06D8E6D7A4DFEBDA343DE5757C3 /* Pods-Hammerspoon-acknowledgements.markdown */,
+				8E39FCDFAC199E429916CE125ECAC286 /* Pods-Hammerspoon-acknowledgements.plist */,
+				5A19BDEBD7AF4595E9D2E6376FA57D55 /* Pods-Hammerspoon-dummy.m */,
+				0798728EDC471EDAAEA7E90C448C26AF /* Pods-Hammerspoon-frameworks.sh */,
+				2F81B128A47A275CAC99E8D10C9C73FB /* Pods-Hammerspoon.debug.xcconfig */,
+				B43CE827A9E17EAEB0EFBD3B029764EB /* Pods-Hammerspoon.profile.xcconfig */,
+				94235A1A9E91430837971044CC882B2C /* Pods-Hammerspoon.release.xcconfig */,
+			);
+			name = "Pods-Hammerspoon";
+			path = "Target Support Files/Pods-Hammerspoon";
+			sourceTree = "<group>";
+		};
+		303F74B222B2BD2758011A79090952D0 /* ASCIImage */ = {
+			isa = PBXGroup;
+			children = (
+				3EF0B40D3DDBE69513549DC30CD927CE /* PARImage+ASCIIInput.h */,
+				7AD83D400DAEB399E9C7E2BC67245EC1 /* PARImage+ASCIIInput.m */,
+				A0B8A0352F43B9F6D771C5D1C5A7E538 /* Support Files */,
+			);
+			name = ASCIImage;
+			path = ASCIImage;
+			sourceTree = "<group>";
+		};
+		3BD94AECFE8C32E1B951CF76A84592CC /* ORSSerialPort */ = {
+			isa = PBXGroup;
+			children = (
+				BC58F74E0E976255370CB4BEBB8940AC /* ORSSerialBuffer.h */,
+				4E0BA858994EBC46EC1EB154F5A9122B /* ORSSerialBuffer.m */,
+				CB4C2B1C3285E6B71A5204C76ABA93C1 /* ORSSerialPacketDescriptor.h */,
+				03533BE0DE63F92A4DA054C68D13BF39 /* ORSSerialPacketDescriptor.m */,
+				9F975252DD13FCAEDBCDC25926C0420E /* ORSSerialPort.h */,
+				B2F02B3DD424C078F7314FBE26B6F6DC /* ORSSerialPort.m */,
+				BF1BBDAB36447EBBF657E3C2541454B0 /* ORSSerialPortManager.h */,
+				AC793F7237D1BA29444F80D2D9F16323 /* ORSSerialPortManager.m */,
+				60C44E94B835857A7DBAB00FD9BEF6F5 /* ORSSerialRequest.h */,
+				B317AFEB4235AE7F75DB203D4FA82259 /* ORSSerialRequest.m */,
+				088965A44E79BDB397D728AD541E9BD6 /* Support Files */,
+			);
+			name = ORSSerialPort;
+			path = ORSSerialPort;
+			sourceTree = "<group>";
+		};
+		3C21D34E2881513FA37E7C308FF7A558 /* Client */ = {
+			isa = PBXGroup;
+			children = (
+				2B2A389E3D203AC88EA6ABD8D4CB6342 /* PSWebSocket.h */,
+				633A23CE005DFCBD9D8AADAC20BC037D /* PSWebSocket.m */,
+				0D4806AE5C37691C7DA4668564120488 /* PSWebSocketNetworkThread.h */,
+				DC34B3498E3FCB04C9C5EDE9A847D78D /* PSWebSocketNetworkThread.m */,
 			);
 			name = Client;
 			sourceTree = "<group>";
 		};
-		10360965E79AEB5CEC4C45A44183572D /* CocoaAsyncSocket */ = {
-			isa = PBXGroup;
-			children = (
-				61D238B212069EC6F580C51B521E134E /* GCDAsyncSocket.h */,
-				2B92574E049E06BE453EA827190C7008 /* GCDAsyncSocket.m */,
-				DDE138C615F1ABB7E910B1FC600DB24D /* GCDAsyncUdpSocket.h */,
-				D5CD41BACA68A00547CED72AF0F4404E /* GCDAsyncUdpSocket.m */,
-				42269127B9757BB36B02C624F67E0635 /* Support Files */,
-			);
-			name = CocoaAsyncSocket;
-			path = CocoaAsyncSocket;
-			sourceTree = "<group>";
-		};
-<<<<<<< HEAD
-		39FC420362F8AF3A3BF74469D7919986 /* CocoaHTTPServer */ = {
-			isa = PBXGroup;
-			children = (
-				D0F827FD85C02B140228A068E6C59BC0 /* DAVConnection.h */,
-				9B5CB2A8F46DB24550B1C61D4C6211C4 /* DAVConnection.m */,
-				8CE4199E063684E830B5C52CC2E0456E /* DAVResponse.h */,
-				613F72890D64106EC3A8BBF1DB552430 /* DAVResponse.m */,
-				C4308CDCADD5EF5C6AE611954883E74A /* DDData.h */,
-				E4E9BECD5BC2B55B942F3A06C846C831 /* DDData.m */,
-				829184131D23B681D78E31665FAF41C8 /* DDNumber.h */,
-				8468F87F55252C90C3AF32F93B225A88 /* DDNumber.m */,
-				5D9EF322DBD00BB30E5B02D5C77E7D0B /* DDRange.h */,
-				9C643CACD52320BEDDE82A2754C523D2 /* DDRange.m */,
-				37FEF5C984DCE80CBE55A311FDD789DD /* DELETEResponse.h */,
-				B96BD39A83A907757A5D73F27DA52B01 /* DELETEResponse.m */,
-				B8CE2EC851640419C07946DAAA863D83 /* HTTPAsyncFileResponse.h */,
-				112A20417DFFE983F237AB3D79CA8FDE /* HTTPAsyncFileResponse.m */,
-				AF8BFBA5C06E2F64B8E91DC8B65D5B1D /* HTTPAuthenticationRequest.h */,
-				68181F62031122404DC89C4C79657F6F /* HTTPAuthenticationRequest.m */,
-				271E9F29B2A2158FBEEE9D9B80EB7481 /* HTTPConnection.h */,
-				8F51A3861507DC735800EABD472859C1 /* HTTPConnection.m */,
-				EFF426E48681D6016148D8ABCD704B8C /* HTTPDataResponse.h */,
-				B8B48A2DF72E14318EFB3A498EF3E6D5 /* HTTPDataResponse.m */,
-				8FE8F18BD7D9ED481597236E14008808 /* HTTPDynamicFileResponse.h */,
-				C5C8CB6DB8436C9DB075DE145451A2F6 /* HTTPDynamicFileResponse.m */,
-				308835F42DBAE8BAECB9A5521DD5EE39 /* HTTPFileResponse.h */,
-				F988FF82CCF799B438ACD79A04F5222C /* HTTPFileResponse.m */,
-				BA7B969FBBDE32E06F816DA93C262BF7 /* HTTPLogging.h */,
-				670D301A3600B0E26E6CC8D5E7B9AE41 /* HTTPMessage.h */,
-				752B8A157F2543308537D9952A0CDE8C /* HTTPMessage.m */,
-				499A4062A2387B0656989AEE7E7CE449 /* HTTPRedirectResponse.h */,
-				EC63F768A4109CE55E6B55DF2C077B8F /* HTTPRedirectResponse.m */,
-				14A6D8349B7F6C8C07EF925FAACCAADA /* HTTPResponse.h */,
-				A5F5AD5720BC02941C348C46F678248E /* HTTPServer.h */,
-				92FD7D9D2F687C4A032A67C8D86D6E6C /* HTTPServer.m */,
-				F3ED82FE6F785F1A71194C64CAC190B1 /* MultipartFormDataParser.h */,
-				7632D8695CD0A0EA7768B3112029E01E /* MultipartFormDataParser.m */,
-				8321A3CF24A5163C3B03BE4D11AF0C38 /* MultipartMessageHeader.h */,
-				DAAE87F2D06127FBCDC6CCDC4BEA9FD6 /* MultipartMessageHeader.m */,
-				8FAC0A36D9127DB7367CE9038D222F34 /* MultipartMessageHeaderField.h */,
-				12FD42FD290082D6D6A4F053B2A25F08 /* MultipartMessageHeaderField.m */,
-				50555329A6CDEC98DEDB56DE9AC2D76E /* PUTResponse.h */,
-				56D90120FE461999E74EBB7DBBBA58BD /* PUTResponse.m */,
-				6786922B5CFB37D0ADD1AD92CDD72E26 /* WebSocket.h */,
-				CF05DCF65E9719721565DBC4B6C0AEB6 /* WebSocket.m */,
-				D535D4B697D740BAC8E77B00FF458051 /* Support Files */,
-			);
-			name = CocoaHTTPServer;
-			path = CocoaHTTPServer;
-			sourceTree = "<group>";
-		};
-		5300A8C2762589548137D52098A91BD6 /* SocketRocket */ = {
-			isa = PBXGroup;
-			children = (
-				5DE7F2CC2A551CEBA9385CACECF61A04 /* SocketRocket.h */,
-				1432B1FB03B2BD09D67B8D095084A1A5 /* SRWebSocket.h */,
-				07602AB993546F2F680E3C00A8716A32 /* SRWebSocket.m */,
-				C3C830F2FBF281357926657E27F21236 /* Support Files */,
-=======
-		1551DF53C3A78EA58075DDFD44A632FC /* Products */ = {
+		4E78EDF262079C7BFF1981504DC59497 /* Products */ = {
 			isa = PBXGroup;
 			children = (
 				846F800D771D9F4FF4981C8319BFFB88 /* libASCIImage.a */,
@@ -2584,798 +1560,165 @@
 				D1A1FB7C650A2F3A4EB6395938879495 /* libPocketSocket.a */,
 				D68C5B76AD4A475EE76D545BE0930760 /* libPods-Hammerspoon.a */,
 				0115C3C00C175D77422084DD0542CE6F /* libSentry.a */,
+				85A01882ED06DFEA2E0CE78BCDB204A7 /* libSocketRocket.a */,
 			);
 			name = Products;
 			sourceTree = "<group>";
 		};
-		168C629254F3C736FF3646273E35AAF7 /* Core */ = {
+		543BD788D0085CC9A3183DD2F22A067D /* Sentry */ = {
 			isa = PBXGroup;
 			children = (
-				B689E8370EC7A281211A02A4CA21EDE1 /* Container+SentryDeepSearch.h */,
-				66D494F5AB672A2625117B98626B5208 /* Container+SentryDeepSearch.m */,
-				F7C3DF9B1A6401F275E0563BE7EF3809 /* NSData+SentryCompression.h */,
-				ACF4A1C5FEFC37E3B21AAFF68BAFA0E3 /* NSData+SentryCompression.m */,
-				C36D6B853C984F92CD60FD1EA071DD77 /* NSDate+SentryExtras.h */,
-				95D7E961AF787CF685FB2927AE436530 /* NSDate+SentryExtras.m */,
-				405B72A27537AE17C0CE232624822AA4 /* NSDictionary+SentrySanitize.h */,
-				0B97034D58406B99D91B72E529F95CCF /* NSDictionary+SentrySanitize.m */,
-				0A828726444AA0419B619D92C48C55E4 /* NSError+SentrySimpleConstructor.h */,
-				562A1D6382A7A1E22959198B7D0FF806 /* NSError+SentrySimpleConstructor.m */,
-				9864A2A0A95A5C4A33E26A2315F6D541 /* NSString+SentryNSUIntegerValue.h */,
-				FE5681840E6903C9035D30CC8007E68A /* NSString+SentryNSUIntegerValue.m */,
-				27C51B8E31E3A13C81F5A0FDC214B515 /* Sentry.h */,
-				A4C76746DAD367EB462A7D92206B4D39 /* SentryAsynchronousOperation.h */,
-				6D17C9EB666882837AFA87E79575074E /* SentryAsynchronousOperation.m */,
-				00BC45ACC56586CF63C2F9900421C65F /* SentryAutoBreadcrumbTrackingIntegration.h */,
-				B43E46D81233F8E03781621F8200C4B7 /* SentryAutoBreadcrumbTrackingIntegration.m */,
-				E963FF4D8CF2907CAA564FAA7F149C70 /* SentryAutoSessionTrackingIntegration.h */,
-				213C5A1EDF4BED8174C40B2FA88ACE37 /* SentryAutoSessionTrackingIntegration.m */,
-				1B9CFAA7825525665AD80FBB29F22B71 /* SentryBreadcrumb.h */,
-				59972FDE8952C961036EEFF88194B954 /* SentryBreadcrumb.m */,
-				A577D204511ECB489E477F49F768646E /* SentryBreadcrumbTracker.h */,
-				BDBFA5E5E682E52A0B78E59B62A1DBE5 /* SentryBreadcrumbTracker.m */,
-				804AE2D847FE12B463551D93A3B07D05 /* SentryClient.h */,
-				DC0C3D71548FC63C5DCBA7AF904B40ED /* SentryClient.m */,
-				812C51B2B74620F66073533364F2B7E1 /* SentryCrash.h */,
-				F80B8C8680BC55B0DC13C30248D8EDB0 /* SentryCrash.m */,
-				51EC78F4C11E727D6CBA233A432092B6 /* SentryCrashC.c */,
-				2DEBA44AE82C03595B616F668E2E5F0D /* SentryCrashC.h */,
-				F37793AACBD868D200FDE204F61C85FF /* SentryCrashCachedData.c */,
-				9646CD9ECC4D4649E4C496769E602F97 /* SentryCrashCachedData.h */,
-				5E8129C135A426E9A7444F894D597183 /* SentryCrashCPU.c */,
-				31E41768697F19BE869BFD6B5D742EBE /* SentryCrashCPU.h */,
-				EFF035AF0F13FCCB1C7A2729E2505EEA /* SentryCrashCPU_Apple.h */,
-				263B77180474D4DB65D3C89887847DA4 /* SentryCrashCPU_arm.c */,
-				C99F5E16E750DA92ED70A518CE3ABE75 /* SentryCrashCPU_arm64.c */,
-				240EE7C29C8FDA6DFA74C0D9015CD911 /* SentryCrashCPU_x86_32.c */,
-				93F4BC2BCD3C09A38370CA55F2C42EE3 /* SentryCrashCPU_x86_64.c */,
-				1E71B68F1AC26FF00A0F8DCD340B1EBE /* SentryCrashCString.h */,
-				7CF682BF7778BEFC4E7101388580F906 /* SentryCrashCString.m */,
-				5C9386BDDFD762D373398BC73A738DC7 /* SentryCrashDate.c */,
-				FCCAA4F871941C4570D7B9EA2758ED4D /* SentryCrashDate.h */,
-				2E56435199EC07641BEF9F330466F0A7 /* SentryCrashDebug.c */,
-				50DBC6EC6CB045C407A52D198D38D2F4 /* SentryCrashDebug.h */,
-				236FFBFF060A0B41B13CF58D73A9DDA4 /* SentryCrashDoctor.h */,
-				AAE38D9E84C55F4A008AE13530393886 /* SentryCrashDoctor.m */,
-				5B6F65C8F972E2AF45DF3D35A72344DD /* SentryCrashDynamicLinker.c */,
-				E6EAA72E0A56097A2C636C1E9116AB79 /* SentryCrashDynamicLinker.h */,
-				3957123857409F36084DD51D04300761 /* SentryCrashExceptionApplication.h */,
-				01AE9627147E2623D6381AB64B58E715 /* SentryCrashExceptionApplication.m */,
-				F0047B37117BBF6B9D00EFDC818CE86F /* SentryCrashFileUtils.c */,
-				485A74F7FCAA7816FCE38F336EC11D8C /* SentryCrashFileUtils.h */,
-				22322D7B039C07EBEE50A6CD3BAD49AF /* SentryCrashID.c */,
-				29B1A2C2CE89232BD91EFFB54AEE6CBE /* SentryCrashID.h */,
-				4657FF05E4C501ED01850792A3EEB47D /* SentryCrashInstallation.h */,
-				27D13843B160ACCAF0F96D37D3547034 /* SentryCrashInstallation.m */,
-				56B8B546D09569B25678FAFE15698924 /* SentryCrashInstallation+Private.h */,
-				DD248BB9D1C9667E72D2347EC4BE6CA6 /* SentryCrashInstallationReporter.h */,
-				1D7EBC3A8FB818CF4CE40D81A044F996 /* SentryCrashInstallationReporter.m */,
-				B44E303A54DF6329BED491737540A1E0 /* SentryCrashIntegration.h */,
-				D666F74371ED08513C8D1909A84F8BD4 /* SentryCrashIntegration.m */,
-				B0A4B552D7195E8AD63904E4D005C56A /* SentryCrashJSONCodec.c */,
-				5611B99B8EB5FE8C88A670E3A487F2C1 /* SentryCrashJSONCodec.h */,
-				04B7E30C4B10F159AA0F56B0D45C77A6 /* SentryCrashJSONCodecObjC.h */,
-				5986F48A99168A18833F9EF034AFD4BE /* SentryCrashJSONCodecObjC.m */,
-				CAF6D35443B5FB8E4CC914D365823BF0 /* SentryCrashLogger.c */,
-				7AE0678559E97D86376300DEDDA9DE09 /* SentryCrashLogger.h */,
-				A07AA435A3163B8260C0343172DF8D13 /* SentryCrashMach.c */,
-				92773EABE5F5CCA8BB5130B4FF20BF53 /* SentryCrashMach.h */,
-				94308C9B6933699F5F23981AC8F27420 /* SentryCrashMachineContext.c */,
-				417B4F53E4CBCAC9CB1EA3DD87B90635 /* SentryCrashMachineContext.h */,
-				96DEB133CD6115D26F15FF3893A628B6 /* SentryCrashMachineContext_Apple.h */,
-				1664A602B196078FA97602A4F46648C1 /* SentryCrashMemory.c */,
-				3E3ECEF18C478DFAFFB3FEA21CB5D432 /* SentryCrashMemory.h */,
-				3A826169856F04C6E4C7B75D4196AFAB /* SentryCrashMonitor.c */,
-				9922640BE2DC459445BCD84E4A082A88 /* SentryCrashMonitor.h */,
-				B1A3D392824FE91DE1E87D984A68135D /* SentryCrashMonitor_AppState.c */,
-				894ACBD3CACF17F9FC899ED63B7B41CA /* SentryCrashMonitor_AppState.h */,
-				BB7820CD1E67313315FB6363FB03CD28 /* SentryCrashMonitor_CPPException.cpp */,
-				6B67AC9DB3B839B4DEABF3B6CF436455 /* SentryCrashMonitor_CPPException.h */,
-				C62FC2DF0AB1BB54CBE33BB2921C0DBE /* SentryCrashMonitor_Deadlock.h */,
-				33D1293E82B771D20F26E29E77DBB222 /* SentryCrashMonitor_Deadlock.m */,
-				63B3895F692E0D45D18118DAC5E504B3 /* SentryCrashMonitor_MachException.c */,
-				FAAD0DBF3AFCE651463A052FACE4D9A8 /* SentryCrashMonitor_MachException.h */,
-				D74FD43C6BDC4F07BA21F06698ADD178 /* SentryCrashMonitor_NSException.h */,
-				EBABCADC04ABCA60FC4977E775A2692B /* SentryCrashMonitor_NSException.m */,
-				8B9381F7E59C3A983D297A2115E29FEA /* SentryCrashMonitor_Signal.c */,
-				136E6F32F1E795114B33C36A01E50A13 /* SentryCrashMonitor_Signal.h */,
-				08E94FF2327BCF93F0F87E2F851A66CD /* SentryCrashMonitor_System.h */,
-				D6304A74E102267BE43E447640F7375B /* SentryCrashMonitor_System.m */,
-				679E5C0D44F343FBC0A9374EF5A71179 /* SentryCrashMonitor_User.c */,
-				F9C01FBDE6B617C8F3CD3A395A4EECBB /* SentryCrashMonitor_User.h */,
-				66849488435570475A7913A728901522 /* SentryCrashMonitor_Zombie.c */,
-				003795FA4743BAB80D4A7937FB71D55A /* SentryCrashMonitor_Zombie.h */,
-				0E0D1271A4E6722E09D4D659669091D6 /* SentryCrashMonitorContext.h */,
-				D6F52DCCF708670EC7C63245CACDB234 /* SentryCrashMonitorType.c */,
-				D20F795823273640D1ACC7D5A9D211B0 /* SentryCrashMonitorType.h */,
-				B52EAAA95204E4781291E23AEE8BC2F2 /* SentryCrashObjC.c */,
-				105CF823928633B000723D01053F0E12 /* SentryCrashObjC.h */,
-				C744D47A8739C373F060E97D96BEDFB3 /* SentryCrashObjCApple.h */,
-				AE00AD662DF127E2EEC1254AFCCFF4B6 /* SentryCrashReport.c */,
-				A26831A4AA98E77CFAA330B6A8CA4E56 /* SentryCrashReport.h */,
-				72BADE79760BDE5756078BC7B2DFF233 /* SentryCrashReportConverter.h */,
-				8DB3AF863D732041F26754568B674675 /* SentryCrashReportConverter.m */,
-				7243D50F9389420D70B2C4C8E0668CB6 /* SentryCrashReportFields.h */,
-				B991E25B46DF5D53725CABB36677657A /* SentryCrashReportFilter.h */,
-				F3D7CAB7EFFCEE45B6BBEF69D0005C8C /* SentryCrashReportFilterBasic.h */,
-				142D25D4BA4240054D36306B213EE897 /* SentryCrashReportFilterBasic.m */,
-				01B7F02B2256409185DC6A986376A987 /* SentryCrashReportFixer.c */,
-				A766F707E10323DB61392CB64F950F2F /* SentryCrashReportFixer.h */,
-				08BD53A080EAF43D980D8A98680F2F59 /* SentryCrashReportSink.h */,
-				AA989728399E0D6497CF61A4EAF61D22 /* SentryCrashReportSink.m */,
-				317A1D105DD311E73F6222439C9ED857 /* SentryCrashReportStore.c */,
-				C01EA0BE208C31F95BE955A8EDA01656 /* SentryCrashReportStore.h */,
-				C8BFD39DF4A1700BBFAF749026E08438 /* SentryCrashReportVersion.h */,
-				420192FF6C947995830C4E6C07D96946 /* SentryCrashReportWriter.h */,
-				5E5999A456A07C807C5DD356B584C34F /* SentryCrashSignalInfo.c */,
-				C11FC75ED421077599F42B476C4FC673 /* SentryCrashSignalInfo.h */,
-				7B3236E50D5F4534FB04B5DAF0A3B55A /* SentryCrashStackCursor.c */,
-				502B5AE975D217EA18172F693D4BCDDC /* SentryCrashStackCursor.h */,
-				CC3AC56540615CD4176632BBF0A8E31D /* SentryCrashStackCursor_Backtrace.c */,
-				7FFBC6EF70A23D1A7F003B253679444F /* SentryCrashStackCursor_Backtrace.h */,
-				12510BA68859D11A9F858ADF3A280414 /* SentryCrashStackCursor_MachineContext.c */,
-				DB4B7F80050D69EAC62A83186C2A58FA /* SentryCrashStackCursor_MachineContext.h */,
-				78968D2F670A38D60830346768C7B8EF /* SentryCrashStackCursor_SelfThread.c */,
-				1857BA3C9FC09308805B3C9696590A44 /* SentryCrashStackCursor_SelfThread.h */,
-				1418BE48253BF028A46F3890CB44D312 /* SentryCrashString.c */,
-				5D9AE3CC9CA5BF4073FBE72FABFFCCC2 /* SentryCrashString.h */,
-				573A36F50B5F0F658EFF015BF6BE593C /* SentryCrashSymbolicator.c */,
-				98B662F7AE4C94C5C537D49A6D7F7DCC /* SentryCrashSymbolicator.h */,
-				53872BD144EB42605F41BB2A6F8D7F72 /* SentryCrashSysCtl.c */,
-				A176DF267DB6989251F7EB03322DFF16 /* SentryCrashSysCtl.h */,
-				44A6BE03B073BA6D64EE66F227BCDBE0 /* SentryCrashSystemCapabilities.h */,
-				60950BA88F6829283EF11095ABE0529C /* SentryCrashThread.c */,
-				C184D32799A30CC2C08479D79FFE4F28 /* SentryCrashThread.h */,
-				7DECD26B3FE380CD545970D25DFE529F /* SentryCrashVarArgs.h */,
-				748B7F32642A97B318586AF5B7F0BBD3 /* SentryCurrentDate.h */,
-				2C5021F49331C3FAE17A0691432DDA93 /* SentryCurrentDate.m */,
-				CAA938050EFEA1DBC6420D03E6C02B9E /* SentryCurrentDateProvider.h */,
-				19642E7B6CF48AB52062E2A331F94DE5 /* SentryDebugMeta.h */,
-				997112ED0FCF848EB18CDC00921C241C /* SentryDebugMeta.m */,
-				C7F47F3276B9E884BCA8B66D963247A5 /* SentryDefaultCurrentDateProvider.h */,
-				7A8C84F6CFC1136F3A2E1B04BCB4EF6A /* SentryDefaultCurrentDateProvider.m */,
-				51FA52394BE298B57D40964FC13A9669 /* SentryDefaultRateLimits.h */,
-				EC26F7E8ACDA3DF927ADFCD7BDC88EC1 /* SentryDefaultRateLimits.m */,
-				D5F4DD16E22E07CFF6E2BE678B722A96 /* SentryDefines.h */,
-				C065DA1F0F2AF5A0D0C6C00A12DC23FA /* SentryDsn.h */,
-				5059A550675A450734081ADCC34FECDA /* SentryDsn.m */,
-				3A5556647C06943C87E82D9192263E9E /* SentryEnvelope.h */,
-				930877AB2B67043D2FCF173BA946790B /* SentryEnvelope.m */,
-				6660091CB41FE3A0D9BA0DC03DFCE456 /* SentryEnvelopeItemType.h */,
-				956564F1B02EAB39FAF0226C9C6F2E7D /* SentryEnvelopeRateLimit.h */,
-				9F4B1040826A34062D1290A89B2D493F /* SentryEnvelopeRateLimit.m */,
-				9E70DE40AFBA6163A6A41078E936730D /* SentryError.h */,
-				03FC4662A250A62C076B4FCD76C641D5 /* SentryError.m */,
-				1C99D3BB279575E64265E2B7769A8578 /* SentryEvent.h */,
-				1C68A5B1F1ECD732BB2261694063CC76 /* SentryEvent.m */,
-				9B46123B3CFC305DC45DFD527AE944DD /* SentryException.h */,
-				7DA246202537CD4CFBE8DE4B78C26D60 /* SentryException.m */,
-				C0B63832225EECA42B2E644E3DE9DB0B /* SentryFileContents.h */,
-				36B45C234DFF4ADCE4528E383B1AF910 /* SentryFileContents.m */,
-				D54E22CBF2004A228E74785B24AAF8D0 /* SentryFileManager.h */,
-				303AE782922585C64C0CBA15F84A0696 /* SentryFileManager.m */,
-				3EBCA53601207BB4D8C501CC3566224F /* SentryFrame.h */,
-				3940E1F00B11505D79BDEF6A6DB2CEE2 /* SentryFrame.m */,
-				7B1CCAF414C8D71412D7FCCA7EFA6508 /* SentryGlobalEventProcessor.h */,
-				FE8067BDB8B74E991CD0EC1AE298E8B7 /* SentryGlobalEventProcessor.m */,
-				54A5667E09F1514D92A678CE42181DB1 /* SentryHttpDateParser.h */,
-				FBD5F3915C2B22F986CC0F5FF9954B3A /* SentryHttpDateParser.m */,
-				4CA62A3B8240D049CF467E65C178CEC3 /* SentryHttpTransport.h */,
-				C5D6C2C59BF5DB15B142EECB6C567260 /* SentryHttpTransport.m */,
-				E7EC679CA1C22FFCB9EABB3AEB55A4C7 /* SentryHub.h */,
-				955D7EA7B636A56D4CDE31F2AA1F14F6 /* SentryHub.m */,
-				45473024F29F81FE691A30C5AD5E51CD /* SentryInstallation.h */,
-				3D32FE6D9E236AA15C2B7F24EF983A3F /* SentryInstallation.m */,
-				7EAB34B5DF47FDF6632A3D2757633141 /* SentryIntegrationProtocol.h */,
-				4D0E54BC1BB287B9300718A2B5E39415 /* SentryLog.h */,
-				D936988C2556CF5FC171EF15BE68B2B0 /* SentryLog.m */,
-				FAF2C64FC326F925CD002D7B50648591 /* SentryMechanism.h */,
-				E5DE0C7F1CCFB5FFA60385E5E243DFD0 /* SentryMechanism.m */,
-				A5C3F506FF3962FBA7D6DCC687A00A53 /* SentryMeta.h */,
-				3D79313E7C436C493CC975F544D727AA /* SentryMeta.m */,
-				1B9BF60D00CD90FD6AAEFB9456C253FF /* SentryNSURLRequest.h */,
-				9D4B6C2312CCF2DFBB03165E935EFE50 /* SentryNSURLRequest.m */,
-				8F24033A2A840A41B749AC69715ED72C /* SentryOptions.h */,
-				D6ADD32DD10D970E810B0BF279A512FE /* SentryOptions.m */,
-				E7E21BD0ECCFFE09FE525DB019D1851D /* SentryQueueableRequestManager.h */,
-				A5B7FEBD360117623775BDE702BAD375 /* SentryQueueableRequestManager.m */,
-				6F21CE83A6179CB96178ACECF5810252 /* SentryRateLimitCategory.h */,
-				39709DC0810EA26519E98DDC2B93651D /* SentryRateLimitCategoryMapper.h */,
-				91F66C409D627384C86134C9101FDE33 /* SentryRateLimitCategoryMapper.m */,
-				131E822844A172A8915653EEF51E4D52 /* SentryRateLimitParser.h */,
-				A5982AB84CBA5149CAAC33EC8F327528 /* SentryRateLimitParser.m */,
-				C79A8D2787B7A107BB01B20DA56FCFBD /* SentryRateLimits.h */,
-				E85EDE6DBD60B1A2DA27760CC940F09D /* SentryRequestManager.h */,
-				32F4225FB72201900172C7499798AF51 /* SentryRequestOperation.h */,
-				E19BD15F3175DA3E15C26136CFD04075 /* SentryRequestOperation.m */,
-				7B3079B9EA01B6E8FDDC7576CCB84EB9 /* SentryRetryAfterHeaderParser.h */,
-				5AD1E9FCDAB74ACFD186B40B59DDD086 /* SentryRetryAfterHeaderParser.m */,
-				FDC1645D779E825881D34FCE2F6850A3 /* SentryScope.h */,
-				82F4C46825E3B8CB679953AC3664E517 /* SentryScope.m */,
-				6652CA7565EBE06795E8399C8226E59F /* SentryScope+Private.h */,
-				08541AE448AEB7D421DAE993B0E1C84C /* SentryScope+Private.m */,
-				51FC84E5B12A8EFBF417E36409348D3A /* SentrySDK.h */,
-				0B790E953E4F436FEE9196378F3B9F96 /* SentrySDK.m */,
-				4B0BC6DBCED9CF038652D21FE8D1D303 /* SentrySerializable.h */,
-				093236DF70D637CDCC25636093B63659 /* SentrySerialization.h */,
-				F60947390010DB540541CBA9BA3C4A56 /* SentrySerialization.m */,
-				61D8341E24CBDE0E12CC48E5D0E379B4 /* SentrySession.h */,
-				4A0B1C8EE1413FBEF8C131CF80A35ED4 /* SentrySession.m */,
-				3FE742D6ACDCEB87B8DB2D4454822114 /* SentrySessionTracker.h */,
-				D424C081AD573F1F667E181CD5BBB3DA /* SentrySessionTracker.m */,
-				BA21B22A5FED75F5AC1F32A155053321 /* SentryStacktrace.h */,
-				FDB6C25D88A2AA255419144E022FD505 /* SentryStacktrace.m */,
-				2262D7491FDDB4A2CB3A143B88768D0B /* SentrySwizzle.h */,
-				B05CC4D8E72F2356CEC17A5EC4E1D14F /* SentrySwizzle.m */,
-				E134F8C10B4C119CF054E8D34F08EC7F /* SentryThread.h */,
-				DFE44C8B8D0AE3233F5FB27354B9BCAB /* SentryThread.m */,
-				B3C59FE444A801712B3FFE204BD0A23A /* SentryTransport.h */,
-				77D6BA80EEAD9EE2BCE9297F963688E9 /* SentryTransportFactory.h */,
-				0EEDEC3A8A98F416466FC6D11CCF7579 /* SentryTransportFactory.m */,
-				5EF768923FA5E2587F2ABB1B8E0124EE /* SentryUIKitMemoryWarningIntegration.h */,
-				A586B2594175C866A97E7603560C8467 /* SentryUIKitMemoryWarningIntegration.m */,
-				1B6EC814E75D700F456E3F59400FE519 /* SentryUser.h */,
-				98C2F9F7B97D0D6E30C7A99DED46F585 /* SentryUser.m */,
->>>>>>> bfa66a6b
-			);
-			name = SocketRocket;
-			path = SocketRocket;
+				FA1F0450E93008B8C1A4F67B4C27E501 /* Core */,
+				95E5A084BD1ED714CD940E2E636C2347 /* Support Files */,
+			);
+			name = Sentry;
+			path = Sentry;
 			sourceTree = "<group>";
 		};
-<<<<<<< HEAD
-		537D1D25CBC0BD39576524B18168B2B4 /* Support Files */ = {
+		5F9066C34AD95E428BAFFFC41820894A /* Support Files */ = {
 			isa = PBXGroup;
 			children = (
-				CCA049D07C3BFF3ED8AD5F20F42A4282 /* CocoaAsyncSocket-dummy.m */,
-				855DFD3F8C7A1EEC6141C924E72E2C3B /* CocoaAsyncSocket-prefix.pch */,
-				E46A18EAFE7F1797475094373563E0D4 /* CocoaAsyncSocket.debug.xcconfig */,
-				72BD3B30B1E90215037F0D697C6B7F5F /* CocoaAsyncSocket.release.xcconfig */,
+				E7FD77E41203F9FFB97098AFD8370031 /* CocoaAsyncSocket-dummy.m */,
+				287BDFCE75AFA32AD354B641C0EEFB88 /* CocoaAsyncSocket-prefix.pch */,
+				E0F8B0C92FB97EF6A8BC1D1EA4B5977E /* CocoaAsyncSocket.debug.xcconfig */,
+				4A244BC091FFDFD445179BAFDD216006 /* CocoaAsyncSocket.release.xcconfig */,
 			);
 			name = "Support Files";
 			path = "../Target Support Files/CocoaAsyncSocket";
 			sourceTree = "<group>";
 		};
-		6143E9ECAD569F25AC218273CEB94C7B /* Support Files */ = {
+		604084E0516D90F7AC1A24A85CE3895D /* Support Files */ = {
 			isa = PBXGroup;
 			children = (
-				EB511890F88DB35846FC09F176DACE23 /* ASCIImage-dummy.m */,
-				31C3D7BD54DEE8CE3B89D9E6BC6893BD /* ASCIImage-prefix.pch */,
-				F5D38A75E9517BC97226AF3CACCB12CC /* ASCIImage.debug.xcconfig */,
-				3906E3AD5A24CD9E3A2FAC164700043F /* ASCIImage.release.xcconfig */,
+				D65AD9B235D3D78D5E051EBA339C1DDF /* CocoaHTTPServer-dummy.m */,
+				E8A50EADEDE0FF105264FA510270DB10 /* CocoaHTTPServer-prefix.pch */,
+				B9D788F8CFD7CF07F1FC8EC737ECF0CA /* CocoaHTTPServer.debug.xcconfig */,
+				77357489B20D755DE9C96DC154F8A28B /* CocoaHTTPServer.release.xcconfig */,
+			);
+			name = "Support Files";
+			path = "../Target Support Files/CocoaHTTPServer";
+			sourceTree = "<group>";
+		};
+		6A2371577C4556FCD9178A6E23A4CD7F /* Pods */ = {
+			isa = PBXGroup;
+			children = (
+				303F74B222B2BD2758011A79090952D0 /* ASCIImage */,
+				C5EA4673FA6D663EAF90B6F8CA5F8E23 /* CocoaAsyncSocket */,
+				B9AB1F0E1A11FBDDCC34DED27CA25B10 /* CocoaHTTPServer */,
+				F6A939F6B1C867C546584162C3DBA05C /* CocoaLumberjack */,
+				2685530989961ED8055689348BE439A7 /* MIKMIDI */,
+				3BD94AECFE8C32E1B951CF76A84592CC /* ORSSerialPort */,
+				010D8332A8A9932F4638F0DEE068C472 /* PocketSocket */,
+				543BD788D0085CC9A3183DD2F22A067D /* Sentry */,
+				D1DABC3E629F60B6AEE6C4D9FF320774 /* SocketRocket */,
+				FEEA2EA332F9892AFC999C710FF7E74C /* Sparkle */,
+			);
+			name = Pods;
+			sourceTree = "<group>";
+		};
+		7A85CD7FD8EF5838F5C5F9272710E343 /* Support Files */ = {
+			isa = PBXGroup;
+			children = (
+				58E7273657533195D14D73F4358DDFDB /* CocoaLumberjack-dummy.m */,
+				FE71E0BC939DED78FB20C94294091E5A /* CocoaLumberjack-prefix.pch */,
+				683647C3B476F02706C88E9F89BFE58E /* CocoaLumberjack.debug.xcconfig */,
+				FE4D290D19766052BDD82E94B424F7CB /* CocoaLumberjack.release.xcconfig */,
+			);
+			name = "Support Files";
+			path = "../Target Support Files/CocoaLumberjack";
+			sourceTree = "<group>";
+		};
+		8E50D8FA5F3BAF2CEB29A61ED23CFFDE /* Core */ = {
+			isa = PBXGroup;
+			children = (
+				BC57089559A0E16D0386CAF525207F49 /* CLIColor.h */,
+				41667078899502EF64D3D662848B983B /* CLIColor.m */,
+				15AE82356E6EF6E4B7BDA007AC6EA681 /* CocoaLumberjack.h */,
+				3EFD222B8BF1B09D80A31B81D6A506C3 /* DDAbstractDatabaseLogger.h */,
+				E7945AD873E29FE765E49DEE29BB9FC7 /* DDAbstractDatabaseLogger.m */,
+				A03345D019E30674D257B2A30D1C25F3 /* DDASLLogCapture.h */,
+				62EC40EF43865EF5DD430CE03900D931 /* DDASLLogCapture.m */,
+				8CE00C0A8B63E6B5C2D25772C50120A6 /* DDASLLogger.h */,
+				4FD846571B9DD1E3DF8A50A619B91EC7 /* DDASLLogger.m */,
+				C8C56D89851C7786E00274B983D70147 /* DDAssertMacros.h */,
+				7B980D16F6BB6375D240B8E85A1BAD1D /* DDContextFilterLogFormatter.h */,
+				B661132950EB3C9B3AF37138D5D96078 /* DDContextFilterLogFormatter.m */,
+				924BEB49609EB1A95C1FAF327780A7EC /* DDDispatchQueueLogFormatter.h */,
+				54BC5C5A44161289F9B957AC5FFBCF89 /* DDDispatchQueueLogFormatter.m */,
+				922D37F386B73A951B11B782715B0A95 /* DDFileLogger.h */,
+				BC0FE699A1BBB26D74A508D0524643B8 /* DDFileLogger.m */,
+				85CE1A96A88EC418B0F3648DF507E6C8 /* DDFileLogger+Buffering.h */,
+				AF28CC00C333E85BE3C3B39BA68EE301 /* DDFileLogger+Buffering.m */,
+				7747F7D0287125FBA3F991231A7D5987 /* DDFileLogger+Internal.h */,
+				D1701427B4091905496BAB9A5DEAD4CB /* DDLegacyMacros.h */,
+				6CD714558166E8A712B4D55FDB394E1C /* DDLog.h */,
+				ECB9083E91900842347A6AC8E9D52030 /* DDLog.m */,
+				048B0374F12E764151ECCA22E935ED49 /* DDLog+LOGV.h */,
+				2EB7DA9FE10F56222403D3634AF8C479 /* DDLoggerNames.h */,
+				75A398BE0FC4A0CDA4601ED3EFEBB48B /* DDLoggerNames.m */,
+				BDE3E0605FB3AF94EA241BDAAB766E4C /* DDLogMacros.h */,
+				F5496F1E41914E4D8224848CFC296C1B /* DDMultiFormatter.h */,
+				84B45CD0BFC8BCBCA9B7BEFE4C09C131 /* DDMultiFormatter.m */,
+				EC23DD1CF7A21F66D16D83E9631229A1 /* DDOSLogger.h */,
+				F7769AD75A967DA22072B17008A76373 /* DDOSLogger.m */,
+				6F6EDC14C05E39CD3273BA2DEDF341F5 /* DDTTYLogger.h */,
+				6F8907CEE18168DA5E0552F6DC232710 /* DDTTYLogger.m */,
+			);
+			name = Core;
+			sourceTree = "<group>";
+		};
+		95E5A084BD1ED714CD940E2E636C2347 /* Support Files */ = {
+			isa = PBXGroup;
+			children = (
+				EA4A2F1B196646F8A9B14D1701384443 /* Sentry-dummy.m */,
+				6B5E1C72A8B35FDD96CB14AC6B9CB61A /* Sentry-prefix.pch */,
+				48C0EBFD78C6337C5EA7E2A5A674B4AB /* Sentry.debug.xcconfig */,
+				29D9C97693A560CCB837AFB20B288604 /* Sentry.release.xcconfig */,
+			);
+			name = "Support Files";
+			path = "../Target Support Files/Sentry";
+			sourceTree = "<group>";
+		};
+		9D54C380C0B75C0FB70BF1ECD161C578 /* Support Files */ = {
+			isa = PBXGroup;
+			children = (
+				174DDDB317BED5F5C6E97A13867F1EFF /* Sparkle.debug.xcconfig */,
+				EAE858E4AA73AFF4E3C69B9E2712B8F3 /* Sparkle.release.xcconfig */,
+			);
+			name = "Support Files";
+			path = "../Target Support Files/Sparkle";
+			sourceTree = "<group>";
+		};
+		A0B8A0352F43B9F6D771C5D1C5A7E538 /* Support Files */ = {
+			isa = PBXGroup;
+			children = (
+				0BE002D8310658B9A8AB6132D4D009A6 /* ASCIImage-dummy.m */,
+				A62C5F175F14D6B239737875295B5FC1 /* ASCIImage-prefix.pch */,
+				3F5DE8B86853F6F3CF593051B3F4F501 /* ASCIImage.debug.xcconfig */,
+				FE3E81EB4D09470679260EBBFBC70F57 /* ASCIImage.release.xcconfig */,
 			);
 			name = "Support Files";
 			path = "../Target Support Files/ASCIImage";
 			sourceTree = "<group>";
 		};
-		6DCC176D212C30C120B7B88ADFCABB78 /* ASCIImage */ = {
+		A85C13AB161CF18A80B19F9F4E852440 /* Support Files */ = {
 			isa = PBXGroup;
 			children = (
-				40F82C5F7216E8EF9994B7BC83136A76 /* PARImage+ASCIIInput.h */,
-				3BBE684A3352BA8A37DB1D915D0FE2A0 /* PARImage+ASCIIInput.m */,
-				6143E9ECAD569F25AC218273CEB94C7B /* Support Files */,
-=======
-		1CF847282FFB66B6AA8F3929F1A9B6BC /* Support Files */ = {
-			isa = PBXGroup;
-			children = (
-				29FD5AB98587B58A6E097423C521D2FD /* Sparkle.debug.xcconfig */,
-				78661CFCBFC0BF448BD018918C244828 /* Sparkle.release.xcconfig */,
-			);
-			name = "Support Files";
-			path = "../Target Support Files/Sparkle";
-			sourceTree = "<group>";
-		};
-		25A5768BC5C6FDEF9F5AAC008FD6CDBD /* Support Files */ = {
-			isa = PBXGroup;
-			children = (
-				75A48A07B4D64F06E9E8C7BB59F4FBF6 /* PocketSocket-dummy.m */,
-				A37A535BE4D0113C0D09DB5C7B2C53DE /* PocketSocket-prefix.pch */,
-				A86CE299CDAA32736A8CAD75E0A611D5 /* PocketSocket.debug.xcconfig */,
-				A17BA247E08E24D1F911F69900F3911F /* PocketSocket.release.xcconfig */,
+				5C92D88B22E5932AA798462754AF1DA0 /* PocketSocket-dummy.m */,
+				BFAEF0905DD21EDA0B72B5F2E2DA2530 /* PocketSocket-prefix.pch */,
+				862BD44DD44EBC48516849F04C86D340 /* PocketSocket.debug.xcconfig */,
+				F6FA52CF8B412DF1684E92CD691458CF /* PocketSocket.release.xcconfig */,
 			);
 			name = "Support Files";
 			path = "../Target Support Files/PocketSocket";
 			sourceTree = "<group>";
 		};
-		2B3C49AD0EA787A32BA573223F08A17E /* Pods-Hammerspoon */ = {
+		AEB50F786BA98FE1AB6CEE0CC29AB1F7 /* Frameworks */ = {
 			isa = PBXGroup;
 			children = (
-				D01BA06D8E6D7A4DFEBDA343DE5757C3 /* Pods-Hammerspoon-acknowledgements.markdown */,
-				8E39FCDFAC199E429916CE125ECAC286 /* Pods-Hammerspoon-acknowledgements.plist */,
-				5A19BDEBD7AF4595E9D2E6376FA57D55 /* Pods-Hammerspoon-dummy.m */,
-				0798728EDC471EDAAEA7E90C448C26AF /* Pods-Hammerspoon-frameworks.sh */,
-				2F81B128A47A275CAC99E8D10C9C73FB /* Pods-Hammerspoon.debug.xcconfig */,
-				B43CE827A9E17EAEB0EFBD3B029764EB /* Pods-Hammerspoon.profile.xcconfig */,
-				94235A1A9E91430837971044CC882B2C /* Pods-Hammerspoon.release.xcconfig */,
->>>>>>> bfa66a6b
-			);
-			name = "Pods-Hammerspoon";
-			path = "Target Support Files/Pods-Hammerspoon";
-			sourceTree = "<group>";
-		};
-<<<<<<< HEAD
-		74CB3B46AA579D2DCBE4B1CC81B78F9F /* Core */ = {
-			isa = PBXGroup;
-			children = (
-				3BDB3922FEDFA14F8CC7FCD7931D642C /* Container+SentryDeepSearch.h */,
-				ADD7ADB1B12B8F294974AC16BF850A64 /* Container+SentryDeepSearch.m */,
-				29643CA9954779A3C47EBF34978F5565 /* NSArray+SentrySanitize.h */,
-				73F4C8E0F2C0920D3133902B8FA95FA7 /* NSArray+SentrySanitize.m */,
-				CF5CE6753F5A03016474EC257F5709F0 /* NSData+SentryCompression.h */,
-				255F818615FB484A93CC64CAD4269F49 /* NSData+SentryCompression.m */,
-				3C1C47041EB8316337D831A2F610E895 /* NSDate+SentryExtras.h */,
-				10DC5DFBA7EFFFAC6EE92DCB09A22BDC /* NSDate+SentryExtras.m */,
-				F1676480F68CC26D91BAE2337CB061F4 /* NSDictionary+SentrySanitize.h */,
-				965F899E6745E7739B5036C53276B9A4 /* NSDictionary+SentrySanitize.m */,
-				80E3CE1BFDA56A6BC8903DA2B0FB2295 /* NSError+SentrySimpleConstructor.h */,
-				65308939DE20026E07178A805FE905D9 /* NSError+SentrySimpleConstructor.m */,
-				A9095A0D4D718FEF2E6838A37D3E0315 /* NSString+SentryNSUIntegerValue.h */,
-				A0D567584DF51C3CB139D5D70F7A6CB4 /* NSString+SentryNSUIntegerValue.m */,
-				C89ECD608D5A969AF3F465B73C54C918 /* Sentry.h */,
-				F320DCB93388DB0B2CB69A2777CF0C2B /* SentryAsynchronousOperation.h */,
-				6FB45EDEC41F48FC625A4301BCBC25D4 /* SentryAsynchronousOperation.m */,
-				D17D1514E37848C8EA114B463E265525 /* SentryAutoBreadcrumbTrackingIntegration.h */,
-				19F9E81CCA63748C73E273B2351D0846 /* SentryAutoBreadcrumbTrackingIntegration.m */,
-				53C4DDD8A8D5E293B0596FD1B3745463 /* SentryAutoSessionTrackingIntegration.h */,
-				070A5A831933827D58C7CE960CDBE903 /* SentryAutoSessionTrackingIntegration.m */,
-				19DDFAC9B74C52078624F4285AF58C86 /* SentryBreadcrumb.h */,
-				7E3FA2BEDD157D69F86FFFE22B5E2EB0 /* SentryBreadcrumb.m */,
-				48766A7022BE69C58A13ECC85038781E /* SentryBreadcrumbTracker.h */,
-				3A1C70E1943742F15B6A14182AA273A7 /* SentryBreadcrumbTracker.m */,
-				58F83D00A81D20416EF32F92A700421F /* SentryClient.h */,
-				8E0AD49CE2FF7575F70046EF4EB0B354 /* SentryClient.m */,
-				FD22606CC013DA8E0634D481E55A60FD /* SentryConcurrentRateLimitsDictionary.h */,
-				7A55916937BCF05AED78F0A6C20FCA87 /* SentryConcurrentRateLimitsDictionary.m */,
-				15F589F51354ACA00A4AFC8FBE15BA12 /* SentryCrash.h */,
-				63BC9E9BDD19471B3F15114910613E20 /* SentryCrash.m */,
-				D100BB99DC23EAE3ADF0DFA207D36A78 /* SentryCrashAdapter.h */,
-				F02223E919D0EE50F003C97657383802 /* SentryCrashAdapter.m */,
-				AAFE37CDEC97D672556EB5B5B6C270F4 /* SentryCrashBinaryImageProvider.h */,
-				27881CBC44603F2B8019A0BA5995E35C /* SentryCrashC.c */,
-				65EC66C25CBA3780CD26FD6677FABDB3 /* SentryCrashC.h */,
-				2DFA6EF9A9D49DC7D0FAE03197437DE6 /* SentryCrashCachedData.c */,
-				2C5911540B90ED2735BB8D0A86E7717F /* SentryCrashCachedData.h */,
-				71FF253F2058497737E1DCA8E583AE2D /* SentryCrashCPU.c */,
-				8ADE02394463145ADAF897DA074B597B /* SentryCrashCPU.h */,
-				59D86A41770086378F78E1C4DFC00042 /* SentryCrashCPU_Apple.h */,
-				750FD40F13396E84B83B12253D842A25 /* SentryCrashCPU_arm.c */,
-				638456FAA6C053C05204CC5E832D02CD /* SentryCrashCPU_arm64.c */,
-				DF031281085E41542B8729B01208CE20 /* SentryCrashCPU_x86_32.c */,
-				F495B3255B694A4E43FED59AD2AE5EE4 /* SentryCrashCPU_x86_64.c */,
-				ED0A008265AE4277186CB4D584718412 /* SentryCrashCString.h */,
-				3241E6CBC17CF194D2017C46D585DFBB /* SentryCrashCString.m */,
-				7135C78F39B58A09634247C6B8BD8760 /* SentryCrashDate.c */,
-				84F0C075762D4083DE496DAF6076C377 /* SentryCrashDate.h */,
-				BD8A62E281F81D6E7B2A44CE412B7615 /* SentryCrashDebug.c */,
-				1B37DF1FE4556DE241955E30A8F5D050 /* SentryCrashDebug.h */,
-				8B5E8EA3260860F742738ABE8537C745 /* SentryCrashDefaultBinaryImageProvider.h */,
-				FB53C8792E1DC04613E4D32BB2D561E5 /* SentryCrashDefaultBinaryImageProvider.m */,
-				287929CCF61C9ACDB7B210741A70E600 /* SentryCrashDefaultMachineContextWrapper.h */,
-				789A2168D63D60277A7D8D6943DC8446 /* SentryCrashDefaultMachineContextWrapper.m */,
-				3A8E79895CA90BE299B75B85E814F141 /* SentryCrashDoctor.h */,
-				D802DE52D7957F06FDED2982E6A40979 /* SentryCrashDoctor.m */,
-				D9567A58B14C195CE7A7AC14E93F8DB5 /* SentryCrashDynamicLinker.c */,
-				37D42FFD86A7FB4C35C945ADB72D2EB2 /* SentryCrashDynamicLinker.h */,
-				5A6FB6673C44BA3CF42590AE363D5A87 /* SentryCrashExceptionApplication.h */,
-				7CD60238B2D7DCEE9C9702407CF7B7F5 /* SentryCrashExceptionApplication.m */,
-				0259AE0E335D0ED85F4ACEF8847B2A79 /* SentryCrashFileUtils.c */,
-				BDD9F271C0F54EDD9165B939DAA96831 /* SentryCrashFileUtils.h */,
-				3C04797F4A30F6E586582E8F546202FC /* SentryCrashID.c */,
-				69E0334803214F5E461D6F35061818C1 /* SentryCrashID.h */,
-				F51674CF6988B57233555CA558AA1200 /* SentryCrashInstallation.h */,
-				9D7232D086B1CC3C35F99847C0ADC341 /* SentryCrashInstallation.m */,
-				D401146D2E58575DC85C1F01007B1478 /* SentryCrashInstallation+Private.h */,
-				E04398F2E350DFA66946B9EF93A958D1 /* SentryCrashInstallationReporter.h */,
-				E567F92136754DE4A1C11AE5645EC162 /* SentryCrashInstallationReporter.m */,
-				F285397CB855802D7049C06653062A36 /* SentryCrashIntegration.h */,
-				619DF89DFF567DACA5A567B4D3CF18B1 /* SentryCrashIntegration.m */,
-				A0F40AE158C51D7FB8B6C11F9FEFE9E7 /* SentryCrashIsAppImage.h */,
-				FAA49210D84D3D2F46D1342049D5D6F9 /* SentryCrashJSONCodec.c */,
-				CF11A4C4ABD1900AB838DFAE7103647D /* SentryCrashJSONCodec.h */,
-				AD07AB21A9AF2FAB1AFA6DB89FC9EEE2 /* SentryCrashJSONCodecObjC.h */,
-				DE55DCEE33FB93854FEE58FF25FA500D /* SentryCrashJSONCodecObjC.m */,
-				EF2384979D7142C988CBAB399FE6908F /* SentryCrashLogger.c */,
-				9703A57BD26B39B13CF0575BF9B54D45 /* SentryCrashLogger.h */,
-				709DE4464C979DC2CAED78325926D8F5 /* SentryCrashMach.c */,
-				E4A5845E489DB1813FE8BDB1483508C2 /* SentryCrashMach.h */,
-				9D24C8ABDCC8CB34E091336054FD1C87 /* SentryCrashMachineContext.c */,
-				A4137A4CEAB74B984B640DB8E5B3EE5B /* SentryCrashMachineContext.h */,
-				DA41DB28A44DED18E57F1D887E27A092 /* SentryCrashMachineContext_Apple.h */,
-				2CEA83541C0CB24436D066FC7D7092BB /* SentryCrashMachineContextWrapper.h */,
-				0BEEBE9AD4879B43206EC20688853968 /* SentryCrashMemory.c */,
-				5D2DA157664D9017CC5396A745A4C3ED /* SentryCrashMemory.h */,
-				0F70202DFCEC39FB19CDEDAD1B7FF960 /* SentryCrashMonitor.c */,
-				0F87441D750E820120D2C4443EEA1E80 /* SentryCrashMonitor.h */,
-				65191B1AA6B1BD41FA0C5FD3B12696A6 /* SentryCrashMonitor_AppState.c */,
-				DF26BF86EBD3DB5995F0E122A1A57A98 /* SentryCrashMonitor_AppState.h */,
-				6237B2A7AB93F1815AD6F03B04DD05A7 /* SentryCrashMonitor_CPPException.cpp */,
-				C983C7246E39988CF006FA2B014B228C /* SentryCrashMonitor_CPPException.h */,
-				5BB4154E6F4B1869B7A91914C32A454F /* SentryCrashMonitor_Deadlock.h */,
-				6A06FB495179DA4995D075103B480884 /* SentryCrashMonitor_Deadlock.m */,
-				F17AF44F338F5FBCE68A003DAC86D66E /* SentryCrashMonitor_MachException.c */,
-				B8CF6D39B5E24097CC673AE63E8F7524 /* SentryCrashMonitor_MachException.h */,
-				B53AF91924F15EA4460FEB4741D91A66 /* SentryCrashMonitor_NSException.h */,
-				9D5FFDB1D0EFE0938F715064E6E0FB7E /* SentryCrashMonitor_NSException.m */,
-				0AB6807BA2BCFFDA9400EC1618ADC87B /* SentryCrashMonitor_Signal.c */,
-				563E395F6169F8258B4EB74EB3DE1D19 /* SentryCrashMonitor_Signal.h */,
-				4E30E59BDF6D027142AE9D0C3E74E574 /* SentryCrashMonitor_System.h */,
-				B2365BE0A79C68FC9B86716001921833 /* SentryCrashMonitor_System.m */,
-				2E3FC8A760BB9BD17566F96C95572596 /* SentryCrashMonitor_User.c */,
-				2690E8AA74E51CE60326E549616EF225 /* SentryCrashMonitor_User.h */,
-				4722042DEBD6AAB3000231ED60EBF3A9 /* SentryCrashMonitor_Zombie.c */,
-				5180B4A0015C87BF9B0D74CE74767226 /* SentryCrashMonitor_Zombie.h */,
-				299031F5D7F5AC7CE28957E69B1D2ABF /* SentryCrashMonitorContext.h */,
-				4614CC6D3A694B5BF4A22D413982AAF4 /* SentryCrashMonitorType.c */,
-				FA82D530130B6A47B641CE943624B3BE /* SentryCrashMonitorType.h */,
-				392194F1A4B86D7836485F531F110F9A /* SentryCrashObjC.c */,
-				3A32803646E68D205DEF5D6616F94613 /* SentryCrashObjC.h */,
-				552E9A7D259823E3B6511DABA215D3C6 /* SentryCrashObjCApple.h */,
-				F8054BE4EE46CCA1CEF2CBC7D28B8DD1 /* SentryCrashReport.c */,
-				7A366B20DF957B934DFB7155E7E2C830 /* SentryCrashReport.h */,
-				1A892D2808B3984146253793FE4131CA /* SentryCrashReportConverter.h */,
-				C879C9AE8C36281DC98B7BA9CA785F08 /* SentryCrashReportConverter.m */,
-				3BB655AE221AEFED6C8B1B4086239D36 /* SentryCrashReportFields.h */,
-				B4C5F061502F44BEC4973E8E6FD09775 /* SentryCrashReportFilter.h */,
-				E7783D143C6034FDC7C0DE855056B804 /* SentryCrashReportFilterBasic.h */,
-				7B2945361AEAEF8FBB9E1A51D1CE82E2 /* SentryCrashReportFilterBasic.m */,
-				F3E3B693D46F32E69128467285841075 /* SentryCrashReportFixer.c */,
-				E494A213621C4088BE1871DCEE9E1E96 /* SentryCrashReportFixer.h */,
-				D4F2C02FF809F99E9677FB21FC1D4D3C /* SentryCrashReportSink.h */,
-				DD3793C1F71286E94F50789E6698C2F7 /* SentryCrashReportSink.m */,
-				2F250B078FD3A67EEB8D5EF4AD0A08C2 /* SentryCrashReportStore.c */,
-				F25D11443F599750BC56DB721E2763E3 /* SentryCrashReportStore.h */,
-				F04358230629CE7366929BED43988647 /* SentryCrashReportVersion.h */,
-				C64FEE7A465EFFDECB8D33DF0E0A0ABB /* SentryCrashReportWriter.h */,
-				A1AE99E52A4F72AFDDD8AB4453E4FC85 /* SentryCrashSignalInfo.c */,
-				920F9D4E1ED1175440B7A636DE7E70BB /* SentryCrashSignalInfo.h */,
-				4AA419DACD1F29FB70355C96424189B3 /* SentryCrashStackCursor.c */,
-				C93669EFB52142B4D5FE5E2492601D05 /* SentryCrashStackCursor.h */,
-				875C9725ACCDF9AC153CFBAD92416A42 /* SentryCrashStackCursor_Backtrace.c */,
-				8303E3EC61FDA9FEE0E2EAA2837323B6 /* SentryCrashStackCursor_Backtrace.h */,
-				6E14CF4C75833FDE9B839D7D27EFBC6C /* SentryCrashStackCursor_MachineContext.c */,
-				9F7526799A6C1107CFE54E29973B062C /* SentryCrashStackCursor_MachineContext.h */,
-				552851492D1F3876A32234ADEE943816 /* SentryCrashStackCursor_SelfThread.c */,
-				12BC1DCC4824ED3BEAF7659F3C265259 /* SentryCrashStackCursor_SelfThread.h */,
-				BD199EBE5D9DCEDDB80A034D5B2D102F /* SentryCrashStackEntryMapper.h */,
-				F470487A1EDE7C0A4B892DFEBC4AFE0D /* SentryCrashStackEntryMapper.m */,
-				8B397F4EC7165775CF1D3CC228BC9971 /* SentryCrashString.c */,
-				D5099D0F0920400C7A4F05E84C07CE6D /* SentryCrashString.h */,
-				B5D24B5254262FC94FB75E597C490701 /* SentryCrashSymbolicator.c */,
-				176CFF629E5A45F3D06286F6651879EE /* SentryCrashSymbolicator.h */,
-				161DA2DE72B0314C128D4FC604A44EE2 /* SentryCrashSysCtl.c */,
-				EDF0C8DA4CEFF5F017FD3D1126A9F1C6 /* SentryCrashSysCtl.h */,
-				6D6548C9ADDDF5052E921388EB2875B5 /* SentryCrashSystemCapabilities.h */,
-				14933AB341246DA230369CB2A7605249 /* SentryCrashThread.c */,
-				0963E2C7307336830D408ABD4934024D /* SentryCrashThread.h */,
-				743AEADA20F4479B7923D3E256A22CD3 /* SentryCrashUUIDConversion.h */,
-				D7A459B6A8671B52643EB481D8FB3133 /* SentryCrashVarArgs.h */,
-				56809E6B4679BB27631EB1B9997AA783 /* SentryCurrentDate.h */,
-				E350375FCD1E970279EF25FEA8F5F7AA /* SentryCurrentDate.m */,
-				615FF2A35F72AC395BA26E95D11C8B8A /* SentryCurrentDateProvider.h */,
-				2D28D160D47020B4F962D81D4547768B /* SentryDateUtil.h */,
-				F0193B97C8678DD8A7ADD8CA8AB68EF2 /* SentryDateUtil.m */,
-				9B4068DD486982B2C092DB0FC781F544 /* SentryDebugMeta.h */,
-				36F8C3CDDE91D52EDDAF71E69D7EDF0C /* SentryDebugMeta.m */,
-				E3CEF6F7A83F19206A2F3A45497C97AF /* SentryDebugMetaBuilder.h */,
-				EA3EE069673634E00A761CFBE6F5ED74 /* SentryDebugMetaBuilder.m */,
-				F11713CC4270881539E3E38C21225508 /* SentryDefaultCurrentDateProvider.h */,
-				6342CBBB59451E5315D427D5013E0099 /* SentryDefaultCurrentDateProvider.m */,
-				1CAC4C6781A4CEF122E99F03741CF6C5 /* SentryDefaultRateLimits.h */,
-				FE6737EE31D9B62B41C7C4CCAB67D685 /* SentryDefaultRateLimits.m */,
-				8AE4F92348504288968156F843954AA6 /* SentryDefines.h */,
-				63EC889C5333D7899FC116125B4BA474 /* SentryDsn.h */,
-				71C3C6EF91C8F11BA08802670F64433B /* SentryDsn.m */,
-				2665E47ABE95F7E0C6CDD75A1D8ABBF7 /* SentryEnvelope.h */,
-				378908073C489703230FAF3344B916F1 /* SentryEnvelope.m */,
-				6755B486B682F8D4C11258752A4414E2 /* SentryEnvelopeItemType.h */,
-				668FF610790B2A7112160380D1BDA001 /* SentryEnvelopeRateLimit.h */,
-				1ABF839B0924F2D014249D5EB5309101 /* SentryEnvelopeRateLimit.m */,
-				E5167B0F9B6420EFC9DFA438E34A22D2 /* SentryError.h */,
-				EA8BB37683E2A4A2D17ED3296B9F0A57 /* SentryError.m */,
-				890BB5A0EA71906B4E61BFE8CE71AA9B /* SentryEvent.h */,
-				68DA9ADBB5B724D3A23678176FD5081C /* SentryEvent.m */,
-				1BA2A034153EA36612C77BB1F3D500A5 /* SentryException.h */,
-				E84CFCAA6EBF9C3F6056CD9EE898AA77 /* SentryException.m */,
-				83D128C36ED2452ACC60469FA65AFBA0 /* SentryFileContents.h */,
-				DB2BECBA27D319732C483062F04123D1 /* SentryFileContents.m */,
-				89A336E35FEEAD907B8421984EDE78E0 /* SentryFileManager.h */,
-				4712B67DEE691F2E53EE5CAE430A52F4 /* SentryFileManager.m */,
-				2B1C97694D20A49703172080B5279BF8 /* SentryFrame.h */,
-				3067B61DEEC3BFC79A5218B2C5F4F796 /* SentryFrame.m */,
-				F799DF860160118FEDA3303E888DD29B /* SentryGlobalEventProcessor.h */,
-				E0AD056B6C4F1189DF096C2D410E9FCF /* SentryGlobalEventProcessor.m */,
-				2A3EEED30961C32C84C3374D98071B12 /* SentryHexAddressFormatter.h */,
-				82C10B5335DD330C8EDD7C756C76F9A8 /* SentryHttpDateParser.h */,
-				E0C6FDF589DE32353155119A1255B90D /* SentryHttpDateParser.m */,
-				D94CBF9D233318B26D9B90A25D48764F /* SentryHttpTransport.h */,
-				CECBA55C6003932562CDC9C6FED31C4E /* SentryHttpTransport.m */,
-				79837A8A00D2872B9156664203993718 /* SentryHub.h */,
-				8F5BF96E92551E74F1EAEC9EB6CAC3C7 /* SentryHub.m */,
-				5B1E488927902761BD54C8604DE49FFA /* SentryInstallation.h */,
-				E8FC60E2DCFC498F662C032F5E187510 /* SentryInstallation.m */,
-				1CE36B9CA861DFA250AA3E0E5F22951D /* SentryIntegrationProtocol.h */,
-				5D979C1AE20CC9B71012AF96BC30041A /* SentryLog.h */,
-				D4DF99BABE28C9D214022C64106799CD /* SentryLog.m */,
-				5575A2F9B499F2B3274DE6383BEEB398 /* SentryMechanism.h */,
-				0560F193A11BA740D3249D7588BE8380 /* SentryMechanism.m */,
-				4B8C1BFE0C6012FE95D27CB7863A7BCC /* SentryMeta.h */,
-				2FF7B75E5047C981E183E4016B8A21A3 /* SentryMeta.m */,
-				E069A1EF5C316E5012B2AFF52E794825 /* SentryNSURLRequest.h */,
-				511940CCB20BE49D7E34384474B597A6 /* SentryNSURLRequest.m */,
-				ED3A0C7FC85DC5EBE9AC7F804D5C22B2 /* SentryOptions.h */,
-				B5FF5E1B3B4B022362206C410BAC2674 /* SentryOptions.m */,
-				435E32AA997DD62011B765E185E6CF80 /* SentryQueueableRequestManager.h */,
-				463093D12F4AFF2243D4CD7CD0160599 /* SentryQueueableRequestManager.m */,
-				AF6932F190BDA00A0405F9F66D469922 /* SentryRateLimitCategory.h */,
-				99A2B7520A1B987FF79E7A02B6759E1C /* SentryRateLimitCategoryMapper.h */,
-				082F6A1EFA8EF674ABA1648F0EE0A839 /* SentryRateLimitCategoryMapper.m */,
-				7144D39160ADC0B2FBE8CC1342E04559 /* SentryRateLimitParser.h */,
-				283F159297120C1C01D5239DA697C150 /* SentryRateLimitParser.m */,
-				B333C7DB955DF62AAE182F777D3FD560 /* SentryRateLimits.h */,
-				6EF88C00D6EB89FDF80D327F798E3828 /* SentryRequestManager.h */,
-				4B39F458942576A2ECDC7A78480CE8BE /* SentryRequestOperation.h */,
-				AFFA55235A4D19CD6417B147575444A4 /* SentryRequestOperation.m */,
-				1570FD8FF782280BDB12029DAF159355 /* SentryRetryAfterHeaderParser.h */,
-				7295D4DA3074628CF4E881124664649C /* SentryRetryAfterHeaderParser.m */,
-				D976337B39C4F4D699BC00B8E28E74E1 /* SentryScope.h */,
-				230101A0A97378ACC70EECD91A1E9F22 /* SentryScope.m */,
-				89D6E0F83D9AAD80EAD41AC0AA9506ED /* SentryScope+Private.h */,
-				52FC4D4AB678F8AF6CA227BDA83C779A /* SentryScope+Private.m */,
-				26524A8BD2A158AB1BDF4554A0823F3D /* SentrySDK.h */,
-				DEB2FE8EC775B09C14F0F61468073DCE /* SentrySDK.m */,
-				6FCCDCEBE605A88E31BE9255913D239A /* SentrySdkInfo.h */,
-				D1D05BA95C905C9355D8351D75AADA2B /* SentrySdkInfo.m */,
-				0227605D38760A489A3785AE2F288294 /* SentrySerializable.h */,
-				1198709A05C0C30F8CDD4B6596017DE0 /* SentrySerialization.h */,
-				0E171C3BBF571E6FF3086AF628157A1D /* SentrySerialization.m */,
-				AAD4D7BC1C03C6327CFF16D20AB26A58 /* SentrySession.h */,
-				35F76A245E5372E70B02EFFB4B37067F /* SentrySession.m */,
-				EE56ED866FE676040E3AAB23F8F4E8D6 /* SentrySessionTracker.h */,
-				D2DB93D2DB50E62D48081216EAA4C767 /* SentrySessionTracker.m */,
-				FAB8922E2882B7E8FA28D55F28CF73EA /* SentryStacktrace.h */,
-				9F14435E48F6A40DBB4CF1B73CC9A347 /* SentryStacktrace.m */,
-				9B838851E2836983BC5D855C7409B6FC /* SentryStacktraceBuilder.h */,
-				8021EF5A57147DB9F66937E16FD69AD0 /* SentryStacktraceBuilder.m */,
-				7642C0DB41A61804B8DD30CFA6F1B379 /* SentrySwizzle.h */,
-				7FEE73023FDDCCF5026FB9B400F33BC6 /* SentrySwizzle.m */,
-				1FDE053F8DF13E85C800A6A702C4E82A /* SentrySystemEventsBreadcrumbs.h */,
-				FF3224AD403E81F505BF1C63A5A7B768 /* SentrySystemEventsBreadcrumbs.m */,
-				9B2C04DAFFF8639DD899DF1D2D0858AB /* SentryThread.h */,
-				0FE6E05174B0FE82593241CC527C71D0 /* SentryThread.m */,
-				A168C4060F1D1811AE158062AB540AA9 /* SentryThreadInspector.h */,
-				9D4916DCF7B52B806354131D01A4CADB /* SentryThreadInspector.m */,
-				7F9487DC221E8ED3711D222FB86301C6 /* SentryTransport.h */,
-				37E59E21970B1AC3B48521CE83DDB551 /* SentryTransportFactory.h */,
-				A8A0DBC9766D4FCEFF6DBFCA98F18B55 /* SentryTransportFactory.m */,
-				F3DFCF95C1E7ABEDE3246911FC49CC26 /* SentryUser.h */,
-				103B02B1F5043EA4DAA2A144C5FE6B50 /* SentryUser.m */,
-			);
-			name = Core;
-			sourceTree = "<group>";
-		};
-		87A32DC061F09858507527B5A043A3BE /* CocoaAsyncSocket */ = {
-			isa = PBXGroup;
-			children = (
-				BFD291EF16EEF55A0EBC2E01DC53954C /* GCDAsyncSocket.h */,
-				9423268D85524D10E8480A620734B1AF /* GCDAsyncSocket.m */,
-				2744C55420146B4E50B4447F92138BB2 /* GCDAsyncUdpSocket.h */,
-				56E7E081C76C59CE1196B0ADBAC2B0D8 /* GCDAsyncUdpSocket.m */,
-				537D1D25CBC0BD39576524B18168B2B4 /* Support Files */,
-			);
-			name = CocoaAsyncSocket;
-			path = CocoaAsyncSocket;
-			sourceTree = "<group>";
-		};
-		92AA94466061E5146C0F7382552AF664 /* Support Files */ = {
-			isa = PBXGroup;
-			children = (
-				243A27BF349B2AB67335136698AA6020 /* Sparkle.debug.xcconfig */,
-				7119BBCE412A10F4579FFB2725FBDAFA /* Sparkle.release.xcconfig */,
-			);
-			name = "Support Files";
-			path = "../Target Support Files/Sparkle";
-			sourceTree = "<group>";
-		};
-		94B8A629A5CA7C41C0A21E87C16CB8E0 /* Core */ = {
-			isa = PBXGroup;
-			children = (
-				99FD32E46A5BCF37EA89119F5C62F5CF /* PSWebSocketBuffer.h */,
-				8049021C450E7A646B02E370BB793C43 /* PSWebSocketBuffer.m */,
-				55C245783E8B6618964FFE7944475811 /* PSWebSocketDeflater.h */,
-				1ECCE75AD12A1A7BE680564618FA28D4 /* PSWebSocketDeflater.m */,
-				2754DE5F7A67B7DEAA898B0A5CA6E64A /* PSWebSocketDriver.h */,
-				235DACD78FA04565988BAA1A44CF7813 /* PSWebSocketDriver.m */,
-				81C6D7571C18F61E9DC3A721F927BA22 /* PSWebSocketInflater.h */,
-				FBB8A3BC620DA0645003911D55922EB4 /* PSWebSocketInflater.m */,
-				2ABCAD21AC585E13DF4723E74AC3B7E7 /* PSWebSocketInternal.h */,
-				BEBCCC5CEBB52E65E8EFAB18D31FF241 /* PSWebSocketTypes.h */,
-				EA473DF077EB365B594711520A7052D1 /* PSWebSocketUTF8Decoder.h */,
-				6B1E9B20AB49201272216F50ACDF291A /* PSWebSocketUTF8Decoder.m */,
-			);
-			name = Core;
-			sourceTree = "<group>";
-		};
-		9DFAE68066B218258EF047CEE367BA95 /* Support Files */ = {
-			isa = PBXGroup;
-			children = (
-				5EEC48EDFDA1CEEDA713FBDA980B9777 /* Sentry-dummy.m */,
-				6F0C0F7765AED7C48D93078DA22F3BC7 /* Sentry-prefix.pch */,
-				39C208C1B0F9A7307598497FC0663292 /* Sentry.debug.xcconfig */,
-				CC4ACA00DEF35939D504740AFE250DE9 /* Sentry.release.xcconfig */,
-			);
-			name = "Support Files";
-			path = "../Target Support Files/Sentry";
-			sourceTree = "<group>";
-		};
-		A492B2B8AE4C35C7527577A07EAC6526 /* PocketSocket */ = {
-			isa = PBXGroup;
-			children = (
-				C05A232FDF61178974AF7FD9DD044B80 /* Client */,
-				94B8A629A5CA7C41C0A21E87C16CB8E0 /* Core */,
-				DB4863FE21B3A4BDF05A76107BF3050D /* Support Files */,
-			);
-			name = PocketSocket;
-			path = PocketSocket;
-			sourceTree = "<group>";
-		};
-		B1748AED3178EC806B07658205BB1BDC /* MIKMIDI */ = {
-			isa = PBXGroup;
-			children = (
-				287162061E45DD30C34EA3C124776E0B /* MIKMIDI.h */,
-				FC2F37B017D14EFF164D93971CD3EC65 /* MIKMIDIChannelEvent.h */,
-				D1BAC0E311DC9FA4C1253EED58D2EC48 /* MIKMIDIChannelEvent.m */,
-				662F0CCC4E8F0AEB96A732C67937976D /* MIKMIDIChannelPressureCommand.h */,
-				0370427021A183CBAA00F772970B938D /* MIKMIDIChannelPressureCommand.m */,
-				85EC408510270186A5D740BCCE645E16 /* MIKMIDIChannelPressureEvent.h */,
-				F177BBE342820A390A4E2754116B53D4 /* MIKMIDIChannelPressureEvent.m */,
-				68EF07462A3025D12D71657C5BC05EFD /* MIKMIDIChannelVoiceCommand.h */,
-				5A87305DD35C30ADD3D8A52AE1B9B967 /* MIKMIDIChannelVoiceCommand.m */,
-				9EDA58782328F0BFE189C4B7961B0415 /* MIKMIDIChannelVoiceCommand_SubclassMethods.h */,
-				F13BA0611FDE2FF7A20A66CB39848FC9 /* MIKMIDIClientDestinationEndpoint.h */,
-				222B2EB4C43EE3B4CA4AE997D4646439 /* MIKMIDIClientDestinationEndpoint.m */,
-				5576EECD201BB07BB2503B22564AC5E8 /* MIKMIDIClientSourceEndpoint.h */,
-				BA5023ADAEA88243AD3FB5C0AB708078 /* MIKMIDIClientSourceEndpoint.m */,
-				EEF7E52FF9CA865872540263BC6827A4 /* MIKMIDIClock.h */,
-				5962951C27488A68EBF26540FBB316CD /* MIKMIDIClock.m */,
-				4C9ECDDDCB40B6E3263508B871E58EAB /* MIKMIDICommand.h */,
-				DD73637D802319247730F3190B6C3FC0 /* MIKMIDICommand.m */,
-				28C17BDC6F21720882BC696436455CA1 /* MIKMIDICommand_SubclassMethods.h */,
-				3607778441876D0D2261EAA890C463FB /* MIKMIDICommandScheduler.h */,
-				77A8F8610CAAB0A8CFF7BD50132F7B90 /* MIKMIDICommandThrottler.h */,
-				1EB21E0CDAAF82A433A33F8012B4CA9E /* MIKMIDICommandThrottler.m */,
-				4AD6ECDA96E2D29F0DB545969D30B792 /* MIKMIDICompilerCompatibility.h */,
-				DA510BA3BE34813BE5AE8EE8A7841F80 /* MIKMIDIConnectionManager.h */,
-				893C02A20F7980813FA60BA75489CB25 /* MIKMIDIConnectionManager.m */,
-				E45861C257A68D31CCD02C2B005EDE3E /* MIKMIDIControlChangeCommand.h */,
-				B17C23A9F0A00F1D2B44B9809ED6D8E6 /* MIKMIDIControlChangeCommand.m */,
-				2FAF9C92EBC2EBB312F68FCF61DABF6B /* MIKMIDIControlChangeCommand+Private.h */,
-				5F148B227A56782AFE6D853A2F8EEE7E /* MIKMIDIControlChangeEvent.h */,
-				E29D57A466616E163A11CB264C5A50FE /* MIKMIDIControlChangeEvent.m */,
-				85C8F0A248804B28D5CC05E3E75C8710 /* MIKMIDIDestinationEndpoint.h */,
-				5D80871C1BB45EAA593794EDDE8219CA /* MIKMIDIDestinationEndpoint.m */,
-				2E09F6FB5834D52832FE8750535D17AC /* MIKMIDIDevice.h */,
-				6BB9C776258E8DB0734F94A6E465003C /* MIKMIDIDevice.m */,
-				3D986968947CFE91BDE03382FBF7CB86 /* MIKMIDIDeviceManager.h */,
-				5505B7D8800682E35315F360F7F4FDBA /* MIKMIDIDeviceManager.m */,
-				A67BF3AA2A6968001CBFE294ED383109 /* MIKMIDIEndpoint.h */,
-				7BDD40441D232381D024523FF1F9687B /* MIKMIDIEndpoint.m */,
-				8C7E796BDD8BD6F21410E42FC8415A33 /* MIKMIDIEndpointSynthesizer.h */,
-				C686CF03B00B6AE4B28C4D1C6944BC3E /* MIKMIDIEndpointSynthesizer.m */,
-				A8B669C010ECC4CDE8C964421281219C /* MIKMIDIEntity.h */,
-				7F2CF8D07AB8303B725BBCF2C3C2098C /* MIKMIDIEntity.m */,
-				E45E0E9B57222E9A2ABC8D777ED646CE /* MIKMIDIErrors.h */,
-				BF482A5BFAB2D306844A7485B6DFF590 /* MIKMIDIErrors.m */,
-				E161C2F62B7E5A08680DBCA374366969 /* MIKMIDIEvent.h */,
-				2CC67FA0D002103597A93A5D88F86D95 /* MIKMIDIEvent.m */,
-				ED448E5B716CA9FFF3BCE020519030FF /* MIKMIDIEvent_SubclassMethods.h */,
-				C6E273FF5CCD89D5C095AC21207BF5C2 /* MIKMIDIEventIterator.h */,
-				33A1B9F6E71C10638D8AA17D197654C7 /* MIKMIDIEventIterator.m */,
-				C948E009F26E6805FAE528C67CBE7823 /* MIKMIDIInputPort.h */,
-				39EBA6B4C85FC682A2CA7EDBB7A88B0D /* MIKMIDIInputPort.m */,
-				369C44A3D8CA7456C713AB3E4DEC20D8 /* MIKMIDIMacDebugQuickLookSupport.m */,
-				34EB8FC154813A3DF1A6F3E7BF4EAE5F /* MIKMIDIMappableResponder.h */,
-				66141E03A4E28E6528F53C2A11157FE3 /* MIKMIDIMapping.h */,
-				E6761FB47A0BBA398A261796352863D2 /* MIKMIDIMapping.m */,
-				564424AF6397A205337EB7759280E286 /* MIKMIDIMappingGenerator.h */,
-				9F2129A413431ADE25D252EF838E0382 /* MIKMIDIMappingGenerator.m */,
-				63697C8CB62ABA4CE74825BDDBFB0287 /* MIKMIDIMappingItem.h */,
-				9FBB8B7FBF6FF8203F481E1C426AC894 /* MIKMIDIMappingItem.m */,
-				CE3324AC60D0AAD92D35B1DEC6949CEA /* MIKMIDIMappingManager.h */,
-				F69ED2CD9126839E139996D366C79149 /* MIKMIDIMappingManager.m */,
-				7E9057B2F952580CED761595275FE519 /* MIKMIDIMappingXMLParser.h */,
-				9B9091238748ADE7D352D908DF552074 /* MIKMIDIMappingXMLParser.m */,
-				A6227679BD4E3A8C9047B5BB3CB30D98 /* MIKMIDIMetaCopyrightEvent.h */,
-				16E6CC6648233E4E5A5FF2850EA77F07 /* MIKMIDIMetaCopyrightEvent.m */,
-				07FD4FA2A36EFC42380D07E5E21BF7BB /* MIKMIDIMetaCuePointEvent.h */,
-				09CB20C67C542F937203DE10AC4BC1B0 /* MIKMIDIMetaCuePointEvent.m */,
-				1081A2E0E4429CE148D7ED334FFE7A92 /* MIKMIDIMetaEvent.h */,
-				A82F780CE88869A040EF71571711973D /* MIKMIDIMetaEvent.m */,
-				F2C82626BF6579745625CE5907382DE9 /* MIKMIDIMetaEvent_SubclassMethods.h */,
-				51E07EF59F71C0DAF0CD37587A3659FD /* MIKMIDIMetaInstrumentNameEvent.h */,
-				8394615C9FF8A48F189D4522244E20EA /* MIKMIDIMetaInstrumentNameEvent.m */,
-				3CD1282E90486D6C121A0099E8C2CAD1 /* MIKMIDIMetaKeySignatureEvent.h */,
-				A21CAACFC80215638D3EA6539E84FB31 /* MIKMIDIMetaKeySignatureEvent.m */,
-				8DB737EBDE3A14DE4E2747DF65DF7968 /* MIKMIDIMetaLyricEvent.h */,
-				534E6932F1E9D1DEA62410793E911AF5 /* MIKMIDIMetaLyricEvent.m */,
-				BD1358335709A4BF49C10F7D98008A35 /* MIKMIDIMetaMarkerTextEvent.h */,
-				525E4F4764CF9E371AD3DC829397D918 /* MIKMIDIMetaMarkerTextEvent.m */,
-				3A793FB9A1764AB77E9DB1BC46EC6149 /* MIKMIDIMetaSequenceEvent.h */,
-				22F2B48A8555B4FED9CF92B21878070D /* MIKMIDIMetaSequenceEvent.m */,
-				18B71134F47CE935DF31E0E890F43FD7 /* MIKMIDIMetaTextEvent.h */,
-				BB69C1238738A01BD993CEA027155BBB /* MIKMIDIMetaTextEvent.m */,
-				96015CC2C8770E364B92E0BB832377A3 /* MIKMIDIMetaTimeSignatureEvent.h */,
-				C7178AD46B51DA01E80E47036D32BA7D /* MIKMIDIMetaTimeSignatureEvent.m */,
-				574B8F4B4FF9EF6FAAD2E4650C5F1A26 /* MIKMIDIMetaTrackSequenceNameEvent.h */,
-				2DF44CCB458D308C04013A0B8E7C78EB /* MIKMIDIMetaTrackSequenceNameEvent.m */,
-				98D5432201975BF914EFE0766B8CB256 /* MIKMIDIMetronome.h */,
-				2A59D6672BA35A01113F1C55FD6F6B10 /* MIKMIDIMetronome.m */,
-				73E1246A57F6CA5684443FB14A105FAD /* MIKMIDINoteCommand.h */,
-				B56C4EB7A0947ED5C47119A433722153 /* MIKMIDINoteCommand.m */,
-				278CAA248AD6F7F376FFE4A773D275AC /* MIKMIDINoteCommand_SubclassMethods.h */,
-				80DEDEC6BBB912C5F2BA231789A58782 /* MIKMIDINoteEvent.h */,
-				3137FC915FCCE964079BD1E9E4DF9BA6 /* MIKMIDINoteEvent.m */,
-				9F04797945683E15F2B3D71AF045969C /* MIKMIDINoteOffCommand.h */,
-				F18431C1A9927DAFAFBACB71C4C38F8C /* MIKMIDINoteOffCommand.m */,
-				9312F274ED1230FEF67EFE0A5805C1E1 /* MIKMIDINoteOnCommand.h */,
-				6F13B86AEA4077FC3B8521337E467B1D /* MIKMIDINoteOnCommand.m */,
-				C5519BF3B184BE7D5EB580BFC349F337 /* MIKMIDIObject.h */,
-				F455F129A3DC46D955CD6519F9DAA963 /* MIKMIDIObject.m */,
-				D429BDEFCFCD26F730812AF90F89E1D6 /* MIKMIDIObject_SubclassMethods.h */,
-				7AAEEDEBF6D20CB9D3535D56126EAA9A /* MIKMIDIOutputPort.h */,
-				F454BD32A7CB09284FA4885E91AB246A /* MIKMIDIOutputPort.m */,
-				7A65A7DD51C1BBB4B2418DCB70A12627 /* MIKMIDIPitchBendChangeCommand.h */,
-				94DB9A8CEAD34493915FA60BE720FE1B /* MIKMIDIPitchBendChangeCommand.m */,
-				A1601F1D90CBF665C44AF7C391BEE43A /* MIKMIDIPitchBendChangeEvent.h */,
-				D4EDF8E08245900843EA97B8FB91F3D6 /* MIKMIDIPitchBendChangeEvent.m */,
-				87754708DE638E6D948438EC1F55F7D2 /* MIKMIDIPlayer.h */,
-				4FBE1E9C0F55B593B1C1851851BC5663 /* MIKMIDIPlayer.m */,
-				81376ECC59A369200DF72952A819AD2A /* MIKMIDIPolyphonicKeyPressureCommand.h */,
-				C90C9530136BFDD18547BAFB0BF5F632 /* MIKMIDIPolyphonicKeyPressureCommand.m */,
-				4C99BC61A99CDC88D1DEB9D6A132C357 /* MIKMIDIPolyphonicKeyPressureEvent.h */,
-				44A334384FE08990E02170EF8223B4FD /* MIKMIDIPolyphonicKeyPressureEvent.m */,
-				3B416D593C2C10BD491885FB17678DC4 /* MIKMIDIPort.h */,
-				52FEC3C4E8A31916C4ADE95ABD930559 /* MIKMIDIPort.m */,
-				86BE791CCFCDDA89E32387E4824590E9 /* MIKMIDIPort_SubclassMethods.h */,
-				8421D4FA3A672ABCBC0D44EAD26D7831 /* MIKMIDIPrivate.h */,
-				EAC1C28ADF2CBE9B3CE68C618EBA9894 /* MIKMIDIPrivateUtilities.h */,
-				99175F606BC2B93269AEF32B23C0873E /* MIKMIDIPrivateUtilities.m */,
-				5EC93C4E39B0E39C7E2262A4FACB7751 /* MIKMIDIProgramChangeCommand.h */,
-				A161D2D0A8856E32D3D4D32B3579410C /* MIKMIDIProgramChangeCommand.m */,
-				EF6C7C5BA019087C0330650D581E9EFD /* MIKMIDIProgramChangeEvent.h */,
-				01B008BAF124E6E1398C7DC3B6135535 /* MIKMIDIProgramChangeEvent.m */,
-				92770E363E6CAB9EAA733C465A4682F4 /* MIKMIDIResponder.h */,
-				19BA13BDD3D5D410FCC2781226719650 /* MIKMIDISequence.h */,
-				ED50F78E6495C9C3B6F6A96ED65FF2A0 /* MIKMIDISequence.m */,
-				EC1E6AD1A052B173D2655B802D9687BF /* MIKMIDISequence+MIKMIDIPrivate.h */,
-				07CABD89F4713E4428BA6CD8F5C76D1C /* MIKMIDISequencer.h */,
-				1A6C13914BCB89A6D578B090BCDB2AE2 /* MIKMIDISequencer.m */,
-				80C7A54AD5B484C14606A5C231E98586 /* MIKMIDISequencer+MIKMIDIPrivate.h */,
-				0E7ED3F48805CEB93499C044F79360ED /* MIKMIDISourceEndpoint.h */,
-				D651FA24247A515015196616A2FF5FA6 /* MIKMIDISourceEndpoint.m */,
-				AE90034F73BA9DE8B5273E9A58542F35 /* MIKMIDISynthesizer.h */,
-				B942C30CA6D6BEE928D905AF2FEA6917 /* MIKMIDISynthesizer.m */,
-				C804F7E7CCE923817F3FA9629B3939C4 /* MIKMIDISynthesizer_SubclassMethods.h */,
-				EA9075E7D546DC898E6A99E637EEFD33 /* MIKMIDISynthesizerInstrument.h */,
-				54AC9348655118DA6ABF4527772717B4 /* MIKMIDISynthesizerInstrument.m */,
-				F15738F7B19F166BFC796FC08E500F7A /* MIKMIDISystemExclusiveCommand.h */,
-				D42D65F4336BF3DAC58919BBEFFDB116 /* MIKMIDISystemExclusiveCommand.m */,
-				DBE42E0C9F978C2A541E7ECD2895CA9B /* MIKMIDISystemKeepAliveCommand.h */,
-				7509A3F5421D753AB98F9DB3468439EF /* MIKMIDISystemKeepAliveCommand.m */,
-				9E5943E9F7D0BB1D92F2B6C9153713B2 /* MIKMIDISystemMessageCommand.h */,
-				48B8079B87ED84AC5E15D22EF5A62232 /* MIKMIDISystemMessageCommand.m */,
-				AB762142BA6B34C59B592B7BB3568F36 /* MIKMIDITempoEvent.h */,
-				0CEEA502E6192093646C5145A0441555 /* MIKMIDITempoEvent.m */,
-				2D59CF35F050D5811D13FE28F384B2DC /* MIKMIDITrack.h */,
-				F0E143A5C6ACD43C2C4924ABDA1DDD46 /* MIKMIDITrack.m */,
-				25362E7A6A177F35A2D06D20025729BB /* MIKMIDITrack_Protected.h */,
-				83DA2B571BE86A9972736EBDEB21A07B /* MIKMIDITransmittable.h */,
-				9A1D84BFAAB643D1A2F442BC17C4FCC0 /* MIKMIDIUtilities.h */,
-				21BFB9164C7114E2333C9ECF3083E4E9 /* MIKMIDIUtilities.m */,
-				9A5617F437944DF3F5AC845CF13C293C /* NSUIApplication+MIKMIDI.h */,
-				7AC5C5953564999AEC2C7C1CF570718A /* NSUIApplication+MIKMIDI.m */,
-				C157B0D85EA5E3FA7F2D3451BAF3E188 /* Support Files */,
-			);
-			name = MIKMIDI;
-			path = MIKMIDI;
+				1D3A140A310981F461BF459CFABC58E5 /* Sparkle.framework */,
+			);
+			name = Frameworks;
 			sourceTree = "<group>";
 		};
 		B5D3AA64E0F1217B9E6FF2CBA1062A05 /* Targets Support Files */ = {
@@ -3386,392 +1729,80 @@
 			name = "Targets Support Files";
 			sourceTree = "<group>";
 		};
-		C05A232FDF61178974AF7FD9DD044B80 /* Client */ = {
+		B9AB1F0E1A11FBDDCC34DED27CA25B10 /* CocoaHTTPServer */ = {
 			isa = PBXGroup;
 			children = (
-				1F27E66176BA7D4DF9A2A159664D7A3B /* PSWebSocket.h */,
-				D74F75E1B6FB1E6A19F39CFDBD95C6B0 /* PSWebSocket.m */,
-				43F1697311361810D281FAD5334CF84A /* PSWebSocketNetworkThread.h */,
-				A4CA59216BB2B22DCDF198C1D60BBA00 /* PSWebSocketNetworkThread.m */,
-			);
-			name = Client;
-=======
-		42269127B9757BB36B02C624F67E0635 /* Support Files */ = {
+				6B307F6D5A454A35EEB85D1DE25781AD /* DAVConnection.h */,
+				8C77DECEBD2CA508B8B24D4BC9096837 /* DAVConnection.m */,
+				950B95748DA62DD29E10632EC5AC4041 /* DAVResponse.h */,
+				8E390E31F6F9464F25E4613CD9E09E1C /* DAVResponse.m */,
+				FE0E649F3D3DF214FB3ADAA05BF4F89C /* DDData.h */,
+				990FC1EA24E55EB11D2C092C5DC8D963 /* DDData.m */,
+				D249324B1C827F64D32089C8709C8391 /* DDNumber.h */,
+				107247738D6254401EA31F3661EF0A87 /* DDNumber.m */,
+				8099E8E962029F5C482704EBA37E53F3 /* DDRange.h */,
+				567F8B2D18C9C418538F221D3D8B21B3 /* DDRange.m */,
+				8D8AB6A8CA742A5DFA5E48A1B76D584F /* DELETEResponse.h */,
+				850CE94CEB9E6543C391C313F8EFF84F /* DELETEResponse.m */,
+				9C355280EFC68F609708AD78ABAFF2CA /* HTTPAsyncFileResponse.h */,
+				B687CB4CDE6531264B1258BA05E8E55C /* HTTPAsyncFileResponse.m */,
+				9AB81A859A99CA083A6447545A1C648B /* HTTPAuthenticationRequest.h */,
+				68C090BBF5EFA2C976285FBA6CAC99FC /* HTTPAuthenticationRequest.m */,
+				48A6F5BDED2B7B208AEE148B8EE92B82 /* HTTPConnection.h */,
+				B4287DAF72E6FC65DBA845BBAC5D955A /* HTTPConnection.m */,
+				46F8525ECAB66EE6B952B179A3E349B0 /* HTTPDataResponse.h */,
+				93B416A31DFF6F9EA40038D636C3285D /* HTTPDataResponse.m */,
+				1F7A5EB658D6BEFB8133C70713362C2C /* HTTPDynamicFileResponse.h */,
+				3D0C05617CF748DBFF209DE682FDDA5B /* HTTPDynamicFileResponse.m */,
+				C94FBBA983CEBCD73503256EE6505081 /* HTTPFileResponse.h */,
+				649C00149C30889A84AECEFAFFA60F0F /* HTTPFileResponse.m */,
+				355AA2EF44599031DE6480ABA094C752 /* HTTPLogging.h */,
+				DF7C4AD076C66D7148BEA26C95759B09 /* HTTPMessage.h */,
+				957DA07F486EEC45C3F5C3E3E1F864EF /* HTTPMessage.m */,
+				B875E5641C302FF8673A71CE5468F215 /* HTTPRedirectResponse.h */,
+				A63F5DE1A1FB7B878B5EB3F19492CC72 /* HTTPRedirectResponse.m */,
+				AAE30D2111C12CA1536FA3B121A48248 /* HTTPResponse.h */,
+				C384E468721FEE24C248B9746DC8AE21 /* HTTPServer.h */,
+				8692D2FE7B10CC6BD697FFD91E62425D /* HTTPServer.m */,
+				B6CED8356DA127637FA6BE1149F0C051 /* MultipartFormDataParser.h */,
+				87161EB29EAEC27736D06E4DE0CF84B8 /* MultipartFormDataParser.m */,
+				D2C6D76F60AA95465BB3E8F1F85B37F5 /* MultipartMessageHeader.h */,
+				0EF7E05F27FC909F9A19B7BF8BCEC3A1 /* MultipartMessageHeader.m */,
+				AD21D78E242D9B6323F4A55DAF652E54 /* MultipartMessageHeaderField.h */,
+				BA0C5B58F3BA18540F4A4C1FF894FA25 /* MultipartMessageHeaderField.m */,
+				C3C5EE4B8D786396FDC869827E87C7E4 /* PUTResponse.h */,
+				85E90EF7A22A4050B281A783BB483B6C /* PUTResponse.m */,
+				31BC8FA2DC9ADB8FE3EEC9F13691EF46 /* WebSocket.h */,
+				779CAE9D6AAC9B58A421452C9AE30F24 /* WebSocket.m */,
+				604084E0516D90F7AC1A24A85CE3895D /* Support Files */,
+			);
+			name = CocoaHTTPServer;
+			path = CocoaHTTPServer;
+			sourceTree = "<group>";
+		};
+		C5EA4673FA6D663EAF90B6F8CA5F8E23 /* CocoaAsyncSocket */ = {
 			isa = PBXGroup;
 			children = (
-				68F505EB85ECD8AFAB915C39DB0D476E /* CocoaAsyncSocket-dummy.m */,
-				BFA27D829E457FEA6F3FD8F005D1D400 /* CocoaAsyncSocket-prefix.pch */,
-				09B3CF8DA296CB986CC6C4CBB2055741 /* CocoaAsyncSocket.debug.xcconfig */,
-				8A439CAC0F319330100462DBA143E673 /* CocoaAsyncSocket.release.xcconfig */,
-			);
-			name = "Support Files";
-			path = "../Target Support Files/CocoaAsyncSocket";
+				DF41E96136F4717D1E6798028DC8A064 /* GCDAsyncSocket.h */,
+				5E7562C98FA6188A304EE8C557770E76 /* GCDAsyncSocket.m */,
+				CABC74133B30690448C534D628053D6D /* GCDAsyncUdpSocket.h */,
+				0A39DB3ACDEE2B7AC9331D189FA57298 /* GCDAsyncUdpSocket.m */,
+				5F9066C34AD95E428BAFFFC41820894A /* Support Files */,
+			);
+			name = CocoaAsyncSocket;
+			path = CocoaAsyncSocket;
 			sourceTree = "<group>";
 		};
-		4C4E7E89CA81C407A8FDAE9622B68AE4 /* Support Files */ = {
+		C6D2D0D7B8D78D21E65E2F0793D0CA5F /* Support Files */ = {
 			isa = PBXGroup;
 			children = (
-				479AF25AF197543A85F8682189DA2B19 /* MIKMIDI-dummy.m */,
-				A945965BB457BE19332594A6718292F9 /* MIKMIDI-prefix.pch */,
-				57E416DB2EC7AD4D5194A25FCEC2AA62 /* MIKMIDI.debug.xcconfig */,
-				97D8AA3B65029009F01DAFBC10BFA086 /* MIKMIDI.release.xcconfig */,
+				064CA3FDAC1E41D2B537AF41A23E76F7 /* MIKMIDI-dummy.m */,
+				6D30DC84D03E4E371153A94A748C3D9F /* MIKMIDI-prefix.pch */,
+				F755E580A1683113D8EEEEAF4FCD4BBE /* MIKMIDI.debug.xcconfig */,
+				2A024ACFF7EAD3FA4DCC5CB24D116FDB /* MIKMIDI.release.xcconfig */,
 			);
 			name = "Support Files";
 			path = "../Target Support Files/MIKMIDI";
-			sourceTree = "<group>";
-		};
-		56A68D27B1B98F751AB61872D1048CA7 /* Support Files */ = {
-			isa = PBXGroup;
-			children = (
-				24B8AA6B47D67002717648B498FF6195 /* Sentry-dummy.m */,
-				6715711486394A850B1847B7003165AB /* Sentry-prefix.pch */,
-				9CD1D46D2C2FBA46DD8A279DF54EF0A8 /* Sentry.debug.xcconfig */,
-				D2332E18687ED3084C4C244A99532516 /* Sentry.release.xcconfig */,
-			);
-			name = "Support Files";
-			path = "../Target Support Files/Sentry";
-			sourceTree = "<group>";
-		};
-		60D41EE8EE0A4FA767E1281E4863D8B3 /* Core */ = {
-			isa = PBXGroup;
-			children = (
-				D536CB6619A1C8C50ADFA00F4FD46E8E /* CLIColor.h */,
-				8563C77DD93D890764B68774C182F265 /* CLIColor.m */,
-				4CE6BD0C5D4A910A4AA38DB0A07CAADA /* CocoaLumberjack.h */,
-				616C4265CB17BB24C7841D362F84F1D1 /* DDAbstractDatabaseLogger.h */,
-				4B5893BE3FBC8BD2B04D327FB527D713 /* DDAbstractDatabaseLogger.m */,
-				1069C18AA01330E1A1FFA649361E02C7 /* DDASLLogCapture.h */,
-				2CDD7FDF4181DA95DB957DCEFB60384C /* DDASLLogCapture.m */,
-				DC9C5DAA9D4617D2781DBC601316EE3C /* DDASLLogger.h */,
-				3ABD2AFECF585342D5AD750890CDF8A3 /* DDASLLogger.m */,
-				2D4F01FA847764CD7B0C6E86229A8E2C /* DDAssertMacros.h */,
-				38EA7048EB486F439EBCE5A86844A98E /* DDContextFilterLogFormatter.h */,
-				5CBFBFD97388E21B1A8B4954A2AEF4C6 /* DDContextFilterLogFormatter.m */,
-				B6F336010AC2D64D3B31D2CF6BC51F6C /* DDDispatchQueueLogFormatter.h */,
-				C4E5142F66F0F7799CEFEEE6C4D5C99D /* DDDispatchQueueLogFormatter.m */,
-				96F404CCE535EC6B7A5E4F2E0DC75741 /* DDFileLogger.h */,
-				9E8CEDE816608AC4B0ED8D618208A954 /* DDFileLogger.m */,
-				68C66D9EE5D8CE01DD99162CE86B1A05 /* DDFileLogger+Buffering.h */,
-				4EAC2D42137B398E74C17CE1AE04B88F /* DDFileLogger+Buffering.m */,
-				AD430A18C81720D70E1B62A656E4189B /* DDFileLogger+Internal.h */,
-				5C35D123C99E2D3AFFB0AFD3E39BFCA4 /* DDLegacyMacros.h */,
-				52D3815D70DA09B626029CB4809ACC7B /* DDLog.h */,
-				4362E411412BABBA9DFB6878AD9C1707 /* DDLog.m */,
-				112874737B3E96573EAF33B77818D320 /* DDLog+LOGV.h */,
-				3D148E3B7182BD1B19B657E8B40A2CEA /* DDLoggerNames.h */,
-				A8B31AB0038A391996B453080B4E032B /* DDLoggerNames.m */,
-				D0909EE38205C627DF80BA2BD10163D3 /* DDLogMacros.h */,
-				C68FFDB6DB46909F32BA536AFDE9079B /* DDMultiFormatter.h */,
-				C7E1B23A20E7ED0A69CB1C76EBDDEF36 /* DDMultiFormatter.m */,
-				262030B3788760B63919BDEF0E657AA9 /* DDOSLogger.h */,
-				DE5A4C77989DEF8EA3B675EA86B480E8 /* DDOSLogger.m */,
-				9832581AFFA2248BD080455C74859A78 /* DDTTYLogger.h */,
-				FFDBE64503A4651189E1CBBCEA518F60 /* DDTTYLogger.m */,
-			);
-			name = Core;
-			sourceTree = "<group>";
-		};
-		67A95C8CE6E6B009A658EE75CB38BCF8 /* ASCIImage */ = {
-			isa = PBXGroup;
-			children = (
-				58764AE774FC6118FDB0F2469F48E083 /* PARImage+ASCIIInput.h */,
-				49BAB63716CAD5667E6A3918DA8ABE36 /* PARImage+ASCIIInput.m */,
-				04CAC5CD53CA60B65B8EFFED8A6087C3 /* Support Files */,
-			);
-			name = ASCIImage;
-			path = ASCIImage;
-			sourceTree = "<group>";
-		};
-		7EEFDE24EFA1329B2F13C69662526655 /* PocketSocket */ = {
-			isa = PBXGroup;
-			children = (
-				0A4134CE1E9B9857DC2A070E88242CCE /* Client */,
-				D88F305366E4F2D1ECA6A55DC7AA8655 /* Core */,
-				25A5768BC5C6FDEF9F5AAC008FD6CDBD /* Support Files */,
-			);
-			name = PocketSocket;
-			path = PocketSocket;
-			sourceTree = "<group>";
-		};
-		85B3E4BAA541A45A9C4001001E20F2B1 /* Sentry */ = {
-			isa = PBXGroup;
-			children = (
-				168C629254F3C736FF3646273E35AAF7 /* Core */,
-				56A68D27B1B98F751AB61872D1048CA7 /* Support Files */,
-			);
-			name = Sentry;
-			path = Sentry;
-			sourceTree = "<group>";
-		};
-		8E39DC855CB16963388F177EC5307704 /* Support Files */ = {
-			isa = PBXGroup;
-			children = (
-				30BB03D424E197301FDCD39B50FF9551 /* CocoaLumberjack-dummy.m */,
-				A5076C49DC2DDA48E89A34C94FBFB10D /* CocoaLumberjack-prefix.pch */,
-				5C6E0F235A25BC1E1A2BC0CAD197280D /* CocoaLumberjack.debug.xcconfig */,
-				18250D03BF491C218C84FA500EDE07F0 /* CocoaLumberjack.release.xcconfig */,
-			);
-			name = "Support Files";
-			path = "../Target Support Files/CocoaLumberjack";
-			sourceTree = "<group>";
-		};
-		A23804EA2F4EBE106DEA0D732D260647 /* ORSSerialPort */ = {
-			isa = PBXGroup;
-			children = (
-				107CFCC1BEAA7346C8C96ACF0B5C0017 /* ORSSerialBuffer.h */,
-				14E0D5273DDAA021ED83E18025CE5312 /* ORSSerialBuffer.m */,
-				A183327F2FF4490BFA677E0F1BC0FA76 /* ORSSerialPacketDescriptor.h */,
-				31D3D818865B54848B796CC35A03B3BA /* ORSSerialPacketDescriptor.m */,
-				A845E819F37A4E40880CE17B3D8D6DAA /* ORSSerialPort.h */,
-				AC2CC9B3345644DB12E4DEAFBD20940A /* ORSSerialPort.m */,
-				D15E5E674321DE53FEA2058C7050AD6B /* ORSSerialPortManager.h */,
-				0FF4070832960FBA1AEE874E5286D914 /* ORSSerialPortManager.m */,
-				38952EAE697FB45FF1798009D23E01BC /* ORSSerialRequest.h */,
-				C01EE5CF78FC0AC9EF25D5AAB7C4925E /* ORSSerialRequest.m */,
-				FF09A75C840D1CDB538FAE675C124D54 /* Support Files */,
-			);
-			name = ORSSerialPort;
-			path = ORSSerialPort;
-			sourceTree = "<group>";
-		};
-		A6DFA5DF12758B1FC8C947C9BB0E1717 /* Support Files */ = {
-			isa = PBXGroup;
-			children = (
-				DEEEC11DDC28CC0904FC4E9DA392F101 /* CocoaHTTPServer-dummy.m */,
-				79E03BB71A9272F151D008F8C33461A3 /* CocoaHTTPServer-prefix.pch */,
-				A2EC3E23389E8C8E3E4AB25E29CD378E /* CocoaHTTPServer.debug.xcconfig */,
-				49087CF7D447FD288A65A0C6C087DE48 /* CocoaHTTPServer.release.xcconfig */,
-			);
-			name = "Support Files";
-			path = "../Target Support Files/CocoaHTTPServer";
->>>>>>> bfa66a6b
-			sourceTree = "<group>";
-		};
-		C157B0D85EA5E3FA7F2D3451BAF3E188 /* Support Files */ = {
-			isa = PBXGroup;
-			children = (
-				0FD6FDF8CA9491B9265B5C41ADBFD0EC /* MIKMIDI-dummy.m */,
-				F2F9DCBE91A400B5694A2220D666A2BC /* MIKMIDI-prefix.pch */,
-				30720A0A29B3FEC574FDEA5A35F5D183 /* MIKMIDI.debug.xcconfig */,
-				C2ED7673E6770D603F42B1A008E3F6D5 /* MIKMIDI.release.xcconfig */,
-			);
-			name = "Support Files";
-			path = "../Target Support Files/MIKMIDI";
-			sourceTree = "<group>";
-		};
-<<<<<<< HEAD
-		C3C830F2FBF281357926657E27F21236 /* Support Files */ = {
-			isa = PBXGroup;
-			children = (
-				2A5A75B53D753BED80E231F84FF463A3 /* SocketRocket-dummy.m */,
-				A24A956421F65407B703E28909974EC1 /* SocketRocket-prefix.pch */,
-				2181313D55DF1C88D5FAB7B850B33A4F /* SocketRocket.debug.xcconfig */,
-				F2EBD83DA65DEA4A5DD0E3609EF31688 /* SocketRocket.release.xcconfig */,
-			);
-			name = "Support Files";
-			path = "../Target Support Files/SocketRocket";
-			sourceTree = "<group>";
-		};
-		C97AAD743235BB0A70BFB30E92CE1FD3 /* Frameworks */ = {
-			isa = PBXGroup;
-			children = (
-				6E01BF8226CEC9551BAB2CEB67E97C20 /* Sparkle.framework */,
-=======
-		B9A9A6DC4D4768EF552FF3D9D37C716D /* Frameworks */ = {
-			isa = PBXGroup;
-			children = (
-				9211D846B6312069A9C22504A66FE199 /* Sparkle.framework */,
-			);
-			name = Frameworks;
-			sourceTree = "<group>";
-		};
-		BAE5209A2A6B033353F3CE72EDC03B27 /* MIKMIDI */ = {
-			isa = PBXGroup;
-			children = (
-				EF16B7F7BB467761C82A8A1AD18A70F0 /* MIKMIDI.h */,
-				B7A09D6E78835C857911AA84B50241CD /* MIKMIDIChannelEvent.h */,
-				B25118E20D6F98A77EA3C94F3BF8FEE8 /* MIKMIDIChannelEvent.m */,
-				D8F809EF3D77C90ACAE62DC62032681D /* MIKMIDIChannelPressureCommand.h */,
-				A453CC515AB5EC0515A63234D1769CC2 /* MIKMIDIChannelPressureCommand.m */,
-				F17EBCF2BFCC71E0279FC13EED0B55F9 /* MIKMIDIChannelPressureEvent.h */,
-				BD3BA4C9D851BD1F96B60EF92CC72250 /* MIKMIDIChannelPressureEvent.m */,
-				9FC518C11FEF0BBB728414D8EFC68978 /* MIKMIDIChannelVoiceCommand.h */,
-				0054DA762A979A84260614B264EA5E50 /* MIKMIDIChannelVoiceCommand.m */,
-				71F103F912DB50779D7F17ADAF5A06DE /* MIKMIDIChannelVoiceCommand_SubclassMethods.h */,
-				6458AAA5F723AB88F0D2FD411B822013 /* MIKMIDIClientDestinationEndpoint.h */,
-				5C5657BE740A4F622C0D561E43F0E368 /* MIKMIDIClientDestinationEndpoint.m */,
-				4DBA2E9C4B666B416DFC346B9CF2702E /* MIKMIDIClientSourceEndpoint.h */,
-				F80BAF4DE67C6EDB195221461ADE72FB /* MIKMIDIClientSourceEndpoint.m */,
-				6437E749B5A1F6CB2BC025BAD3CA74CE /* MIKMIDIClock.h */,
-				D383C277F3B06FCD9260D9ED876E70FC /* MIKMIDIClock.m */,
-				42EA7A798422AC90AF7FA840F00F9A20 /* MIKMIDICommand.h */,
-				D019767C2913E439F9C069E2C6876C5A /* MIKMIDICommand.m */,
-				389388C4F9CCAF5B40B700587A2CC231 /* MIKMIDICommand_SubclassMethods.h */,
-				B0FE4243CB6B501DB8385BD08BA19134 /* MIKMIDICommandScheduler.h */,
-				67D85493EE69E8E4B4E1C6CBE46A19AC /* MIKMIDICommandThrottler.h */,
-				9D6DAB4E609FC427201197DA13D5F55C /* MIKMIDICommandThrottler.m */,
-				C4988B1BD8EFD61E86A2B5126979EEF4 /* MIKMIDICompilerCompatibility.h */,
-				84232456AFA558C2C6F7B78949B081C3 /* MIKMIDIConnectionManager.h */,
-				066F143022DA173065789037CEC858BB /* MIKMIDIConnectionManager.m */,
-				2D930928553269411FF37166F3BF2171 /* MIKMIDIControlChangeCommand.h */,
-				1136CEFF8A8B8EB7261150A6C3B343E4 /* MIKMIDIControlChangeCommand.m */,
-				2C446BDDB6C14D07DB6ABE552388B20F /* MIKMIDIControlChangeCommand+Private.h */,
-				38FA450CEED2E64017FD4722ED86CE11 /* MIKMIDIControlChangeEvent.h */,
-				65D282F3EAB371905EDF39D88301C2EC /* MIKMIDIControlChangeEvent.m */,
-				1AB28FBB28F85C7A1BCB12606C23863A /* MIKMIDIDestinationEndpoint.h */,
-				CABF8423F2CCCD25F81EAFB723B2E2AD /* MIKMIDIDestinationEndpoint.m */,
-				6024C8D141D8061952CD7BD4005E2482 /* MIKMIDIDevice.h */,
-				2FAB175259993685DC37CDE0D1B16649 /* MIKMIDIDevice.m */,
-				1185CEA594AF0B64A3516DB2EEA80C83 /* MIKMIDIDeviceManager.h */,
-				E3C208358286979748C5B74C9D329F03 /* MIKMIDIDeviceManager.m */,
-				0C6BEC4FB860AB83A698571FD07B471E /* MIKMIDIEndpoint.h */,
-				16B000F118B5BDE76253760C803F8569 /* MIKMIDIEndpoint.m */,
-				242837C9064282B5652A098E893EA3AA /* MIKMIDIEndpointSynthesizer.h */,
-				A17F35C9139FA8F9A8E641D6DCA1A69A /* MIKMIDIEndpointSynthesizer.m */,
-				1F8EEE1BB21456791810B7B3382A1A9E /* MIKMIDIEntity.h */,
-				6BC4137538AC12D40341299B2AE75241 /* MIKMIDIEntity.m */,
-				25971426D6E15E2E10623C06C4D61AC1 /* MIKMIDIErrors.h */,
-				4C26E72A4AC61908321520EA4F6A97EA /* MIKMIDIErrors.m */,
-				E8D46F9DA8FB019446ED665D98904C00 /* MIKMIDIEvent.h */,
-				2B1A6515ACA21D6C628FC4747122773A /* MIKMIDIEvent.m */,
-				7234EBDCC716F3464940049C762695A1 /* MIKMIDIEvent_SubclassMethods.h */,
-				FB25C41B4B3DAF1FBC6153A0EC76F538 /* MIKMIDIEventIterator.h */,
-				D5C47EB319090DC88C97BFD4D6E04569 /* MIKMIDIEventIterator.m */,
-				8D29EAA9E4A20D76485E870099CCD5C7 /* MIKMIDIInputPort.h */,
-				20178FC893A19B33FD2D1333B85F5479 /* MIKMIDIInputPort.m */,
-				151F90050572AE7262E6E3B01120579A /* MIKMIDIMacDebugQuickLookSupport.m */,
-				DFEAA0629BE589A62B7AB26E94CD2168 /* MIKMIDIMappableResponder.h */,
-				F21194E48A40999689CF077D75755D40 /* MIKMIDIMapping.h */,
-				2DEF8990D7C4982BF6A6346A20C95B75 /* MIKMIDIMapping.m */,
-				25E43D2A9146032DB6ED8ADDF31AACA3 /* MIKMIDIMappingGenerator.h */,
-				E3398C3F513BF53F601C1F5A12DC7E6F /* MIKMIDIMappingGenerator.m */,
-				73780F37CA0121844BA9203B56736BC9 /* MIKMIDIMappingItem.h */,
-				EADF6E7B5BCF174576D9562F74057186 /* MIKMIDIMappingItem.m */,
-				A38E598396B00890916D7224BBD1C03F /* MIKMIDIMappingManager.h */,
-				34F86AF713DA521D9AAD70042B2DC7CE /* MIKMIDIMappingManager.m */,
-				33CC357EA3995AC3D37E1F3F25945AF6 /* MIKMIDIMappingXMLParser.h */,
-				08D1AAE4DD4D7BC153D1B59D5BDC249A /* MIKMIDIMappingXMLParser.m */,
-				556623E22C1856D6A2BC7B02D961CB6F /* MIKMIDIMetaCopyrightEvent.h */,
-				6589D294B9FD0F42A910E6EA41E5E1F3 /* MIKMIDIMetaCopyrightEvent.m */,
-				95519EC334498163F4E0551A9F43DCE3 /* MIKMIDIMetaCuePointEvent.h */,
-				23B7A8AA656CCF8BB654DFF0097715D8 /* MIKMIDIMetaCuePointEvent.m */,
-				2B9B18186F2E1F8681803DA6346660F1 /* MIKMIDIMetaEvent.h */,
-				D3304D3026909501A4B3D37AD2019EA7 /* MIKMIDIMetaEvent.m */,
-				53C7B465FA7D61857D617ED3C3426B37 /* MIKMIDIMetaEvent_SubclassMethods.h */,
-				EB3A5D373085516D38F0CA7FD0C1B6D7 /* MIKMIDIMetaInstrumentNameEvent.h */,
-				286CC1851621E6BD04696501EE4178B1 /* MIKMIDIMetaInstrumentNameEvent.m */,
-				4BD7DE2530116C9921B5D5D75998AF7A /* MIKMIDIMetaKeySignatureEvent.h */,
-				1277D2C73197F3E984AD740EA5F99853 /* MIKMIDIMetaKeySignatureEvent.m */,
-				F6E24A5B0B094E256E0E85DDD98644E1 /* MIKMIDIMetaLyricEvent.h */,
-				2D1C535D55AA0E9860CE22C4DBBBC7AB /* MIKMIDIMetaLyricEvent.m */,
-				789DA0B9CE0C4F500A6EB76D72E20DA9 /* MIKMIDIMetaMarkerTextEvent.h */,
-				CD485E2923D672C635D426AE0D916A42 /* MIKMIDIMetaMarkerTextEvent.m */,
-				14C68720442979C32DB7D8E3329D6949 /* MIKMIDIMetaSequenceEvent.h */,
-				03FB6B9F64CB2881512417B478BEA7A5 /* MIKMIDIMetaSequenceEvent.m */,
-				156E1D12F91C613FFF43B8F25689A180 /* MIKMIDIMetaTextEvent.h */,
-				738474916F0CF8314B3628BE2A3557E9 /* MIKMIDIMetaTextEvent.m */,
-				33D532346CC35D2DAB56586659B7D6CF /* MIKMIDIMetaTimeSignatureEvent.h */,
-				DB12C4D3C2D6002426701E9BC5D28A5B /* MIKMIDIMetaTimeSignatureEvent.m */,
-				2A2E919039848634A569EC640666DA80 /* MIKMIDIMetaTrackSequenceNameEvent.h */,
-				EC90F1A0F56F2B3B43AD2A057620AD21 /* MIKMIDIMetaTrackSequenceNameEvent.m */,
-				F1F01B3ED48CE93E68CAB42846F23592 /* MIKMIDIMetronome.h */,
-				E2D87AD7197B73B6F6DAC191D07E6F80 /* MIKMIDIMetronome.m */,
-				B7C09328926DA9AC05B035D88211EB46 /* MIKMIDINoteCommand.h */,
-				1D0F0CC844D9A65E17050E120B26FF0C /* MIKMIDINoteCommand.m */,
-				B15218AE8A2CC852445C407AAC1FBA44 /* MIKMIDINoteCommand_SubclassMethods.h */,
-				CFC749FDC48F62C3733FBE6D520969E6 /* MIKMIDINoteEvent.h */,
-				58F000E3038EEF23A93C290E49068D79 /* MIKMIDINoteEvent.m */,
-				34A4AE9260A81816BA3EAFBA9B883D9A /* MIKMIDINoteOffCommand.h */,
-				55A7D93B4361C38BBC43EDC4267973ED /* MIKMIDINoteOffCommand.m */,
-				074C43E531661E4DEAD65FB9C8E86CB8 /* MIKMIDINoteOnCommand.h */,
-				95599F26D56784CE5F1731B3A88D49AE /* MIKMIDINoteOnCommand.m */,
-				C034D4146EC2D6BE9D20ED39680D5BCA /* MIKMIDIObject.h */,
-				8EE6EBD76012D241D35C4732D7E15ED7 /* MIKMIDIObject.m */,
-				CC70AF480AD1F8AD1A7AE7E0D1D917FE /* MIKMIDIObject_SubclassMethods.h */,
-				DD0151CB3B745DFCF51A7B2A213F7D91 /* MIKMIDIOutputPort.h */,
-				B355AAA54C944378E8964BC44AC5BAD7 /* MIKMIDIOutputPort.m */,
-				FBF485E9E671267915743F86A4458E72 /* MIKMIDIPitchBendChangeCommand.h */,
-				1F8F7F7D62ED24F3E211E4A0B2AF50F3 /* MIKMIDIPitchBendChangeCommand.m */,
-				4F4B52079ADD8633225F1A06CBDAA2AD /* MIKMIDIPitchBendChangeEvent.h */,
-				CAAF4C2840E9420E1C36D7B6FA3A43DF /* MIKMIDIPitchBendChangeEvent.m */,
-				803C5AF0243E0A238E7A80E948F6C774 /* MIKMIDIPlayer.h */,
-				B53D68C75FF515AAEFE2B8AFFDCC6657 /* MIKMIDIPlayer.m */,
-				95FDBB01070AAE3D80FBD201CEE1E10F /* MIKMIDIPolyphonicKeyPressureCommand.h */,
-				B88413F60094715439BF47A3F7ABE571 /* MIKMIDIPolyphonicKeyPressureCommand.m */,
-				ECA9311B3A14CB9ED1ADBF5EA4F76B91 /* MIKMIDIPolyphonicKeyPressureEvent.h */,
-				68E7B31417D28F54ED3371F6A7FD6B39 /* MIKMIDIPolyphonicKeyPressureEvent.m */,
-				A23A1FC7880655B57CE0DFEC0BD9A5A9 /* MIKMIDIPort.h */,
-				974636BA6C0FEC5A3447B4F697DC7732 /* MIKMIDIPort.m */,
-				1EAF1316A30E26518BD3FCEF10671E7C /* MIKMIDIPort_SubclassMethods.h */,
-				FEEF751836D22B02C2B30FB992E00F16 /* MIKMIDIPrivate.h */,
-				AFAE966145595D35DCFC366575EEC344 /* MIKMIDIPrivateUtilities.h */,
-				C23347C3380970169D6916D417D3BA51 /* MIKMIDIPrivateUtilities.m */,
-				3372C9E2D3A345B873FFCA4E1A69B7B4 /* MIKMIDIProgramChangeCommand.h */,
-				01EAC8EDC666E3AABF90ED776744DD00 /* MIKMIDIProgramChangeCommand.m */,
-				E7AF119D3AFA62F20CED0867548A2617 /* MIKMIDIProgramChangeEvent.h */,
-				BDD846CD75F7ED061F4DBD8F033AFFB2 /* MIKMIDIProgramChangeEvent.m */,
-				9C99EDFA6DC0710A7CD42DA49EE77B2D /* MIKMIDIResponder.h */,
-				70838900F0899C9BBEA066BB1379E8B5 /* MIKMIDISequence.h */,
-				8E3FCB26E449A6B12FF5DF7895DAB5D6 /* MIKMIDISequence.m */,
-				954AC063EA85F79E4FC559D0F34F443B /* MIKMIDISequence+MIKMIDIPrivate.h */,
-				F70E239CDF89E60ACDEC7552863F8E44 /* MIKMIDISequencer.h */,
-				F465C684AA0D4009E5FE8161E1B2DEC2 /* MIKMIDISequencer.m */,
-				2AC4D46870AA9851C7E84130E244F8A0 /* MIKMIDISequencer+MIKMIDIPrivate.h */,
-				502AC37B49FAD3FD6E14281B4F325B6C /* MIKMIDISourceEndpoint.h */,
-				15D3BBC4CBB64A72C7C3997FFDDB0050 /* MIKMIDISourceEndpoint.m */,
-				4E4D234EECC641EE934DA607301DB204 /* MIKMIDISynthesizer.h */,
-				83CCE052B5D2A6A81AD940C7559BE598 /* MIKMIDISynthesizer.m */,
-				6662E8ECBC9D6389411DB3E0CD0240CE /* MIKMIDISynthesizer_SubclassMethods.h */,
-				CBAEF145E29D674ADB70A39C6E07F0E8 /* MIKMIDISynthesizerInstrument.h */,
-				ABDF66C633DC0269BC2BB4068C23B985 /* MIKMIDISynthesizerInstrument.m */,
-				4EC753A50A979DDC7B50F275059E9A4B /* MIKMIDISystemExclusiveCommand.h */,
-				451B7601EDA70FEB569654AAB0F0E346 /* MIKMIDISystemExclusiveCommand.m */,
-				18AE41C611D3BAEFA76AFA35B06CE6A4 /* MIKMIDISystemKeepAliveCommand.h */,
-				15BCDDDAEF1B7D4C6B642048E424ECCD /* MIKMIDISystemKeepAliveCommand.m */,
-				94F4003EA5386F1F079E809AE58102AE /* MIKMIDISystemMessageCommand.h */,
-				992CBA4871156A9D86C806CCE2E42143 /* MIKMIDISystemMessageCommand.m */,
-				6195E74B5C2197E9F2088B8779D379E4 /* MIKMIDITempoEvent.h */,
-				37B6FA50ED085D2E2E9D84AD81BFFF3E /* MIKMIDITempoEvent.m */,
-				10BEE885183089DE3F480503C62C157A /* MIKMIDITrack.h */,
-				79D6207B6C8E2EE18FE591A155A2C760 /* MIKMIDITrack.m */,
-				585BC1494F51B24F91938EEFD3350AEE /* MIKMIDITrack_Protected.h */,
-				D6623DA826CDC4FECA3B210907B93436 /* MIKMIDITransmittable.h */,
-				97B178A92292F4C98F472A5A36F32C29 /* MIKMIDIUtilities.h */,
-				61B93A04F2697DF24F73F64EDC679B79 /* MIKMIDIUtilities.m */,
-				B652E858F8E1E5DFF705FCBCFDA6E62E /* NSUIApplication+MIKMIDI.h */,
-				1873926DBAEF5AFE29C2C951ECF1B7A6 /* NSUIApplication+MIKMIDI.m */,
-				4C4E7E89CA81C407A8FDAE9622B68AE4 /* Support Files */,
->>>>>>> bfa66a6b
-			);
-			name = Frameworks;
-			sourceTree = "<group>";
-		};
-		C9BE86CE1F14F561F002E6993DF9D478 /* Sparkle */ = {
-			isa = PBXGroup;
-			children = (
-				8C6F89B3BEEE9A26DEE235954CB5BBB0 /* Sparkle.h */,
-				C250E8D5861CC50DF0B1F0A30D12A8D4 /* SPUDownloadData.h */,
-				16AC289600AED5923A9CE68CFCAD6570 /* SPUDownloader.h */,
-				2CCF053C98078519BBDD97E4701B5614 /* SPUDownloaderDelegate.h */,
-				6B0ECF9FF5880D85D91371A4EBC1A582 /* SPUDownloaderDeprecated.h */,
-				C40D5670326622DE9061126E29B9C756 /* SPUDownloaderProtocol.h */,
-				07A2ED3288CEB1057693F761068E949D /* SPUDownloaderSession.h */,
-				07800F0484D23E235B4321052A41E2C0 /* SPUURLRequest.h */,
-				ABB278C1957EB2E62E95055986F1E079 /* SUAppcast.h */,
-				5189361EED88FE6C8727691E0B9B8AB2 /* SUAppcastItem.h */,
-				1F87D640E7699321E2E3555097BA9510 /* SUCodeSigningVerifier.h */,
-				6FE639FBF05919733BB7C5B730488EAB /* SUErrors.h */,
-				71636C283746E0DC07B66A4695A16BFB /* SUExport.h */,
-				03A521AA3200C1137E64B11DB1EF0828 /* SUStandardVersionComparator.h */,
-				B96BCA4E639C663ACBF011E74F4B82A9 /* SUUpdater.h */,
-				B779C3652D1A951E8BB6370EC64D8012 /* SUUpdaterDelegate.h */,
-				7C77F504A302CE644A86E9085EE5F559 /* SUVersionComparisonProtocol.h */,
-				37B56665C014894427EB162CCD44BF34 /* SUVersionDisplayProtocol.h */,
-				B9A9A6DC4D4768EF552FF3D9D37C716D /* Frameworks */,
-				1CF847282FFB66B6AA8F3929F1A9B6BC /* Support Files */,
-			);
-			name = Sparkle;
-			path = Sparkle;
 			sourceTree = "<group>";
 		};
 		CF1408CF629C7361332E53B88F7BD30C = {
@@ -3779,45 +1810,22 @@
 			children = (
 				9D940727FF8FB9C785EB98E56350EF41 /* Podfile */,
 				D89477F20FB1DE18A04690586D7808C4 /* Frameworks */,
-<<<<<<< HEAD
-				ECA0DE533F4D617276DFB71E5BE7AA6A /* Pods */,
-				F40A6491C1A6E21C588D492BB4BBAF48 /* Products */,
-=======
-				F76029CBEB0BF6529FEAF9103032F62A /* Pods */,
-				1551DF53C3A78EA58075DDFD44A632FC /* Products */,
->>>>>>> bfa66a6b
+				6A2371577C4556FCD9178A6E23A4CD7F /* Pods */,
+				4E78EDF262079C7BFF1981504DC59497 /* Products */,
 				B5D3AA64E0F1217B9E6FF2CBA1062A05 /* Targets Support Files */,
 			);
 			sourceTree = "<group>";
 		};
-<<<<<<< HEAD
-		D535D4B697D740BAC8E77B00FF458051 /* Support Files */ = {
+		D1DABC3E629F60B6AEE6C4D9FF320774 /* SocketRocket */ = {
 			isa = PBXGroup;
 			children = (
-				075EF205F061409C6F7BEA21636E70B6 /* CocoaHTTPServer-dummy.m */,
-				14A702109F047ED657B8365FCAF8C26D /* CocoaHTTPServer-prefix.pch */,
-				FB6DBBDBB2D4124B35DFB3A244ECB4A0 /* CocoaHTTPServer.debug.xcconfig */,
-				89668AA293AFB8056EE05FEAED8E90A8 /* CocoaHTTPServer.release.xcconfig */,
-=======
-		D88F305366E4F2D1ECA6A55DC7AA8655 /* Core */ = {
-			isa = PBXGroup;
-			children = (
-				798DF6B66CA0D0A28066A0A1B5EEA5BA /* PSWebSocketBuffer.h */,
-				2268390AE3A88E0FE22AE21740B188F1 /* PSWebSocketBuffer.m */,
-				7CA420AB607724B83AFCC1D6F3DAD485 /* PSWebSocketDeflater.h */,
-				47F15F667DC24D62E5A6315CD00DE877 /* PSWebSocketDeflater.m */,
-				34AC09CE4BFB587B5552692C4F207667 /* PSWebSocketDriver.h */,
-				A74467A28D69C07CEC94EBB3322E98EE /* PSWebSocketDriver.m */,
-				3353AE4B88B5F3D8A2052AC5944750D0 /* PSWebSocketInflater.h */,
-				DFF4C0D36B6038C7D7AD08AE167C29C8 /* PSWebSocketInflater.m */,
-				4E3059A3ACA7618B05494324FFC5D387 /* PSWebSocketInternal.h */,
-				0F03192FD9AC2DE77406AF8D7A356381 /* PSWebSocketTypes.h */,
-				9469AC862B820C60E9ED63E3B87080E7 /* PSWebSocketUTF8Decoder.h */,
-				3EEE0906DC30FDA4DB0D8F294A28032E /* PSWebSocketUTF8Decoder.m */,
->>>>>>> bfa66a6b
-			);
-			name = "Support Files";
-			path = "../Target Support Files/CocoaHTTPServer";
+				8A416A18FE4CDAC98D0013468742DB7E /* SocketRocket.h */,
+				FE9D6EDFC08D76CF39CE69189941609F /* SRWebSocket.h */,
+				4345EB3F307001DD6B52AE8739CFFA87 /* SRWebSocket.m */,
+				074108128E16A342F65FCC939A8B1EEC /* Support Files */,
+			);
+			name = SocketRocket;
+			path = SocketRocket;
 			sourceTree = "<group>";
 		};
 		D89477F20FB1DE18A04690586D7808C4 /* Frameworks */ = {
@@ -3827,149 +1835,325 @@
 			name = Frameworks;
 			sourceTree = "<group>";
 		};
-<<<<<<< HEAD
-		DB4863FE21B3A4BDF05A76107BF3050D /* Support Files */ = {
+		EBC70FA03C9851CF8DF45374B9B78087 /* Core */ = {
 			isa = PBXGroup;
 			children = (
-				56DEC9262CBF97040D13F30F8F234B65 /* PocketSocket-dummy.m */,
-				3A6A03E05372E30EA6E1F877B817C340 /* PocketSocket-prefix.pch */,
-				7F3E7E0F522A412876D38BF14071B8E5 /* PocketSocket.debug.xcconfig */,
-				597ED8C876A86DC644018D33BB5C1F53 /* PocketSocket.release.xcconfig */,
-			);
-			name = "Support Files";
-			path = "../Target Support Files/PocketSocket";
+				B6DE31BC0AB78BC91EB712852587C0C7 /* PSWebSocketBuffer.h */,
+				21DBFF08E1CA9E84E10614D1DE2EF748 /* PSWebSocketBuffer.m */,
+				3D88424F5BE0497BA6E97A1D812EBC02 /* PSWebSocketDeflater.h */,
+				A2BB0D5B7B24B6751F096AF170214D5B /* PSWebSocketDeflater.m */,
+				691F2D52816AA0A94EF773075C683827 /* PSWebSocketDriver.h */,
+				1D3A252F487AD6D05E7A5D500E299A3F /* PSWebSocketDriver.m */,
+				0E8B98DD15D9E9C77137F626E1B0630A /* PSWebSocketInflater.h */,
+				DBA4DDA012D45B37C6FAF8D2EC0B536B /* PSWebSocketInflater.m */,
+				8F18278FC8FBEDD4D505991C85368924 /* PSWebSocketInternal.h */,
+				724FE892A756AC04F4249D00E5A585D9 /* PSWebSocketTypes.h */,
+				D573F1A8B46D319CDAC259F618EE67A3 /* PSWebSocketUTF8Decoder.h */,
+				30FA3CB2639A44E7CEF8AD020C556CA6 /* PSWebSocketUTF8Decoder.m */,
+			);
+			name = Core;
 			sourceTree = "<group>";
 		};
-		DEA6B147E023B9DF74269D3925CDAB59 /* Sparkle */ = {
+		F6A939F6B1C867C546584162C3DBA05C /* CocoaLumberjack */ = {
 			isa = PBXGroup;
 			children = (
-				54C05EB8AF54E70CEEE89BBDF05B18A1 /* Sparkle.h */,
-				4F48AFF8C49636C69D28B3656EBACACE /* SPUDownloadData.h */,
-				9FDD79D1D394DCDAF2FAC63F4391D05B /* SPUDownloader.h */,
-				5E413B4F8C2FE8ACC5020970D18EE2E5 /* SPUDownloaderDelegate.h */,
-				2A4C7745FF857153CD69B697F29A091F /* SPUDownloaderDeprecated.h */,
-				E1388E8BACC08AF5614F6D553ADC6F64 /* SPUDownloaderProtocol.h */,
-				C65F8DAAD9FD4116954D57B0B2CCD780 /* SPUDownloaderSession.h */,
-				6EA57A885506F293BC6CBEA4EC510039 /* SPUURLRequest.h */,
-				28C2482545EFA83552E83B279A2272A1 /* SUAppcast.h */,
-				0DDD1EF6A74D4B7594F555AD65D589CE /* SUAppcastItem.h */,
-				D4BAC9FF7DA4897FA08A79A7AB77B905 /* SUCodeSigningVerifier.h */,
-				EDE2692187BA73E59A8FE5DD04B19585 /* SUErrors.h */,
-				A4AA9F01C36C24561098F16C7DCD9963 /* SUExport.h */,
-				D73CF7AD6B86A74C965FC2FBF9DCDA35 /* SUStandardVersionComparator.h */,
-				A8FFA82AB64B591A58735F66B5802949 /* SUUpdater.h */,
-				F7828E276089B4C5AB13B5ACE8E38112 /* SUUpdaterDelegate.h */,
-				C61684973C1BFFCA71B49C3D58090C23 /* SUVersionComparisonProtocol.h */,
-				DB63E810DE1448238D39E47D4150A672 /* SUVersionDisplayProtocol.h */,
-				C97AAD743235BB0A70BFB30E92CE1FD3 /* Frameworks */,
-				92AA94466061E5146C0F7382552AF664 /* Support Files */,
+				8E50D8FA5F3BAF2CEB29A61ED23CFFDE /* Core */,
+				7A85CD7FD8EF5838F5C5F9272710E343 /* Support Files */,
+			);
+			name = CocoaLumberjack;
+			path = CocoaLumberjack;
+			sourceTree = "<group>";
+		};
+		FA1F0450E93008B8C1A4F67B4C27E501 /* Core */ = {
+			isa = PBXGroup;
+			children = (
+				EEF9A109E2AEA1BA9A81B43C24BFA1ED /* Container+SentryDeepSearch.h */,
+				A8D0BA1AEE9B899704E2DFDFDF1FB6FF /* Container+SentryDeepSearch.m */,
+				1D1EBB25AD4550ED95C7054127591A4C /* NSArray+SentrySanitize.h */,
+				08EFF7C8A0905F68BF71686BE2A1ED6E /* NSArray+SentrySanitize.m */,
+				12F6782FDBAB0C336698EEAB20897ABC /* NSData+SentryCompression.h */,
+				078893E0145AAB7DB3981E806BE8E68C /* NSData+SentryCompression.m */,
+				B6FDFA75EC31EAE07CC79F7E6F314715 /* NSDate+SentryExtras.h */,
+				BDB7E8EB75B5EF32C06478C7447343B6 /* NSDate+SentryExtras.m */,
+				FEFC0325128E2FBA70781DEFA5927A68 /* NSDictionary+SentrySanitize.h */,
+				24F24441573FEC55D29D42AA88A41A59 /* NSDictionary+SentrySanitize.m */,
+				2F1E6ABB46C5E8992C48A9500454ABD9 /* NSError+SentrySimpleConstructor.h */,
+				A37EB214A3795E06E4FEA3E785D1A6EA /* NSError+SentrySimpleConstructor.m */,
+				9F5E8B0BB31017E7575B0631CCDC1A7C /* NSString+SentryNSUIntegerValue.h */,
+				88F35B18EE87C0DAFB5CED4C2C621163 /* NSString+SentryNSUIntegerValue.m */,
+				1352571DBE19426BF8BAC03E1E11BA48 /* Sentry.h */,
+				937612FCE2636AB4DB2B3A26DE00897D /* SentryAsynchronousOperation.h */,
+				A11F11DEFADB790744EBEA2A56B56C6D /* SentryAsynchronousOperation.m */,
+				9107A5C7386553343037C048E31ACD55 /* SentryAutoBreadcrumbTrackingIntegration.h */,
+				81C07EEEDACF8469C87C5AC05F54E16F /* SentryAutoBreadcrumbTrackingIntegration.m */,
+				68369781AF966231AB3821A25AFD317B /* SentryAutoSessionTrackingIntegration.h */,
+				04551289D0DE1A6D0AA98A00F5031702 /* SentryAutoSessionTrackingIntegration.m */,
+				D09ECADA4D64695E7D422AD08E67083B /* SentryBreadcrumb.h */,
+				E0E7C592C192D05FDE15F3370D0E66D0 /* SentryBreadcrumb.m */,
+				27517BA748648DDA15F68C2AB38AB85A /* SentryBreadcrumbTracker.h */,
+				D933AAA9F75F2075BB57F1AD0EFAEFC2 /* SentryBreadcrumbTracker.m */,
+				1AD97F72C27C8ACEECD35F1FC547B111 /* SentryClient.h */,
+				1DB54516E3247C43425A032DB8ACE59F /* SentryClient.m */,
+				F4EDD2426932A5C91E90B51D9CD1A42C /* SentryConcurrentRateLimitsDictionary.h */,
+				77FA903B520B34CFD69A3FBF2A24D7AF /* SentryConcurrentRateLimitsDictionary.m */,
+				24C9A12B9748C78C8CE01817B11EDA0F /* SentryCrash.h */,
+				0F948E8E54A876BC00649A5894F82853 /* SentryCrash.m */,
+				ACAF55E9F13AA9756C6FD57DA987FF55 /* SentryCrashAdapter.h */,
+				EB2B2EA9685FB7B1BEAB9393D12ECC3D /* SentryCrashAdapter.m */,
+				1F65D197BE1A2299673C4594D2A76A0D /* SentryCrashBinaryImageProvider.h */,
+				47A73C4759C907233EA55DF0E1EA8B1A /* SentryCrashC.c */,
+				E4CA64B2C2AC5C21F4230F28C645A794 /* SentryCrashC.h */,
+				C41DF4BDF48C7538B5E3F5508EC6B156 /* SentryCrashCachedData.c */,
+				F820106201C22E9C137D426C406940C2 /* SentryCrashCachedData.h */,
+				8643EBD8D5E8BB5977E75FA72C2F4DC1 /* SentryCrashCPU.c */,
+				76FD454AEB8D398D0B32A1744C67C8EA /* SentryCrashCPU.h */,
+				BA11755E610511631842F41384FAA019 /* SentryCrashCPU_Apple.h */,
+				9650AC34A463D591B192ECD4297DE175 /* SentryCrashCPU_arm.c */,
+				D2CCCD813956CE796C34C1A2C30F67EC /* SentryCrashCPU_arm64.c */,
+				5C3ED17734D0447C52D690FE72D2204B /* SentryCrashCPU_x86_32.c */,
+				0D3C586A109D3A22916AD490E3751545 /* SentryCrashCPU_x86_64.c */,
+				4B386D3DB68EC10798A5DA3E6AD6C133 /* SentryCrashCString.h */,
+				56AFAE9989E7BC34A31FC7203561C960 /* SentryCrashCString.m */,
+				ED07AB6E4CE0429F67412164C9484468 /* SentryCrashDate.c */,
+				AFAEC20C87865E50F7938ADEAB401493 /* SentryCrashDate.h */,
+				F5946DCB91E8D9FFDB7A34615CB2ECDB /* SentryCrashDebug.c */,
+				3E66BD9669B0D378252CA14B046312CE /* SentryCrashDebug.h */,
+				49AA76B999DF4CA352E9A3C34513E6C5 /* SentryCrashDefaultBinaryImageProvider.h */,
+				58CBE54244C75D2C92BB26B3295B0198 /* SentryCrashDefaultBinaryImageProvider.m */,
+				01D3E65FB0F02FE273CBBDD62C7AA902 /* SentryCrashDefaultMachineContextWrapper.h */,
+				AB1CD05FD4B1729658BCD3139DAD7FA1 /* SentryCrashDefaultMachineContextWrapper.m */,
+				2E5672F06832F4F3A1CF78E75CB08C00 /* SentryCrashDoctor.h */,
+				62E9FA6053D3762BB7222CE991907B3D /* SentryCrashDoctor.m */,
+				98CB38DBFB64B15D9D257FFF12142810 /* SentryCrashDynamicLinker.c */,
+				E9DFDFB9CD5066B3D45CD02222014156 /* SentryCrashDynamicLinker.h */,
+				DAAF8F87417588715B3F5CEFF1DAB818 /* SentryCrashExceptionApplication.h */,
+				14895AD71024EE938AF022D7F92F843A /* SentryCrashExceptionApplication.m */,
+				D7582081701FBFC73D2EC3A41B6FD440 /* SentryCrashFileUtils.c */,
+				AAE600945B10EA9EC22CA1D0EC66AE0D /* SentryCrashFileUtils.h */,
+				6AD895434395C88A4F84782C8AAD3AC5 /* SentryCrashID.c */,
+				492463D8DA1E07E69D514F93B17D6BBA /* SentryCrashID.h */,
+				02B555FDD7AC2CE03291D2EEC6AAE565 /* SentryCrashInstallation.h */,
+				2C8AA52F717A12AB16A48B0D056ACE5D /* SentryCrashInstallation.m */,
+				5C53284B49BECD498D1040FD9FF3FC59 /* SentryCrashInstallation+Private.h */,
+				64D35B8943247FDBDCFA43795BDDC42D /* SentryCrashInstallationReporter.h */,
+				AB5BB688FA62C62063F94E543AE3151E /* SentryCrashInstallationReporter.m */,
+				692DF209C01A0A2EA69DAB29323F84D5 /* SentryCrashIntegration.h */,
+				0DB369A477ACB845B664C0CC353DD53F /* SentryCrashIntegration.m */,
+				93EFC1E42CBB1DC75D3E32C44269AA9C /* SentryCrashIsAppImage.h */,
+				FDD02976771868951137C2D364C03AF1 /* SentryCrashJSONCodec.c */,
+				F329074DB6E683B0F6F3D4BE0B62043F /* SentryCrashJSONCodec.h */,
+				D5CC6C2D79D795D236C2F8A8050D9D68 /* SentryCrashJSONCodecObjC.h */,
+				900BC195E34E4A739398983FE748106B /* SentryCrashJSONCodecObjC.m */,
+				8F148DA1FBF423F88CF23F019D50CB72 /* SentryCrashLogger.c */,
+				76C1B20B7EA02F6F5EDEEC0A7F2B66FD /* SentryCrashLogger.h */,
+				C8BCC491E14B4C2E7DABBAAB7C2E1245 /* SentryCrashMach.c */,
+				6AB0808008D86EA1725E7674A887B1BA /* SentryCrashMach.h */,
+				66F2E180A0CD366C7BFA6F52FB7D92F7 /* SentryCrashMachineContext.c */,
+				6B177D88C7E9A0AB1D3ED04BBAD2FD84 /* SentryCrashMachineContext.h */,
+				B8465FF2773DC0E55DFDDEBCC8081330 /* SentryCrashMachineContext_Apple.h */,
+				4D306B458C7FEA42F942D125C16C49A1 /* SentryCrashMachineContextWrapper.h */,
+				457CECFBFCCDF7C5BD7A2DFEADDF91C9 /* SentryCrashMemory.c */,
+				1E249B7D21B258C49ADD1C966E077058 /* SentryCrashMemory.h */,
+				1DEACD5CB009324FA5696613EF8923E8 /* SentryCrashMonitor.c */,
+				4F1C471AC5CF28F93F87EDC132589D66 /* SentryCrashMonitor.h */,
+				F0B65AF3BFA8F0A07BEA0BC8F6ECE6E6 /* SentryCrashMonitor_AppState.c */,
+				79A349388E065D1423AC33D14F99D9C2 /* SentryCrashMonitor_AppState.h */,
+				C2943F654A88BCDF7EF84899C5260C62 /* SentryCrashMonitor_CPPException.cpp */,
+				2DAA2B52B7411BA9A59B082E2A17E30D /* SentryCrashMonitor_CPPException.h */,
+				C7FF9CA96D4B74F2682B0B793B5FFCC1 /* SentryCrashMonitor_Deadlock.h */,
+				2A2A28F93D7CD61C142AEDB6B983AC3D /* SentryCrashMonitor_Deadlock.m */,
+				A697C2091978C6868C5278D6995D8225 /* SentryCrashMonitor_MachException.c */,
+				7BEA397F10D21EB3D6B7098A2D776982 /* SentryCrashMonitor_MachException.h */,
+				980252E440CA69C0B13B2A909C6527DD /* SentryCrashMonitor_NSException.h */,
+				36BF58BB4828674D2038B1AD487C0E2D /* SentryCrashMonitor_NSException.m */,
+				E8FE2DEAE7E2FFAEF6078B95DFDEB1E2 /* SentryCrashMonitor_Signal.c */,
+				9B699D19D6A2D62BF6F8DBF69FDD14FD /* SentryCrashMonitor_Signal.h */,
+				E3FA16D656BA6B0D342DF0602BDBECA6 /* SentryCrashMonitor_System.h */,
+				65390F101741DAE4C72592059AB35640 /* SentryCrashMonitor_System.m */,
+				814ECF2BE45A1B41880BB9EEC6E01ADE /* SentryCrashMonitor_User.c */,
+				F0CD267A2ECF7379246CBFF5E8943EA0 /* SentryCrashMonitor_User.h */,
+				FF4ED16F1CF4B389DA9D0318ACBBC1CD /* SentryCrashMonitor_Zombie.c */,
+				9B447C2737F97B39DA19991EF462DA6B /* SentryCrashMonitor_Zombie.h */,
+				C32548235B327FCF3A4D2143E19C3A4F /* SentryCrashMonitorContext.h */,
+				51187C66FA55D315CA633CCE93CE51FA /* SentryCrashMonitorType.c */,
+				DB0D9CC845BA8D811B63DF644C2AD679 /* SentryCrashMonitorType.h */,
+				18AC852D5137EC40A2B7ECEAC991E6F1 /* SentryCrashObjC.c */,
+				1DD68C41ED4FA28F16FC7F3499D8518A /* SentryCrashObjC.h */,
+				53DD8CA7119A3EF58E45610FB92EB621 /* SentryCrashObjCApple.h */,
+				D17E98574B210469483DE30FD206915D /* SentryCrashReport.c */,
+				B7E9BC0B40D362A3990F7C88F0E8B345 /* SentryCrashReport.h */,
+				39A78CBECA054870DE84A458DDB77456 /* SentryCrashReportConverter.h */,
+				6B97629A66ACAEC4AA2932F02680C83D /* SentryCrashReportConverter.m */,
+				AFA77D11B9FD2A633D57EB83D09D0464 /* SentryCrashReportFields.h */,
+				F00574D9BE9E28AD0B1C856652D074BF /* SentryCrashReportFilter.h */,
+				E12B8AB7EDA672C372A1F9B8D5DAA53C /* SentryCrashReportFilterBasic.h */,
+				E6368F0FB044A9FA43F29EE924E1CC3D /* SentryCrashReportFilterBasic.m */,
+				20852EB25320AC839EEB22F2AE503B9D /* SentryCrashReportFixer.c */,
+				984B54672B0DE2E4B38D2D0EFA13D08C /* SentryCrashReportFixer.h */,
+				BBE584EB6A705A3E71E42EC81B661112 /* SentryCrashReportSink.h */,
+				014B0214B9FBABAF5753B0B26526255C /* SentryCrashReportSink.m */,
+				CB9895CB36BE4B8EFD4775AFA628FCBB /* SentryCrashReportStore.c */,
+				728D2ECFA29C631D9216ACFBC1323A1C /* SentryCrashReportStore.h */,
+				D1E26EAB40103DC7464CB936CA9B310B /* SentryCrashReportVersion.h */,
+				5A89BD90F30AEDD3883F27139E5A1CE0 /* SentryCrashReportWriter.h */,
+				FC72EE623A1B26AB838267CDA39A6D4C /* SentryCrashSignalInfo.c */,
+				057607056A490C312FFA968E0E62D1CB /* SentryCrashSignalInfo.h */,
+				D91EBE2DC641090AF6773F795A94EA55 /* SentryCrashStackCursor.c */,
+				41387F491529D767DDD16EF89EA7BDFC /* SentryCrashStackCursor.h */,
+				78918F7B9B10F849E74D2F4DE8AD76A9 /* SentryCrashStackCursor_Backtrace.c */,
+				6A6529334186683551706F7F034E7C0A /* SentryCrashStackCursor_Backtrace.h */,
+				1316B1D4EF63380EA81092F21DD06416 /* SentryCrashStackCursor_MachineContext.c */,
+				84AF143CFED55A11F175CADC81374606 /* SentryCrashStackCursor_MachineContext.h */,
+				40CE715659D592986FC5F3E4237F5B2C /* SentryCrashStackCursor_SelfThread.c */,
+				497CB818E833798CD14452F4642EFE55 /* SentryCrashStackCursor_SelfThread.h */,
+				C786DD723DF386E5184E39B190383E5A /* SentryCrashStackEntryMapper.h */,
+				25E514098C4973F50F0A03F529C4DD6F /* SentryCrashStackEntryMapper.m */,
+				4031D250C484357D0CBEEDE3EAE85DCB /* SentryCrashString.c */,
+				4F999FC8B53A893ABDBAC8D196362631 /* SentryCrashString.h */,
+				10C8450B56A79F519B96AC8166647467 /* SentryCrashSymbolicator.c */,
+				B58D56CD0A1D950D458D2C17F8D562B4 /* SentryCrashSymbolicator.h */,
+				4A2B2B56B4B77EE4DDA0E3234E06B0FC /* SentryCrashSysCtl.c */,
+				B14CBAEE8309592D1806CCA524A49E8B /* SentryCrashSysCtl.h */,
+				8500CC2B551AC3C9B7D83A8D54424F70 /* SentryCrashSystemCapabilities.h */,
+				CB60E9054744896CB1DEE226E60C3285 /* SentryCrashThread.c */,
+				7E7C8039E3E7DA1555960E0A2BF7AD6E /* SentryCrashThread.h */,
+				BA8833C032DF6A2BD327F66ECB253B67 /* SentryCrashUUIDConversion.h */,
+				F008BEB8D6310BF742322A2F7A247F43 /* SentryCrashVarArgs.h */,
+				812BDDEC8E9BDC2F9B0B26A7A9741EF5 /* SentryCurrentDate.h */,
+				0DE4FF30872B231C9D94E1CC7F200B3F /* SentryCurrentDate.m */,
+				D0440FE8DE6558C3FFB9CC9F8F46668B /* SentryCurrentDateProvider.h */,
+				451734820CC06F3D40ED20E3B2E6BF7D /* SentryDateUtil.h */,
+				CEE814F8E9899E12424A970C440ECB01 /* SentryDateUtil.m */,
+				47876255678C8B20700466909FA29464 /* SentryDebugMeta.h */,
+				D997751524402A94569208C5499B8699 /* SentryDebugMeta.m */,
+				BC70BEC99CFF1B35415834951A4779E6 /* SentryDebugMetaBuilder.h */,
+				9AB1C443B2232A9FACF8E05936E33863 /* SentryDebugMetaBuilder.m */,
+				D0FDF03CEEC70D69444AF2C390496CDF /* SentryDefaultCurrentDateProvider.h */,
+				6D40FC1D5FB19BC6F334AF7C51D8D502 /* SentryDefaultCurrentDateProvider.m */,
+				EAAB8C76B68AB50CA534133A8F1AA2FA /* SentryDefaultRateLimits.h */,
+				62BD3A0AF4BBF6034E09C2EA5FD3C382 /* SentryDefaultRateLimits.m */,
+				39BFCD09473DF401EE42CB050C81A2FC /* SentryDefines.h */,
+				F029FDD9B7DFAEB0D15DD4276543F4B4 /* SentryDsn.h */,
+				58F61EC09CDD79D7B4EB35FEC7F3EB6E /* SentryDsn.m */,
+				0CEB11FB50AF92BC2EBB51B906BBDA8C /* SentryEnvelope.h */,
+				89534FCD327EE1B2DDE8F293D672EF06 /* SentryEnvelope.m */,
+				768CBAE5567114AAC6680455954205A6 /* SentryEnvelopeItemType.h */,
+				B5891E285C172F435E017D62CE6BCA74 /* SentryEnvelopeRateLimit.h */,
+				C5003D8139556C15BAFE3C43B680C054 /* SentryEnvelopeRateLimit.m */,
+				AA08FBDCAE8089E36D8872891C44A4DE /* SentryError.h */,
+				CCEA42BC06D9416F9BBAF1DEE576EC50 /* SentryError.m */,
+				5BCE10F8171CEB9829DA2F86FF0C474A /* SentryEvent.h */,
+				613E85F75DB80536C6A891A4D7CA8E1C /* SentryEvent.m */,
+				6268357CD7E63B84DD0874B2E322D41C /* SentryException.h */,
+				09364A91F1A42D2708611F77B3BE8215 /* SentryException.m */,
+				EA090EFB9A994F78871455D17743F7BC /* SentryFileContents.h */,
+				EB883DF95D8503974548A32B601FBA97 /* SentryFileContents.m */,
+				82F7968B0D37B81EF1F1450638C6A017 /* SentryFileManager.h */,
+				42E49524132A589EF1765C075AC53272 /* SentryFileManager.m */,
+				09AAE2EC95B65998BAD04C91F066447D /* SentryFrame.h */,
+				CE6804EA97055574543A5F724AC60BB2 /* SentryFrame.m */,
+				77BE0399C10D5392C77B16DC26B755EC /* SentryGlobalEventProcessor.h */,
+				DA1A8258C8C4271D312100D6732A65D5 /* SentryGlobalEventProcessor.m */,
+				39CAA813C50EF256B9D3C889987C82CF /* SentryHexAddressFormatter.h */,
+				44B9C81B3C22D031AEA10FE4462671A0 /* SentryHttpDateParser.h */,
+				E1F4264D7562E81D154474C1BB9C26BD /* SentryHttpDateParser.m */,
+				6EEF9313BAB24E355EE89FA83FC90FCD /* SentryHttpTransport.h */,
+				16B1035409D72C882BE4ED1CBC9E506D /* SentryHttpTransport.m */,
+				FA438EC87AE61A14182C414DAC8E7E99 /* SentryHub.h */,
+				BE2024EA02BBCFDEE3AB866FAE3E59BC /* SentryHub.m */,
+				B09326A7C5836A49FDEE62226BA929AD /* SentryInstallation.h */,
+				A5BB259ECFB79CFC04FCB5353B5B82E8 /* SentryInstallation.m */,
+				555ADF1E8B84817457E3720FF33722BD /* SentryIntegrationProtocol.h */,
+				6D886ABDCCA9331215270DE9E8C9BF29 /* SentryLog.h */,
+				5B836591F5B4D2DA3B0D5A4E78E3E6E7 /* SentryLog.m */,
+				11C4AB03BD88833FC04A02A9FEF00655 /* SentryMechanism.h */,
+				28B5129CCD47DED49E1EBD1BE5F71148 /* SentryMechanism.m */,
+				3BC25DE6AD08D0F1B430F78AD737F013 /* SentryMeta.h */,
+				45046765E855BA00CE7A76CCC0BA79B2 /* SentryMeta.m */,
+				198E0898BD32DF4A51FC7C0D40A7BF82 /* SentryNSURLRequest.h */,
+				900DCD0BB80E5E0C44250E0437A1D933 /* SentryNSURLRequest.m */,
+				3A20DD781214554D6D50F9A7DD11A503 /* SentryOptions.h */,
+				C305F1DAD40EBBB1FD43FD996385F55F /* SentryOptions.m */,
+				E86BA512306C4C52317251FF98EA47C7 /* SentryQueueableRequestManager.h */,
+				A823384256314123CBAD71C953BFC27A /* SentryQueueableRequestManager.m */,
+				1419104AB43187838C4783DF5F25C68B /* SentryRateLimitCategory.h */,
+				F1C5B07457BEF80B6C90506A2BF31C99 /* SentryRateLimitCategoryMapper.h */,
+				7FD99F0A5131E141351ED20FF722AE19 /* SentryRateLimitCategoryMapper.m */,
+				7F0DF42F8CDCC56D2B3C0B1AAEC82AD5 /* SentryRateLimitParser.h */,
+				0503CB2414D4A78051EF730460632814 /* SentryRateLimitParser.m */,
+				69E76B398160C427C3340E82704D3F38 /* SentryRateLimits.h */,
+				EFA295BFB86B9C318D61C1608DF99A7D /* SentryRequestManager.h */,
+				54D28BEE049A796C595CB5E7467229D7 /* SentryRequestOperation.h */,
+				699CA711C99AFB5683B88DF14B890CBC /* SentryRequestOperation.m */,
+				D2CEDDD32B18522A2781E7D6B36D1AED /* SentryRetryAfterHeaderParser.h */,
+				6F36589F90C859647EF762AE5C80D0C3 /* SentryRetryAfterHeaderParser.m */,
+				86B1FED3B4859B85592542BF3641CA51 /* SentryScope.h */,
+				41A7B33165101C2A0DF7F4FB811E1824 /* SentryScope.m */,
+				8BA09EE63EE9CB5EC6DE5D50786F177E /* SentryScope+Private.h */,
+				01884AFBBB15F40008B99A7BAD2760A4 /* SentryScope+Private.m */,
+				DE57F2452349BA70C31CBFDCC3D6F33E /* SentrySDK.h */,
+				FCD484EC3187C42529864EFC6D56F310 /* SentrySDK.m */,
+				1EF29E245A379AD387F13A7F23BF16F0 /* SentrySdkInfo.h */,
+				1259563066AB7DEC038223BF8052591B /* SentrySdkInfo.m */,
+				A49EC30643DD7501D90451BACCE3328C /* SentrySerializable.h */,
+				361340691B8E8459E536632173CFF7AE /* SentrySerialization.h */,
+				427A26C9065A7141064FF16932046EB8 /* SentrySerialization.m */,
+				318948E777B86B0F2C4CCCC37FFD9D40 /* SentrySession.h */,
+				52A1EC540A802C51F425ED7B975D93D5 /* SentrySession.m */,
+				285A43258177838884342983FAE76E0D /* SentrySessionTracker.h */,
+				BE9EDBA9E81F4F28D8FA0CBB38B92A43 /* SentrySessionTracker.m */,
+				250D5C740A85AE47E8273F54EA0795B9 /* SentryStacktrace.h */,
+				9B84C36B1C168A2CB79AF0F8AE07820B /* SentryStacktrace.m */,
+				6E3959E8844ED595E65D40EFEB38BCAF /* SentryStacktraceBuilder.h */,
+				5FC182B4FFF34E6C1EE7F7AC3686209E /* SentryStacktraceBuilder.m */,
+				45E55186B19AF9512CB369B0B8FBB453 /* SentrySwizzle.h */,
+				8F6E47A221F2AE36902F971BCC1A5667 /* SentrySwizzle.m */,
+				678C276FFFC915E98F68A80689E16F40 /* SentrySystemEventsBreadcrumbs.h */,
+				87607AD767E932090008BD500CE5FDE7 /* SentrySystemEventsBreadcrumbs.m */,
+				9214D54E36BB4F2C95F44D81BDA05910 /* SentryThread.h */,
+				581BC657EDA1D205EE34CF62FDAC9AD5 /* SentryThread.m */,
+				D529616D188AC78841AF38BF0D88E6F7 /* SentryThreadInspector.h */,
+				A074D6D0B2139D0E9DEA7449F4DC412C /* SentryThreadInspector.m */,
+				656C26A7E04F152CB668CB6E8BB2A663 /* SentryTransport.h */,
+				0A79DF15FFEDC93FF3E317517FDDC6E6 /* SentryTransportFactory.h */,
+				D6D8EE5A90F839B140B8C345C237DF26 /* SentryTransportFactory.m */,
+				AF6F19F99A5D9A86FBDF8AAD9B4B1274 /* SentryUser.h */,
+				23ED70F16458272F8BA6743BB2D0A076 /* SentryUser.m */,
+			);
+			name = Core;
+			sourceTree = "<group>";
+		};
+		FEEA2EA332F9892AFC999C710FF7E74C /* Sparkle */ = {
+			isa = PBXGroup;
+			children = (
+				1A5BAFD6DE784EE47A9A31FB47459B3A /* Sparkle.h */,
+				77A7684A8D8D31F562B379A6C38BD828 /* SPUDownloadData.h */,
+				DFCF143C37D13063D774F080C63F85AA /* SPUDownloader.h */,
+				230556657A56E0E717EBE4652E635DB9 /* SPUDownloaderDelegate.h */,
+				F0596EEE836BDCED249B70F2F0A1FF92 /* SPUDownloaderDeprecated.h */,
+				3FACEB33CBDB5B46C9B04D2A4A137D11 /* SPUDownloaderProtocol.h */,
+				637E9E06607189CB0204D9928EC823CD /* SPUDownloaderSession.h */,
+				9F5D2E437504A1A11B8F410666EEFBCC /* SPUURLRequest.h */,
+				BB5EB8156226B52F6B9B5F507AE3EA43 /* SUAppcast.h */,
+				558D33C3077DEDCB7E432E745234C837 /* SUAppcastItem.h */,
+				E18D85AA4AF785E5AA1E0BEB77A34A14 /* SUCodeSigningVerifier.h */,
+				592DB45ED5162238B463A2601E1A7269 /* SUErrors.h */,
+				4851C02DDBBC199F588F237F162BF4C2 /* SUExport.h */,
+				C9DC45DD9850022269550DF2AC2448D1 /* SUStandardVersionComparator.h */,
+				6716CF965C5DAF1B09B8F0062A234A33 /* SUUpdater.h */,
+				ABF488C826DBB62111B84DD695C5FD4B /* SUUpdaterDelegate.h */,
+				2CA6BD49EF726E52F1ED5F44A0D02AE1 /* SUVersionComparisonProtocol.h */,
+				BF001FAD39AC3752A74CCBC064AFEC0A /* SUVersionDisplayProtocol.h */,
+				AEB50F786BA98FE1AB6CEE0CC29AB1F7 /* Frameworks */,
+				9D54C380C0B75C0FB70BF1ECD161C578 /* Support Files */,
 			);
 			name = Sparkle;
 			path = Sparkle;
 			sourceTree = "<group>";
 		};
-		DFF3E31B72E8D12C7F7B7529EE8519A1 /* Support Files */ = {
-			isa = PBXGroup;
-			children = (
-				85A48B02FE8008F721282B81520067A7 /* CocoaLumberjack-dummy.m */,
-				4ACEE85AE09DC1E199CFC1163B49AAC1 /* CocoaLumberjack-prefix.pch */,
-				68E25A564841424AD9A96554E412EF34 /* CocoaLumberjack.debug.xcconfig */,
-				0E5489CAE59D4CD0BA8D26E24D3B9ED1 /* CocoaLumberjack.release.xcconfig */,
-			);
-			name = "Support Files";
-			path = "../Target Support Files/CocoaLumberjack";
-			sourceTree = "<group>";
-		};
-		E478B107349AF8B7CB2E5A3939600906 /* Sentry */ = {
-			isa = PBXGroup;
-			children = (
-				74CB3B46AA579D2DCBE4B1CC81B78F9F /* Core */,
-				9DFAE68066B218258EF047CEE367BA95 /* Support Files */,
-			);
-			name = Sentry;
-			path = Sentry;
-			sourceTree = "<group>";
-		};
-		ECA0DE533F4D617276DFB71E5BE7AA6A /* Pods */ = {
-			isa = PBXGroup;
-			children = (
-				6DCC176D212C30C120B7B88ADFCABB78 /* ASCIImage */,
-				87A32DC061F09858507527B5A043A3BE /* CocoaAsyncSocket */,
-				39FC420362F8AF3A3BF74469D7919986 /* CocoaHTTPServer */,
-				22460EF5FB1A131BA536223E8BA1CB0A /* CocoaLumberjack */,
-				B1748AED3178EC806B07658205BB1BDC /* MIKMIDI */,
-				A492B2B8AE4C35C7527577A07EAC6526 /* PocketSocket */,
-				E478B107349AF8B7CB2E5A3939600906 /* Sentry */,
-				5300A8C2762589548137D52098A91BD6 /* SocketRocket */,
-				DEA6B147E023B9DF74269D3925CDAB59 /* Sparkle */,
-			);
-			name = Pods;
-			sourceTree = "<group>";
-		};
-		F40A6491C1A6E21C588D492BB4BBAF48 /* Products */ = {
-			isa = PBXGroup;
-			children = (
-				846F800D771D9F4FF4981C8319BFFB88 /* libASCIImage.a */,
-				6CBEFE4F9E22AFDC6347A739BB35FF8C /* libCocoaAsyncSocket.a */,
-				0AAB46C336F618F523ED7D422285CFEC /* libCocoaHTTPServer.a */,
-				C261436D14052AE3C35F240BCD155CAC /* libCocoaLumberjack.a */,
-				CE45A20CFA34B7A0688891154CA18A0A /* libMIKMIDI.a */,
-				D1A1FB7C650A2F3A4EB6395938879495 /* libPocketSocket.a */,
-				D68C5B76AD4A475EE76D545BE0930760 /* libPods-Hammerspoon.a */,
-				0115C3C00C175D77422084DD0542CE6F /* libSentry.a */,
-				85A01882ED06DFEA2E0CE78BCDB204A7 /* libSocketRocket.a */,
-			);
-			name = Products;
-=======
-		F34BD65F2EE6C07C0917AF08EC74FBA6 /* CocoaLumberjack */ = {
-			isa = PBXGroup;
-			children = (
-				60D41EE8EE0A4FA767E1281E4863D8B3 /* Core */,
-				8E39DC855CB16963388F177EC5307704 /* Support Files */,
-			);
-			name = CocoaLumberjack;
-			path = CocoaLumberjack;
-			sourceTree = "<group>";
-		};
-		F76029CBEB0BF6529FEAF9103032F62A /* Pods */ = {
-			isa = PBXGroup;
-			children = (
-				67A95C8CE6E6B009A658EE75CB38BCF8 /* ASCIImage */,
-				10360965E79AEB5CEC4C45A44183572D /* CocoaAsyncSocket */,
-				013F557763489BFC57210FD7E3B2A7F2 /* CocoaHTTPServer */,
-				F34BD65F2EE6C07C0917AF08EC74FBA6 /* CocoaLumberjack */,
-				BAE5209A2A6B033353F3CE72EDC03B27 /* MIKMIDI */,
-				A23804EA2F4EBE106DEA0D732D260647 /* ORSSerialPort */,
-				7EEFDE24EFA1329B2F13C69662526655 /* PocketSocket */,
-				85B3E4BAA541A45A9C4001001E20F2B1 /* Sentry */,
-				C9BE86CE1F14F561F002E6993DF9D478 /* Sparkle */,
-			);
-			name = Pods;
-			sourceTree = "<group>";
-		};
-		FF09A75C840D1CDB538FAE675C124D54 /* Support Files */ = {
-			isa = PBXGroup;
-			children = (
-				BF17AFC21D93B2C45919E4BF281EA287 /* ORSSerialPort-dummy.m */,
-				2B83BBAC0FA380C22F35E63FB4D7941C /* ORSSerialPort-prefix.pch */,
-				C0E58E068FD82F86EDC1FD4DE744765D /* ORSSerialPort.debug.xcconfig */,
-				01D71ADBD74C4C0CB8F9C1551857CB18 /* ORSSerialPort.release.xcconfig */,
-			);
-			name = "Support Files";
-			path = "../Target Support Files/ORSSerialPort";
->>>>>>> bfa66a6b
-			sourceTree = "<group>";
-		};
 /* End PBXGroup section */
 
 /* Begin PBXHeadersBuildPhase section */
-		0AF3070E69C390A5E098BD37A0F0ACA2 /* Headers */ = {
-			isa = PBXHeadersBuildPhase;
-			buildActionMask = 2147483647;
-			files = (
-			);
-			runOnlyForDeploymentPostprocessing = 0;
-		};
 		1089329B41DD731B3C598AB323DD5770 /* Headers */ = {
 			isa = PBXHeadersBuildPhase;
 			buildActionMask = 2147483647;
@@ -4085,6 +2269,13 @@
 				D3EFEED30CC9D9C1FBF03BDCDD93DB11 /* DDMultiFormatter.h in Headers */,
 				F095B1482ECFAC27D353C169CA0E5FE2 /* DDOSLogger.h in Headers */,
 				F20E1DC42CD4FC8F7CA0AE326E5ED3E6 /* DDTTYLogger.h in Headers */,
+			);
+			runOnlyForDeploymentPostprocessing = 0;
+		};
+		5CE1F80E1422B05BBDECB5DAB210D2BF /* Headers */ = {
+			isa = PBXHeadersBuildPhase;
+			buildActionMask = 2147483647;
+			files = (
 			);
 			runOnlyForDeploymentPostprocessing = 0;
 		};
@@ -4315,25 +2506,6 @@
 			);
 			runOnlyForDeploymentPostprocessing = 0;
 		};
-<<<<<<< HEAD
-		F54F1429F4B6F7A019CA9C7A5D386D59 /* Headers */ = {
-			isa = PBXHeadersBuildPhase;
-			buildActionMask = 2147483647;
-			files = (
-			);
-			runOnlyForDeploymentPostprocessing = 0;
-		};
-/* End PBXHeadersBuildPhase section */
-
-/* Begin PBXNativeTarget section */
-		1948D0B63D2CF6A48E18B0B292BC6091 /* SocketRocket */ = {
-			isa = PBXNativeTarget;
-			buildConfigurationList = 8BDFCD86E1AD90FC3173D4E861294CCE /* Build configuration list for PBXNativeTarget "SocketRocket" */;
-			buildPhases = (
-				BD1E608323B789B2FDEC87670699FAB1 /* Headers */,
-				DE9560FCD629BC1682898FA696E8C306 /* Sources */,
-				861378B763BB7DCA20A4F0C689F34C30 /* Frameworks */,
-=======
 /* End PBXHeadersBuildPhase section */
 
 /* Begin PBXNativeTarget section */
@@ -4344,63 +2516,54 @@
 				83E802D0C58E22440C95E61719C8134A /* Headers */,
 				50A6A12641A173C2F3A0533C3301CC95 /* Sources */,
 				D9ED4A8B1BBCAC2ECC00AC25A59C62A6 /* Frameworks */,
->>>>>>> bfa66a6b
 			);
 			buildRules = (
 			);
 			dependencies = (
 			);
-<<<<<<< HEAD
+			name = ORSSerialPort;
+			productName = ORSSerialPort;
+			productReference = 2369824A15DEC10A697AB353D94F7003 /* libORSSerialPort.a */;
+			productType = "com.apple.product-type.library.static";
+		};
+		1948D0B63D2CF6A48E18B0B292BC6091 /* SocketRocket */ = {
+			isa = PBXNativeTarget;
+			buildConfigurationList = 8BDFCD86E1AD90FC3173D4E861294CCE /* Build configuration list for PBXNativeTarget "SocketRocket" */;
+			buildPhases = (
+				BD1E608323B789B2FDEC87670699FAB1 /* Headers */,
+				DE9560FCD629BC1682898FA696E8C306 /* Sources */,
+				861378B763BB7DCA20A4F0C689F34C30 /* Frameworks */,
+			);
+			buildRules = (
+			);
+			dependencies = (
+			);
 			name = SocketRocket;
 			productName = SocketRocket;
 			productReference = 85A01882ED06DFEA2E0CE78BCDB204A7 /* libSocketRocket.a */;
-=======
-			name = ORSSerialPort;
-			productName = ORSSerialPort;
-			productReference = 2369824A15DEC10A697AB353D94F7003 /* libORSSerialPort.a */;
->>>>>>> bfa66a6b
 			productType = "com.apple.product-type.library.static";
 		};
 		35D5075A4B88681FC9B0971146C43BBC /* Pods-Hammerspoon */ = {
 			isa = PBXNativeTarget;
-<<<<<<< HEAD
-			buildConfigurationList = 93F6B776A1E7B99058B023C890BBC140 /* Build configuration list for PBXNativeTarget "Pods-Hammerspoon" */;
+			buildConfigurationList = 07E2ED21BE2A5050BABFBEDB96F003FA /* Build configuration list for PBXNativeTarget "Pods-Hammerspoon" */;
 			buildPhases = (
-				F54F1429F4B6F7A019CA9C7A5D386D59 /* Headers */,
-				30D225E55BF8E9D87F8DB6F56F360736 /* Sources */,
-				F2BFEA6123467FE80A5014121F51A1E0 /* Frameworks */,
-=======
-			buildConfigurationList = C2014576D68C4DDE33795EA25365C2B8 /* Build configuration list for PBXNativeTarget "Pods-Hammerspoon" */;
-			buildPhases = (
-				0AF3070E69C390A5E098BD37A0F0ACA2 /* Headers */,
-				1FFC0709CF2B34B5FD5ACD101D14917E /* Sources */,
-				DB2B5FA18E6DF89B923A9B3D49FCC39D /* Frameworks */,
->>>>>>> bfa66a6b
+				5CE1F80E1422B05BBDECB5DAB210D2BF /* Headers */,
+				977C3719C366DDF6BB66F5A2378F7A33 /* Sources */,
+				FA18A7626E0C692A09CDB3E649F5701B /* Frameworks */,
 			);
 			buildRules = (
 			);
 			dependencies = (
-<<<<<<< HEAD
-				46DF24B2C2BB53275B5AA5F128B96266 /* PBXTargetDependency */,
-				D67DE8B6C03BD20AD97B90A17A23849A /* PBXTargetDependency */,
-				34B6A3174C3EC84B8604F4F389BA23BF /* PBXTargetDependency */,
-				11C5E1F038C9F1B93266DBFC176EE6B5 /* PBXTargetDependency */,
-				F2B764DD90D170C9AB2F782109C23479 /* PBXTargetDependency */,
-				5DF3D2B2073AACAAD6E5B7EB60CCD744 /* PBXTargetDependency */,
-				528F1D91DEE911E35D168D171B40805E /* PBXTargetDependency */,
-				356AFB39D8F52C9E7AF136CB2E3F2B3F /* PBXTargetDependency */,
-				719C41EAB5F39C33C3A7683301BB9E8C /* PBXTargetDependency */,
-=======
-				E7129DF7CC733798D0B161B165B117B5 /* PBXTargetDependency */,
-				E7702178FFFC5AEF403C151A417C8F8D /* PBXTargetDependency */,
-				E6182A67585D78915FF97F5B7B526689 /* PBXTargetDependency */,
-				7731FA69A0D86308B04B3C60944C43AC /* PBXTargetDependency */,
-				98070F35DAFECA93C9DD7CD0EF0687A2 /* PBXTargetDependency */,
-				CC68FA916F1A7E9D4D63042C5AD8E924 /* PBXTargetDependency */,
-				1B79B7C91188DE2FD0D6BC880F2202EC /* PBXTargetDependency */,
-				5E3D7DCC0CC43BC9453F6C53E0D249C5 /* PBXTargetDependency */,
-				3B36B2FB60422B791FC202FC7316E4BD /* PBXTargetDependency */,
->>>>>>> bfa66a6b
+				248C2E12C4F271DA5425BF4F4B6926E4 /* PBXTargetDependency */,
+				21746713554FFBA74D634B9037A3B2E0 /* PBXTargetDependency */,
+				DB4D34AE3DB603933A41342717EEC69B /* PBXTargetDependency */,
+				2266D8C32A44DE60A1DD4DF91801D9E1 /* PBXTargetDependency */,
+				F2240AAFD0EC30432B414207DD5261E4 /* PBXTargetDependency */,
+				65F22F8FF94F787E640BEBD473454720 /* PBXTargetDependency */,
+				84C9A1211CFF8B5B4EB13B3C9DE36374 /* PBXTargetDependency */,
+				068F4BDADC8AE31C10318DF7FC8E9108 /* PBXTargetDependency */,
+				C5493C10C8B3EE9EB812C01272A5479B /* PBXTargetDependency */,
+				0D1F993CACC17655AA66F91037B2051B /* PBXTargetDependency */,
 			);
 			name = "Pods-Hammerspoon";
 			productName = "Pods-Hammerspoon";
@@ -4546,11 +2709,7 @@
 				Base,
 			);
 			mainGroup = CF1408CF629C7361332E53B88F7BD30C;
-<<<<<<< HEAD
-			productRefGroup = F40A6491C1A6E21C588D492BB4BBAF48 /* Products */;
-=======
-			productRefGroup = 1551DF53C3A78EA58075DDFD44A632FC /* Products */;
->>>>>>> bfa66a6b
+			productRefGroup = 4E78EDF262079C7BFF1981504DC59497 /* Products */;
 			projectDirPath = "";
 			projectRoot = "";
 			targets = (
@@ -4591,14 +2750,6 @@
 			);
 			runOnlyForDeploymentPostprocessing = 0;
 		};
-		1FFC0709CF2B34B5FD5ACD101D14917E /* Sources */ = {
-			isa = PBXSourcesBuildPhase;
-			buildActionMask = 2147483647;
-			files = (
-				BC2CB09EE31117730B7A9687F3BE88AD /* Pods-Hammerspoon-dummy.m in Sources */,
-			);
-			runOnlyForDeploymentPostprocessing = 0;
-		};
 		21D5556C46C4ED843C9A39CE5A7F86EB /* Sources */ = {
 			isa = PBXSourcesBuildPhase;
 			buildActionMask = 2147483647;
@@ -4608,13 +2759,6 @@
 			);
 			runOnlyForDeploymentPostprocessing = 0;
 		};
-<<<<<<< HEAD
-		30D225E55BF8E9D87F8DB6F56F360736 /* Sources */ = {
-			isa = PBXSourcesBuildPhase;
-			buildActionMask = 2147483647;
-			files = (
-				4B55C979B6FF78F26A099199BC00FC12 /* Pods-Hammerspoon-dummy.m in Sources */,
-=======
 		50A6A12641A173C2F3A0533C3301CC95 /* Sources */ = {
 			isa = PBXSourcesBuildPhase;
 			buildActionMask = 2147483647;
@@ -4625,7 +2769,6 @@
 				18CF5D2F2BE8DE43CB6905FD2FFCA496 /* ORSSerialPort.m in Sources */,
 				44B5A7B5D077141AD1973BA0AF44A224 /* ORSSerialPortManager.m in Sources */,
 				6B5857FF7E76C8BE0E5E16F0C75E1996 /* ORSSerialRequest.m in Sources */,
->>>>>>> bfa66a6b
 			);
 			runOnlyForDeploymentPostprocessing = 0;
 		};
@@ -4636,6 +2779,14 @@
 				E763709D8EEAC4EB1A5CC5AA47D60117 /* CocoaAsyncSocket-dummy.m in Sources */,
 				F013CD45F6808290827E4EC9F1D4CCFD /* GCDAsyncSocket.m in Sources */,
 				DD0DA92E67A1FE45BDBA8F22405AA953 /* GCDAsyncUdpSocket.m in Sources */,
+			);
+			runOnlyForDeploymentPostprocessing = 0;
+		};
+		977C3719C366DDF6BB66F5A2378F7A33 /* Sources */ = {
+			isa = PBXSourcesBuildPhase;
+			buildActionMask = 2147483647;
+			files = (
+				07D0D91DEBFA21CE213C02A8BEC37DE7 /* Pods-Hammerspoon-dummy.m in Sources */,
 			);
 			runOnlyForDeploymentPostprocessing = 0;
 		};
@@ -4892,73 +3043,47 @@
 /* End PBXSourcesBuildPhase section */
 
 /* Begin PBXTargetDependency section */
-<<<<<<< HEAD
-		11C5E1F038C9F1B93266DBFC176EE6B5 /* PBXTargetDependency */ = {
+		068F4BDADC8AE31C10318DF7FC8E9108 /* PBXTargetDependency */ = {
+			isa = PBXTargetDependency;
+			name = Sentry;
+			target = 94BDCD90B52278D1FB244A66E8B95A4A /* Sentry */;
+			targetProxy = D1FCDC0822049DED1447655B62AAFE00 /* PBXContainerItemProxy */;
+		};
+		0D1F993CACC17655AA66F91037B2051B /* PBXTargetDependency */ = {
+			isa = PBXTargetDependency;
+			name = Sparkle;
+			target = ED77B4B88587C894E85C361023D67C53 /* Sparkle */;
+			targetProxy = 6678F3BD63920F7CF03C0AF0A5E38B6C /* PBXContainerItemProxy */;
+		};
+		21746713554FFBA74D634B9037A3B2E0 /* PBXTargetDependency */ = {
+			isa = PBXTargetDependency;
+			name = CocoaAsyncSocket;
+			target = 6083682834ABE0AE7BD1CBF06CADD036 /* CocoaAsyncSocket */;
+			targetProxy = 59F7FE21817BFB81E2C435E9EB89A997 /* PBXContainerItemProxy */;
+		};
+		2266D8C32A44DE60A1DD4DF91801D9E1 /* PBXTargetDependency */ = {
 			isa = PBXTargetDependency;
 			name = CocoaLumberjack;
 			target = E95654B155D25890BE8E26081FCA8265 /* CocoaLumberjack */;
-			targetProxy = 377A2E87EE2FF07D65C64B30E44A138F /* PBXContainerItemProxy */;
-		};
-		34B6A3174C3EC84B8604F4F389BA23BF /* PBXTargetDependency */ = {
-			isa = PBXTargetDependency;
-			name = CocoaHTTPServer;
-			target = ADF9F3B1BBEC7F642AA07171CF4B2509 /* CocoaHTTPServer */;
-			targetProxy = 2500A9943266759AE84B0DE4D3CB3948 /* PBXContainerItemProxy */;
-		};
-		356AFB39D8F52C9E7AF136CB2E3F2B3F /* PBXTargetDependency */ = {
-			isa = PBXTargetDependency;
-			name = SocketRocket;
-			target = 1948D0B63D2CF6A48E18B0B292BC6091 /* SocketRocket */;
-			targetProxy = 6AF1180F603D875664E0DAB5FFA2865A /* PBXContainerItemProxy */;
-		};
-		46DF24B2C2BB53275B5AA5F128B96266 /* PBXTargetDependency */ = {
+			targetProxy = 5B47BB71FA84B7664B631A167BFD843B /* PBXContainerItemProxy */;
+		};
+		248C2E12C4F271DA5425BF4F4B6926E4 /* PBXTargetDependency */ = {
 			isa = PBXTargetDependency;
 			name = ASCIImage;
 			target = BB446757690D70C17D8A0A56E3FE1C37 /* ASCIImage */;
-			targetProxy = B36714293477D5AB2240AC5B7317DCD4 /* PBXContainerItemProxy */;
-		};
-		528F1D91DEE911E35D168D171B40805E /* PBXTargetDependency */ = {
+			targetProxy = AC743C88E66254A1795D5C429A373EA5 /* PBXContainerItemProxy */;
+		};
+		65F22F8FF94F787E640BEBD473454720 /* PBXTargetDependency */ = {
 			isa = PBXTargetDependency;
-			name = Sentry;
-			target = 94BDCD90B52278D1FB244A66E8B95A4A /* Sentry */;
-			targetProxy = BDED730E4CD5F8AC4133132BD6665828 /* PBXContainerItemProxy */;
-		};
-		5DF3D2B2073AACAAD6E5B7EB60CCD744 /* PBXTargetDependency */ = {
+			name = ORSSerialPort;
+			target = 18ABAA2950D5B4418A5DBF7F07F33088 /* ORSSerialPort */;
+			targetProxy = 6DD88137DFC7C9F6A26C085E30D6771A /* PBXContainerItemProxy */;
+		};
+		84C9A1211CFF8B5B4EB13B3C9DE36374 /* PBXTargetDependency */ = {
 			isa = PBXTargetDependency;
 			name = PocketSocket;
 			target = 83EFF9537A7F38964851032EF617DE38 /* PocketSocket */;
-			targetProxy = B2CDCFF20918CA397503A64B14E30840 /* PBXContainerItemProxy */;
-		};
-		719C41EAB5F39C33C3A7683301BB9E8C /* PBXTargetDependency */ = {
-			isa = PBXTargetDependency;
-			name = Sparkle;
-			target = ED77B4B88587C894E85C361023D67C53 /* Sparkle */;
-			targetProxy = 9697DCBE066C8DAE10D84176CC74A10C /* PBXContainerItemProxy */;
-=======
-		1B79B7C91188DE2FD0D6BC880F2202EC /* PBXTargetDependency */ = {
-			isa = PBXTargetDependency;
-			name = PocketSocket;
-			target = 83EFF9537A7F38964851032EF617DE38 /* PocketSocket */;
-			targetProxy = 70F9A1C2DD9E13C3B514743E58467A8B /* PBXContainerItemProxy */;
-		};
-		3B36B2FB60422B791FC202FC7316E4BD /* PBXTargetDependency */ = {
-			isa = PBXTargetDependency;
-			name = Sparkle;
-			target = ED77B4B88587C894E85C361023D67C53 /* Sparkle */;
-			targetProxy = 9A38482754744D3FA6656AA0C3DFD16F /* PBXContainerItemProxy */;
-		};
-		5E3D7DCC0CC43BC9453F6C53E0D249C5 /* PBXTargetDependency */ = {
-			isa = PBXTargetDependency;
-			name = Sentry;
-			target = 94BDCD90B52278D1FB244A66E8B95A4A /* Sentry */;
-			targetProxy = 76DB50CFBB19117956FF7F20A1A721E5 /* PBXContainerItemProxy */;
-		};
-		7731FA69A0D86308B04B3C60944C43AC /* PBXTargetDependency */ = {
-			isa = PBXTargetDependency;
-			name = CocoaLumberjack;
-			target = E95654B155D25890BE8E26081FCA8265 /* CocoaLumberjack */;
-			targetProxy = 71DC9B475E119D91A6692FE85844AFB2 /* PBXContainerItemProxy */;
->>>>>>> bfa66a6b
+			targetProxy = 071BCE731D49B8FB3D8ACD901A776C9F /* PBXContainerItemProxy */;
 		};
 		8EC86E9CDFA4175FC0EF9FD5A67F3E49 /* PBXTargetDependency */ = {
 			isa = PBXTargetDependency;
@@ -4966,69 +3091,36 @@
 			target = 6083682834ABE0AE7BD1CBF06CADD036 /* CocoaAsyncSocket */;
 			targetProxy = D58D76B3B99B7AC408409862DDFCDE1C /* PBXContainerItemProxy */;
 		};
-<<<<<<< HEAD
-=======
-		98070F35DAFECA93C9DD7CD0EF0687A2 /* PBXTargetDependency */ = {
-			isa = PBXTargetDependency;
-			name = MIKMIDI;
-			target = 9310B3A9161D4A357995A672BC027CBF /* MIKMIDI */;
-			targetProxy = C5AC8E07C0534E56F6F5ECDEFA386E56 /* PBXContainerItemProxy */;
-		};
->>>>>>> bfa66a6b
 		A17DFFF8EA40A9A33E8642FE2EB576D0 /* PBXTargetDependency */ = {
 			isa = PBXTargetDependency;
 			name = CocoaLumberjack;
 			target = E95654B155D25890BE8E26081FCA8265 /* CocoaLumberjack */;
 			targetProxy = 16BDE3D80788450DB316DD02A34A96C4 /* PBXContainerItemProxy */;
 		};
-<<<<<<< HEAD
-		D67DE8B6C03BD20AD97B90A17A23849A /* PBXTargetDependency */ = {
+		C5493C10C8B3EE9EB812C01272A5479B /* PBXTargetDependency */ = {
 			isa = PBXTargetDependency;
-			name = CocoaAsyncSocket;
-			target = 6083682834ABE0AE7BD1CBF06CADD036 /* CocoaAsyncSocket */;
-			targetProxy = E74E9DD4DDE144C330E76D5108FDFC25 /* PBXContainerItemProxy */;
-		};
-		F2B764DD90D170C9AB2F782109C23479 /* PBXTargetDependency */ = {
+			name = SocketRocket;
+			target = 1948D0B63D2CF6A48E18B0B292BC6091 /* SocketRocket */;
+			targetProxy = C610917D5E0AD30B310987F55E2460B8 /* PBXContainerItemProxy */;
+		};
+		DB4D34AE3DB603933A41342717EEC69B /* PBXTargetDependency */ = {
+			isa = PBXTargetDependency;
+			name = CocoaHTTPServer;
+			target = ADF9F3B1BBEC7F642AA07171CF4B2509 /* CocoaHTTPServer */;
+			targetProxy = 5F663C9E34672D22763482FDC8D84053 /* PBXContainerItemProxy */;
+		};
+		F2240AAFD0EC30432B414207DD5261E4 /* PBXTargetDependency */ = {
 			isa = PBXTargetDependency;
 			name = MIKMIDI;
 			target = 9310B3A9161D4A357995A672BC027CBF /* MIKMIDI */;
-			targetProxy = 7E3863EA6F64D11BE693B7BD7B6D274F /* PBXContainerItemProxy */;
-=======
-		CC68FA916F1A7E9D4D63042C5AD8E924 /* PBXTargetDependency */ = {
-			isa = PBXTargetDependency;
-			name = ORSSerialPort;
-			target = 18ABAA2950D5B4418A5DBF7F07F33088 /* ORSSerialPort */;
-			targetProxy = D4DB7787DEFA5C36EEB56F650A57741F /* PBXContainerItemProxy */;
-		};
-		E6182A67585D78915FF97F5B7B526689 /* PBXTargetDependency */ = {
-			isa = PBXTargetDependency;
-			name = CocoaHTTPServer;
-			target = ADF9F3B1BBEC7F642AA07171CF4B2509 /* CocoaHTTPServer */;
-			targetProxy = 9D4D2A83C6BE952E4642C70B48D99723 /* PBXContainerItemProxy */;
-		};
-		E7129DF7CC733798D0B161B165B117B5 /* PBXTargetDependency */ = {
-			isa = PBXTargetDependency;
-			name = ASCIImage;
-			target = BB446757690D70C17D8A0A56E3FE1C37 /* ASCIImage */;
-			targetProxy = E68866329ADCDDB9AD132D2A1347DB16 /* PBXContainerItemProxy */;
-		};
-		E7702178FFFC5AEF403C151A417C8F8D /* PBXTargetDependency */ = {
-			isa = PBXTargetDependency;
-			name = CocoaAsyncSocket;
-			target = 6083682834ABE0AE7BD1CBF06CADD036 /* CocoaAsyncSocket */;
-			targetProxy = B155A25EF93FD0F644FD97F2A9E06BF4 /* PBXContainerItemProxy */;
->>>>>>> bfa66a6b
+			targetProxy = 0249A6F9D382644404C102881907A3BD /* PBXContainerItemProxy */;
 		};
 /* End PBXTargetDependency section */
 
 /* Begin XCBuildConfiguration section */
 		00FF3BF0766EADBCE154B85B048A52B2 /* Profile */ = {
 			isa = XCBuildConfiguration;
-<<<<<<< HEAD
-			baseConfigurationReference = FB6DBBDBB2D4124B35DFB3A244ECB4A0 /* CocoaHTTPServer.debug.xcconfig */;
-=======
-			baseConfigurationReference = A2EC3E23389E8C8E3E4AB25E29CD378E /* CocoaHTTPServer.debug.xcconfig */;
->>>>>>> bfa66a6b
+			baseConfigurationReference = B9D788F8CFD7CF07F1FC8EC737ECF0CA /* CocoaHTTPServer.debug.xcconfig */;
 			buildSettings = {
 				ARCHS = "$(ARCHS_STANDARD_64_BIT)";
 				CODE_SIGN_IDENTITY = "-";
@@ -5053,11 +3145,7 @@
 		};
 		01D7F5D99C67EA6855E8CC031C586D38 /* Debug */ = {
 			isa = XCBuildConfiguration;
-<<<<<<< HEAD
-			baseConfigurationReference = 7F3E7E0F522A412876D38BF14071B8E5 /* PocketSocket.debug.xcconfig */;
-=======
-			baseConfigurationReference = A86CE299CDAA32736A8CAD75E0A611D5 /* PocketSocket.debug.xcconfig */;
->>>>>>> bfa66a6b
+			baseConfigurationReference = 862BD44DD44EBC48516849F04C86D340 /* PocketSocket.debug.xcconfig */;
 			buildSettings = {
 				ARCHS = "$(ARCHS_STANDARD_64_BIT)";
 				CODE_SIGN_IDENTITY = "-";
@@ -5080,28 +3168,19 @@
 			};
 			name = Debug;
 		};
-<<<<<<< HEAD
-		0FC10B9F98E5FCADF01E59CDCD850DEF /* Profile */ = {
+		07EDB3A61497E51FEE89EC12689BB01B /* Debug */ = {
 			isa = XCBuildConfiguration;
-			baseConfigurationReference = B43CE827A9E17EAEB0EFBD3B029764EB /* Pods-Hammerspoon.profile.xcconfig */;
+			baseConfigurationReference = 2F81B128A47A275CAC99E8D10C9C73FB /* Pods-Hammerspoon.debug.xcconfig */;
 			buildSettings = {
 				ALWAYS_EMBED_SWIFT_STANDARD_LIBRARIES = NO;
 				ARCHS = "$(ARCHS_STANDARD_64_BIT)";
 				CLANG_ENABLE_OBJC_WEAK = NO;
-=======
-		1015C6727FAC83AEBE386D558BAE6BA7 /* Profile */ = {
-			isa = XCBuildConfiguration;
-			baseConfigurationReference = C0E58E068FD82F86EDC1FD4DE744765D /* ORSSerialPort.debug.xcconfig */;
-			buildSettings = {
-				ARCHS = "$(ARCHS_STANDARD_64_BIT)";
->>>>>>> bfa66a6b
 				CODE_SIGN_IDENTITY = "-";
 				"CODE_SIGN_IDENTITY[sdk=appletvos*]" = "";
 				"CODE_SIGN_IDENTITY[sdk=iphoneos*]" = "";
 				"CODE_SIGN_IDENTITY[sdk=watchos*]" = "";
 				ENABLE_NS_ASSERTIONS = YES;
 				EXECUTABLE_PREFIX = lib;
-<<<<<<< HEAD
 				MACH_O_TYPE = staticlib;
 				MACOSX_DEPLOYMENT_TARGET = 10.12;
 				OTHER_LDFLAGS = "";
@@ -5110,7 +3189,20 @@
 				PRODUCT_BUNDLE_IDENTIFIER = "org.cocoapods.${PRODUCT_NAME:rfc1034identifier}";
 				SDKROOT = macosx;
 				SKIP_INSTALL = YES;
-=======
+			};
+			name = Debug;
+		};
+		1015C6727FAC83AEBE386D558BAE6BA7 /* Profile */ = {
+			isa = XCBuildConfiguration;
+			baseConfigurationReference = 53D5395FF97CE4E36DFF6606436C611E /* ORSSerialPort.debug.xcconfig */;
+			buildSettings = {
+				ARCHS = "$(ARCHS_STANDARD_64_BIT)";
+				CODE_SIGN_IDENTITY = "-";
+				"CODE_SIGN_IDENTITY[sdk=appletvos*]" = "";
+				"CODE_SIGN_IDENTITY[sdk=iphoneos*]" = "";
+				"CODE_SIGN_IDENTITY[sdk=watchos*]" = "";
+				ENABLE_NS_ASSERTIONS = YES;
+				EXECUTABLE_PREFIX = lib;
 				GCC_PREFIX_HEADER = "Target Support Files/ORSSerialPort/ORSSerialPort-prefix.pch";
 				MACOSX_DEPLOYMENT_TARGET = 10.8;
 				OTHER_LDFLAGS = "";
@@ -5122,17 +3214,12 @@
 				SDKROOT = macosx;
 				SKIP_INSTALL = YES;
 				SWIFT_ACTIVE_COMPILATION_CONDITIONS = "$(inherited) ";
->>>>>>> bfa66a6b
 			};
 			name = Profile;
 		};
 		1C94C3DF2DCF496888F26A6E8DDDE90D /* Release */ = {
 			isa = XCBuildConfiguration;
-<<<<<<< HEAD
-			baseConfigurationReference = 3906E3AD5A24CD9E3A2FAC164700043F /* ASCIImage.release.xcconfig */;
-=======
-			baseConfigurationReference = 15E494618DF52BBE7BD41B3C8F22312A /* ASCIImage.release.xcconfig */;
->>>>>>> bfa66a6b
+			baseConfigurationReference = FE3E81EB4D09470679260EBBFBC70F57 /* ASCIImage.release.xcconfig */;
 			buildSettings = {
 				ARCHS = "$(ARCHS_STANDARD_64_BIT)";
 				CLANG_ENABLE_OBJC_WEAK = NO;
@@ -5158,7 +3245,7 @@
 		};
 		241429F0B5F590DF70CD11427E430EA4 /* Release */ = {
 			isa = XCBuildConfiguration;
-			baseConfigurationReference = F2EBD83DA65DEA4A5DD0E3609EF31688 /* SocketRocket.release.xcconfig */;
+			baseConfigurationReference = DB477F01CBC5B3E26CD1561BB029C625 /* SocketRocket.release.xcconfig */;
 			buildSettings = {
 				ARCHS = "$(ARCHS_STANDARD_64_BIT)";
 				CODE_SIGN_IDENTITY = "-";
@@ -5243,11 +3330,7 @@
 		};
 		30057B9BFC8931FF20A584725CC08A47 /* Debug */ = {
 			isa = XCBuildConfiguration;
-<<<<<<< HEAD
-			baseConfigurationReference = F5D38A75E9517BC97226AF3CACCB12CC /* ASCIImage.debug.xcconfig */;
-=======
-			baseConfigurationReference = 854DF88A52DB5F08E43E98C37F1FAA3A /* ASCIImage.debug.xcconfig */;
->>>>>>> bfa66a6b
+			baseConfigurationReference = 3F5DE8B86853F6F3CF593051B3F4F501 /* ASCIImage.debug.xcconfig */;
 			buildSettings = {
 				ARCHS = "$(ARCHS_STANDARD_64_BIT)";
 				CLANG_ENABLE_OBJC_WEAK = NO;
@@ -5273,11 +3356,7 @@
 		};
 		32E541D8789011120F291FF12D3B5AB7 /* Release */ = {
 			isa = XCBuildConfiguration;
-<<<<<<< HEAD
-			baseConfigurationReference = 0E5489CAE59D4CD0BA8D26E24D3B9ED1 /* CocoaLumberjack.release.xcconfig */;
-=======
-			baseConfigurationReference = 18250D03BF491C218C84FA500EDE07F0 /* CocoaLumberjack.release.xcconfig */;
->>>>>>> bfa66a6b
+			baseConfigurationReference = FE4D290D19766052BDD82E94B424F7CB /* CocoaLumberjack.release.xcconfig */;
 			buildSettings = {
 				ARCHS = "$(ARCHS_STANDARD_64_BIT)";
 				CLANG_ENABLE_OBJC_WEAK = NO;
@@ -5299,30 +3378,6 @@
 				SKIP_INSTALL = YES;
 				SWIFT_ACTIVE_COMPILATION_CONDITIONS = "$(inherited) ";
 				SWIFT_VERSION = 5.0;
-			};
-			name = Release;
-		};
-		3482206F6B2C8DCF8A3F2AA6B4EA981B /* Release */ = {
-			isa = XCBuildConfiguration;
-			baseConfigurationReference = 94235A1A9E91430837971044CC882B2C /* Pods-Hammerspoon.release.xcconfig */;
-			buildSettings = {
-				ALWAYS_EMBED_SWIFT_STANDARD_LIBRARIES = NO;
-				ARCHS = "$(ARCHS_STANDARD_64_BIT)";
-				CLANG_ENABLE_OBJC_WEAK = NO;
-				CODE_SIGN_IDENTITY = "-";
-				"CODE_SIGN_IDENTITY[sdk=appletvos*]" = "";
-				"CODE_SIGN_IDENTITY[sdk=iphoneos*]" = "";
-				"CODE_SIGN_IDENTITY[sdk=watchos*]" = "";
-				ENABLE_NS_ASSERTIONS = YES;
-				EXECUTABLE_PREFIX = lib;
-				MACH_O_TYPE = staticlib;
-				MACOSX_DEPLOYMENT_TARGET = 10.12;
-				OTHER_LDFLAGS = "";
-				OTHER_LIBTOOLFLAGS = "";
-				PODS_ROOT = "$(SRCROOT)";
-				PRODUCT_BUNDLE_IDENTIFIER = "org.cocoapods.${PRODUCT_NAME:rfc1034identifier}";
-				SDKROOT = macosx;
-				SKIP_INSTALL = YES;
 			};
 			name = Release;
 		};
@@ -5390,14 +3445,48 @@
 			};
 			name = Profile;
 		};
-<<<<<<< HEAD
+		5798D43DB47299AA5480BC558F019BC6 /* Profile */ = {
+			isa = XCBuildConfiguration;
+			baseConfigurationReference = B43CE827A9E17EAEB0EFBD3B029764EB /* Pods-Hammerspoon.profile.xcconfig */;
+			buildSettings = {
+				ALWAYS_EMBED_SWIFT_STANDARD_LIBRARIES = NO;
+				ARCHS = "$(ARCHS_STANDARD_64_BIT)";
+				CLANG_ENABLE_OBJC_WEAK = NO;
+				CODE_SIGN_IDENTITY = "-";
+				"CODE_SIGN_IDENTITY[sdk=appletvos*]" = "";
+				"CODE_SIGN_IDENTITY[sdk=iphoneos*]" = "";
+				"CODE_SIGN_IDENTITY[sdk=watchos*]" = "";
+				ENABLE_NS_ASSERTIONS = YES;
+				EXECUTABLE_PREFIX = lib;
+				MACH_O_TYPE = staticlib;
+				MACOSX_DEPLOYMENT_TARGET = 10.12;
+				OTHER_LDFLAGS = "";
+				OTHER_LIBTOOLFLAGS = "";
+				PODS_ROOT = "$(SRCROOT)";
+				PRODUCT_BUNDLE_IDENTIFIER = "org.cocoapods.${PRODUCT_NAME:rfc1034identifier}";
+				SDKROOT = macosx;
+				SKIP_INSTALL = YES;
+			};
+			name = Profile;
+		};
 		5EA7BD41FEE3AE8350AAFF7A89429D1B /* Debug */ = {
 			isa = XCBuildConfiguration;
-			baseConfigurationReference = 243A27BF349B2AB67335136698AA6020 /* Sparkle.debug.xcconfig */;
-=======
-		5DA81DFFD2A752709A09ED572105AEA2 /* Debug */ = {
+			baseConfigurationReference = 174DDDB317BED5F5C6E97A13867F1EFF /* Sparkle.debug.xcconfig */;
+			buildSettings = {
+				ARCHS = "$(ARCHS_STANDARD_64_BIT)";
+				ASSETCATALOG_COMPILER_APPICON_NAME = AppIcon;
+				CODE_SIGN_IDENTITY = "-";
+				COMBINE_HIDPI_IMAGES = YES;
+				ENABLE_NS_ASSERTIONS = YES;
+				LD_RUNPATH_SEARCH_PATHS = "$(inherited) @executable_path/../Frameworks";
+				MACOSX_DEPLOYMENT_TARGET = 10.7;
+				SDKROOT = macosx;
+			};
+			name = Debug;
+		};
+		64D0BFBBB444EF9033738B39F04BB1C1 /* Profile */ = {
 			isa = XCBuildConfiguration;
-			baseConfigurationReference = 9CD1D46D2C2FBA46DD8A279DF54EF0A8 /* Sentry.debug.xcconfig */;
+			baseConfigurationReference = 48C0EBFD78C6337C5EA7E2A5A674B4AB /* Sentry.debug.xcconfig */;
 			buildSettings = {
 				ARCHS = "$(ARCHS_STANDARD_64_BIT)";
 				CLANG_ENABLE_OBJC_WEAK = NO;
@@ -5419,65 +3508,11 @@
 				SKIP_INSTALL = YES;
 				SWIFT_ACTIVE_COMPILATION_CONDITIONS = "$(inherited) ";
 			};
-			name = Debug;
-		};
-		5EA7BD41FEE3AE8350AAFF7A89429D1B /* Debug */ = {
-			isa = XCBuildConfiguration;
-			baseConfigurationReference = 29FD5AB98587B58A6E097423C521D2FD /* Sparkle.debug.xcconfig */;
->>>>>>> bfa66a6b
-			buildSettings = {
-				ARCHS = "$(ARCHS_STANDARD_64_BIT)";
-				ASSETCATALOG_COMPILER_APPICON_NAME = AppIcon;
-				CODE_SIGN_IDENTITY = "-";
-				COMBINE_HIDPI_IMAGES = YES;
-				ENABLE_NS_ASSERTIONS = YES;
-				LD_RUNPATH_SEARCH_PATHS = "$(inherited) @executable_path/../Frameworks";
-				MACOSX_DEPLOYMENT_TARGET = 10.7;
-				SDKROOT = macosx;
-			};
-			name = Debug;
-		};
-		64D0BFBBB444EF9033738B39F04BB1C1 /* Profile */ = {
-			isa = XCBuildConfiguration;
-<<<<<<< HEAD
-			baseConfigurationReference = 39C208C1B0F9A7307598497FC0663292 /* Sentry.debug.xcconfig */;
-=======
-			baseConfigurationReference = D2332E18687ED3084C4C244A99532516 /* Sentry.release.xcconfig */;
->>>>>>> bfa66a6b
-			buildSettings = {
-				ARCHS = "$(ARCHS_STANDARD_64_BIT)";
-				CLANG_ENABLE_OBJC_WEAK = NO;
-				CODE_SIGN_IDENTITY = "-";
-				"CODE_SIGN_IDENTITY[sdk=appletvos*]" = "";
-				"CODE_SIGN_IDENTITY[sdk=iphoneos*]" = "";
-				"CODE_SIGN_IDENTITY[sdk=watchos*]" = "";
-				ENABLE_NS_ASSERTIONS = YES;
-				EXECUTABLE_PREFIX = lib;
-				GCC_PREFIX_HEADER = "Target Support Files/Sentry/Sentry-prefix.pch";
-				MACOSX_DEPLOYMENT_TARGET = 10.10;
-				OTHER_LDFLAGS = "";
-				OTHER_LIBTOOLFLAGS = "";
-				PRIVATE_HEADERS_FOLDER_PATH = "";
-				PRODUCT_MODULE_NAME = Sentry;
-				PRODUCT_NAME = Sentry;
-				PUBLIC_HEADERS_FOLDER_PATH = "";
-				SDKROOT = macosx;
-				SKIP_INSTALL = YES;
-				SWIFT_ACTIVE_COMPILATION_CONDITIONS = "$(inherited) ";
-			};
-<<<<<<< HEAD
 			name = Profile;
 		};
 		7C7BD3B3A0DDD2F393F960BFC1DE42B6 /* Debug */ = {
 			isa = XCBuildConfiguration;
-			baseConfigurationReference = E46A18EAFE7F1797475094373563E0D4 /* CocoaAsyncSocket.debug.xcconfig */;
-=======
-			name = Release;
-		};
-		7C7BD3B3A0DDD2F393F960BFC1DE42B6 /* Debug */ = {
-			isa = XCBuildConfiguration;
-			baseConfigurationReference = 09B3CF8DA296CB986CC6C4CBB2055741 /* CocoaAsyncSocket.debug.xcconfig */;
->>>>>>> bfa66a6b
+			baseConfigurationReference = E0F8B0C92FB97EF6A8BC1D1EA4B5977E /* CocoaAsyncSocket.debug.xcconfig */;
 			buildSettings = {
 				ARCHS = "$(ARCHS_STANDARD_64_BIT)";
 				CODE_SIGN_IDENTITY = "-";
@@ -5502,11 +3537,7 @@
 		};
 		7E1516AA0CC8F23257C4BDB7C5F94F6D /* Release */ = {
 			isa = XCBuildConfiguration;
-<<<<<<< HEAD
-			baseConfigurationReference = 597ED8C876A86DC644018D33BB5C1F53 /* PocketSocket.release.xcconfig */;
-=======
-			baseConfigurationReference = A17BA247E08E24D1F911F69900F3911F /* PocketSocket.release.xcconfig */;
->>>>>>> bfa66a6b
+			baseConfigurationReference = F6FA52CF8B412DF1684E92CD691458CF /* PocketSocket.release.xcconfig */;
 			buildSettings = {
 				ARCHS = "$(ARCHS_STANDARD_64_BIT)";
 				CODE_SIGN_IDENTITY = "-";
@@ -5595,11 +3626,7 @@
 		};
 		8C1CD7A87389F2B6DC7F0F2E181AE5E9 /* Profile */ = {
 			isa = XCBuildConfiguration;
-<<<<<<< HEAD
-			baseConfigurationReference = 243A27BF349B2AB67335136698AA6020 /* Sparkle.debug.xcconfig */;
-=======
-			baseConfigurationReference = 29FD5AB98587B58A6E097423C521D2FD /* Sparkle.debug.xcconfig */;
->>>>>>> bfa66a6b
+			baseConfigurationReference = 174DDDB317BED5F5C6E97A13867F1EFF /* Sparkle.debug.xcconfig */;
 			buildSettings = {
 				ARCHS = "$(ARCHS_STANDARD_64_BIT)";
 				ASSETCATALOG_COMPILER_APPICON_NAME = AppIcon;
@@ -5614,11 +3641,7 @@
 		};
 		8E4849148D9AA1E79B95D87335C2E125 /* Release */ = {
 			isa = XCBuildConfiguration;
-<<<<<<< HEAD
-			baseConfigurationReference = 7119BBCE412A10F4579FFB2725FBDAFA /* Sparkle.release.xcconfig */;
-=======
-			baseConfigurationReference = 78661CFCBFC0BF448BD018918C244828 /* Sparkle.release.xcconfig */;
->>>>>>> bfa66a6b
+			baseConfigurationReference = EAE858E4AA73AFF4E3C69B9E2712B8F3 /* Sparkle.release.xcconfig */;
 			buildSettings = {
 				ARCHS = "$(ARCHS_STANDARD_64_BIT)";
 				ASSETCATALOG_COMPILER_APPICON_NAME = AppIcon;
@@ -5631,41 +3654,9 @@
 			};
 			name = Release;
 		};
-<<<<<<< HEAD
 		A26A29E67253EA0915A40C83286261FE /* Profile */ = {
 			isa = XCBuildConfiguration;
-			baseConfigurationReference = 68E25A564841424AD9A96554E412EF34 /* CocoaLumberjack.debug.xcconfig */;
-=======
-		9E54C8EA23C8FA1762E84D312A9C3135 /* Profile */ = {
-			isa = XCBuildConfiguration;
-			baseConfigurationReference = 9CD1D46D2C2FBA46DD8A279DF54EF0A8 /* Sentry.debug.xcconfig */;
-			buildSettings = {
-				ARCHS = "$(ARCHS_STANDARD_64_BIT)";
-				CLANG_ENABLE_OBJC_WEAK = NO;
-				CODE_SIGN_IDENTITY = "-";
-				"CODE_SIGN_IDENTITY[sdk=appletvos*]" = "";
-				"CODE_SIGN_IDENTITY[sdk=iphoneos*]" = "";
-				"CODE_SIGN_IDENTITY[sdk=watchos*]" = "";
-				ENABLE_NS_ASSERTIONS = YES;
-				EXECUTABLE_PREFIX = lib;
-				GCC_PREFIX_HEADER = "Target Support Files/Sentry/Sentry-prefix.pch";
-				MACOSX_DEPLOYMENT_TARGET = 10.10;
-				OTHER_LDFLAGS = "";
-				OTHER_LIBTOOLFLAGS = "";
-				PRIVATE_HEADERS_FOLDER_PATH = "";
-				PRODUCT_MODULE_NAME = Sentry;
-				PRODUCT_NAME = Sentry;
-				PUBLIC_HEADERS_FOLDER_PATH = "";
-				SDKROOT = macosx;
-				SKIP_INSTALL = YES;
-				SWIFT_ACTIVE_COMPILATION_CONDITIONS = "$(inherited) ";
-			};
-			name = Profile;
-		};
-		A26A29E67253EA0915A40C83286261FE /* Profile */ = {
-			isa = XCBuildConfiguration;
-			baseConfigurationReference = 5C6E0F235A25BC1E1A2BC0CAD197280D /* CocoaLumberjack.debug.xcconfig */;
->>>>>>> bfa66a6b
+			baseConfigurationReference = 683647C3B476F02706C88E9F89BFE58E /* CocoaLumberjack.debug.xcconfig */;
 			buildSettings = {
 				ARCHS = "$(ARCHS_STANDARD_64_BIT)";
 				CLANG_ENABLE_OBJC_WEAK = NO;
@@ -5692,11 +3683,7 @@
 		};
 		A274AA9E01430A58B40B413BB26E6413 /* Profile */ = {
 			isa = XCBuildConfiguration;
-<<<<<<< HEAD
-			baseConfigurationReference = 30720A0A29B3FEC574FDEA5A35F5D183 /* MIKMIDI.debug.xcconfig */;
-=======
-			baseConfigurationReference = 57E416DB2EC7AD4D5194A25FCEC2AA62 /* MIKMIDI.debug.xcconfig */;
->>>>>>> bfa66a6b
+			baseConfigurationReference = F755E580A1683113D8EEEEAF4FCD4BBE /* MIKMIDI.debug.xcconfig */;
 			buildSettings = {
 				ARCHS = "$(ARCHS_STANDARD_64_BIT)";
 				CODE_SIGN_IDENTITY = "-";
@@ -5721,11 +3708,7 @@
 		};
 		ADCFED3850354A7395C0FEE7EB82A380 /* Profile */ = {
 			isa = XCBuildConfiguration;
-<<<<<<< HEAD
-			baseConfigurationReference = F5D38A75E9517BC97226AF3CACCB12CC /* ASCIImage.debug.xcconfig */;
-=======
-			baseConfigurationReference = 854DF88A52DB5F08E43E98C37F1FAA3A /* ASCIImage.debug.xcconfig */;
->>>>>>> bfa66a6b
+			baseConfigurationReference = 3F5DE8B86853F6F3CF593051B3F4F501 /* ASCIImage.debug.xcconfig */;
 			buildSettings = {
 				ARCHS = "$(ARCHS_STANDARD_64_BIT)";
 				CLANG_ENABLE_OBJC_WEAK = NO;
@@ -5749,167 +3732,7 @@
 			};
 			name = Profile;
 		};
-		BEF1585407A0A81C6A2F73ED40E33AE4 /* Release */ = {
-			isa = XCBuildConfiguration;
-<<<<<<< HEAD
-			baseConfigurationReference = 72BD3B30B1E90215037F0D697C6B7F5F /* CocoaAsyncSocket.release.xcconfig */;
-=======
-			baseConfigurationReference = 8A439CAC0F319330100462DBA143E673 /* CocoaAsyncSocket.release.xcconfig */;
->>>>>>> bfa66a6b
-			buildSettings = {
-				ARCHS = "$(ARCHS_STANDARD_64_BIT)";
-				CODE_SIGN_IDENTITY = "-";
-				"CODE_SIGN_IDENTITY[sdk=appletvos*]" = "";
-				"CODE_SIGN_IDENTITY[sdk=iphoneos*]" = "";
-				"CODE_SIGN_IDENTITY[sdk=watchos*]" = "";
-				ENABLE_NS_ASSERTIONS = YES;
-				EXECUTABLE_PREFIX = lib;
-				GCC_PREFIX_HEADER = "Target Support Files/CocoaAsyncSocket/CocoaAsyncSocket-prefix.pch";
-				MACOSX_DEPLOYMENT_TARGET = 10.8;
-				OTHER_LDFLAGS = "";
-				OTHER_LIBTOOLFLAGS = "";
-				PRIVATE_HEADERS_FOLDER_PATH = "";
-				PRODUCT_MODULE_NAME = CocoaAsyncSocket;
-				PRODUCT_NAME = CocoaAsyncSocket;
-				PUBLIC_HEADERS_FOLDER_PATH = "";
-				SDKROOT = macosx;
-				SKIP_INSTALL = YES;
-				SWIFT_ACTIVE_COMPILATION_CONDITIONS = "$(inherited) ";
-			};
-			name = Release;
-		};
-		C7071AECEE48741FC24E8DAB9727F0DF /* Profile */ = {
-			isa = XCBuildConfiguration;
-<<<<<<< HEAD
-			baseConfigurationReference = 7F3E7E0F522A412876D38BF14071B8E5 /* PocketSocket.debug.xcconfig */;
-=======
-			baseConfigurationReference = A86CE299CDAA32736A8CAD75E0A611D5 /* PocketSocket.debug.xcconfig */;
->>>>>>> bfa66a6b
-			buildSettings = {
-				ARCHS = "$(ARCHS_STANDARD_64_BIT)";
-				CODE_SIGN_IDENTITY = "-";
-				"CODE_SIGN_IDENTITY[sdk=appletvos*]" = "";
-				"CODE_SIGN_IDENTITY[sdk=iphoneos*]" = "";
-				"CODE_SIGN_IDENTITY[sdk=watchos*]" = "";
-				ENABLE_NS_ASSERTIONS = YES;
-				EXECUTABLE_PREFIX = lib;
-				GCC_PREFIX_HEADER = "Target Support Files/PocketSocket/PocketSocket-prefix.pch";
-				MACOSX_DEPLOYMENT_TARGET = 10.8;
-				OTHER_LDFLAGS = "";
-				OTHER_LIBTOOLFLAGS = "";
-				PRIVATE_HEADERS_FOLDER_PATH = "";
-				PRODUCT_MODULE_NAME = PocketSocket;
-				PRODUCT_NAME = PocketSocket;
-				PUBLIC_HEADERS_FOLDER_PATH = "";
-				SDKROOT = macosx;
-				SKIP_INSTALL = YES;
-				SWIFT_ACTIVE_COMPILATION_CONDITIONS = "$(inherited) ";
-			};
-			name = Profile;
-		};
-		CB2CA7A9F8C1571C1477EA061E4C76B3 /* Debug */ = {
-			isa = XCBuildConfiguration;
-<<<<<<< HEAD
-			baseConfigurationReference = FB6DBBDBB2D4124B35DFB3A244ECB4A0 /* CocoaHTTPServer.debug.xcconfig */;
-=======
-			baseConfigurationReference = A2EC3E23389E8C8E3E4AB25E29CD378E /* CocoaHTTPServer.debug.xcconfig */;
->>>>>>> bfa66a6b
-			buildSettings = {
-				ARCHS = "$(ARCHS_STANDARD_64_BIT)";
-				CODE_SIGN_IDENTITY = "-";
-				"CODE_SIGN_IDENTITY[sdk=appletvos*]" = "";
-				"CODE_SIGN_IDENTITY[sdk=iphoneos*]" = "";
-				"CODE_SIGN_IDENTITY[sdk=watchos*]" = "";
-				ENABLE_NS_ASSERTIONS = YES;
-				EXECUTABLE_PREFIX = lib;
-				GCC_PREFIX_HEADER = "Target Support Files/CocoaHTTPServer/CocoaHTTPServer-prefix.pch";
-				MACOSX_DEPLOYMENT_TARGET = 10.7;
-				OTHER_LDFLAGS = "";
-				OTHER_LIBTOOLFLAGS = "";
-				PRIVATE_HEADERS_FOLDER_PATH = "";
-				PRODUCT_MODULE_NAME = CocoaHTTPServer;
-				PRODUCT_NAME = CocoaHTTPServer;
-				PUBLIC_HEADERS_FOLDER_PATH = "";
-				SDKROOT = macosx;
-				SKIP_INSTALL = YES;
-				SWIFT_ACTIVE_COMPILATION_CONDITIONS = "$(inherited) ";
-			};
-			name = Debug;
-		};
-<<<<<<< HEAD
-		D40EB1F285EE54E4840046B1056E2992 /* Release */ = {
-			isa = XCBuildConfiguration;
-			baseConfigurationReference = CC4ACA00DEF35939D504740AFE250DE9 /* Sentry.release.xcconfig */;
-			buildSettings = {
-				ARCHS = "$(ARCHS_STANDARD_64_BIT)";
-				CLANG_ENABLE_OBJC_WEAK = NO;
-=======
-		CEF098B9F885AF2D00585B0AB0B6316B /* Release */ = {
-			isa = XCBuildConfiguration;
-			baseConfigurationReference = 01D71ADBD74C4C0CB8F9C1551857CB18 /* ORSSerialPort.release.xcconfig */;
-			buildSettings = {
-				ARCHS = "$(ARCHS_STANDARD_64_BIT)";
->>>>>>> bfa66a6b
-				CODE_SIGN_IDENTITY = "-";
-				"CODE_SIGN_IDENTITY[sdk=appletvos*]" = "";
-				"CODE_SIGN_IDENTITY[sdk=iphoneos*]" = "";
-				"CODE_SIGN_IDENTITY[sdk=watchos*]" = "";
-				ENABLE_NS_ASSERTIONS = YES;
-				EXECUTABLE_PREFIX = lib;
-<<<<<<< HEAD
-				GCC_PREFIX_HEADER = "Target Support Files/Sentry/Sentry-prefix.pch";
-				MACOSX_DEPLOYMENT_TARGET = 10.10;
-				OTHER_LDFLAGS = "";
-				OTHER_LIBTOOLFLAGS = "";
-				PRIVATE_HEADERS_FOLDER_PATH = "";
-				PRODUCT_MODULE_NAME = Sentry;
-				PRODUCT_NAME = Sentry;
-=======
-				GCC_PREFIX_HEADER = "Target Support Files/ORSSerialPort/ORSSerialPort-prefix.pch";
-				MACOSX_DEPLOYMENT_TARGET = 10.8;
-				OTHER_LDFLAGS = "";
-				OTHER_LIBTOOLFLAGS = "";
-				PRIVATE_HEADERS_FOLDER_PATH = "";
-				PRODUCT_MODULE_NAME = ORSSerial;
-				PRODUCT_NAME = ORSSerialPort;
->>>>>>> bfa66a6b
-				PUBLIC_HEADERS_FOLDER_PATH = "";
-				SDKROOT = macosx;
-				SKIP_INSTALL = YES;
-				SWIFT_ACTIVE_COMPILATION_CONDITIONS = "$(inherited) ";
-			};
-			name = Release;
-		};
-<<<<<<< HEAD
-		DACBEAD7FBCF80D18E433775611E7AA1 /* Debug */ = {
-			isa = XCBuildConfiguration;
-			baseConfigurationReference = 30720A0A29B3FEC574FDEA5A35F5D183 /* MIKMIDI.debug.xcconfig */;
-=======
-		D0A1FEBBE38C6FA4A74D067EAC82D665 /* Debug */ = {
-			isa = XCBuildConfiguration;
-			baseConfigurationReference = 2F81B128A47A275CAC99E8D10C9C73FB /* Pods-Hammerspoon.debug.xcconfig */;
-			buildSettings = {
-				ALWAYS_EMBED_SWIFT_STANDARD_LIBRARIES = NO;
-				ARCHS = "$(ARCHS_STANDARD_64_BIT)";
-				CLANG_ENABLE_OBJC_WEAK = NO;
-				CODE_SIGN_IDENTITY = "-";
-				"CODE_SIGN_IDENTITY[sdk=appletvos*]" = "";
-				"CODE_SIGN_IDENTITY[sdk=iphoneos*]" = "";
-				"CODE_SIGN_IDENTITY[sdk=watchos*]" = "";
-				ENABLE_NS_ASSERTIONS = YES;
-				EXECUTABLE_PREFIX = lib;
-				MACH_O_TYPE = staticlib;
-				MACOSX_DEPLOYMENT_TARGET = 10.12;
-				OTHER_LDFLAGS = "";
-				OTHER_LIBTOOLFLAGS = "";
-				PODS_ROOT = "$(SRCROOT)";
-				PRODUCT_BUNDLE_IDENTIFIER = "org.cocoapods.${PRODUCT_NAME:rfc1034identifier}";
-				SDKROOT = macosx;
-				SKIP_INSTALL = YES;
-			};
-			name = Debug;
-		};
-		D4F8BF484EFF9F192616DEF4930CD625 /* Release */ = {
+		BE62847F31282467C7B5C67E15FE1EB4 /* Release */ = {
 			isa = XCBuildConfiguration;
 			baseConfigurationReference = 94235A1A9E91430837971044CC882B2C /* Pods-Hammerspoon.release.xcconfig */;
 			buildSettings = {
@@ -5933,11 +3756,110 @@
 			};
 			name = Release;
 		};
-		D577B164CD159A61BF72AE8C35471F5D /* Profile */ = {
+		BEF1585407A0A81C6A2F73ED40E33AE4 /* Release */ = {
 			isa = XCBuildConfiguration;
-			baseConfigurationReference = B43CE827A9E17EAEB0EFBD3B029764EB /* Pods-Hammerspoon.profile.xcconfig */;
+			baseConfigurationReference = 4A244BC091FFDFD445179BAFDD216006 /* CocoaAsyncSocket.release.xcconfig */;
 			buildSettings = {
-				ALWAYS_EMBED_SWIFT_STANDARD_LIBRARIES = NO;
+				ARCHS = "$(ARCHS_STANDARD_64_BIT)";
+				CODE_SIGN_IDENTITY = "-";
+				"CODE_SIGN_IDENTITY[sdk=appletvos*]" = "";
+				"CODE_SIGN_IDENTITY[sdk=iphoneos*]" = "";
+				"CODE_SIGN_IDENTITY[sdk=watchos*]" = "";
+				ENABLE_NS_ASSERTIONS = YES;
+				EXECUTABLE_PREFIX = lib;
+				GCC_PREFIX_HEADER = "Target Support Files/CocoaAsyncSocket/CocoaAsyncSocket-prefix.pch";
+				MACOSX_DEPLOYMENT_TARGET = 10.8;
+				OTHER_LDFLAGS = "";
+				OTHER_LIBTOOLFLAGS = "";
+				PRIVATE_HEADERS_FOLDER_PATH = "";
+				PRODUCT_MODULE_NAME = CocoaAsyncSocket;
+				PRODUCT_NAME = CocoaAsyncSocket;
+				PUBLIC_HEADERS_FOLDER_PATH = "";
+				SDKROOT = macosx;
+				SKIP_INSTALL = YES;
+				SWIFT_ACTIVE_COMPILATION_CONDITIONS = "$(inherited) ";
+			};
+			name = Release;
+		};
+		C7071AECEE48741FC24E8DAB9727F0DF /* Profile */ = {
+			isa = XCBuildConfiguration;
+			baseConfigurationReference = 862BD44DD44EBC48516849F04C86D340 /* PocketSocket.debug.xcconfig */;
+			buildSettings = {
+				ARCHS = "$(ARCHS_STANDARD_64_BIT)";
+				CODE_SIGN_IDENTITY = "-";
+				"CODE_SIGN_IDENTITY[sdk=appletvos*]" = "";
+				"CODE_SIGN_IDENTITY[sdk=iphoneos*]" = "";
+				"CODE_SIGN_IDENTITY[sdk=watchos*]" = "";
+				ENABLE_NS_ASSERTIONS = YES;
+				EXECUTABLE_PREFIX = lib;
+				GCC_PREFIX_HEADER = "Target Support Files/PocketSocket/PocketSocket-prefix.pch";
+				MACOSX_DEPLOYMENT_TARGET = 10.8;
+				OTHER_LDFLAGS = "";
+				OTHER_LIBTOOLFLAGS = "";
+				PRIVATE_HEADERS_FOLDER_PATH = "";
+				PRODUCT_MODULE_NAME = PocketSocket;
+				PRODUCT_NAME = PocketSocket;
+				PUBLIC_HEADERS_FOLDER_PATH = "";
+				SDKROOT = macosx;
+				SKIP_INSTALL = YES;
+				SWIFT_ACTIVE_COMPILATION_CONDITIONS = "$(inherited) ";
+			};
+			name = Profile;
+		};
+		CB2CA7A9F8C1571C1477EA061E4C76B3 /* Debug */ = {
+			isa = XCBuildConfiguration;
+			baseConfigurationReference = B9D788F8CFD7CF07F1FC8EC737ECF0CA /* CocoaHTTPServer.debug.xcconfig */;
+			buildSettings = {
+				ARCHS = "$(ARCHS_STANDARD_64_BIT)";
+				CODE_SIGN_IDENTITY = "-";
+				"CODE_SIGN_IDENTITY[sdk=appletvos*]" = "";
+				"CODE_SIGN_IDENTITY[sdk=iphoneos*]" = "";
+				"CODE_SIGN_IDENTITY[sdk=watchos*]" = "";
+				ENABLE_NS_ASSERTIONS = YES;
+				EXECUTABLE_PREFIX = lib;
+				GCC_PREFIX_HEADER = "Target Support Files/CocoaHTTPServer/CocoaHTTPServer-prefix.pch";
+				MACOSX_DEPLOYMENT_TARGET = 10.7;
+				OTHER_LDFLAGS = "";
+				OTHER_LIBTOOLFLAGS = "";
+				PRIVATE_HEADERS_FOLDER_PATH = "";
+				PRODUCT_MODULE_NAME = CocoaHTTPServer;
+				PRODUCT_NAME = CocoaHTTPServer;
+				PUBLIC_HEADERS_FOLDER_PATH = "";
+				SDKROOT = macosx;
+				SKIP_INSTALL = YES;
+				SWIFT_ACTIVE_COMPILATION_CONDITIONS = "$(inherited) ";
+			};
+			name = Debug;
+		};
+		CEF098B9F885AF2D00585B0AB0B6316B /* Release */ = {
+			isa = XCBuildConfiguration;
+			baseConfigurationReference = A61E440ACCD507B324DE2A8F2C1D794B /* ORSSerialPort.release.xcconfig */;
+			buildSettings = {
+				ARCHS = "$(ARCHS_STANDARD_64_BIT)";
+				CODE_SIGN_IDENTITY = "-";
+				"CODE_SIGN_IDENTITY[sdk=appletvos*]" = "";
+				"CODE_SIGN_IDENTITY[sdk=iphoneos*]" = "";
+				"CODE_SIGN_IDENTITY[sdk=watchos*]" = "";
+				ENABLE_NS_ASSERTIONS = YES;
+				EXECUTABLE_PREFIX = lib;
+				GCC_PREFIX_HEADER = "Target Support Files/ORSSerialPort/ORSSerialPort-prefix.pch";
+				MACOSX_DEPLOYMENT_TARGET = 10.8;
+				OTHER_LDFLAGS = "";
+				OTHER_LIBTOOLFLAGS = "";
+				PRIVATE_HEADERS_FOLDER_PATH = "";
+				PRODUCT_MODULE_NAME = ORSSerial;
+				PRODUCT_NAME = ORSSerialPort;
+				PUBLIC_HEADERS_FOLDER_PATH = "";
+				SDKROOT = macosx;
+				SKIP_INSTALL = YES;
+				SWIFT_ACTIVE_COMPILATION_CONDITIONS = "$(inherited) ";
+			};
+			name = Release;
+		};
+		D40EB1F285EE54E4840046B1056E2992 /* Release */ = {
+			isa = XCBuildConfiguration;
+			baseConfigurationReference = 29D9C97693A560CCB837AFB20B288604 /* Sentry.release.xcconfig */;
+			buildSettings = {
 				ARCHS = "$(ARCHS_STANDARD_64_BIT)";
 				CLANG_ENABLE_OBJC_WEAK = NO;
 				CODE_SIGN_IDENTITY = "-";
@@ -5946,21 +3868,23 @@
 				"CODE_SIGN_IDENTITY[sdk=watchos*]" = "";
 				ENABLE_NS_ASSERTIONS = YES;
 				EXECUTABLE_PREFIX = lib;
-				MACH_O_TYPE = staticlib;
-				MACOSX_DEPLOYMENT_TARGET = 10.12;
+				GCC_PREFIX_HEADER = "Target Support Files/Sentry/Sentry-prefix.pch";
+				MACOSX_DEPLOYMENT_TARGET = 10.10;
 				OTHER_LDFLAGS = "";
 				OTHER_LIBTOOLFLAGS = "";
-				PODS_ROOT = "$(SRCROOT)";
-				PRODUCT_BUNDLE_IDENTIFIER = "org.cocoapods.${PRODUCT_NAME:rfc1034identifier}";
+				PRIVATE_HEADERS_FOLDER_PATH = "";
+				PRODUCT_MODULE_NAME = Sentry;
+				PRODUCT_NAME = Sentry;
+				PUBLIC_HEADERS_FOLDER_PATH = "";
 				SDKROOT = macosx;
 				SKIP_INSTALL = YES;
+				SWIFT_ACTIVE_COMPILATION_CONDITIONS = "$(inherited) ";
 			};
-			name = Profile;
+			name = Release;
 		};
 		DACBEAD7FBCF80D18E433775611E7AA1 /* Debug */ = {
 			isa = XCBuildConfiguration;
-			baseConfigurationReference = 57E416DB2EC7AD4D5194A25FCEC2AA62 /* MIKMIDI.debug.xcconfig */;
->>>>>>> bfa66a6b
+			baseConfigurationReference = F755E580A1683113D8EEEEAF4FCD4BBE /* MIKMIDI.debug.xcconfig */;
 			buildSettings = {
 				ARCHS = "$(ARCHS_STANDARD_64_BIT)";
 				CODE_SIGN_IDENTITY = "-";
@@ -5985,11 +3909,7 @@
 		};
 		DAF96D964F68F9EA3E2B39014ACF209E /* Debug */ = {
 			isa = XCBuildConfiguration;
-<<<<<<< HEAD
-			baseConfigurationReference = 68E25A564841424AD9A96554E412EF34 /* CocoaLumberjack.debug.xcconfig */;
-=======
-			baseConfigurationReference = 5C6E0F235A25BC1E1A2BC0CAD197280D /* CocoaLumberjack.debug.xcconfig */;
->>>>>>> bfa66a6b
+			baseConfigurationReference = 683647C3B476F02706C88E9F89BFE58E /* CocoaLumberjack.debug.xcconfig */;
 			buildSettings = {
 				ARCHS = "$(ARCHS_STANDARD_64_BIT)";
 				CLANG_ENABLE_OBJC_WEAK = NO;
@@ -6016,11 +3936,7 @@
 		};
 		DC5709A938839D29FA6EF8BC86CB51EE /* Debug */ = {
 			isa = XCBuildConfiguration;
-<<<<<<< HEAD
-			baseConfigurationReference = C2ED7673E6770D603F42B1A008E3F6D5 /* MIKMIDI.release.xcconfig */;
-=======
-			baseConfigurationReference = C0E58E068FD82F86EDC1FD4DE744765D /* ORSSerialPort.debug.xcconfig */;
->>>>>>> bfa66a6b
+			baseConfigurationReference = 53D5395FF97CE4E36DFF6606436C611E /* ORSSerialPort.debug.xcconfig */;
 			buildSettings = {
 				ARCHS = "$(ARCHS_STANDARD_64_BIT)";
 				CODE_SIGN_IDENTITY = "-";
@@ -6045,11 +3961,7 @@
 		};
 		DE8671176D31780E754823AB27B17C52 /* Release */ = {
 			isa = XCBuildConfiguration;
-<<<<<<< HEAD
-			baseConfigurationReference = E46A18EAFE7F1797475094373563E0D4 /* CocoaAsyncSocket.debug.xcconfig */;
-=======
-			baseConfigurationReference = 97D8AA3B65029009F01DAFBC10BFA086 /* MIKMIDI.release.xcconfig */;
->>>>>>> bfa66a6b
+			baseConfigurationReference = 2A024ACFF7EAD3FA4DCC5CB24D116FDB /* MIKMIDI.release.xcconfig */;
 			buildSettings = {
 				ARCHS = "$(ARCHS_STANDARD_64_BIT)";
 				CODE_SIGN_IDENTITY = "-";
@@ -6072,10 +3984,34 @@
 			};
 			name = Release;
 		};
-<<<<<<< HEAD
+		E18CC41C2620CD5AF2C307E47270934C /* Profile */ = {
+			isa = XCBuildConfiguration;
+			baseConfigurationReference = E0F8B0C92FB97EF6A8BC1D1EA4B5977E /* CocoaAsyncSocket.debug.xcconfig */;
+			buildSettings = {
+				ARCHS = "$(ARCHS_STANDARD_64_BIT)";
+				CODE_SIGN_IDENTITY = "-";
+				"CODE_SIGN_IDENTITY[sdk=appletvos*]" = "";
+				"CODE_SIGN_IDENTITY[sdk=iphoneos*]" = "";
+				"CODE_SIGN_IDENTITY[sdk=watchos*]" = "";
+				ENABLE_NS_ASSERTIONS = YES;
+				EXECUTABLE_PREFIX = lib;
+				GCC_PREFIX_HEADER = "Target Support Files/CocoaAsyncSocket/CocoaAsyncSocket-prefix.pch";
+				MACOSX_DEPLOYMENT_TARGET = 10.8;
+				OTHER_LDFLAGS = "";
+				OTHER_LIBTOOLFLAGS = "";
+				PRIVATE_HEADERS_FOLDER_PATH = "";
+				PRODUCT_MODULE_NAME = CocoaAsyncSocket;
+				PRODUCT_NAME = CocoaAsyncSocket;
+				PUBLIC_HEADERS_FOLDER_PATH = "";
+				SDKROOT = macosx;
+				SKIP_INSTALL = YES;
+				SWIFT_ACTIVE_COMPILATION_CONDITIONS = "$(inherited) ";
+			};
+			name = Profile;
+		};
 		E446E7B86A424FDB5FD703B0D69067C5 /* Profile */ = {
 			isa = XCBuildConfiguration;
-			baseConfigurationReference = 2181313D55DF1C88D5FAB7B850B33A4F /* SocketRocket.debug.xcconfig */;
+			baseConfigurationReference = 7DEC3B27AEA0876BDF5DF54498D37382 /* SocketRocket.debug.xcconfig */;
 			buildSettings = {
 				ARCHS = "$(ARCHS_STANDARD_64_BIT)";
 				CODE_SIGN_IDENTITY = "-";
@@ -6100,12 +4036,7 @@
 		};
 		E7506871D1AB9E60A6A0017E0CFEED8F /* Release */ = {
 			isa = XCBuildConfiguration;
-			baseConfigurationReference = 89668AA293AFB8056EE05FEAED8E90A8 /* CocoaHTTPServer.release.xcconfig */;
-=======
-		E18CC41C2620CD5AF2C307E47270934C /* Profile */ = {
-			isa = XCBuildConfiguration;
-			baseConfigurationReference = 09B3CF8DA296CB986CC6C4CBB2055741 /* CocoaAsyncSocket.debug.xcconfig */;
->>>>>>> bfa66a6b
+			baseConfigurationReference = 77357489B20D755DE9C96DC154F8A28B /* CocoaHTTPServer.release.xcconfig */;
 			buildSettings = {
 				ARCHS = "$(ARCHS_STANDARD_64_BIT)";
 				CODE_SIGN_IDENTITY = "-";
@@ -6114,24 +4045,23 @@
 				"CODE_SIGN_IDENTITY[sdk=watchos*]" = "";
 				ENABLE_NS_ASSERTIONS = YES;
 				EXECUTABLE_PREFIX = lib;
-				GCC_PREFIX_HEADER = "Target Support Files/CocoaAsyncSocket/CocoaAsyncSocket-prefix.pch";
-				MACOSX_DEPLOYMENT_TARGET = 10.8;
+				GCC_PREFIX_HEADER = "Target Support Files/CocoaHTTPServer/CocoaHTTPServer-prefix.pch";
+				MACOSX_DEPLOYMENT_TARGET = 10.7;
 				OTHER_LDFLAGS = "";
 				OTHER_LIBTOOLFLAGS = "";
 				PRIVATE_HEADERS_FOLDER_PATH = "";
-				PRODUCT_MODULE_NAME = CocoaAsyncSocket;
-				PRODUCT_NAME = CocoaAsyncSocket;
+				PRODUCT_MODULE_NAME = CocoaHTTPServer;
+				PRODUCT_NAME = CocoaHTTPServer;
 				PUBLIC_HEADERS_FOLDER_PATH = "";
 				SDKROOT = macosx;
 				SKIP_INSTALL = YES;
 				SWIFT_ACTIVE_COMPILATION_CONDITIONS = "$(inherited) ";
 			};
-			name = Profile;
-		};
-<<<<<<< HEAD
+			name = Release;
+		};
 		E7B42AE61F820F1D991C6B532A4A80AB /* Debug */ = {
 			isa = XCBuildConfiguration;
-			baseConfigurationReference = 2181313D55DF1C88D5FAB7B850B33A4F /* SocketRocket.debug.xcconfig */;
+			baseConfigurationReference = 7DEC3B27AEA0876BDF5DF54498D37382 /* SocketRocket.debug.xcconfig */;
 			buildSettings = {
 				ARCHS = "$(ARCHS_STANDARD_64_BIT)";
 				CODE_SIGN_IDENTITY = "-";
@@ -6156,7 +4086,7 @@
 		};
 		EABFD5C552EF1F8BF9923449D29C8C4B /* Debug */ = {
 			isa = XCBuildConfiguration;
-			baseConfigurationReference = 39C208C1B0F9A7307598497FC0663292 /* Sentry.debug.xcconfig */;
+			baseConfigurationReference = 48C0EBFD78C6337C5EA7E2A5A674B4AB /* Sentry.debug.xcconfig */;
 			buildSettings = {
 				ARCHS = "$(ARCHS_STANDARD_64_BIT)";
 				CLANG_ENABLE_OBJC_WEAK = NO;
@@ -6180,39 +4110,19 @@
 			};
 			name = Debug;
 		};
-		EB84380E7C8087D83F076E8915C5B269 /* Debug */ = {
-			isa = XCBuildConfiguration;
-			baseConfigurationReference = 2F81B128A47A275CAC99E8D10C9C73FB /* Pods-Hammerspoon.debug.xcconfig */;
-=======
-		E7506871D1AB9E60A6A0017E0CFEED8F /* Release */ = {
-			isa = XCBuildConfiguration;
-			baseConfigurationReference = 49087CF7D447FD288A65A0C6C087DE48 /* CocoaHTTPServer.release.xcconfig */;
->>>>>>> bfa66a6b
-			buildSettings = {
-				ARCHS = "$(ARCHS_STANDARD_64_BIT)";
-				CODE_SIGN_IDENTITY = "-";
-				"CODE_SIGN_IDENTITY[sdk=appletvos*]" = "";
-				"CODE_SIGN_IDENTITY[sdk=iphoneos*]" = "";
-				"CODE_SIGN_IDENTITY[sdk=watchos*]" = "";
-				ENABLE_NS_ASSERTIONS = YES;
-				EXECUTABLE_PREFIX = lib;
-				GCC_PREFIX_HEADER = "Target Support Files/CocoaHTTPServer/CocoaHTTPServer-prefix.pch";
-				MACOSX_DEPLOYMENT_TARGET = 10.7;
-				OTHER_LDFLAGS = "";
-				OTHER_LIBTOOLFLAGS = "";
-				PRIVATE_HEADERS_FOLDER_PATH = "";
-				PRODUCT_MODULE_NAME = CocoaHTTPServer;
-				PRODUCT_NAME = CocoaHTTPServer;
-				PUBLIC_HEADERS_FOLDER_PATH = "";
-				SDKROOT = macosx;
-				SKIP_INSTALL = YES;
-				SWIFT_ACTIVE_COMPILATION_CONDITIONS = "$(inherited) ";
-			};
-			name = Debug;
-		};
 /* End XCBuildConfiguration section */
 
 /* Begin XCConfigurationList section */
+		07E2ED21BE2A5050BABFBEDB96F003FA /* Build configuration list for PBXNativeTarget "Pods-Hammerspoon" */ = {
+			isa = XCConfigurationList;
+			buildConfigurations = (
+				07EDB3A61497E51FEE89EC12689BB01B /* Debug */,
+				5798D43DB47299AA5480BC558F019BC6 /* Profile */,
+				BE62847F31282467C7B5C67E15FE1EB4 /* Release */,
+			);
+			defaultConfigurationIsVisible = 0;
+			defaultConfigurationName = Release;
+		};
 		26E19B0E8C3C111F7A893420C315D94E /* Build configuration list for PBXNativeTarget "PocketSocket" */ = {
 			isa = XCConfigurationList;
 			buildConfigurations = (
@@ -6233,21 +4143,22 @@
 			defaultConfigurationIsVisible = 0;
 			defaultConfigurationName = Release;
 		};
-<<<<<<< HEAD
+		4821239608C13582E20E6DA73FD5F1F9 /* Build configuration list for PBXProject "Pods" */ = {
+			isa = XCConfigurationList;
+			buildConfigurations = (
+				816C679D58750316935F7386A438309D /* Debug */,
+				535DABB18401162DF2167887824C31BA /* Profile */,
+				2AE0D8B39827576460938522CAB2F560 /* Release */,
+			);
+			defaultConfigurationIsVisible = 0;
+			defaultConfigurationName = Release;
+		};
 		62F7CF3671D235F6D03EC8291F177E13 /* Build configuration list for PBXNativeTarget "ASCIImage" */ = {
 			isa = XCConfigurationList;
 			buildConfigurations = (
 				30057B9BFC8931FF20A584725CC08A47 /* Debug */,
 				ADCFED3850354A7395C0FEE7EB82A380 /* Profile */,
 				1C94C3DF2DCF496888F26A6E8DDDE90D /* Release */,
-=======
-		4821239608C13582E20E6DA73FD5F1F9 /* Build configuration list for PBXProject "Pods" */ = {
-			isa = XCConfigurationList;
-			buildConfigurations = (
-				816C679D58750316935F7386A438309D /* Debug */,
-				535DABB18401162DF2167887824C31BA /* Profile */,
-				2AE0D8B39827576460938522CAB2F560 /* Release */,
->>>>>>> bfa66a6b
 			);
 			defaultConfigurationIsVisible = 0;
 			defaultConfigurationName = Release;
@@ -6282,16 +4193,6 @@
 			defaultConfigurationIsVisible = 0;
 			defaultConfigurationName = Release;
 		};
-		93F6B776A1E7B99058B023C890BBC140 /* Build configuration list for PBXNativeTarget "Pods-Hammerspoon" */ = {
-			isa = XCConfigurationList;
-			buildConfigurations = (
-				EB84380E7C8087D83F076E8915C5B269 /* Debug */,
-				0FC10B9F98E5FCADF01E59CDCD850DEF /* Profile */,
-				3482206F6B2C8DCF8A3F2AA6B4EA981B /* Release */,
-			);
-			defaultConfigurationIsVisible = 0;
-			defaultConfigurationName = Release;
-		};
 		A8D478C209DD614399EDC67B0BB6740E /* Build configuration list for PBXNativeTarget "CocoaLumberjack" */ = {
 			isa = XCConfigurationList;
 			buildConfigurations = (
@@ -6302,16 +4203,6 @@
 			defaultConfigurationIsVisible = 0;
 			defaultConfigurationName = Release;
 		};
-		C2014576D68C4DDE33795EA25365C2B8 /* Build configuration list for PBXNativeTarget "Pods-Hammerspoon" */ = {
-			isa = XCConfigurationList;
-			buildConfigurations = (
-				D0A1FEBBE38C6FA4A74D067EAC82D665 /* Debug */,
-				D577B164CD159A61BF72AE8C35471F5D /* Profile */,
-				D4F8BF484EFF9F192616DEF4930CD625 /* Release */,
-			);
-			defaultConfigurationIsVisible = 0;
-			defaultConfigurationName = Release;
-		};
 		DAF46D4F654A0DFDD0F46EEA43F67380 /* Build configuration list for PBXNativeTarget "CocoaAsyncSocket" */ = {
 			isa = XCConfigurationList;
 			buildConfigurations = (
