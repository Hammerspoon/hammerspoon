 //
//  Skin.m
//  LuaSkin
//
//  Created by Chris Jones on 11/06/2015.
//  Copyright (c) 2015 Hammerspoon Project Authors. All rights reserved.
//

#import "Skin.h"

typedef struct pushNSHelpers {
    const char            *name;
    pushNSHelperFunction  func;
} pushNSHelpers;

typedef struct luaObjectHelpers {
    const char          *name ;
    luaObjectHelperFunction func ;
} luaObjectHelpers ;

#pragma mark - C-Support Functions

static int pushUserdataType(lua_State *L) {
    // safer than just checking in LuaSkin because we can call this function via pcall
    // so a userdata without an __index metafield won't cause a Lua error
    if (lua_getfield(L, 1, "__type") != LUA_TSTRING) {
        lua_pop(L, 1) ;
        lua_pushnil(L) ; // only a string is allowed to return, everything else is nil
    }
    return 1;
}

NSString *specMaskToString(int spec) {
    NSMutableArray *parts = [NSMutableArray array];

    if (spec & LS_TNIL) {
        [parts addObject:@"nil"];
    }
    if (spec & LS_TANY) {
        [parts addObject:@"anything"];
    }
    if (spec & LS_TTABLE) {
        [parts addObject:@"table"];
    }
    if (spec & LS_TNUMBER) {
        [parts addObject:@"number"];
    }
    if (spec & LS_TINTEGER) {
        [parts addObject:@"integer"];
    }
    if (spec & LS_TFUNCTION) {
        [parts addObject:@"function"];
    }
    if (spec & LS_TSTRING) {
        [parts addObject:@"string"];
    }
    if (spec & LS_TUSERDATA) {
        [parts addObject:@"userdata"];
    }
    if (spec & LS_TBOOLEAN) {
        [parts addObject:@"boolean"];
    }

    return [parts componentsJoinedByString:@" or "];
}

// Extension to LuaSkin class to allow private modification of the lua_State property
@interface LuaSkin ()

@property (readwrite, assign, atomic) lua_State *L;
@property (readonly, atomic)  NSMutableDictionary *registeredNSHelperFunctions ;
@property (readonly, atomic)  NSMutableDictionary *registeredNSHelperLocations ;
@property (readonly, atomic)  NSMutableDictionary *registeredLuaObjectHelperFunctions ;
@property (readonly, atomic)  NSMutableDictionary *registeredLuaObjectHelperLocations ;
@property (readonly, atomic)  NSMutableDictionary *registeredLuaObjectHelperUserdataMappings;
@property (readonly, atomic)  NSMutableDictionary *registeredLuaObjectHelperTableMappings;
@property (readonly, atomic)  NSMutableDictionary *retainedObjectsRefTableMappings ;

@end

// Extension to LuaSkin class for conversion support
@interface LuaSkin (conversionSupport)

// internal methods for pushNSObject
- (int)pushNSObject:(id)obj     withOptions:(NSUInteger)options alreadySeenObjects:(NSMutableDictionary *)alreadySeen ;
- (int)pushNSNumber:(id)obj     withOptions:(NSUInteger)options ;
- (int)pushNSArray:(id)obj      withOptions:(NSUInteger)options alreadySeenObjects:(NSMutableDictionary *)alreadySeen ;
- (int)pushNSSet:(id)obj        withOptions:(NSUInteger)options alreadySeenObjects:(NSMutableDictionary *)alreadySeen ;
- (int)pushNSDictionary:(id)obj withOptions:(NSUInteger)options alreadySeenObjects:(NSMutableDictionary *)alreadySeen ;
- (int)pushNSValue:(id)obj      withOptions:(NSUInteger)options ;

// internal methods for toNSObjectAtIndex
- (id)toNSObjectAtIndex:(int)idx withOptions:(NSUInteger)options alreadySeenObjects:(NSMutableDictionary *)alreadySeen ;
- (id)tableAtIndex:(int)idx      withOptions:(NSUInteger)options alreadySeenObjects:(NSMutableDictionary *)alreadySeen;
- (id)tableAtIndex:(int)idx      withLabel:(const char *)tableTag withOptions:(NSUInteger)options ;

@end

@implementation LuaSkin

#pragma mark - Class lifecycle

+ (id)shared {
    return [LuaSkin sharedWithDelegate:nil];
}

+ (id)sharedWithDelegate:(id)delegate {
    static LuaSkin *sharedLuaSkin = nil;
    static dispatch_once_t onceToken;
    dispatch_once(&onceToken, ^{
        sharedLuaSkin = [[self alloc] initWithDelegate:delegate];
    });
    if (![NSThread isMainThread]) {
        NSLog(@"GRAVE BUG: LUA EXECUTION ON NON_MAIN THREAD");
        for (NSString *stackSymbol in [NSThread callStackSymbols]) {
            NSLog(@"Previous stack symbol: %@", stackSymbol);
        }
        NSException* myException = [NSException
                                    exceptionWithName:@"LuaOnNonMainThread"
                                    reason:@"Lua execution is happening on a non-main thread"
                                    userInfo:nil];
        @throw myException;
    }
    return sharedLuaSkin;
}

- (id)init {
    return [self initWithDelegate:nil];
}

- (id)initWithDelegate:(id)delegate {
    self = [super init];
    if (self) {
        _L = NULL;
        _registeredNSHelperFunctions               = [[NSMutableDictionary alloc] init] ;
        _registeredNSHelperLocations               = [[NSMutableDictionary alloc] init] ;
        _registeredLuaObjectHelperFunctions        = [[NSMutableDictionary alloc] init] ;
        _registeredLuaObjectHelperLocations        = [[NSMutableDictionary alloc] init] ;
        _registeredLuaObjectHelperUserdataMappings = [[NSMutableDictionary alloc] init];
        _registeredLuaObjectHelperTableMappings    = [[NSMutableDictionary alloc] init];
        _retainedObjectsRefTableMappings           = [[NSMutableDictionary alloc] init];

        // Set the delegate before even instantiating Lua so we capture all logging attempts.
        if (delegate) {
            self.delegate = delegate;
        }

        [self createLuaState];
    }
    return self;
}

#pragma mark - lua_State lifecycle

- (void)createLuaState {
    NSLog(@"createLuaState");
    NSAssert((self.L == NULL), @"createLuaState called on a live Lua environment", nil);
    self.L = luaL_newstate();
    luaL_openlibs(self.L);

    NSString *luaSkinLua = [[NSBundle bundleForClass:[self class]] pathForResource:@"luaskin" ofType:@"lua"];
    NSAssert((luaSkinLua != nil), @"createLuaState was unable to find luaskin.lua. Your installation may be damaged");

    int loadresult = luaL_loadfile(self.L, luaSkinLua.fileSystemRepresentation);
    if (loadresult != 0) {
        NSLog(@"createLuaState was unable to load luaskin.lua. Your installation may be damaged.");
        exit(1);
    }

    int luaresult = lua_pcall(self.L, 0, 0, 0);
    if (luaresult != LUA_OK) {
        NSLog(@"createLuaState was unable to evaluate luaskin.lua. Your installation may be damaged.");
        exit(1);
    }
}

- (void)destroyLuaState {
    NSLog(@"destroyLuaState");
    NSAssert((self.L != NULL), @"destroyLuaState called with no Lua environment", nil);
    if (self.L) {
        [self.retainedObjectsRefTableMappings enumerateKeysAndObjectsUsingBlock:^(NSNumber *refTableN, NSMutableDictionary *objectMappings, __unused BOOL *stop) {
            if ([refTableN isKindOfClass:[NSNumber class]] && [objectMappings isKindOfClass:[NSDictionary class]]) {
                int tmpRefTable = refTableN.intValue ;
                for (id object in objectMappings.allValues) [self luaRelease:tmpRefTable forNSObject:object] ;

            } else {
                NSLog(@"destroyLuaState - invalid retainedObject reference table entry:%@ = %@", refTableN, objectMappings) ;
            }
        }] ;
        [self.retainedObjectsRefTableMappings           removeAllObjects] ;

        lua_close(self.L);
        [self.registeredNSHelperFunctions               removeAllObjects] ;
        [self.registeredNSHelperLocations               removeAllObjects] ;
        [self.registeredLuaObjectHelperFunctions        removeAllObjects] ;
        [self.registeredLuaObjectHelperLocations        removeAllObjects] ;
        [self.registeredLuaObjectHelperUserdataMappings removeAllObjects];
        [self.registeredLuaObjectHelperTableMappings    removeAllObjects];
    }
    self.L = NULL;
}

- (void)resetLuaState {
    NSLog(@"resetLuaState");
    NSAssert((self.L != NULL), @"resetLuaState called with no Lua environment", nil);
    [self destroyLuaState];
    [self createLuaState];
}

#pragma mark - Methods for calling into Lua from C

- (BOOL)protectedCallAndTraceback:(int)nargs nresults:(int)nresults {
    // At this point we are being called with nargs+1 items on the stack, but we need to shove our traceback handler below that

    // Get debug.traceback() onto the top of the stack
    lua_getglobal(self.L, "debug");
    lua_getfield(self.L, -1, "traceback");
    lua_remove(self.L, -2);

    // Move debug.traceback() to the bottom of the stack.
    // The stack currently looks like this, for nargs == 3:
    //  -1 debug.traceback()
    //  -2 argN
    //  -3 argN - 1
    //  -4 argN - 2
    //  -5 function
    //
    // The stack should look like this, for nargs == 3:
    //  -1 argN
    //  -2 argN - 1
    //  -3 argN - 2
    //  -4 function
    //  -5 debug.traceback()
    //
    // Or, for nargs == 0:
    //  -1 function
    //  -2 debug.traceback()
    int tracebackPosition = -nargs - 2;
    lua_insert(self.L, tracebackPosition);

    if (lua_pcall(self.L, nargs, nresults, tracebackPosition) != LUA_OK) {
        lua_remove(self.L, -2) ; // remove the message handler
        return NO;
    }

    lua_remove(self.L, -nresults - 1) ; // remove the message handler
    return YES;
}

#pragma mark - Methods for registering libraries with Lua

- (int)registerLibrary:(const luaL_Reg *)functions metaFunctions:(const luaL_Reg *)metaFunctions {
    NSAssert(functions != NULL, @"functions can not be NULL", nil);

    // Ensure our Lua stack is large enough for the number of items being pushed
    [self growStack:3 withMessage:"registerLibrary"];

#pragma GCC diagnostic push
#pragma GCC diagnostic ignored "-Wconstant-conversion"
    luaL_newlib(self.L, functions);
    if (metaFunctions != nil) {
        luaL_newlib(self.L, metaFunctions);
#pragma GCC diagnostic pop
        lua_setmetatable(self.L, -2);
    }
    lua_newtable(self.L);
    int tmpRefTable = luaL_ref(self.L, LUA_REGISTRYINDEX);
    lua_pushinteger(self.L, tmpRefTable) ;
    lua_setfield(self.L, -2, "__refTable") ;
    return tmpRefTable;
}

- (int)registerLibraryWithObject:(const char *)libraryName functions:(const luaL_Reg *)functions metaFunctions:(const luaL_Reg *)metaFunctions objectFunctions:(const luaL_Reg *)objectFunctions {

    NSAssert(libraryName != NULL, @"libraryName can not be NULL", nil);
    NSAssert(functions != NULL, @"functions can not be NULL (%s)", libraryName);
    NSAssert(objectFunctions != NULL, @"objectFunctions can not be NULL (%s)", libraryName);

    [self registerObject:libraryName objectFunctions:objectFunctions];

    int moduleRefTable = [self registerLibrary:functions metaFunctions:metaFunctions];

    return moduleRefTable;
}

- (void)registerObject:(const char *)objectName objectFunctions:(const luaL_Reg *)objectFunctions {
    NSAssert(objectName != NULL, @"objectName can not be NULL", nil);
    NSAssert(objectFunctions != NULL, @"objectFunctions can not be NULL (%s)", objectName);

    // Ensure our Lua stack is large enough for the number of items being pushed
    [self growStack:2 withMessage:"registerObject"];

#pragma GCC diagnostic push
#pragma GCC diagnostic ignored "-Wconstant-conversion"
    luaL_newlib(self.L, objectFunctions);
#pragma GCC diagnostic pop
    lua_pushvalue(self.L, -1);
    lua_setfield(self.L, -2, "__index");
    lua_pushstring(self.L, objectName);
    lua_setfield(self.L, -2, "__type");
    // used by some error functions in Lua
    lua_pushstring(self.L, objectName);
    lua_setfield(self.L, -2, "__name");
    lua_setfield(self.L, LUA_REGISTRYINDEX, objectName);
}

- (int)luaRef:(int)refTable {
    NSAssert((refTable != LUA_NOREF && refTable != LUA_REFNIL), @"ERROR: LuaSkin::luaRef was passed a NOREF/REFNIL refTable", nil);

    if (lua_isnil(self.L, -1)) {
        return LUA_REFNIL;
    }

    // Ensure our Lua stack is large enough for the number of items being pushed
    [self growStack:1 withMessage:"luaRef:"];

    // Push refTable onto the stack
    lua_rawgeti(self.L, LUA_REGISTRYINDEX, refTable);

    // Move refTable to second on the stack, underneath the object to reference
    lua_insert(self.L, -2);

    // Reference the object at the top of the stack (pops it off)
    int ref = luaL_ref(self.L, -2);

    // Remove refTable from the stack
    lua_remove(self.L, -1);

    return ref;
}

- (int)luaRef:(int)refTable atIndex:(int)idx {
    // Ensure our Lua stack is large enough for the number of items being pushed
    [self growStack:1 withMessage:"luaRef:atIndex"];
    lua_pushvalue(self.L, idx);
    return [self luaRef:refTable];
}

- (int)luaUnref:(int)refTable ref:(int)ref {
    NSAssert((refTable != LUA_NOREF && refTable != LUA_REFNIL), @"ERROR: LuaSkin::luaUnref was passed a NOREF/REFNIL refTable", nil);

    // Ensure our Lua stack is large enough for the number of items being pushed
    [self growStack:1 withMessage:"luaUnref"];

    if (ref != LUA_NOREF && ref != LUA_REFNIL) {
        // Push refTable onto the stack
        lua_rawgeti(self.L, LUA_REGISTRYINDEX, refTable);

        // Dereference the supplied ref, from refTable
        luaL_unref(self.L, -1, ref);

        // Remove refTable from the stack
        lua_remove(self.L, -1);
    }
    return LUA_NOREF;
}

- (int)pushLuaRef:(int)refTable ref:(int)ref {
    NSAssert((refTable != LUA_NOREF && refTable != LUA_REFNIL), @"ERROR: LuaSkin::pushLuaRef was passed a NOREF/REFNIL refTable", nil);
    NSAssert((ref != LUA_NOREF && ref != LUA_REFNIL), @"ERROR: LuaSkin::pushLuaRef was passed a NOREF/REFNIL ref", nil);

    // Ensure our Lua stack is large enough for the number of items being pushed
    [self growStack:2 withMessage:"pushLuaRef"];

    // Push refTable onto the stack
    lua_rawgeti(self.L, LUA_REGISTRYINDEX, refTable);

    // Push ref onto the stack
    int type = lua_rawgeti(self.L, -1, ref);

    // Remove refTable from the stack
    lua_remove(self.L, -2);

    return type;
}

- (void)checkArgs:(int)firstArg, ... {
    int idx = 1;
    int numArgs = lua_gettop(self.L);
    int spec = firstArg;
    int lsType = -1;

    va_list args;
    va_start(args, firstArg);

    // Ensure our Lua stack is large enough for the number of items being pushed
    [self growStack:2 withMessage:"checkArgs"];

    while (true) {
        if (spec & LS_TBREAK) {
            idx--;
            break;
        }

        int luaType = lua_type(self.L, idx);
        char *userdataTag;

        // If LS_TANY is set, we don't care what the type is, just that there was a type.
        if (spec & LS_TANY && luaType != LUA_TNONE)
            goto nextarg;

        switch (luaType) {
            case LUA_TNONE:
                if (spec & LS_TOPTIONAL) {
                    idx--;
                    goto nextarg;
                }
//                 lsType = LS_TNONE;
//                // FIXME: should there be a break here? If not, document why not
//
// I think the reason is this:
//
// if it was none because of an optional argument, we've already jumped out of this.  Otherwise,
// this really should generate a missing argument error; since Lua's error routines indicate nil
// when an expected argument isn't specified, fall through to LUA_TNIL...
            case LUA_TNIL:
                lsType = LS_TNIL;
                break;
            case LUA_TBOOLEAN:
                lsType = LS_TBOOLEAN;
                break;
            case LUA_TNUMBER:
                lsType = LS_TNUMBER;

                if ((spec & lsType) && (spec & LS_TINTEGER)) {
                    int isInteger ;
                    lua_tointegerx(self.L, idx, &isInteger) ;
                    if (!isInteger) {
                        luaL_error(self.L, "ERROR: number must be an integer for argument %d", idx) ;
                    }
                }

                break;
            case LUA_TSTRING:
                lsType = LS_TSTRING;
                break;
            case LUA_TFUNCTION:
                lsType = LS_TFUNCTION;
                break;
            case LUA_TTABLE:
                if (spec & LS_TTYPEDTABLE) {
                    lsType = LS_TTYPEDTABLE;
                    char *expectedTableTag = va_arg(args, char*);
                    if (!expectedTableTag) {
                        luaL_error(self.L, "ERROR: unable to get expected LuaSkin table type for argument %d", idx) ;
                        return; // This is useless since luaL_error() never returns, but this makes clang's analyser happier
                    }

                    const char *actualTableTag   = NULL ;
                    if (lua_getfield(self.L, idx, "__luaSkinType") == LUA_TSTRING) {
                        actualTableTag = lua_tostring(self.L, -1) ;
                    }
                    lua_pop(self.L, 1) ;
                    if (!actualTableTag || !(strcmp(actualTableTag, expectedTableTag) == 0)) {
                        luaL_error(self.L, "ERROR: incorrect LuaSkin typed table for argument %d (expected %s)", idx, expectedTableTag) ;
                    }
                } else if (spec & LS_TFUNCTION) {
                // they want a function, so let's see if this table can mimic a function
                    if (luaL_getmetafield(self.L, idx, "__call") != LUA_TNIL) {
                        lua_pop(self.L, 1) ;
                        lsType = LS_TFUNCTION ;
                    } else {
                // no, so allow normal error handling to catch this
                        lsType = LS_TTABLE ;
                    }
                } else {
                    lsType = LS_TTABLE;
                }
                break;
            case LUA_TUSERDATA:
                lsType = LS_TUSERDATA;

                // We have to duplicate this check here, because if the user wasn't supposed to pass userdata, we won't have a valid userdataTag value available
                if (!(spec & lsType)) {
                    luaL_error(self.L, "ERROR:  incorrect type '%s' for argument %d (expected %s)", luaL_typename(self.L, idx), idx, specMaskToString(spec).UTF8String);
                }

                userdataTag = va_arg(args, char*);
                if (!userdataTag || strlen(userdataTag) == 0 || !luaL_testudata(self.L, idx, userdataTag)) {
                    luaL_error(self.L, "ERROR: incorrect userdata type for argument %d (expected %s)", idx, userdataTag);
                }
                break;

            default:
                luaL_error(self.L, "ERROR: unknown type '%s' for argument %d", luaL_typename(self.L, idx), idx);
                break;
        }

        if (!(spec & LS_TANY) && !(spec & lsType)) {
            luaL_error(self.L, "ERROR: incorrect type '%s' for argument %d (expected %s)", luaL_typename(self.L, idx), idx, specMaskToString(spec).UTF8String);
        }
nextarg:
        spec = va_arg(args, int);
        idx++;
    }
    va_end(args);

    if (!(spec & LS_TVARARG)) {
        if (idx != numArgs) {
            luaL_error(self.L, "ERROR: incorrect number of arguments. Expected %d, got %d", idx, numArgs);
        }
    }
}

- (int)luaTypeAtIndex:(int)idx {
    // Ensure our Lua stack is large enough for the number of items being pushed
    [self growStack:1 withMessage:"luaTypeAtIndex"];

    int foundType = lua_type(self.L, idx) ;
    if (foundType == LUA_TTABLE) {
        if (luaL_getmetafield(self.L, idx, "__call") != LUA_TNIL) {
            lua_pop(self.L, 1) ;
            foundType = LUA_TFUNCTION ;
        }
    }
    return foundType ;
}

- (BOOL)luaRetain:(int)refTable forNSObject:(id)object {
    if (![self canPushNSObject:object]) return NO ;
    if (!self.retainedObjectsRefTableMappings[@(refTable)])
            self.retainedObjectsRefTableMappings[@(refTable)] = [[NSMutableDictionary alloc] init] ;
    NSMutableDictionary *holding = self.retainedObjectsRefTableMappings[@(refTable)] ;
    [self pushNSObject:object] ;
    int newRef = [self luaRef:refTable] ;
    holding[@(newRef)] = object ;
    return YES ;
}

- (void)luaRelease:(int)refTable forNSObject:(id)object {
    if (![self canPushNSObject:object]) return ;
    if (!self.retainedObjectsRefTableMappings[@(refTable)]) return ;
    NSMutableDictionary *holding = self.retainedObjectsRefTableMappings[@(refTable)] ;
    NSArray             *refs    = [holding allKeysForObject:object] ;
    if (refs.count > 0) {
        NSNumber *refN = refs.firstObject ;
        [self luaUnref:refTable ref:refN.intValue] ;
        holding[refN] = nil ;
    }
}

- (int)luaRef:(int)refTable forNSObject:(id)object {
    if (![self canPushNSObject:object]) return LUA_NOREF ;
    [self pushNSObject:object] ;
    return [self luaRef:refTable] ;
}

#pragma mark - Conversion from NSObjects into Lua objects

- (int)pushNSObject:(id)obj { return [self pushNSObject:obj withOptions:LS_NSNone] ; }

- (int)pushNSObject:(id)obj withOptions:(NSUInteger)options {
    NSMutableDictionary *alreadySeen = [[NSMutableDictionary alloc] init] ;

    int results = [self pushNSObject:obj withOptions:options alreadySeenObjects:alreadySeen];

    for (id entry in alreadySeen) {
        luaL_unref(self.L, LUA_REGISTRYINDEX, [alreadySeen[entry] intValue]) ;
    }
    return results ;
}

- (BOOL)registerPushNSHelper:(pushNSHelperFunction)helperFN forClass:(const char *)className {
    BOOL allGood = NO ;
// this hackery assumes that this method is only called from within the luaopen_* function of a module and
// attempts to compensate for a wrapper to "require"... I doubt anyone is actually using it anymore.
    int level = (int)[[NSUserDefaults standardUserDefaults] integerForKey:@"HSLuaSkinRegisterRequireLevel"];
    if (level == 0) level = 3 ;

    if (className && helperFN) {
        if (self.registeredNSHelperFunctions[@(className)]) {
            [self logAtLevel:LS_LOG_WARN
                 withMessage:[NSString stringWithFormat:@"registerPushNSHelper:forClass:%s already defined at %@",
                                                        className,
                                                        self.registeredNSHelperLocations[@(className)]]] ;
        } else {
            luaL_where(self.L, level) ;
            NSString *locationString = @(lua_tostring(self.L, -1)) ;
            self.registeredNSHelperLocations[@(className)] = locationString;
            self.registeredNSHelperFunctions[@(className)] = [NSValue valueWithPointer:(void *)helperFN];
            lua_pop(self.L, 1) ;
            allGood = YES ;
        }
    } else {
        [self logAtLevel:LS_LOG_WARN
             withMessage:@"registerPushNSHelper:forClass: requires both helperFN and className"] ;
    }
    return allGood ;
}

- (int)pushNSRect:(NSRect)theRect {
    // Ensure our Lua stack is large enough for the number of items being pushed
    [self growStack:2 withMessage:"pushNSRect"];

    lua_newtable(self.L) ;
    lua_pushnumber(self.L, theRect.origin.x) ; lua_setfield(self.L, -2, "x") ;
    lua_pushnumber(self.L, theRect.origin.y) ; lua_setfield(self.L, -2, "y") ;
    lua_pushnumber(self.L, theRect.size.width) ; lua_setfield(self.L, -2, "w") ;
    lua_pushnumber(self.L, theRect.size.height) ; lua_setfield(self.L, -2, "h") ;
    lua_pushstring(self.L, "NSRect") ; lua_setfield(self.L, -2, "__luaSkinType") ;
    return 1;
}

- (int)pushNSPoint:(NSPoint)thePoint {
    // Ensure our Lua stack is large enough for the number of items being pushed
    [self growStack:2 withMessage:"pushNSPoint"];

    lua_newtable(self.L) ;
    lua_pushnumber(self.L, thePoint.x) ; lua_setfield(self.L, -2, "x") ;
    lua_pushnumber(self.L, thePoint.y) ; lua_setfield(self.L, -2, "y") ;
    lua_pushstring(self.L, "NSPoint") ; lua_setfield(self.L, -2, "__luaSkinType") ;
    return 1;
}

- (int)pushNSSize:(NSSize)theSize {
    // Ensure our Lua stack is large enough for the number of items being pushed
    [self growStack:2 withMessage:"pushNSSize"];

    lua_newtable(self.L) ;
    lua_pushnumber(self.L, theSize.width) ; lua_setfield(self.L, -2, "w") ;
    lua_pushnumber(self.L, theSize.height) ; lua_setfield(self.L, -2, "h") ;
    lua_pushstring(self.L, "NSSize") ; lua_setfield(self.L, -2, "__luaSkinType") ;
    return 1;
}

- (BOOL)canPushNSObject:(id)obj {
    if (obj) {
        for (id key in self.registeredNSHelperFunctions) {
            if ([obj isKindOfClass: NSClassFromString(key)]) return YES ;
        }
    }
    return NO ;
}

#pragma mark - Conversion from lua objects into NSObjects

- (id)toNSObjectAtIndex:(int)idx { return [self toNSObjectAtIndex:idx withOptions:LS_NSNone] ; }

- (id)toNSObjectAtIndex:(int)idx withOptions:(NSUInteger)options {
    NSMutableDictionary *alreadySeen = [[NSMutableDictionary alloc] init] ;

    // We don't need to deref the already seen objects, like we do for pushNSObject because these are
    // all NSObjectes and not referenced in the LUA_REGISTRY... ARC will take care of this for us.

    return [self toNSObjectAtIndex:idx withOptions:options alreadySeenObjects:alreadySeen] ;
}

- (id)luaObjectAtIndex:(int)idx toClass:(const char *)className {
    NSString *theClass = @(className) ;
    idx = lua_absindex(self.L, idx) ;

    for (id key in self.registeredLuaObjectHelperFunctions) {
        if ([theClass isEqualToString:key]) {
            luaObjectHelperFunction theFunc = (luaObjectHelperFunction)[self.registeredLuaObjectHelperFunctions[key] pointerValue] ;
            return theFunc(self.L, idx) ;
        }
    }
    return nil ;
}

- (BOOL)registerLuaObjectHelper:(luaObjectHelperFunction)helperFN forClass:(const char *)className {
    BOOL allGood = NO ;
// this hackery assumes that this method is only called from within the luaopen_* function of a module and
// attempts to compensate for a wrapper to "require"... I doubt anyone is actually using it anymore.
    int level = (int)[[NSUserDefaults standardUserDefaults] integerForKey:@"HSLuaSkinRegisterRequireLevel"];
    if (level == 0) level = 3 ;

    if (className && helperFN) {
        if (self.registeredLuaObjectHelperFunctions[@(className)]) {
            [self logAtLevel:LS_LOG_WARN
                 withMessage:[NSString stringWithFormat:@"registerLuaObjectHelper:forClass:%s already defined at %@",
                                                        className,
                                                        self.registeredLuaObjectHelperFunctions[@(className)]]] ;
        } else {
            luaL_where(self.L, level) ;
            NSString *locationString = @(lua_tostring(self.L, -1)) ;
            self.registeredLuaObjectHelperLocations[@(className)] = locationString;
            self.registeredLuaObjectHelperFunctions[@(className)] = [NSValue valueWithPointer:(void *)helperFN];
            lua_pop(self.L, 1) ;
            allGood = YES ;
        }
    } else {
        [self logAtLevel:LS_LOG_WARN
             withMessage:@"registerLuaObjectHelper:forClass: requires both helperFN and className"] ;
    }
    return allGood ;
}

- (BOOL)registerLuaObjectHelper:(luaObjectHelperFunction)helperFN forClass:(const char *)className withUserdataMapping:(const char *)userdataTag {
    BOOL allGood = [self registerLuaObjectHelper:helperFN forClass:className];
    if (allGood)
        self.registeredLuaObjectHelperUserdataMappings[@(userdataTag)] = @(className);
    return allGood ;
}

- (BOOL)registerLuaObjectHelper:(luaObjectHelperFunction)helperFN forClass:(const char *)className withUserdataMapping:(const char *)userdataTag andTableMapping:(const char *)tableTag {
    BOOL allGood = [self registerLuaObjectHelper:helperFN forClass:className];
    if (allGood) {
        self.registeredLuaObjectHelperUserdataMappings[@(userdataTag)] = @(className);
        self.registeredLuaObjectHelperTableMappings[@(tableTag)] = @(className);
    }
    return allGood ;
}

- (BOOL)registerLuaObjectHelper:(luaObjectHelperFunction)helperFN forClass:(const char *)className withTableMapping:(const char *)tableTag {
    BOOL allGood = [self registerLuaObjectHelper:helperFN forClass:className];
    if (allGood)
        self.registeredLuaObjectHelperTableMappings[@(tableTag)] = @(className);
    return allGood ;
}

- (NSRect)tableToRectAtIndex:(int)idx {
    // Ensure our Lua stack is large enough for the number of items being pushed
    [self growStack:4 withMessage:"tableToRectAtIndex"];

    idx = lua_absindex(self.L, idx) ;
    if (lua_type(self.L, idx) == LUA_TTABLE) {
        CGFloat x = (lua_getfield(self.L, idx, "x") == LUA_TNUMBER) ? lua_tonumber(self.L, -1) : 0.0 ;
        CGFloat y = (lua_getfield(self.L, idx, "y") == LUA_TNUMBER) ? lua_tonumber(self.L, -1) : 0.0 ;
        CGFloat w = (lua_getfield(self.L, idx, "w") == LUA_TNUMBER) ? lua_tonumber(self.L, -1) : 0.0 ;
        CGFloat h = (lua_getfield(self.L, idx, "h") == LUA_TNUMBER) ? lua_tonumber(self.L, -1) : 0.0 ;
        lua_pop(self.L, 4);
        return  NSMakeRect(x, y, w, h) ;
    } else {
        [self logAtLevel:LS_LOG_WARN
             withMessage:[NSString stringWithFormat:@"returning NSZeroRect: can't make NSRect from %s.", lua_typename(self.L, lua_type(self.L, idx))]] ;
        return NSZeroRect ;
    }
}

- (NSPoint)tableToPointAtIndex:(int)idx {
    // Ensure our Lua stack is large enough for the number of items being pushed
    [self growStack:2 withMessage:"tableToPointAtIndex"];

    idx = lua_absindex(self.L, idx) ;
    if (lua_type(self.L, idx) == LUA_TTABLE) {
        CGFloat x = (lua_getfield(self.L, idx, "x") == LUA_TNUMBER) ? lua_tonumber(self.L, -1) : 0.0 ;
        CGFloat y = (lua_getfield(self.L, idx, "y") == LUA_TNUMBER) ? lua_tonumber(self.L, -1) : 0.0 ;
        lua_pop(self.L, 2);
        return NSMakePoint(x, y);
    } else {
        [self logAtLevel:LS_LOG_WARN
             withMessage:[NSString stringWithFormat:@"returning NSZeroPoint: can't make NSPoint from %s.", lua_typename(self.L, lua_type(self.L, idx))]] ;
        return NSZeroPoint ;
    }
}

- (NSSize)tableToSizeAtIndex:(int)idx {
    // Ensure our Lua stack is large enough for the number of items being pushed
    [self growStack:2 withMessage:"tableToSizeAtIndex"];

    idx = lua_absindex(self.L, idx) ;
    if (lua_type(self.L, idx) == LUA_TTABLE) {
        CGFloat w = (lua_getfield(self.L, idx, "w") == LUA_TNUMBER) ? lua_tonumber(self.L, -1) : 0.0 ;
        CGFloat h = (lua_getfield(self.L, idx, "h") == LUA_TNUMBER) ? lua_tonumber(self.L, -1) : 0.0 ;
        lua_pop(self.L, 2);
        return NSMakeSize(w, h);
    } else {
        [self logAtLevel:LS_LOG_WARN
             withMessage:[NSString stringWithFormat:@"returning NSZeroSize: can't make NSSize from %s.", lua_typename(self.L, lua_type(self.L, idx))]] ;
        return NSZeroSize ;
    }
}

#pragma mark - Support Functions

// maxn   returns the largest integer key in the table
- (lua_Integer)maxNatIndex:(int)idx {
    // Ensure our Lua stack is large enough for the number of items being pushed
    [self growStack:3 withMessage:"maxNatIndex"];

    idx = lua_absindex(self.L, idx) ;
    lua_Integer max = 0;
    if (lua_type(self.L, idx) == LUA_TTABLE) {
        lua_pushnil(self.L);  /* first key */
        while (lua_next(self.L, idx)) {
            lua_pop(self.L, 1);  /* remove value */
            if (lua_type(self.L, -1) == LUA_TNUMBER && lua_isinteger(self.L, -1)) {
                lua_Integer v = lua_tointeger(self.L, -1);
                if (v > max) max = v;
            }
        }
    } else {
        [self logAtLevel:LS_LOG_ERROR
             withMessage:[NSString stringWithFormat:@"table expected (found %s)", lua_typename(self.L, lua_type(self.L, idx))]] ;
    }
    return max ;
}

// countn returns the number of items of any key type in the table
- (lua_Integer)countNatIndex:(int)idx {
    // Ensure our Lua stack is large enough for the number of items being pushed
    [self growStack:3 withMessage:"countNatIndex"];

    idx = lua_absindex(self.L, idx) ;
    lua_Integer max = 0;
    if (lua_type(self.L, idx) == LUA_TTABLE) {
        lua_pushnil(self.L);  /* first key */
        while (lua_next(self.L, idx)) {
          lua_pop(self.L, 1);  /* remove value */
          max++ ;
        }
    } else {
        [self logAtLevel:LS_LOG_ERROR
             withMessage:[NSString stringWithFormat:@"table expected (found %s)", lua_typename(self.L, lua_type(self.L, idx))]] ;
    }
    return max ;
}

- (BOOL)isValidUTF8AtIndex:(int)idx {
    idx = lua_absindex(self.L, idx) ;
    if (lua_type(self.L, idx) != LUA_TSTRING && lua_type(self.L, idx) != LUA_TNUMBER) return NO ;

    size_t len ;
    unsigned char *str = (unsigned char *)lua_tolstring(self.L, idx, &len) ;

    size_t i = 0;

    while (i < len) {
        if (str[i] <= 0x7F) { /* 00..7F */
            i += 1;
        } else if (str[i] >= 0xC2 && str[i] <= 0xDF) { /* C2..DF 80..BF */
            if (i + 1 < len) { /* Expect a 2nd byte */
                if (str[i + 1] < 0x80 || str[i + 1] > 0xBF) return NO;
            } else
                return NO;
            i += 2;
        } else if (str[i] == 0xE0) { /* E0 A0..BF 80..BF */
            if (i + 2 < len) { /* Expect a 2nd and 3rd byte */
                if (str[i + 1] < 0xA0 || str[i + 1] > 0xBF) return NO;
                if (str[i + 2] < 0x80 || str[i + 2] > 0xBF) return NO;
            } else
                return NO;
            i += 3;
        } else if (str[i] >= 0xE1 && str[i] <= 0xEC) { /* E1..EC 80..BF 80..BF */
            if (i + 2 < len) { /* Expect a 2nd and 3rd byte */
                if (str[i + 1] < 0x80 || str[i + 1] > 0xBF) return NO;
                if (str[i + 2] < 0x80 || str[i + 2] > 0xBF) return NO;
            } else
                return NO;
            i += 3;
        } else if (str[i] == 0xED) { /* ED 80..9F 80..BF */
            if (i + 2 < len) { /* Expect a 2nd and 3rd byte */
                if (str[i + 1] < 0x80 || str[i + 1] > 0x9F) return NO;
                if (str[i + 2] < 0x80 || str[i + 2] > 0xBF) return NO;
            } else
                return NO;
            i += 3;
        } else if (str[i] >= 0xEE && str[i] <= 0xEF) { /* EE..EF 80..BF 80..BF */
            if (i + 2 < len) { /* Expect a 2nd and 3rd byte */
                if (str[i + 1] < 0x80 || str[i + 1] > 0xBF) return NO;
                if (str[i + 2] < 0x80 || str[i + 2] > 0xBF) return NO;
            } else
                return NO;
            i += 3;
        } else if (str[i] == 0xF0) { /* F0 90..BF 80..BF 80..BF */
            if (i + 3 < len) { /* Expect a 2nd, 3rd 3th byte */
                if (str[i + 1] < 0x90 || str[i + 1] > 0xBF) return NO;
                if (str[i + 2] < 0x80 || str[i + 2] > 0xBF) return NO;
                if (str[i + 3] < 0x80 || str[i + 3] > 0xBF) return NO;
            } else
                return NO;
            i += 4;
        } else if (str[i] >= 0xF1 && str[i] <= 0xF3) { /* F1..F3 80..BF 80..BF 80..BF */
            if (i + 3 < len) { /* Expect a 2nd, 3rd 3th byte */
                if (str[i + 1] < 0x80 || str[i + 1] > 0xBF) return NO;
                if (str[i + 2] < 0x80 || str[i + 2] > 0xBF) return NO;
                if (str[i + 3] < 0x80 || str[i + 3] > 0xBF) return NO;
            } else
                return NO;
            i += 4;
        } else if (str[i] == 0xF4) { /* F4 80..8F 80..BF 80..BF */
            if (i + 3 < len) { /* Expect a 2nd, 3rd 3th byte */
                if (str[i + 1] < 0x80 || str[i + 1] > 0x8F) return NO;
                if (str[i + 2] < 0x80 || str[i + 2] > 0xBF) return NO;
                if (str[i + 3] < 0x80 || str[i + 3] > 0xBF) return NO;
            } else
                return NO;
            i += 4;
        } else
            return NO;
    }
    return YES;
}

- (NSString *)getValidUTF8AtIndex:(int)idx {
    idx = lua_absindex(self.L, idx) ;
    size_t sourceLength ;
    unsigned char *src  = (unsigned char *)luaL_tolstring(self.L, idx, &sourceLength) ;
    NSMutableData *dest = [[NSMutableData alloc] init] ;

    unsigned char nullChar[]    = { 0xE2, 0x88, 0x85 } ;
    unsigned char invalidChar[] = { 0xEF, 0xBF, 0xBD } ;

    size_t pos = 0 ;
    while (pos < sourceLength) {
        if (src[pos] > 0 && src[pos] <= 127) {
            [dest appendBytes:(void *)(src + pos) length:1] ; pos++ ;
        } else if ((src[pos] >= 194 && src[pos] <= 223) && (src[pos+1] >= 128 && src[pos+1] <= 191)) {
            [dest appendBytes:(void *)(src + pos) length:2] ; pos = pos + 2 ;
        } else if ((src[pos] == 224 && (src[pos+1] >= 160 && src[pos+1] <= 191) && (src[pos+2] >= 128 && src[pos+2] <= 191)) ||
                   ((src[pos] >= 225 && src[pos] <= 236) && (src[pos+1] >= 128 && src[pos+1] <= 191) && (src[pos+2] >= 128 && src[pos+2] <= 191)) ||
                   (src[pos] == 237 && (src[pos+1] >= 128 && src[pos+1] <= 159) && (src[pos+2] >= 128 && src[pos+2] <= 191)) ||
                   ((src[pos] >= 238 && src[pos] <= 239) && (src[pos+1] >= 128 && src[pos+1] <= 191) && (src[pos+2] >= 128 && src[pos+2] <= 191))) {
            [dest appendBytes:(void *)(src + pos) length:3] ; pos = pos + 3 ;
        } else if ((src[pos] == 240 && (src[pos+1] >= 144 && src[pos+1] <= 191) && (src[pos+2] >= 128 && src[pos+2] <= 191) && (src[pos+3] >= 128 && src[pos+3] <= 191)) ||
                   ((src[pos] >= 241 && src[pos] <= 243) && (src[pos+1] >= 128 && src[pos+1] <= 191) && (src[pos+2] >= 128 && src[pos+2] <= 191) && (src[pos+3] >= 128 && src[pos+3] <= 191)) ||
                   (src[pos] == 244 && (src[pos+1] >= 128 && src[pos+1] <= 143) && (src[pos+2] >= 128 && src[pos+2] <= 191) && (src[pos+3] >= 128 && src[pos+3] <= 191))) {
            [dest appendBytes:(void *)(src + pos) length:4] ; pos = pos + 4 ;
        } else {
            if (src[pos] == 0)
                [dest appendBytes:(void *)nullChar length:3] ;
            else
                [dest appendBytes:(void *)invalidChar length:3] ;
            pos = pos + 1 ;
        }
    }

    // we're done with src, so its safe to pop the stack of luaL_tolstring's value
    lua_pop(self.L, 1) ;

    return [[NSString alloc] initWithData:dest encoding:NSUTF8StringEncoding] ;
}

- (BOOL)requireModule:(const char *)moduleName {
    // Ensure our Lua stack is large enough for the number of items being pushed
    [self growStack:2 withMessage:"requireModule"];

    lua_getglobal(self.L, "require"); lua_pushstring(self.L, moduleName) ;
    return [self protectedCallAndTraceback:1 nresults:1] ;
}

- (void)growStack:(int)slots withMessage:(const char *)message {
<<<<<<< HEAD
#ifdef DEBUG
=======
#if 0
>>>>>>> 8c093215
    NSLog(@"growStack: %03d:%s", slots, message);
#endif
    luaL_checkstack(self.L, slots, message);
}

#pragma mark - conversionSupport extensions to LuaSkin class

- (int)pushNSObject:(id)obj withOptions:(NSUInteger)options alreadySeenObjects:(NSMutableDictionary *)alreadySeen {
    // Ensure our Lua stack is large enough for the number of items being pushed
    [self growStack:2 withMessage:"pushNSObject"];

    if (obj) {
// NOTE: We catch self-referential loops, do we also need a recursive depth?  Will crash at depth of 512...
        if (alreadySeen[obj]) {
            lua_rawgeti(self.L, LUA_REGISTRYINDEX, [alreadySeen[obj] intValue]) ;
            return 1 ;
        }

        // check for registered helpers

        for (id key in self.registeredNSHelperFunctions) {
            if ([obj isKindOfClass: NSClassFromString(key)]) {
                pushNSHelperFunction theFunc = (pushNSHelperFunction)[self.registeredNSHelperFunctions[key] pointerValue] ;
                int resultAnswer = theFunc(self.L, obj) ;
                if (resultAnswer > -1) return resultAnswer ;
            }
        }

        // Check for built-in classes

        if ([obj isKindOfClass:[NSNull class]]) {
            lua_pushnil(self.L) ;
        } else if ([obj isKindOfClass:[NSNumber class]]) {
            [self pushNSNumber:obj withOptions:options] ;
// Note, the NSValue check must come *after* the NSNumber check, as NSNumber is a sub-class of NSValue
        } else if ([obj isKindOfClass:[NSValue class]]) {
            [self pushNSValue:obj withOptions:options] ;
        } else if ([obj isKindOfClass:[NSString class]]) {
                size_t size = [(NSString *)obj lengthOfBytesUsingEncoding:NSUTF8StringEncoding] ;
                lua_pushlstring(self.L, [(NSString *)obj UTF8String], size) ;
        } else if ([obj isKindOfClass:[NSData class]]) {
            lua_pushlstring(self.L, [(NSData *)obj bytes], [(NSData *)obj length]) ;
        } else if ([obj isKindOfClass:[NSDate class]]) {
            lua_pushinteger(self.L, lround([(NSDate *)obj timeIntervalSince1970])) ;
        } else if ([obj isKindOfClass:[NSArray class]]) {
            [self pushNSArray:obj withOptions:options alreadySeenObjects:alreadySeen] ;
        } else if ([obj isKindOfClass:[NSOrderedSet class]]) {
            [self pushNSArray:[obj array] withOptions:options alreadySeenObjects:alreadySeen] ;
        } else if ([obj isKindOfClass:[NSSet class]]) {
            [self pushNSSet:obj withOptions:options alreadySeenObjects:alreadySeen] ;
        } else if ([obj isKindOfClass:[NSDictionary class]]) {
            [self pushNSDictionary:obj withOptions:options alreadySeenObjects:alreadySeen] ;
        } else if ([obj isKindOfClass:[NSURL class]]) {
// normally I'd make a class a helper registered as part of a module; however, NSURL is common enough
// and 99% of the time we just want it stringified... by putting it in here, if someone needs it to do
// more later, they can register a helper to catch the object before it reaches here.
            lua_pushstring(self.L, [[obj absoluteString] UTF8String]) ;
        } else {
            if ((options & LS_NSDescribeUnknownTypes) == LS_NSDescribeUnknownTypes) {
                [self logVerbose:[NSString stringWithFormat:@"unrecognized type %@; converting to '%@'", NSStringFromClass([obj class]), [obj debugDescription]]] ;
                lua_pushstring(self.L, [[NSString stringWithFormat:@"%@", [obj debugDescription]] UTF8String]) ;
            } else if ((options & LS_NSIgnoreUnknownTypes) == LS_NSIgnoreUnknownTypes) {
                [self logVerbose:[NSString stringWithFormat:@"unrecognized type %@; ignoring", NSStringFromClass([obj class])]] ;
                return 0 ;
            }else {
                [self logDebug:[NSString stringWithFormat:@"unrecognized type %@; returning nil", NSStringFromClass([obj class])]] ;
                lua_pushnil(self.L) ;
            }
        }
    } else {
        lua_pushnil(self.L) ;
    }
    return 1 ;
}

- (int)pushNSNumber:(id)obj withOptions:(NSUInteger)options {
    NSNumber    *number = obj ;

    // Ensure our Lua stack is large enough for the number of items being pushed
    [self growStack:2 withMessage:"pushNSNumber"];

    if (number == (id)kCFBooleanTrue)
        lua_pushboolean(self.L, YES);
    else if (number == (id)kCFBooleanFalse)
        lua_pushboolean(self.L, NO);
    else {
        switch([number objCType][0]) {
            case 'c': lua_pushinteger(self.L, [number charValue]) ; break ;
            case 'C': lua_pushinteger(self.L, [number unsignedCharValue]) ; break ;

            case 'i': lua_pushinteger(self.L, [number intValue]) ; break ;
            case 'I': lua_pushinteger(self.L, [number unsignedIntValue]) ; break ;

            case 's': lua_pushinteger(self.L, [number shortValue]) ; break ;
            case 'S': lua_pushinteger(self.L, [number unsignedShortValue]) ; break ;

            case 'l': lua_pushinteger(self.L, [number longValue]) ; break ;
            case 'L': lua_pushinteger(self.L, (long long)[number unsignedLongValue]) ; break ;

            case 'q': lua_pushinteger(self.L, [number longLongValue]) ; break ;

            // Lua only does signed long long, not unsigned, so we have two options
            case 'Q': if ((options & LS_NSUnsignedLongLongPreserveBits) == LS_NSUnsignedLongLongPreserveBits) {
                          lua_pushinteger(self.L, (long long)[number unsignedLongLongValue]) ;
                      } else {
                          if ([number unsignedLongLongValue] < 0x8000000000000000)
                              lua_pushinteger(self.L, (long long)[number unsignedLongLongValue]) ;
                          else
                              lua_pushnumber(self.L, [number unsignedLongLongValue]) ;
                      }
                      break ;

            case 'f': lua_pushnumber(self.L,  (lua_Number)[number floatValue]) ; break ;
            case 'd': lua_pushnumber(self.L,  [number doubleValue]) ; break ;

            default:
                [self logDebug:[NSString stringWithFormat:@"unrecognized numerical type '%s' for '%@'", [number objCType], number]] ;
                lua_pushnumber(self.L, [number doubleValue]) ;
                break ;
        }
    }
    return 1 ;
}

// Note, options is currently unused in this category method, but it's included here in case a
// reason for an NSValue related option comes up
- (int)pushNSValue:(id)obj withOptions:(__unused NSUInteger)options {
    NSValue    *value    = obj;
    const char *objCType = [value objCType];

    // Ensure our Lua stack is large enough for the number of items being pushed
    [self growStack:3 withMessage:"pushNSValue"];

    if (strcmp(objCType, @encode(NSPoint))==0) {
        [self pushNSPoint:[value pointValue]] ;
    } else if (strcmp(objCType, @encode(NSSize))==0) {
        [self  pushNSSize:[value sizeValue]] ;
    } else if (strcmp(objCType, @encode(NSRect))==0) {
        [self  pushNSRect:[value rectValue]] ;
    } else if (strcmp(objCType, @encode(NSRange))==0) {
        NSRange holder = [value rangeValue] ;
        lua_newtable(self.L) ;
        lua_pushinteger(self.L, (lua_Integer)holder.location) ; lua_setfield(self.L, -2, "location") ;
        lua_pushinteger(self.L, (lua_Integer)holder.length) ;   lua_setfield(self.L, -2, "length") ;
        lua_pushstring(self.L, "NSRange") ; lua_setfield(self.L, -2, "__luaSkinType") ;
    } else {
        NSUInteger actualSize, alignedSize ;
        NSGetSizeAndAlignment(objCType, &actualSize, &alignedSize) ;

        lua_newtable(self.L) ;
        lua_pushstring(self.L, "NSValue") ; lua_setfield(self.L, -2, "__luaSkinType") ;
        lua_pushstring(self.L, objCType) ;                  lua_setfield(self.L, -2, "objCType") ;
        lua_pushinteger(self.L, (lua_Integer)actualSize) ;  lua_setfield(self.L, -2, "actualSize") ;
        lua_pushinteger(self.L, (lua_Integer)alignedSize) ; lua_setfield(self.L, -2, "alignedSize") ;

        void* ptr = malloc(actualSize) ;
        [value getValue:ptr] ;
        [self pushNSObject:[NSData dataWithBytes:ptr length:actualSize]] ;
        lua_setfield(self.L, -2, "data") ;
        free(ptr) ;
    }
    return 1;
}

- (int)pushNSArray:(id)obj withOptions:(NSUInteger)options alreadySeenObjects:(NSMutableDictionary *)alreadySeen {
    NSArray* list = obj;

    // Ensure our Lua stack is large enough for the number of items being pushed
    [self growStack:2 withMessage:"pushNSArray"];

    lua_newtable(self.L);
    alreadySeen[obj] = @(luaL_ref(self.L, LUA_REGISTRYINDEX)) ;
    lua_rawgeti(self.L, LUA_REGISTRYINDEX, [alreadySeen[obj] intValue]) ; // put it back on the stack
    for (id item in list) {
        int results = [self pushNSObject:item withOptions:options alreadySeenObjects:alreadySeen];
// NOTE: This isn't a true representation of the intent of LS_NSIgnoreUnknownTypes as it will actually put `nil`
// in the indexed positions... is that a problem?  Keeps the numbering indexing simple, though
        if (results == 0) lua_pushnil(self.L) ;
        lua_rawseti(self.L, -2, luaL_len(self.L, -2) + 1) ;
    }
    return 1 ;
}

- (int)pushNSSet:(id)obj withOptions:(NSUInteger)options alreadySeenObjects:(NSMutableDictionary *)alreadySeen {
    NSSet* list = obj;

    // Ensure our Lua stack is large enough for the number of items being pushed
    [self growStack:2 withMessage:"pushNSSet"];

    lua_newtable(self.L);
    alreadySeen[obj] = @(luaL_ref(self.L, LUA_REGISTRYINDEX)) ;
    lua_rawgeti(self.L, LUA_REGISTRYINDEX, [alreadySeen[obj] intValue]) ; // put it back on the stack
    for (id item in list) {
        int results = [self pushNSObject:item withOptions:options alreadySeenObjects:alreadySeen];
// NOTE: Since an NSSet is unordered anyways, we're opting for simply disregarding ignored items
        if (results > 0)
            lua_rawseti(self.L, -2, luaL_len(self.L, -2) + 1) ;
    }
    return 1 ;
}

- (int)pushNSDictionary:(id)obj withOptions:(NSUInteger)options alreadySeenObjects:(NSMutableDictionary *)alreadySeen {
    NSArray *keys   = [obj allKeys];
    NSArray *values = [obj allValues];

    // Ensure our Lua stack is large enough for the number of items being pushed
    [self growStack:2 withMessage:"pushNSDictionary"];

    lua_newtable(self.L);
    alreadySeen[obj] = @(luaL_ref(self.L, LUA_REGISTRYINDEX)) ;
    lua_rawgeti(self.L, LUA_REGISTRYINDEX, [alreadySeen[obj] intValue]) ; // put it back on the stack
    for (unsigned long i = 0; i < [keys count]; i++) {
        int result = [self pushNSObject:keys[i] withOptions:options alreadySeenObjects:alreadySeen];
        if (result > 0) {
            int result2 = [self pushNSObject:values[i] withOptions:options alreadySeenObjects:alreadySeen];
            if (result2 > 0) {
                lua_settable(self.L, -3);
            } else {
                lua_pop(self.L, 1) ; // pop the key since we won't be using it
            }
        } // else nothing was pushed on the stack, so we don't need to pop anything
    }
    return 1 ;
}

- (id)toNSObjectAtIndex:(int)idx withOptions:(NSUInteger)options alreadySeenObjects:(NSMutableDictionary *)alreadySeen {
    const char *userdataTag = nil;

    // Ensure our Lua stack is large enough for the number of items being pushed
    [self growStack:2 withMessage:"toNSObjectAtIndex"];

    idx = lua_absindex(self.L, idx) ;
    NSMutableArray *seenObject = alreadySeen[[NSValue valueWithPointer:lua_topointer(self.L, idx)]] ;
    if (seenObject) {
        if ([[seenObject lastObject] isEqualToNumber:@(NO)] && ((options & LS_NSAllowsSelfReference) != LS_NSAllowsSelfReference)) {
            [self logAtLevel:LS_LOG_WARN
                 withMessage:@"lua table cannot contain self-references"] ;
//             return [NSNull null] ;
            return nil ;
        } else {
            return [seenObject firstObject] ;
        }
    }
    switch (lua_type(self.L, idx)) {
        case LUA_TNUMBER:
            if (lua_isinteger(self.L, idx)) {
                return @(lua_tointeger(self.L, idx)) ;
            } else {
                return @(lua_tonumber(self.L, idx));
            }
        case LUA_TSTRING: {
                LS_NSConversionOptions stringOptions = options & ( LS_NSPreserveLuaStringExactly | LS_NSLuaStringAsDataOnly ) ;
                if (stringOptions == LS_NSLuaStringAsDataOnly) {
                    size_t size ;
                    unsigned char *junk = (unsigned char *)lua_tolstring(self.L, idx, &size) ;
                    return [NSData dataWithBytes:(void *)junk length:size] ;
                } else if (stringOptions == LS_NSPreserveLuaStringExactly) {
                    if ([self isValidUTF8AtIndex:idx]) {
                        size_t size ;
                        unsigned char *string = (unsigned char *)lua_tolstring(self.L, idx, &size) ;
                        return [[NSString alloc] initWithData:[NSData dataWithBytes:(void *)string length:size] encoding: NSUTF8StringEncoding] ;
                    } else {
                        size_t size ;
                        unsigned char *junk = (unsigned char *)lua_tolstring(self.L, idx, &size) ;
                        return [NSData dataWithBytes:(void *)junk length:size] ;
                    }
                } else {
                    if (stringOptions != LS_NSNone) {
                        [self logAtLevel:LS_LOG_DEBUG
                             withMessage:@"only one of LS_NSPreserveLuaStringExactly or LS_NSLuaStringAsDataOnly can be specified: using default behavior"] ;
                    }
                    return [self getValidUTF8AtIndex:idx] ;
                }
            }
        case LUA_TNIL:
            return ([alreadySeen count] > 0) ? [NSNull null] : nil ;
        case LUA_TBOOLEAN:
            return lua_toboolean(self.L, idx) ? (id)kCFBooleanTrue : (id)kCFBooleanFalse;
        case LUA_TTABLE:
            return [self tableAtIndex:idx withOptions:options alreadySeenObjects:alreadySeen] ;
        case LUA_TUSERDATA: // Note: This is specifically last, so it can fall through to the default case, for objects we can't handle automatically
//             //FIXME: This seems very unsafe to happen outside a protected call
//             if (lua_getfield(self.L, idx, "__type") == LUA_TSTRING) {
//                 userdataTag = (char *)lua_tostring(self.L, -1);
//             }
//             lua_pop(self.L, 1);
            lua_pushcfunction(self.L, pushUserdataType) ;
            lua_pushvalue(self.L, idx) ;
            if ((lua_pcall(self.L, 1, 1, 0) == LUA_OK) && (lua_type(self.L, -1) == LUA_TSTRING)) {
               userdataTag = lua_tostring(self.L, -1);
            }
            // if the call errors b/c of missing __init in userdata, the error is on the stack, otherwise our result is.
            // In either case clean up after ourself.
            lua_pop(self.L, 1) ;

            if (userdataTag) {
                NSString *classMapping = self.registeredLuaObjectHelperUserdataMappings[@(userdataTag)];
                if (classMapping) {
                    return [self luaObjectAtIndex:idx toClass:(const char *)[classMapping UTF8String]];
                } else {
                    [self logBreadcrumb:[NSString stringWithFormat:@"unrecognized userdata type %s", userdataTag]] ;
                }
            }
            // we didn't handle the userdata, so fall through
        default:
            if ((options & LS_NSDescribeUnknownTypes) == LS_NSDescribeUnknownTypes) {
                NSString *answer = @(luaL_tolstring(self.L, idx, NULL));
                [self logVerbose:[NSString stringWithFormat:@"unrecognized type %s; converting to '%@'", lua_typename(self.L, lua_type(self.L, idx)), answer]] ;
                lua_pop(self.L, 1) ;
                return answer ;
            } else if ((options & LS_NSIgnoreUnknownTypes) == LS_NSIgnoreUnknownTypes) {
                [self logVerbose:[NSString stringWithFormat:@"unrecognized type %s; ignoring with %s", lua_typename(self.L, lua_type(self.L, idx)), (([alreadySeen count] > 0) ? "placeholder [NSNull null]" : "nil")]] ;
                return ([alreadySeen count] > 0) ? [NSNull null] : nil ;
            } else {
                [self logDebug:[NSString stringWithFormat:@"unrecognized type %s; returning nil", lua_typename(self.L, lua_type(self.L, idx))]] ;
                return nil ;
            }
    }
}

// Note, options is currently unused in this category method, but it's included here in case a
// reason for an NSValue related option comes up
- (id)tableAtIndex:(int)idx withLabel:(const char *)tableTag withOptions:(__unused NSUInteger)options {
    id result ;

    // Ensure our Lua stack is large enough for the number of items being pushed
    [self growStack:2 withMessage:"tableAtIndex"];

    idx = lua_absindex(self.L, idx) ;
    NSString *classMapping = self.registeredLuaObjectHelperTableMappings[@(tableTag)];
    if ((classMapping) && self.registeredLuaObjectHelperFunctions[classMapping]) {
        luaObjectHelperFunction theFunc = (luaObjectHelperFunction)[self.registeredLuaObjectHelperFunctions[classMapping] pointerValue] ;
        result = theFunc(self.L, idx) ;
    } else { // check builtins (NSValue)
        if (strcmp(tableTag, "NSPoint")==0) {
            result = [NSValue valueWithPoint:[self tableToPointAtIndex:idx]] ;
        } else if (strcmp(tableTag, "NSSize")==0) {
            result = [NSValue valueWithSize:[self tableToSizeAtIndex:idx]] ;
        } else if (strcmp(tableTag, "NSRect")==0) {
            result = [NSValue valueWithRect:[self tableToRectAtIndex:idx]] ;
        } else if (strcmp(tableTag, "NSRange")==0) {
            NSRange holder ;
            holder.location = (lua_getfield(self.L, idx, "location") == LUA_TNUMBER) ? (NSUInteger)lua_tointeger(self.L, -1) : 0 ;
            holder.length   = (lua_getfield(self.L, idx, "length")   == LUA_TNUMBER) ? (NSUInteger)lua_tointeger(self.L, -1) : 0 ;
            lua_pop(self.L, 2) ;
            result = [NSValue valueWithRange:holder] ;
        } else if (strcmp(tableTag, "NSValue")==0) {
            NSData   *rawData ;
            NSString *objCType ;
            if (lua_getfield(self.L, idx, "data") == LUA_TSTRING) {
                rawData = [self toNSObjectAtIndex:-1 withOptions:LS_NSLuaStringAsDataOnly] ;
            }
            if (lua_getfield(self.L, idx, "objCType") == LUA_TSTRING) {
                objCType = [self toNSObjectAtIndex:-1] ;
            }
            if (rawData && objCType) {
                NSUInteger actualSize ;
                const char *asConstChar = [objCType UTF8String] ;
                NSGetSizeAndAlignment(asConstChar, &actualSize, NULL) ;
                if (actualSize == [rawData length]) {
                    result = [NSValue value:[rawData bytes] withObjCType:asConstChar] ;
                } else {
                    [self logError:[NSString stringWithFormat:@"data size of %lu does not match objCType requirements of %lu for %s", [rawData length], actualSize, asConstChar]] ;
                }
            } else {
                [self logError:@"arbitrary NSValue object from table requires data and objCType fields"] ;
            }
            lua_pop(self.L, 2) ;
        }
    }
    return result ;
}

- (id)tableAtIndex:(int)idx withOptions:(NSUInteger)options alreadySeenObjects:(NSMutableDictionary *)alreadySeen {
    id result ;

    // Ensure our Lua stack is large enough for the number of items being pushed
    [self growStack:3 withMessage:"tableAtIndex"];

    idx = lua_absindex(self.L, idx) ;

    if ((lua_getfield(self.L, idx, "__luaSkinType") == LUA_TSTRING) && ((options & LS_NSRawTables) != LS_NSRawTables)) {
        result = [self tableAtIndex:idx withLabel:lua_tostring(self.L, -1) withOptions:options] ;
        if (!result) [self logWarn:[NSString stringWithFormat:@"Unable to create object for __luaSkinType = %s",
                                                              lua_tostring(self.L, -1)]] ;
        lua_pop(self.L, 1) ;
    } else {
        lua_pop(self.L, 1) ;
        if ([self maxNatIndex:idx] == [self countNatIndex:idx]) {
            result = (NSMutableArray *) [[NSMutableArray alloc] init] ;
        } else {
            result = (NSMutableDictionary *) [[NSMutableDictionary alloc] init] ;
        }
        alreadySeen[[NSValue valueWithPointer:lua_topointer(self.L, idx)]] = @[result, @(NO)] ;

        if ([result isKindOfClass: [NSArray class]]) {
            lua_Integer tableLength = [self countNatIndex:idx] ;
            // Ensure our Lua stack is large enough for the number of items being pushed
            [self growStack:(int)tableLength withMessage:"tableAtIndex->NSArray"];
            for (lua_Integer i = 0; i < tableLength ; i++) {
                lua_geti(self.L, idx, i + 1) ;
                id val = [self toNSObjectAtIndex:-1 withOptions:options alreadySeenObjects:alreadySeen] ;
                if (val) {
                    [result addObject:val] ;
                    lua_pop(self.L, 1) ;
                } else {
                    [self logAtLevel:LS_LOG_ERROR
                         withMessage:[NSString stringWithFormat:@"array element (%s) cannot be converted into a proper NSObject",
                                                                 luaL_tolstring(self.L, -1, NULL)]] ;
                    result = nil ;
                    lua_pop(self.L, 2) ; // luaL_tolstring result and lua_geti result
                    return nil ;
                }
            }
        } else {
            lua_pushnil(self.L);
            while (lua_next(self.L, idx) != 0) {
                id key = [self toNSObjectAtIndex:-2             withOptions:options alreadySeenObjects:alreadySeen] ;
                id val = [self toNSObjectAtIndex:lua_gettop(self.L) withOptions:options alreadySeenObjects:alreadySeen] ;
                if (key && val) {
                    [result setValue:val forKey:key];
                    lua_pop(self.L, 1);
                } else {
                    [self logAtLevel:LS_LOG_ERROR
                         withMessage:[NSString stringWithFormat:@"dictionary %@ (%s) cannot be converted into a proper NSObject",
                                                                 (key) ? @"key" : @"value",
                                                                 luaL_tolstring(self.L, (key) ? -2 : lua_gettop(self.L), NULL)]] ;
                    result = nil ;
                    lua_pop(self.L, 3) ; // luaL_tolstring result, lua_next value, and lua_next key
                    return nil ;
                }
            }
        }
    }

    if (result) alreadySeen[[NSValue valueWithPointer:lua_topointer(self.L, idx)]] = @[result, @(YES)] ;
    return result ;
}

#pragma mark - LuaSkin Log Support

- (void) logAtLevel:(int)level withMessage:(NSString *)theMessage {
    // Capture a strong reference to the weak delegate, so it remains reliable during this method
    id theDelegate = self.delegate;

    if (theDelegate &&  [theDelegate respondsToSelector:@selector(logForLuaSkinAtLevel:withMessage:)]) {
        [theDelegate logForLuaSkinAtLevel:level withMessage:theMessage] ;
    } else {
        NSLog(@"(missing delegate):log level %d: %@", level, theMessage) ;
    }
}

// shorthand
- (void)logVerbose:(NSString *)theMessage    { [self logAtLevel:LS_LOG_VERBOSE withMessage:theMessage] ; }
- (void)logDebug:(NSString *)theMessage      { [self logAtLevel:LS_LOG_DEBUG withMessage:theMessage] ; }
- (void)logInfo:(NSString *)theMessage       { [self logAtLevel:LS_LOG_INFO withMessage:theMessage] ; }
- (void)logWarn:(NSString *)theMessage       { [self logAtLevel:LS_LOG_WARN withMessage:theMessage] ; }
- (void)logError:(NSString *)theMessage      { [self logAtLevel:LS_LOG_ERROR withMessage:theMessage] ; }
- (void)logBreadcrumb:(NSString *)theMessage { [self logAtLevel:LS_LOG_BREADCRUMB withMessage:theMessage] ; }

+ (void)classLogAtLevel:(int)level withMessage:(NSString *)theMessage {
    if ([NSThread isMainThread]) {
        [[[self class] shared] logAtLevel:level withMessage:theMessage] ;
    } else {
        dispatch_async(dispatch_get_main_queue(), ^{
            [[[self class] shared] logAtLevel:level
                             withMessage:[@"(secondary thread): " stringByAppendingString:theMessage]] ;
        }) ;
    }
}

+ (void)logVerbose:(NSString *)theMessage    { [[self class] classLogAtLevel:LS_LOG_VERBOSE withMessage:theMessage]; }
+ (void)logDebug:(NSString *)theMessage      { [[self class] classLogAtLevel:LS_LOG_DEBUG withMessage:theMessage]; }
+ (void)logInfo:(NSString *)theMessage       { [[self class] classLogAtLevel:LS_LOG_INFO withMessage:theMessage]; }
+ (void)logWarn:(NSString *)theMessage       { [[self class] classLogAtLevel:LS_LOG_WARN withMessage:theMessage]; }
+ (void)logError:(NSString *)theMessage      { [[self class] classLogAtLevel:LS_LOG_ERROR withMessage:theMessage]; }
+ (void)logBreadcrumb:(NSString *)theMessage { [[self class] classLogAtLevel:LS_LOG_BREADCRUMB withMessage:theMessage]; }

- (NSString *)tracebackWithTag:(NSString *)theTag fromStackPos:(int)level{
    int topIndex         = lua_gettop(self.L) ;
    int absoluteIndex    = lua_absindex(self.L, topIndex) ;

    luaL_traceback(self.L, self.L, [theTag UTF8String], level) ;
    NSString *result = [NSString stringWithFormat:@"LuaSkin Debug Traceback: top index:%d, absolute:%d\n%s",
                                                  topIndex, absoluteIndex, luaL_tolstring(self.L, -1, NULL)] ;
    lua_pop(self.L, 1) ;
    return result ;
}

@end<|MERGE_RESOLUTION|>--- conflicted
+++ resolved
@@ -931,11 +931,7 @@
 }
 
 - (void)growStack:(int)slots withMessage:(const char *)message {
-<<<<<<< HEAD
-#ifdef DEBUG
-=======
 #if 0
->>>>>>> 8c093215
     NSLog(@"growStack: %03d:%s", slots, message);
 #endif
     luaL_checkstack(self.L, slots, message);
