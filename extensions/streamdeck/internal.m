--- conflicted
+++ resolved
@@ -8,11 +8,7 @@
 #define get_objectFromUserdata(objType, L, idx, tag) (objType*)*((void**)luaL_checkudata(L, idx, tag))
 
 static HSStreamDeckManager *deckManager;
-<<<<<<< HEAD
-LSRefTable streamDeckRefTable = LUA_NOREF;
-=======
 LSRefTable streamDeckRefTable;
->>>>>>> dc031fbb
 
 #pragma mark - Lua API
 static int streamdeck_gc(lua_State *L __unused) {
