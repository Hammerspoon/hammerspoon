//
//  Skin.h
//  LuaSkin
//
//  Created by Chris Jones on 11/06/2015
//  Copyright (c) 2015 Hammerspoon Project Authors. All rights reserved
//

/*!
     @header Skin.h
     An Objective-C framework that both wraps and abstracts Lua
     @copyright The Hammerspoon Authors

     @ignorefuncmacro NS_OPTIONS
     @ignorefuncmacro NS_ENUM
 */


#import <Foundation/Foundation.h>
#import "lobject.h"
#import "lapi.h"
#import "lauxlib.h"
#import "lualib.h"
#import "lua.h"
#import <assert.h>
#import <limits.h>
#import <dlfcn.h>

extern const char * const LuaSkin_UD_TAG ;
extern int luaopen_luaskin_internal(lua_State* L) ; // entry vector to luaskin.m objectWrapper additions

// Defines for Lua stack guard macros
/*
#ifdef DEBUG
#   define _lua_stackguard_entry(L) int __lua_stackguard_entry=lua_gettop(L); NSLog(@"lua stack is %d at %s:%s:%d", __lua_stackguard_entry, __FILE__, __FUNCTION__, __LINE__);
#   define _lua_stackguard_exit(L) NSLog(@"lua stack is %d at %s:ss%s:%d", lua_gettop(L), __FILE__, __FUNCTION__, __LINE__); assert(__lua_stackguard_entry == lua_gettop(L));
#else
 */
#   define _lua_stackguard_entry(L) int __lua_stackguard_entry=lua_gettop(L);
#   define _lua_stackguard_exit(L) assert(__lua_stackguard_entry == lua_gettop(L));
/*
#endif
 */

// Define a break variable for the reference checker
#define LS_RBREAK INT_MIN

typedef int LSRefTable;

// Define some bits for masking operations in the argument checker
/*!
  @definedblock Bit masks for Lua type checking
  @abstract Bit masks indicating valid argument types for use with @link checkArgs: @/link

    @define LS_TBREAK The final value in all @link checkArgs: @/link calls, signals the end of the argument list
    @define LS_TOPTIONAL Can be OR'd with any argument to indicate that it does not have to be present
    @define LS_TNIL maps to LUA_TNIL
    @define LS_TBOOLEAN maps to LUA_TBOOLEAN
    @define LS_TNUMBER maps to LUA_TNUMBER
    @define LS_TSTRING maps to LUA_TSTRING
    @define LS_TTABLE maps to LUA_TTABLE
    @define LS_TFUNCTION maps to LUA_TFUNCTION
    @define LS_TUSERDATA maps to LUA_TUSERDATA
    @define LS_TNONE maps to LUA_TNONE.  Deprecated, as this serves no real use in checkArgs except to provide parity with Lua's LUA_TNONE, which is handled by optional argument tagging or as an argument count error.
    @define LS_TANY indicates that any Lua variable type is accepted
    @define LS_TINTEGER Can be OR'd with LS_TNUMBER to specify that the number must be an integer.  This option is ignored if paired with other types.
    @define LS_TVARARG Can be OR'd with LS_TBREAK to indicate that any additional arguments on the stack after this location are to be ignored by @link checkArgs: @/link.  It is the responsibility of the module function to check and use or ignore any additional arguments.
    @define LS_TTYPEDTABLE maps to LUA_TTABLE, but like LS_TUSERDATA, expects a string argument following which specifies the specific value expected in the __luaSkinType field of the table.
    @define LS_TWRAPPEDOBJECT maps to a userdata which represents a raw Objective-C object.
  */
#define LS_TBREAK         1 << 0
#define LS_TOPTIONAL      1 << 1
#define LS_TNIL           1 << 2
#define LS_TBOOLEAN       1 << 3
#define LS_TNUMBER        1 << 4
#define LS_TSTRING        1 << 5
#define LS_TTABLE         1 << 6
#define LS_TFUNCTION      1 << 7
#define LS_TUSERDATA      1 << 8
#define LS_TNONE          1 << 9
#define LS_TANY           1 << 10
#define LS_TINTEGER       1 << 11
#define LS_TVARARG        1 << 12
#define LS_TTYPEDTABLE    1 << 13
#define LS_TWRAPPEDOBJECT 1 << 14

/*! @/definedblock Bit masks for Lua type checking */

/*!
 @typedef LS_NSConversionOptions
 @abstract Conversion options for @link pushNSObject:withOptions: @/link and @link toNSObjectAtIndex:withOptions: @/link

   @constant LS_NSNone (used by both methods) no options specified, use default beahvior
   @constant LS_NSUnsignedLongLongPreserveBits (used by @link pushNSObject:withOptions: @/link) convert NSNumber that contains an unsigned long long to a lua_Integer (long long) rather than preserve the numerical magnitude with lua_Number (double).  Default is to preserve magnitude when the unsigned long long is greater than 0x7fffffffffffffff.
   @constant LS_NSDescribeUnknownTypes (used by both methods) when a data type or sub-type is unrecognized and does not match any defined converter, return a string describing the data (from [NSObject debugDescription] or luaL_tolstring, whichever is appropriate for the initial data type) instead of the default behavior of returing nil for the entire conversion. Not compatible with LS_NSIgnoreUnknownTypes.
   @constant LS_NSIgnoreUnknownTypes (used by both methods) when a date type or sub-type is unrecognized and does not match any defined converter, return a nil placeholder (from [NSNull null] or lua_pushnil, whichever is appropriate for the initial data type) for the data or sub-component instead of the default behavior of returing nil for the entire conversion. Not compatible with LS_NSDescribeUnknownTypes.
   @constant LS_NSPreserveLuaStringExactly (used by @link toNSObjectAtIndex:withOptions: @/link) If a Lua string contains character byte sequences which cannot be converted to a proper UTF8 Unicode character, return the string as an NSData object instead of the default lossy behavior of converting invalid sequences into the Unicode Invalid Character code.  You should check your result to see if it is an NSString or an NSData object with the isKindOfClass: message if you select this option. Not compatible with LS_NSLuaStringAsDataOnly.
   @constant LS_NSLuaStringAsDataOnly (used by @link toNSObjectAtIndex:withOptions: @/link) A lua string is always returned as an NSData object instead of the default lossy behavior of converting invalid sequences into the Unicode Invalid Character code.  Not compatible with LS_NSPreserveLuaStringExactly.
   @constant LS_NSAllowsSelfReference (used by @link toNSObjectAtIndex:withOptions: @/link) If a lua table contains a self reference (a table value which equals one of tables in which it is nested), allow the same self reference in the NSArray or NSDictionary object being created instead of the defualt behavior of returning nil for the entire conversion.  Note that this option will create an object which likely cannot be fully collected by ARC without additional code due to strong internal references.
   @constant LS_NSRawTables (used by @link toNSObjectAtIndex:withOptions: @/link) Always convert a Lua table to NSArray or NSDictionary, even if it contains a __luaSkinType field and a registered conversion function for the specified type exists.
   @constant LS_WithObjectWrapper (used by @link pushNSObject:withOptions: @/link) Push NSArray or NSDictionary as userdata instead of table to lua stack. Meta-methods allow Lua to (mostly) use this as it would a table, but reduces overhead by not requiring data to be duplicated and inserted into Lua VM. Defaults to read-only (i.e. attempts to add or remove table elements in Lua will fail).
   @constant LS_OW_ReadWrite (used by @link pushNSObject:withOptions: @/link) When combined with @link LS_WithObjectWrapper @/link, the virtual table can be modified from Lua by adding or removing elements (as long as doing so would not change the underlying NSObject type), and the corresponding NSObject will be updated to reflect the changes.
   @constant LS_OW_WithArrayConversion (used by @link pushNSObject:withOptions: @/link) When combined with @link LS_WithObjectWrapper @/link and @link LS_OW_ReadWrite @/link, modifying the virtual table in a way that would change the underlying NSObject type will cause it to be changed as necessary (e.g. adding a keyed element to an NSArray would change the underlying object to an NSDictionary; removing a keyed element from an NSDictionary that leaves only sequential integer keys starting at 1 will change the object to an NSArray.)
 */
typedef NS_OPTIONS(NSUInteger, LS_NSConversionOptions) {
    LS_NSNone                         = 0,

    LS_NSUnsignedLongLongPreserveBits = 1 << 0,
    LS_NSDescribeUnknownTypes         = 1 << 1,
    LS_NSIgnoreUnknownTypes           = 1 << 5,

    LS_NSPreserveLuaStringExactly     = 1 << 2,
    LS_NSLuaStringAsDataOnly          = 1 << 3,
    LS_NSAllowsSelfReference          = 1 << 4,
    LS_NSRawTables                    = 1 << 6,

    LS_WithObjectWrapper              = 1 << 15,
    LS_OW_ReadWrite                   = 1 << 16,
    LS_OW_WithArrayConversion         = 1 << 17,
} ;

/*!
 @definedblock Log level definitions
 @abstract Log level definitions for use with @link logAtLevel:withMessage: @/link

   @define LS_LOG_BREADCRUMB for messages that should be considered for recording in crash logs
   @define LS_LOG_VERBOSE for messages that contain excessive detail that is usually only of interest during debugging
   @define LS_LOG_DEBUG for messages that are usually only of interest during debugging
   @define LS_LOG_INFO for messages that are informative
   @define LS_LOG_WARN for messages that contain warnings
   @define LS_LOG_ERROR for messages that indicate an error has occured
 */
#define LS_LOG_BREADCRUMB 6
#define LS_LOG_VERBOSE    5
#define LS_LOG_DEBUG      4
#define LS_LOG_INFO       3
#define LS_LOG_WARN       2
#define LS_LOG_ERROR      1

/*! @/definedblock Log level definitions */

/*! @abstract a function which provides additional support for LuaSkin to convert an NSObject into a Lua object. Helper functions are registered with @link registerPushNSHelper:forClass: @/link, and are used as needed by @link toNSObjectAtIndex: @/link. */
typedef int (*pushNSHelperFunction)(lua_State *L, id obj);

/*! @abstract a function which provides additional support for LuaSkin to convert a Lua object (usually, but not always, a table or userdata) into an NSObject. Helper functions are registered with @link registerLuaObjectHelper:forClass: @/link, and are used as requested with @link luaObjectAtIndex:toClass: @/link. */
typedef id (*luaObjectHelperFunction)(lua_State *L, int idx);

/*! @abstract convert a @link checkArgs: @/link argument into a string */
NSString *specMaskToString(int spec);

@class LuaSkin ;

/*!
 @protocol LuaSkinDelegate
 @abstract Delegate method for passing control back to the parent environment for environment specific handling.  Curerntly only offers support for passing log messages back to the parent environment for display or processing.
 */
@protocol LuaSkinDelegate <NSObject>
@optional
/*!
 @abstract Pass log level and message back to parent for handling and/or display
 @discussion If no delegate has been assigned, the message is logged to the system logs via NSLog.
 @param level The message log level as an integer.  Predefined levels are defined and used within LuaSkin itself as (in decreasing level of severity) LS_LOG_ERROR, LS_LOG_WARN, LS_LOG_INFO, LS_LOG_DEBUG, and LS_LOG_VERBOSE.
 @param theMessage The text of the message to be logged.
 */
- (void)logForLuaSkinAtLevel:(int)level withMessage:(NSString *)theMessage ;
@end

/*!
 @class LuaSkin
 @abstract Abstraction layer for common operations on Lua state objects
 @discussion LuaSkin was written for Hammerspoon (although it does not depend on any Hammerspoon functionality) to simplify our use of Lua. It includes a full, unmodified Lua distirbution, and provides an Objective C class that is capable of performing common operations such as creating/destroing a lua_State object, providing shared access to the object, Lua function argument type checking and bi-directional conversion of Lua objects and NSObject objects (with loadable plugins for your own converters)
 */
@interface LuaSkin : NSObject

#pragma mark - Skin Properties

@property (nonatomic, weak) id  delegate;

/*!
 @property L
 @abstract LuaSkin's internal Lua state object
 @discussion Provides access to the raw Lua state object. Care should be taken when using this object, to ensure you are interacting with the Lua stack in a way that makes sense
 */
@property (atomic, readonly) lua_State *L;

/*!
 @property mainLuaState
 @abstract The lua state that LuaSkin was initialized with
 @discussion Provides access to the raw Lua state object that was created when LuaSkin was initialized. This is the main lua thread where all callbacks should be run.  Care should be taken when using this object, to ensure you are interacting with the Lua stack in a way that makes sense
 */
@property (class, readonly, atomic) lua_State *mainLuaState ;

@property (atomic) NSUUID *uuid;

#pragma mark - Class lifecycle

/*!
 @abstract Entrypoint from Lua to C

 This macro should be called at the start of every C function that is accessible from Lua. Its job is to create a LuaSkin object and validate the arguments expected to have been passed from Lua.
  It is a wrapper that performs:
 <pre>@textblock
  [LuaSkin sharedWithState:L];
  [skin checkArgs:__VA_ARGS__];
 @/textblock</pre>

 <br> If the arguments are incorrect, this call will never return and the user will get a nice Lua traceback instead
 @discussion Each argument can use boolean OR's to allow multiple types to be accepted (e.g. LS_TNIL | LS_TBOOLEAN).

 Each argument can be OR'd with LS_TOPTIONAL to indicate that the argument is optional.

 LS_TUSERDATA arguments should be followed by a string containing the metatable tag name (e.g. "hs.screen" for objects from hs.screen).

 @warning The final argument MUST be LS_TBREAK, to signal the end of the list

 @param firstArg - An integer that defines the first acceptable Lua argument type. Possible values are defined @link //apple_ref/doc/title:macro/BitmasksforLuatypechecking here @/link. Followed by zero or more integers of the same possible values. The final value MUST be LS_TBREAK
 */
#define LS_API(...) [LuaSkin sharedWithState:L]; [skin checkArgs:__VA_ARGS__];

/*!
 @abstract Returns the singleton LuaSkin.Skin object
 @warning This method is deprecated and may go away at some point. Use +(id)sharedWithState:(lua_State *)L instead.
 @return Shared instance of LuaSkin.Skin
 */
+ (id)shared;

/*!
 @abstract Returns the singleton LuaSkin.Skin object with the internal lua thread pointer set to the specified state.
 @param L the lua state representing the lua thread to assign to the LuaSkin internal lua thread pointer. If NULL, the lua state that was created by +(id)sharedWithDelegate:(id)delegate will be used.
 @discussion This method will set the internal lua thread pointer to the specified state and should be invoked with the state passed into the C function defining a new lua function or method. For macOS delegates or other events which are triggered by the macOS rather than the lua engine executing a code block, pass in NULL for L.
 @return Shared instance of LuaSkin.Skin
*/
+ (id)sharedWithState:(lua_State *)L ;

/*!
 @abstract Returns the singleton LuaSkin.Skin object and sets its delegate
 @param delegate An object that responds to -(void)logForLuaSkinAtLevel:(int)level withMessage:(NSString *)theMessage
 @discussion It is only appropriate to use this class method when you are first bootstrapping your LuaSkin instance, and its only reason for existence is to ensure that the logging delegate is set early enough to capture any messages that might arise during the initial Lua instantiation. For all other purposes, use +(id)sharedWithState:(lua_State *)L.
 @warning Calling this method leaves the lua thread pointer in the same state that invoking [LuaSkin sharedWithState:NULL] will.
 @return Shared instance of LuaSkinSkin
 */
+ (id)sharedWithDelegate:(id)delegate;

#pragma mark - lua_State lifecycle

/*! @methodgroup Lua state lifecycle */

/*!
 @abstract Prepares the Lua environment in the LuaSkin object
 @warning This method should only ever be called after an explicit call to destroyLuaState.
 There is no need to call it when initialising a LuaSkin instance
 */
- (void)createLuaState;

/*!
 @abstract Destroys the Lua environment in the LuaSkin object
 */
- (void)destroyLuaState;

/*!
 @abstract Recreates the Lua environment in the LuaSkin object, from scratch
 */
- (void)resetLuaState;

- (BOOL)checkLuaSkinInstance:(NSString *)checkUUID;

#pragma mark - Methods for calling into Lua from C

/*! @methodgroup Calling Lua functions from Objective C */

/*!
 @abstract Calls lua_pcall() with debug.traceback() as the message handler
 @discussion Here is some sample code:
 <pre>@textblock
 // First push a reference to the Lua function you want to call
 lua_rawgeti(L, LUA_REGISTRYINDEX, fnRef);

 // Then push the parameters for that function, in order
 lua_pushnumber(L, 1);

 // Finally, call protectedCallAndTraceback, telling it how
 // many arguments you pushed, and how many results you expect
 BOOL result = [luaSkin protectedCallAndTraceback:1 nresults:0];

 // The boolean return tells you whether the Lua code threw
 // an exception or not
 if (!result) handleSomeError();
 @/textblock</pre>

 @warning You are strongly advised to check the return code of this method - if it returns NO there will be an error message left on the Lua stack, which you should pop
 @return NO if the Lua code threw an exception, otherwise YES
 @param nargs An integer specifying how many function arguments you have pushed onto the stack
 @param nresults An integer specifying how many return values the Lua function will push onto the stack
 */
- (BOOL)protectedCallAndTraceback:(int)nargs nresults:(int)nresults;

/*!]
 @abstract Calls protectedCallAndTraceback and will logError any failures
 @discussion See the docs for protectedCallAndTraceback for all of the details of this method. The one difference is that this method will check for failure, log the error with logError, and leave nothing on the stack (although in the case of success, nresults elements will remain on the stack)
 @return NO if the Lua code threw an exception, otherwise YES
 @param nargs An integer specifying how many function arguments you have pushed onto the stack
 @param nresults An integer specifying how many return values the Lua function will push onto the stack
 @param message An NSString message to include in the error log
 */
- (BOOL)protectedCallAndError:(NSString*)message nargs:(int)nargs nresults:(int)nresults;

#pragma mark - Methods for registering libraries with Lua

/*! @methodgroup Registering module libraries with Lua */

/*!
 @abstract Defines a Lua library and creates a references table for the library
 @discussion Lua libraries defined in C are simple mappings between Lua function names and C function pointers.

 A library consists of a series of Lua functions that are exposed to the user, and (optionally) several special Lua functions that will be used by Lua itself. The most common of these is <tt>__gc</tt> which will be called when Lua is performing garbage collection for the library.
 These "special" functions are stored in the library's metatable. Other common metatable functions include <tt>__tostring</tt> and <tt>__index</tt>.

 The mapping between Lua functions and C functions is done using an array of type <tt>luaL_Reg</tt>

 Every C function pointed to in a <tt>luaL_Reg</tt> array must have the signature: <tt>static int someFunction(lua_State *L);</tt>

 Here is some sample code:
 <pre>@textblock
 static const luaL_Reg myShinyLibrary[] = {
    {"doThing", function_doThing},
    {NULL, NULL} // Library arrays must always end with this
 };

 static const luaL_Reg myShinyMetaLibrary[] = {
    {"__gc", function_doLibraryCleanup},
    {NULL, NULL} // Library arrays must always end with this
 };

 [luaSkin registerLibrary:"myShinyLibrary" functions:myShinyLibrary metaFunctions:myShinyMetaLibrary];
 @/textblock</pre>

 @param libraryName - A C string containing the name of the library
 @param functions - A static array of mappings between Lua function names and C function pointers. This provides the public API of the Lua library
 @param metaFunctions - A static array of mappings between special meta Lua function names (such as <tt>__gc</tt>) and C function pointers
 @return A Lua reference to the table created for this library to store its own references
 */
- (int)registerLibrary:(const char *)libraryName functions:(const luaL_Reg *)functions metaFunctions:(const luaL_Reg *)metaFunctions;

/*!
 @abstract (DEPRECATED) Defines a Lua library and creates a references table for the library
 @discussion Lua libraries defined in C are simple mappings between Lua function names and C function pointers.

 NOTE: You should be using - (int)registerLibrary:(const char *)libraryName functions:(const luaL_Reg *)functions metaFunctions:(const luaL_Reg *)metaFunctions;

 A library consists of a series of Lua functions that are exposed to the user, and (optionally) several special Lua functions that will be used by Lua itself. The most common of these is <tt>__gc</tt> which will be called when Lua is performing garbage collection for the library.
 These "special" functions are stored in the library's metatable. Other common metatable functions include <tt>__tostring</tt> and <tt>__index</tt>.

 The mapping between Lua functions and C functions is done using an array of type <tt>luaL_Reg</tt>

 Every C function pointed to in a <tt>luaL_Reg</tt> array must have the signature: <tt>static int someFunction(lua_State *L);</tt>

 Here is some sample code:
 <pre>@textblock
 static const luaL_Reg myShinyLibrary[] = {
    {"doThing", function_doThing},
    {NULL, NULL} // Library arrays must always end with this
 };

 static const luaL_Reg myShinyMetaLibrary[] = {
    {"__gc", function_doLibraryCleanup},
    {NULL, NULL} // Library arrays must always end with this
 };

 [luaSkin registerLibrary:myShinyLibrary metaFunctions:myShinyMetaLibrary];
 @/textblock</pre>

 @param functions - A static array of mappings between Lua function names and C function pointers. This provides the public API of the Lua library
 @param metaFunctions - A static array of mappings between special meta Lua function names (such as <tt>__gc</tt>) and C function pointers
 @return An opaque reference to the table created for this library to store its own references
 */
<<<<<<< HEAD
- (int)registerLibrary:(const luaL_Reg *)functions metaFunctions:(const luaL_Reg *)metaFunctions __attribute__((deprecated("Please use the version of registerLibrary that takes the library name argument","registerLibrary:functions:metaFunctions:")));

=======
- (LSRefTable)registerLibrary:(const luaL_Reg *)functions metaFunctions:(const luaL_Reg *)metaFunctions;
>>>>>>> ffb565d8

/*!
 @abstract Defines a Lua library that creates objects, which have methods
 @discussion Here is some sample code:
 <pre>@textblock
 char *libraryName = "shinyLibrary";

 static const luaL_Reg myShinyLibrary[] = {
    {"newObject", function_createObject},
    {NULL, NULL} // Library arrays must always end with this
 };

 static const luaL_Reg myShinyMetaLibrary[] = {
    {"__gc", function_doLibraryCleanup},
    {NULL, NULL} // Library arrays must always end with this
 };

 static const luaL_Reg myShinyObjectLibrary[] = {
    {"doThing", function_objectDoThing},
    {"__gc", function_doObjectCleanup},
    {NULL, NULL} // Library arrays must always end with this
 };

 [luaSkin registerLibraryWithObject:libraryName functions:myShinyLibrary metaFunctions:myShinyMetaLibrary libraryObjectFunctions:myShinyObjectLibrary];
 @/textblock</pre>

 @warning Every C function pointer must point to a function of the form: static int someFunction(lua_State *L);

 @param libraryName - A C string containing the name of this library
 @param functions - A static array of mappings between Lua function names and C function pointers. This provides the public API of the Lua library
 @param metaFunctions - A static array of mappings between special meta Lua function names (such as "__gc") and C function pointers
 @param objectFunctions - A static array of mappings between Lua object method names and C function pointers. This provides the public API of objects created by this library. Note that this object is also used as the metatable, so special functions (e.g. "__gc") should be included here
 @return An opaque reference to the table created for this library to store its own references
 */
- (LSRefTable)registerLibraryWithObject:(const char *)libraryName functions:(const luaL_Reg *)functions metaFunctions:(const luaL_Reg *)metaFunctions objectFunctions:(const luaL_Reg *)objectFunctions;

/*!
 @abstract Defines a Lua object with methods
 @discussion Here is some sample code:
 <pre>@textblock
 char *objectName = "shinyObject";

 static const luaL_Reg myShinyObject[] = {
    {"doThing", function_objectDoThing},
    {"__gc", function_objectCleanup},
    {NULL, NULL} // Function arrays must always end with this
 };

 [luaSkin registerObject:objectName objectFunctions:myShinyObject];
 @/textblock</pre>

 @warning Every C function pointer must point to a function of the form: static int someFunction(lua_State *L);

 @param objectName - A C string containing the name of this object
 @param objectFunctions - A static array of mappings between Lua object method names and C function pointers. This provides the public API of the objects. Note that this array is also used as the metatable, so special functions (e.g. "__gc") should be included here
 */
- (void)registerObject:(const char *)objectName objectFunctions:(const luaL_Reg *)objectFunctions;

/*! @methodgroup Referencing Lua objects in Objective C */

/*!
 @abstract Stores a reference to the object at the top of the Lua stack, in the supplied table, and pops the object off the stack
 <br> This method is functionally analogous to luaL_ref(), it just takes care of pushing the supplied table ref onto the stack, and removes it afterwards

 @param refTable - An opaque reference to a table, (e.g. the result of a previous luaRef on a table object or the result of the module's registration through registerLibrary:metaFunctions: or registerLibraryWithObject:functions:metaFunctions:objectFunctions:)
 @return An integer reference to the object that was at the top of the stack
 */
- (int)luaRef:(int)refTable;

/*!
 @abstract Stores a reference to the object at the specified position of the Lua stack, in the supplied table, without removing the object from the stack

 @param refTable - An opaque reference to a table, (e.g. the result of a previous luaRef on a table object or the result of the module's registration through registerLibrary:metaFunctions: or registerLibraryWithObject:functions:metaFunctions:objectFunctions:)
 @param idx - An integer stack position
 @return An integer reference to the object at the specified stack position
 */
- (int)luaRef:(int)refTable atIndex:(int)idx;

/*!
 @abstract Removes a reference from the supplied table

 <br> This method is functionally analogous to luaL_unref(), it just takes care of pushing the supplied table ref onto the Lua stack, and removes it afterwards

 @param refTable - An opaque reference to a table, (e.g. the result of a previous luaRef on a table object or the result of the module's registration through registerLibrary:metaFunctions: or registerLibraryWithObject:functions:metaFunctions:objectFunctions:)
 @param ref - An integer reference for an object that should be removed from the refTable table
 @return An integer, always LUA_NOREF (you are advised to store this value in the variable containing the ref parameter, so it does not become a stale reference)
 */
- (int)luaUnref:(int)refTable ref:(int)ref;

/*!
 @abstract Pushes a stored reference onto the Lua stack

 <br> This method is functionally analogous to lua_rawgeti(), it just takes care of pushing the supplied table ref onto the Lua stack, and removes it afterwards

 @param refTable - An opaque reference to a table, (e.g. the result of a previous luaRef on a table object or the result of the module's registration through registerLibrary:metaFunctions: or registerLibraryWithObject:functions:metaFunctions:objectFunctions:)
 @param ref - An integer reference for an object that should be pushed onto the stack
 @return An integer containing the Lua type of the object pushed onto the stack
 */
- (int)pushLuaRef:(int)refTable ref:(int)ref;

/*! @methodgroup Checking Lua arguments in Objective C functions */

/*!
 @abstract Ensures a Lua->C call has the right arguments

 <br> If the arguments are incorrect, this call will never return and the user will get a nice Lua traceback instead
 @discussion Each argument can use boolean OR's to allow multiple types to be accepted (e.g. LS_TNIL | LS_TBOOLEAN).

 Each argument can be OR'd with LS_TOPTIONAL to indicate that the argument is optional.

 LS_TUSERDATA arguments should be followed by a string containing the metatable tag name (e.g. "hs.screen" for objects from hs.screen).

 @warning The final argument MUST be LS_TBREAK, to signal the end of the list

 @param firstArg - An integer that defines the first acceptable Lua argument type. Possible values are defined @link //apple_ref/doc/title:macro/BitmasksforLuatypechecking here @/link. Followed by zero or more integers of the same possible values. The final value MUST be LS_TBREAK
 */
- (void)checkArgs:(int)firstArg, ...;

/*!
 @abstract Returns the effective Lua type for the item at the specified stack index.

 @discussion This method returns the Lua type for the item at the specified index.

 At present, the only difference between this and the Lua API function `lua_type` is that a table with a __call metamethod is considered a function and will return LUA_TFUNCTION, since [LuaSkin protectedCallAndTraceback:nresults:] can accept such a table as the function to invoke.

 @param idx the index on lua stack which contains the data to return a type for

 @returns An integer which will be one of the following: LUA_TNIL, LUA_TNUMBER, LUA_TBOOLEAN, LUA_TSTRING, LUA_TTABLE, LUA_TFUNCTION, LUA_TUSERDATA, LUA_TTHREAD, or LUA_TLIGHTUSERDATA.

 */
- (int)luaTypeAtIndex:(int)idx ;

/*!
 @abstract Adds a lua reference to an NSObject to prevent garbage collection

 @discussion This method stores a reference to the object in the supplied table if it is able to.

 <br> This can be used to prevent garbage collection of an object's userdata when the object must be retained whether or not the user has done so in lua. An object retained by this method can only be released through the use of luaRelease:forNSObject: or destroyLuaState:. Returns NO if canPushNSObject: returns NO.

 @param refTable - An integer reference to a table, (e.g. the result of a previous luaRef on a table object or the result of the module's registration through registerLibrary:metaFunctions: or registerLibraryWithObject:functions:metaFunctions:objectFunctions:)

 @param object an NSObject

 @return YES or NO indicating whether or not the object was retained in the specified reference table.
 */
- (BOOL)luaRetain:(int)refTable forNSObject:(id)object ;

/*!
 @abstract Release a lua reference for an NSObject

 @discussion This method releases a reference to the object in the supplied table previously retained with luaRetain:forNSObject:. If the object has not previously been retained, this method has no effect.

 @param refTable - An integer reference to a table, (e.g. the result of a previous luaRef on a table object or the result of the module's registration through registerLibrary:metaFunctions: or registerLibraryWithObject:functions:metaFunctions:objectFunctions:)

 @param object an NSObject
 */
- (void)luaRelease:(int)refTable forNSObject:(id)object ;

/*!
  @abstract Checks a list of Lua references for validity

  @discussion This compares each argument against LUA_REFNIL and LUA_NOREF. If any of the supplied arguments contain either of those values, this method returns NO. It does not guarantee that the references are valid within the Lua environment, simply that they have not been explicitly invalited.
  @param firstRef - An integer containing a Lua reference. Followed by zero or more integers containing other Lua references. The final value MUST be LS_RBREAK.
  @return YES or NO indicating whether all of the supplied references are valid or not
 */
- (BOOL)checkRefs:(int)firstRef, ...;

/*!
 @abstract Stores a reference for an NSObject in the supplied table.

 <br> Use luaUnref:ref: to release an object retained by this method. Returns LUA_NOREF if canPushNSObject: returns NO.

 @param refTable - An opaque reference to a table, (e.g. the result of a previous luaRef on a table object or the result of the module's registration through registerLibrary:metaFunctions: or registerLibraryWithObject:functions:metaFunctions:objectFunctions:)

 @param object an NSObject

 @return An integer reference to the object that was at the top of the stack
 */
- (int)luaRef:(int)refTable forNSObject:(id)object ;


#pragma mark - Conversion from NSObjects into Lua objects

/*! @methodgroup Converting NSObject objects into Lua variables */

/*!
 @abstract Pushes an NSObject to the lua stack

 @discussion This method takes an NSObject and checks its class against registered classes to determine if the object can be represented in lua as a userdata.

 @param object an NSObject

 @return YES or NO indicating whether or not the LuaSkin instance can push the object onto the Lua stack.
 */
- (BOOL)canPushNSObject:(id)object ;

/*!
 @abstract Pushes an NSObject to the lua stack

 @discussion This method takes an NSObject and checks its class against registered classes and then against the built in defaults to determine the best way to represent it in Lua.

 @discussion This method is equivalent to invoking [LuaSkin pushNSObject:obj withOptions:LS_NSNone].  See @link pushNSObject:withOptions: @/link.

 The default classes are (in order): NSNull, NSNumber, NSValue, NSString, NSData, NSDate, NSArray, NSSet, NSOrderedSet, NSDictionary, NSURL, and NSObject.

 @param obj an NSObject

 @return The number of items pushed onto the lua stack - this will be 1 or 0, if conversion was not possible.
 */
- (int)pushNSObject:(id)obj ;

/*!
 @abstract Pushes an NSObject to the lua stack with the specified options

 @discussion This method takes an NSObject and checks its class against registered classes and then against the built in defaults to determine the best way to represent it in Lua.

 <br> The default classes are (in order): NSNull, NSNumber, NSValue, NSString, NSData, NSDate, NSArray, NSSet, NSOrderedSet, NSDictionary, NSURL, and NSObject.

 @param obj an NSObject
 @param options options for the conversion made by using the bitwise OR operator with members of @link LS_NSConversionOptions @/link.

 @return The number of items pushed onto the lua stack - this will be 1 or 0, if conversion was not possible.
 */
- (int)pushNSObject:(id)obj withOptions:(NSUInteger)options ;

/*!
 @abstract Register a helper function for converting an NSObject to its lua equivalent

 @warning This method allows registering a new NSObject class for conversion by allowing a module to register a helper function
 @param helperFN a function of the type @link pushNSHelperFunction @/link
 @param className a C string containing the class name of the NSObject type this function can convert
 @returns True if registration was successful, or False if the function was not registered for some reason, most commonly because the class already has a registered conversion function.
 */
- (BOOL)registerPushNSHelper:(pushNSHelperFunction)helperFN forClass:(const char *)className ;

/*!
 @abstract Push an NSRect onto the lua stack as a lua geometry object (table with x,y,h, and w keys)

 @warning This is included as a separate method because NSRect is a structure, not an NSObject
 @param theRect the rectangle to push onto the lua stack
 @returns The number of items on the lua stack - this is always 1 but is returned to simplify its use in Hammerspoon modules
 */
- (int)pushNSRect:(NSRect)theRect ;

/*!
 @abstract Push an NSPoint onto the lua stack as a lua geometry object (table with x and y keys)

 @warning This is included as a separate method because NSPoint is a structure, not an NSObject
 @param thePoint the point to push onto the lua stack
 @returns The number of items on the lua stack - this is always 1 but is returned to simplify its use in Hammerspoon modules
 */
- (int)pushNSPoint:(NSPoint)thePoint ;

/*!
 @abstract Push an NSSize onto the lua stack as a lua geometry object (table with w and h keys)

 @warning This is included as a separate method because NSSize is a structure, not an NSObject
 @param theSize the point to push onto the lua stack
 @returns The number of items on the lua stack - this is always 1 but is returned to simplify its use in Hammerspoon modules
 */
- (int)pushNSSize:(NSSize)theSize ;

#pragma mark - Conversion from lua objects into NSObjects

/*! @methodgroup Converting Lua variables into NSObjects */

/*!
 @abstract Return an NSObject containing the best representation of the lua data structure at the specified index

 @discussion This method takes a lua object specified at the provided index and converts it into one of the basic NSObject types.

  Basic Lua type to NSObject conversion

  nil     - nil if the index points directly to a nil lua object, or [NSNull null] if the nil is a member of a table

  string  - NSString

  number  - NSNumber numberWithInteger: or NSNumber numberWithDouble:

  boolean - NSNumber numberWithBool:

  table   - NSArray if table is non-sparse with only integer keys starting at 1 or NSDictionary otherwise

  Userdata types and typed tables (a lua table with a __luaSkinType key-value pair) will be converted to the appropriate Objective-C type if a module has registered a helper function for the specified type.

 <br> An empty table will be returned as an empty NSArray.

 <br> If the type is not in the above list, this method returns nil.

 @warning This method is equivalent to invoking [LuaSkin toNSObjectAtIndex:idx withOptions:LS_NSNone].  See @link toNSObjectAtIndex:withOptions: @/link.

 @param idx the index on lua stack which contains the data to convert

 @returns An NSObject of the appropriate type or nil if conversion was not possible.
 */
- (id)toNSObjectAtIndex:(int)idx ;

/*!
 @abstract Return an NSObject containing the best representation of the lua data structure at the specified index

 @discussion This method takes a lua object specified at the provided index and converts it into one of the basic NSObject types.

  Basic Lua type to NSObject conversion rules:

  nil     - nil if the index points directly to a nil lua object, or [NSNull null] if the nil is a member of a table

  string  - NSString or NSData, depending upon options specified

  number  - NSNumber numberWithInteger: or NSNumber numberWithDouble:

  boolean - NSNumber numberWithBool:

  table   - NSArray if table is non-sparse with only integer keys starting at 1 or NSDictionary otherwise

  Userdata types and typed tables (a lua table with a __luaSkinType key-value pair) will be converted to the appropriate Objective-C type if a module has registered a helper function for the specified type.

 <br> An empty table will be returned as an empty NSArray.

 <br> If the type is not in the above list, this method will return nil for the entire conversion, or [NSNull null] or a description of the unrecognized type  for the data or sub-component depending upon the specified options.

 @param idx the index on lua stack which contains the data to convert
 @param options options for the conversion made by using the bitwise OR operator with members of @link LS_NSConversionOptions @/link.

 @returns An NSObject of the appropriate type or nil if conversion was not possible.
 */
- (id)toNSObjectAtIndex:(int)idx withOptions:(NSUInteger)options ;

/*!
 @abstract Return an NSObject containing the best representation of the lua table at the specified index

 @warning This method uses registered converter functions provided by the Hammerspoon modules to convert the specified table into a recognizable NSObject.  No converters are included within the LuaSkin.  This method relies upon functions registered with the registerLuaObjectHelper:forClass: method for the conversions
 @param idx the index on lua stack which contains the table to convert
 @param className a C string containing the class name of the NSObject type to return.  If no converter function is currently registered for this type, nil is returned
 @returns An NSObject of the appropriate type depending upon the data on the lua stack and the functions currently registered
 */
- (id)luaObjectAtIndex:(int)idx toClass:(const char *)className ;

/*!
 @abstract Register a luaObjectAtIndex:toClass: conversion helper function for the specified class

 @warning This method registers a converter function for use with the @link luaObjectAtIndex:toClass: @/link method for converting lua data types into NSObjects
 @param helperFN a function of the type @link luaObjectHelperFunction @/link
 @param className a C string containing the class name of the NSObject type this function can convert
 @returns True if registration was successful, or False if the function was not registered for some reason, most commonly because the class already has a registered conversion function.
 */
- (BOOL)registerLuaObjectHelper:(luaObjectHelperFunction)helperFN forClass:(const char *)className ;

/*!
 @abstract Register a luaObjectAtIndex:toClass: conversion helper function for the specified class and record a mapping between a userdata type and the class

 @warning This method registers a converter function for use with the @link luaObjectAtIndex:toClass: @/link method for converting lua data types into NSObjects. It builds on @link registerLuaObjectHelper:forClass: @/link by also storing a mapping between the NSObject class and Lua userdata type so userdata objects of this type can be automatically converted with @link toNSObjectAtIndex: @/link and @link toNSObjectAtIndex:withOptions: @/link as well.
 @param helperFN a function of the type @link luaObjectHelperFunction @/link
 @param className a C string containing the class name of the NSObject type this function can convert
 @param userdataTag a C string containing the Lua userdata type that can be converted to an NSObject
 @returns True if registration was successful, or False if the function was not registered for some reason, most commonly because the class already has a registered conversion function.
 */
- (BOOL)registerLuaObjectHelper:(luaObjectHelperFunction)helperFN forClass:(const char *)className withUserdataMapping:(const char *)userdataTag;

/*!
 @abstract Register a luaObjectAtIndex:toClass: conversion helper function for the specified class and record a mapping between a userdata type and the class

 @warning This method registers a converter function for use with the @link luaObjectAtIndex:toClass: @/link method for converting lua data types into NSObjects. It builds on @link registerLuaObjectHelper:forClass: @/link by also storing a mapping between the NSObject class and Lua userdata type or a Lua table with a type specification so that objects of either type can be automatically converted with @link toNSObjectAtIndex: @/link and @link toNSObjectAtIndex:withOptions: @/link as well.
 @param helperFN a function of the type @link luaObjectHelperFunction @/link
 @param className a C string containing the class name of the NSObject type this function can convert
 @param userdataTag a C string containing the Lua userdata type that can be converted to an NSObject
 @param tableTag a C string containing the Lua table type specification that can be converted to an NSObject
 @returns True if registration was successful, or False if the function was not registered for some reason, most commonly because the class already has a registered conversion function.
 */
- (BOOL)registerLuaObjectHelper:(luaObjectHelperFunction)helperFN forClass:(const char *)className withUserdataMapping:(const char *)userdataTag andTableMapping:(const char *)tableTag;

/*!
 @abstract Register a luaObjectAtIndex:toClass: conversion helper function for the specified class and record a mapping between a table type and the class

 @warning This method registers a converter function for use with the @link luaObjectAtIndex:toClass: @/link method for converting lua data types into NSObjects. It builds on @link registerLuaObjectHelper:forClass: @/link by also storing a mapping between the NSObject class and a Lua table with a type specification so objects of this type can be automatically converted with @link toNSObjectAtIndex: @/link and @link toNSObjectAtIndex:withOptions: @/link as well.
 @param helperFN a function of the type @link luaObjectHelperFunction @/link
 @param className a C string containing the class name of the NSObject type this function can convert
 @param tableTag a C string containing the Lua table type specification that can be converted to an NSObject
 @returns True if registration was successful, or False if the function was not registered for some reason, most commonly because the class already has a registered conversion function.
 */
- (BOOL)registerLuaObjectHelper:(luaObjectHelperFunction)helperFN forClass:(const char *)className withTableMapping:(const char *)tableTag;

/*!
 @abstract Convert a lua geometry object (table with x,y,h, and w keys) into an NSRect

 @warning This is included as a separate method because NSRect is a structure, not an NSObject
 @param idx the index on lua stack which contains the table to convert
 @returns An NSRect created from the specified table
 */
- (NSRect)tableToRectAtIndex:(int)idx ;

/*!
 @abstract Convert a lua geometry object (table with x and y keys) into an NSPoint

 @warning This is included as a separate method because NSPoint is a structure, not an NSObject
 @param idx the index on lua stack which contains the table to convert
 @returns An NSPoint created from the specified table
 */
- (NSPoint)tableToPointAtIndex:(int)idx ;

/*!
 @abstract Convert a lua geometry object (table with h and w keys) into an NSSize

 @warning This is included as a separate method because NSSize is a structure, not an NSObject
 @param idx the index on lua stack which contains the table to convert
 @returns An NSSize created from the specified table
 */
- (NSSize)tableToSizeAtIndex:(int)idx ;

#pragma mark - Other helpers

/*! @methodgroup Utility methods */

/*!
 @abstract Determines if the string in the lua stack is valid UTF8 or not

 @warning This method is used internally to determine if a string should be treated as an NSString or an NSData object.  It is included as a public method because it has uses outside of this as well
 @warning This method uses lua_tolstring, which will convert a number on the stack to a string.  As described in the Lua documentation, this will causes problems if you're using lua_next with the same index location
 @param idx the index on lua stack which contains the string to check
 @returns YES if the string can be treated as a valid UTF8 string of characters or NO if it is not a string or if it contains invalid UTF8 byte sequences
 */
- (BOOL)isValidUTF8AtIndex:(int)idx ;

/*!
 @abstract Returns an NSString for the string at the specified index with invalid UTF8 byte sequences converted to the Unicode Invalid Character code.

 @warning This method uses luaL_tolstring so __tostring metamethods will be used if the index does not refer to a string or a number.

 @param idx the index on lua stack which contains the lua object

 @returns The "safe" string as an NSString object.
 */
- (NSString *)getValidUTF8AtIndex:(int)idx ;

/*!
 @abstract Returns the largest integer key in the table at the specified index.

 @discussion If this number is equal to the number returned by @link countNatIndex: @/link, then it is safe to infer that the table represents a non-sparse array of elements.

 @param idx the index on lua stack which contains the lua table

 @returns a lua_Integer value containing the largest integer key in the table specified.
 */
- (lua_Integer)maxNatIndex:(int)idx ;

/*!
 @abstract Returns the number of keys in the table at the specified index.

 @discussion This method returns a count of keys of any type in the specified table.  Note that a table which contains an array has implicit integer indexes corresponding to the element's position in the array.  Because of this, you can compare the result of this method to @link maxNatIndex: @/link and if they are equal then it is safe to infer that the table represents a non-sparse array of elements.

 @param idx the index on lua stack which contains the lua table

 @returns a lua_Integer value representing the number of keys in the table specified.
 */
- (lua_Integer)countNatIndex:(int)idx ;

/*!
 @abstract Loads a module and places its return value (usually a table of functions) on the stack

 @warning This method performs the equivalent of the lua command `require(...)` and places the return value (usually a table of functions) on the stack, or an error string on the stack if it was unable to load the specified module
 @param moduleName the name of the module to load
 @returns YES if the module loaded successfully or NO if it does not
 */
- (BOOL)requireModule:(const char *)moduleName ;

/*!
 @abstract Increases the size of Lua's stack

 @discussion This should be used before pushing items onto the stack. Each Lua->C transition is guaranteed to provide only 20 stack slots. It therefore seems wise to request more slots if we're going to be pushing things.
 @warning If the stack size cannot be increased, a luaL_error() will be thrown
 @param slots The number of additional slots to add to the stack
 */
- (void)growStack:(int)slots withMessage:(const char *)message;

#pragma mark - Logging methods

/*! @methodgroup Logging methods */

/*!
 @abstract Log the specified message with at the specified level
 @discussion Logs the specified message at the specified level by invoking the delegate method @link logForLuaSkinAtLevel:withMessage: @/link.

 @warning If no delegate has been defined, messages are logged to the system console via NSLog.

 @param level The message log level as an integer.  Predefined levels are defined and used within LuaSkin itself as (in decreasing level of severity) @link LS_LOG_ERROR @/link, @link LS_LOG_WARN @/link, @link LS_LOG_INFO @/link, @link LS_LOG_DEBUG @/link, and @link LS_LOG_VERBOSE @/link.
 @param theMessage the message to log
 */
- (void)logAtLevel:(int)level withMessage:(NSString *)theMessage ;

/*!
 @abstract Log the specified message with LS_LOG_VERBOSE level
 @discussion This method is equivalent to invoking @link logAtLevel:withMessage: @/link with level @link LS_LOG_VERBOSE @/link
 @param theMessage the message to log
 */
- (void)logVerbose:(NSString *)theMessage ;

/*!
 @abstract Log the specified message with LS_LOG_DEBUG level
 @discussion This method is equivalent to invoking @link logAtLevel:withMessage: @/link with level @link LS_LOG_DEBUG @/link
 @param theMessage the message to log
 */
- (void)logDebug:(NSString *)theMessage ;

/*!
 @abstract Log the specified message with LS_LOG_INFO level
 @discussion This method is equivalent to invoking @link logAtLevel:withMessage: @/link with level @link LS_LOG_INFO @/link
 @param theMessage the message to log
 */
- (void)logInfo:(NSString *)theMessage ;

/*!
 @abstract Log the specified message with LS_LOG_WARN level
 @discussion This method is equivalent to invoking @link logAtLevel:withMessage: @/link with level @link LS_LOG_WARN @/link
 @param theMessage the message to log
 */
- (void)logWarn:(NSString *)theMessage ;

/*!
 @abstract Log the specified message with LS_LOG_ERROR level
 @discussion This method is equivalent to invoking @link logAtLevel:withMessage: @/link with level @link LS_LOG_ERROR @/link
 @param theMessage the message to log
 */
- (void)logError:(NSString *)theMessage ;

/*!
 @abstract Log the specified message with LS_LOG_BREADCRUMB level
 @discussion This method is equivalent to invoking @link logAtLevel:withMessage: @/link with level @link LS_LOG_BREADCRUMB @/link
 @param theMessage the message to log
 */
- (void)logBreadcrumb:(NSString *)theMessage ;

// FIXME: Should this be documented? Seems unnecessary to do so, at the moment
+ (void)classLogAtLevel:(int)level withMessage:(NSString *)theMessage;


#pragma clang diagnostic push
#pragma clang diagnostic ignored "-Wdocumentation-unknown-command"
// clang doesn't like apiuid, but it allows headerdoc2html to properly reference class methods with duplicate
// prototypes in the TOC

/*!
 @apiuid //apple_ref/doc/classmethodparam/LuaSkin/logVerbose:/theMessage
 @abstract Log the specified message from any thread with LS_LOG_VERBOSE level
 @discussion This class method is equivalent to invoking @link logAtLevel:withMessage: @/link with level @link LS_LOG_VERBOSE @/link, but is safe to use from any thread, not just the main application thread.  If this method is invoked from a thread other than the main thread, it uses dispatch_async to submit the logging message to the main thread for proper handling by the delegate.
 @param theMessage the message to log
 */
+ (void)logVerbose:(NSString *)theMessage ;

/*!
 @apiuid //apple_ref/doc/classmethodparam/LuaSkin/logDebug:/theMessage
 @abstract Log the specified message from any thread with LS_LOG_DEBUG level
 @discussion This class method is equivalent to invoking @link logAtLevel:withMessage: @/link with level @link LS_LOG_DEBUG @/link, but is safe to use from any thread, not just the main application thread.  If this method is invoked from a thread other than the main thread, it uses dispatch_async to submit the logging message to the main thread for proper handling by the delegate.
 @param theMessage the message to log
 */
+ (void)logDebug:(NSString *)theMessage ;

/*!
 @apiuid //apple_ref/doc/classmethodparam/LuaSkin/logInfo:/theMessage
 @abstract Log the specified message from any thread with LS_LOG_INFO level
 @discussion This class method is equivalent to invoking @link logAtLevel:withMessage: @/link with level @link LS_LOG_INFO @/link, but is safe to use from any thread, not just the main application thread.  If this method is invoked from a thread other than the main thread, it uses dispatch_async to submit the logging message to the main thread for proper handling by the delegate.
 @param theMessage the message to log
 */
+ (void)logInfo:(NSString *)theMessage ;

/*!
 @apiuid //apple_ref/doc/classmethodparam/LuaSkin/logWarn:/theMessage
 @abstract Log the specified message from any thread with LS_LOG_WARN level
 @discussion This class method is equivalent to invoking @link logAtLevel:withMessage: @/link with level @link LS_LOG_WARN @/link, but is safe to use from any thread, not just the main application thread.  If this method is invoked from a thread other than the main thread, it uses dispatch_async to submit the logging message to the main thread for proper handling by the delegate.
 @param theMessage the message to log
 */
+ (void)logWarn:(NSString *)theMessage ;

/*!
 @apiuid //apple_ref/doc/classmethodparam/LuaSkin/logError:/theMessage
 @abstract Log the specified message from any thread with LS_LOG_ERROR level
 @discussion This class method is equivalent to invoking @link logAtLevel:withMessage: @/link with level @link LS_LOG_ERROR @/link, but is safe to use from any thread, not just the main application thread.  If this method is invoked from a thread other than the main thread, it uses dispatch_async to submit the logging message to the main thread for proper handling by the delegate.
 @param theMessage the message to log
 */
+ (void)logError:(NSString *)theMessage ;

/*!
 @apiuid //apple_ref/doc/classmethodparam/LuaSkin/logBreadcrumb:/theMessage
 @abstract Log the specified message from any thread with LS_LOG_BREADCRUMB level
 @discussion This class method is equivalent to invoking @link logAtLevel:withMessage: @/link with level @link LS_LOG_BREADCRUMB @/link, but is safe to use from any thread, not just the main application thread.  If this method is invoked from a thread other than the main thread, it uses dispatch_async to submit the logging message to the main thread for proper handling by the delegate.
 @param theMessage the message to log
 */
+ (void)logBreadcrumb:(NSString *)theMessage ;

#pragma clang diagnostic pop

/*!
 @abstract Returns a string containing the current stack top, the absolute index position of the stack top, and the output from luaL_traceback.

 @warning This method is primarily for debugging and may be removed in a future release.

 @param theTag a message to attach to the top of the stack trace
 @param level  - the level at which to start the traceback

 @returns an NSString object containing the output generated.
 */
- (NSString *)tracebackWithTag:(NSString *)theTag fromStackPos:(int)level ;

@end
<|MERGE_RESOLUTION|>--- conflicted
+++ resolved
@@ -339,7 +339,7 @@
  @param metaFunctions - A static array of mappings between special meta Lua function names (such as <tt>__gc</tt>) and C function pointers
  @return A Lua reference to the table created for this library to store its own references
  */
-- (int)registerLibrary:(const char *)libraryName functions:(const luaL_Reg *)functions metaFunctions:(const luaL_Reg *)metaFunctions;
+- (LSRefTable)registerLibrary:(const char *)libraryName functions:(const luaL_Reg *)functions metaFunctions:(const luaL_Reg *)metaFunctions;
 
 /*!
  @abstract (DEPRECATED) Defines a Lua library and creates a references table for the library
@@ -373,12 +373,7 @@
  @param metaFunctions - A static array of mappings between special meta Lua function names (such as <tt>__gc</tt>) and C function pointers
  @return An opaque reference to the table created for this library to store its own references
  */
-<<<<<<< HEAD
-- (int)registerLibrary:(const luaL_Reg *)functions metaFunctions:(const luaL_Reg *)metaFunctions __attribute__((deprecated("Please use the version of registerLibrary that takes the library name argument","registerLibrary:functions:metaFunctions:")));
-
-=======
-- (LSRefTable)registerLibrary:(const luaL_Reg *)functions metaFunctions:(const luaL_Reg *)metaFunctions;
->>>>>>> ffb565d8
+- (LSRefTable)registerLibrary:(const luaL_Reg *)functions metaFunctions:(const luaL_Reg *)metaFunctions __attribute__((deprecated("Please use the version of registerLibrary that takes the library name argument","registerLibrary:functions:metaFunctions:")));
 
 /*!
  @abstract Defines a Lua library that creates objects, which have methods
