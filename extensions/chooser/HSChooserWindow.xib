--- conflicted
+++ resolved
@@ -19,18 +19,6 @@
             <windowStyleMask key="styleMask" nonactivatingPanel="YES" fullSizeContentView="YES"/>
             <windowCollectionBehavior key="collectionBehavior" ignoresCycle="YES"/>
             <rect key="contentRect" x="574" y="449" width="509" height="281"/>
-<<<<<<< HEAD
-            <rect key="screenRect" x="0.0" y="0.0" width="1680" height="1025"/>
-            <view key="contentView" misplaced="YES" id="EiT-Mj-1SZ" customClass="HSChooserRootView">
-                <rect key="frame" x="0.0" y="0.0" width="529" height="262"/>
-                <autoresizingMask key="autoresizingMask"/>
-                <subviews>
-                    <visualEffectView wantsLayer="YES" blendingMode="behindWindow" material="appearanceBased" state="followsWindowActiveState" translatesAutoresizingMaskIntoConstraints="NO" id="RBO-8e-TkV">
-                        <rect key="frame" x="0.0" y="0.0" width="529" height="236"/>
-                        <subviews>
-                            <textField wantsLayer="YES" verticalHuggingPriority="750" translatesAutoresizingMaskIntoConstraints="NO" id="SNk-MY-4Fz">
-                                <rect key="frame" x="18" y="173" width="493" height="43"/>
-=======
             <rect key="screenRect" x="0.0" y="0.0" width="3840" height="2135"/>
             <view key="contentView" misplaced="YES" id="EiT-Mj-1SZ" customClass="HSChooserRootView">
                 <rect key="frame" x="0.0" y="0.0" width="509" height="281"/>
@@ -41,7 +29,6 @@
                         <subviews>
                             <textField wantsLayer="YES" verticalHuggingPriority="750" translatesAutoresizingMaskIntoConstraints="NO" id="SNk-MY-4Fz">
                                 <rect key="frame" x="18" y="134" width="493" height="43"/>
->>>>>>> 06e870dd
                                 <constraints>
                                     <constraint firstAttribute="height" constant="43" id="00K-hU-lcx"/>
                                 </constraints>
@@ -52,18 +39,6 @@
                                 </textFieldCell>
                             </textField>
                             <box verticalHuggingPriority="750" boxType="separator" translatesAutoresizingMaskIntoConstraints="NO" id="6rA-6M-we2">
-<<<<<<< HEAD
-                                <rect key="frame" x="0.0" y="150" width="529" height="5"/>
-                            </box>
-                            <scrollView borderType="none" autohidesScrollers="YES" horizontalLineScroll="42" horizontalPageScroll="10" verticalLineScroll="42" verticalPageScroll="10" usesPredominantAxisScrolling="NO" translatesAutoresizingMaskIntoConstraints="NO" id="F4h-Cy-3Ua">
-                                <rect key="frame" x="5" y="5" width="519" height="142"/>
-                                <clipView key="contentView" drawsBackground="NO" copiesOnScroll="NO" id="Ujw-G9-DZG">
-                                    <rect key="frame" x="0.0" y="0.0" width="519" height="142"/>
-                                    <autoresizingMask key="autoresizingMask" widthSizable="YES" heightSizable="YES"/>
-                                    <subviews>
-                                        <tableView verticalHuggingPriority="750" allowsExpansionToolTips="YES" columnAutoresizingStyle="lastColumnOnly" selectionHighlightStyle="sourceList" columnReordering="NO" columnResizing="NO" multipleSelection="NO" emptySelection="NO" autosaveColumns="NO" typeSelect="NO" rowHeight="40" rowSizeStyle="automatic" viewBased="YES" id="Cek-LK-OOM" customClass="HSChooserTableView">
-                                            <rect key="frame" x="0.0" y="0.0" width="519" height="142"/>
-=======
                                 <rect key="frame" x="0.0" y="111" width="529" height="5"/>
                             </box>
                             <scrollView borderType="none" autohidesScrollers="YES" horizontalLineScroll="42" horizontalPageScroll="10" verticalLineScroll="42" verticalPageScroll="10" usesPredominantAxisScrolling="NO" translatesAutoresizingMaskIntoConstraints="NO" id="F4h-Cy-3Ua">
@@ -74,17 +49,12 @@
                                     <subviews>
                                         <tableView verticalHuggingPriority="750" allowsExpansionToolTips="YES" columnAutoresizingStyle="lastColumnOnly" selectionHighlightStyle="sourceList" columnReordering="NO" columnResizing="NO" multipleSelection="NO" emptySelection="NO" autosaveColumns="NO" typeSelect="NO" rowHeight="40" rowSizeStyle="automatic" viewBased="YES" id="Cek-LK-OOM" customClass="HSChooserTableView">
                                             <rect key="frame" x="0.0" y="0.0" width="519" height="103"/>
->>>>>>> 06e870dd
                                             <autoresizingMask key="autoresizingMask" widthSizable="YES" heightSizable="YES"/>
                                             <size key="intercellSpacing" width="3" height="2"/>
                                             <color key="backgroundColor" red="0.0" green="0.41176470588235292" blue="0.85098039215686272" alpha="0.0" colorSpace="custom" customColorSpace="sRGB"/>
                                             <color key="gridColor" white="0.80000000000000004" alpha="0.0" colorSpace="deviceWhite"/>
                                             <tableColumns>
-<<<<<<< HEAD
-                                                <tableColumn editable="NO" width="487" minWidth="40" maxWidth="1000" id="U09-Ar-y6G">
-=======
                                                 <tableColumn editable="NO" width="487" minWidth="40" maxWidth="99000" id="U09-Ar-y6G">
->>>>>>> 06e870dd
                                                     <tableHeaderCell key="headerCell" lineBreakMode="truncatingTail" borderStyle="border">
                                                         <color key="textColor" name="headerTextColor" catalog="System" colorSpace="catalog"/>
                                                         <color key="backgroundColor" name="headerColor" catalog="System" colorSpace="catalog"/>
