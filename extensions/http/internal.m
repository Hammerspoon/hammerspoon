@import Foundation;
@import Cocoa;
@import Carbon;
@import LuaSkin;
@import WebKit;
#import "PocketSocket/PSWebSocket.h"

// Websocket userdata struct
typedef struct _webSocketUserData {
    int selfRef;
    void *ws;
} webSocketUserData;

#define getWsUserData(L, idx) (__bridge HSWebSocketDelegate *)((webSocketUserData *)lua_touserdata(L, idx))->ws;
static const char *WS_USERDATA_TAG = "hs.http.websocket";

static int refTable;
static NSMutableArray* delegates;

// Convert a response body to data we can send to Lua
static id responseBodyToId(NSHTTPURLResponse *httpResponse, NSData *bodyData) {
    NSString *contentType = [httpResponse.allHeaderFields objectForKey:@"Content-Type"];

    // If the response falls in the text/* content type, convert it to a string, otherwise
    // leave it as raw data
    if ([contentType hasPrefix:@"text/"]) {
        return [[NSString alloc] initWithData:bodyData encoding:NSUTF8StringEncoding];
    }

    return bodyData;
}

// Definition of the collection delegate to receive callbacks from NSUrlConnection
@interface connectionDelegate : NSObject<NSURLConnectionDelegate>
@property lua_State* L;
@property int fn;
@property(nonatomic, retain) NSMutableData* receivedData;
@property(nonatomic, retain) NSHTTPURLResponse* httpResponse;
@property(nonatomic, retain) NSURLConnection* connection;
@end

// Definition of websocket delegate object
@interface HSWebSocketDelegate: NSObject<PSWebSocketDelegate>
@property int fn;
@property (strong) PSWebSocket *webSocket;
@end

// Store a created delegate so we can cancel it on garbage collection
static void store_delegate(connectionDelegate* delegate) {
    [delegates addObject:delegate];
}

// Remove a delegate either if loading has finished or if it needs to be
// garbage collected. This unreferences the lua callback and sets the callback
// reference in the delegate to LUA_NOREF.
static void remove_delegate(lua_State* L, connectionDelegate* delegate) {
    LuaSkin *skin = [LuaSkin sharedWithState:L];

    [delegate.connection cancel];
    delegate.fn = [skin luaUnref:refTable ref:delegate.fn];
    [delegates removeObject:delegate];
}

// Implementation of the connectionDelegate. If the property fn equals LUA_NOREF
// no lua operations will be performed in the callbacks
//
// From Apple: In rare cases, for example in the case of an HTTP load where the content type
// of the load data is multipart/x-mixed-replace, the delegate will receive more than one
// connection:didReceiveResponse: message. When this happens, discard (or process) all
// data previously delivered by connection:didReceiveData:, and prepare to handle the
// next part (which could potentially have a different MIME type).
@implementation connectionDelegate
- (void)connection:(NSURLConnection * __unused)connection didReceiveResponse:(NSURLResponse *)response {
    [self.receivedData setLength:0];
    self.httpResponse = (NSHTTPURLResponse *)response;
}

- (void)connection:(NSURLConnection * __unused)connection didReceiveData:(NSData *)data {
    [self.receivedData appendData:data];
}

- (void)connectionDidFinishLoading:(NSURLConnection * __unused)connection {
    if (self.fn == LUA_NOREF) {
        return;
    }
    LuaSkin *skin = [LuaSkin sharedWithState:NULL];
    lua_State *L = skin.L;
    _lua_stackguard_entry(L);

    [skin pushLuaRef:refTable ref:self.fn];
    lua_pushinteger(L, (int)self.httpResponse.statusCode);
    [skin pushNSObject:responseBodyToId(self.httpResponse, self.receivedData)];
    [skin pushNSObject:self.httpResponse.allHeaderFields];
    [skin protectedCallAndError:@"hs.http connectionDelefate:didFinishLoading" nargs:3 nresults:0];

    remove_delegate(L, self);
    _lua_stackguard_exit(L);
}

- (void)connection:(NSURLConnection * __unused)connection didFailWithError:(NSError *)error {
    if (self.fn == LUA_NOREF){
        return;
    }
    LuaSkin *skin = [LuaSkin sharedWithState:NULL];
    _lua_stackguard_entry(skin.L);

    NSString* errorMessage = [NSString stringWithFormat:@"Connection failed: %@ - %@", [error localizedDescription], [[error userInfo] objectForKey:NSURLErrorFailingURLStringErrorKey]];
    [skin pushLuaRef:refTable ref:self.fn];
    lua_pushinteger(self.L, -1);
    [skin pushNSObject:errorMessage];
    [skin protectedCallAndError:@"hs.http connectionDelegate:didFailWithError" nargs:2 nresults:0];
    remove_delegate(self.L, self);
    _lua_stackguard_exit(skin.L);
}

@end

// Implementation of the websocket client delegate
@implementation HSWebSocketDelegate
- (instancetype)initWithURL:(NSURL *)URL {
    if((self = [super init])) {
        NSURLRequest *request = [NSURLRequest requestWithURL:URL];
        _webSocket = [PSWebSocket clientSocketWithRequest:request];
        _webSocket.delegate = self;
        _webSocket.delegateQueue = dispatch_queue_create(nil, nil);
    }
    return self;
}

- (void)webSocketDidOpen:(PSWebSocket *)webSocket {
    [LuaSkin logInfo:@"Client websocket opened"];
}

- (void)webSocket:(PSWebSocket *)webSocket didReceiveMessage:(id)message {
    if (self.fn == LUA_NOREF) {
        return;
    }

    dispatch_async(dispatch_get_main_queue(), ^{
        if (self.fn != LUA_NOREF) {
            LuaSkin *skin = [LuaSkin sharedWithState:NULL];
            _lua_stackguard_entry(skin.L);

            [skin pushLuaRef:refTable ref:self.fn];
            [skin pushNSObject:message];

            [skin protectedCallAndError:@"hs.http.websocket callback" nargs:1 nresults:0];
            _lua_stackguard_exit(skin.L);
        }
    });
}

- (void)webSocket:(PSWebSocket *)webSocket didFailWithError:(NSError *)error {
    [LuaSkin logInfo:[NSString stringWithFormat:@"hs.http.webSocket: didFail: %@", error]];
}

- (void)webSocket:(PSWebSocket *)webSocket didCloseWithCode:(NSInteger)code reason:(NSString *)reason wasClean:(BOOL)wasClean {
    [LuaSkin logInfo:[NSString stringWithFormat:@"hs.http.webSocket: didClose: %@", reason]];
}
@end

// If the user specified a request body, get it from stack,
// add it to the request and add the content length header field
static void getBodyFromStack(lua_State* L, int index, NSMutableURLRequest* request){
    if (!lua_isnoneornil(L, index)) {
        NSData *postData ;
        if (lua_type(L, index) == LUA_TSTRING) {
            postData = [[LuaSkin sharedWithState:L] toNSObjectAtIndex:index withOptions:LS_NSLuaStringAsDataOnly] ;
        } else {
            NSString* body = [NSString stringWithCString:lua_tostring(L, index) encoding:NSASCIIStringEncoding];
            postData = [body dataUsingEncoding:NSASCIIStringEncoding allowLossyConversion:YES];
        }
        if (postData) {
            NSString *postLength = [NSString stringWithFormat:@"%lu", [postData length]];
            [request setValue:postLength forHTTPHeaderField:@"Content-Length"];
            [request setHTTPBody:postData];
        } else {
            [LuaSkin logError:[NSString stringWithFormat:@"%s - getBodyFromStack - non-nil entry at stack index %u but unable to convert to NSData", WS_USERDATA_TAG, index]] ;
        }
    }
}

// Gets all information for the request from the stack and creates a request
static NSMutableURLRequest* getRequestFromStack(lua_State* L, NSString* cachePolicy){
    LuaSkin *skin = [LuaSkin sharedWithState:L];
    NSString* url = [skin toNSObjectAtIndex:1];
    NSString* method = [skin toNSObjectAtIndex:2];

    NSUInteger selectedCachePolicy;
    if ([cachePolicy isEqualToString:@"protocolCachePolicy"]) {
        selectedCachePolicy = NSURLRequestUseProtocolCachePolicy;
    } else if ([cachePolicy isEqualToString:@"ignoreLocalCache"]) {
        selectedCachePolicy = NSURLRequestReloadIgnoringLocalCacheData;
    } else if ([cachePolicy isEqualToString:@"ignoreLocalAndRemoteCache"]) {
        selectedCachePolicy = NSURLRequestReloadIgnoringLocalAndRemoteCacheData;
    } else if ([cachePolicy isEqualToString:@"returnCacheOrLoad"]) {
        selectedCachePolicy = NSURLRequestReturnCacheDataElseLoad;
    } else if ([cachePolicy isEqualToString:@"returnCacheDontLoad"]) {
        selectedCachePolicy = NSURLRequestReturnCacheDataDontLoad;
    } else if ([cachePolicy isEqualToString:@"reloadRevalidatingCache"]) {
        selectedCachePolicy = NSURLRequestReloadRevalidatingCacheData;
    } else {
        selectedCachePolicy = NSURLRequestUseProtocolCachePolicy;
    }

    NSMutableURLRequest *request;
    request = [NSMutableURLRequest requestWithURL:[NSURL URLWithString:url]
                                      cachePolicy: selectedCachePolicy
                                  timeoutInterval: 60.00];
    [request setHTTPMethod:method];
    return request;
}

// Gets the table for the headers from stack and adds the key value pairs to the request object
static void extractHeadersFromStack(lua_State* L, int index, NSMutableURLRequest* request){
    if (!lua_isnoneornil(L, index)) {
        lua_pushnil(L);
        while (lua_next(L, index) != 0) {
            // TODO check key and value for string type
            NSString* key = [NSString stringWithCString:luaL_checkstring(L, -2) encoding:NSASCIIStringEncoding];
            NSString* value = [NSString stringWithCString:luaL_checkstring(L, -1) encoding:NSASCIIStringEncoding];

            [request setValue:value forHTTPHeaderField:key];

            lua_pop(L, 1);
        }
    }
}

/// hs.http.doAsyncRequest(url, method, data, headers, callback, [cachePolicy])
/// Function
/// Creates an HTTP request and executes it asynchronously
///
/// Parameters:
///  * url - A string containing the URL
///  * method - A string containing the HTTP method to use (e.g. "GET", "POST", etc)
///  * data - A string containing the request body, or nil to send no body
///  * headers - A table containing string keys and values representing request header keys and values, or nil to add no headers
///  * callback - A function to called when the response is received. The function should accept three arguments:
///   * code - A number containing the HTTP response code
///   * body - A string containing the body of the response
///   * headers - A table containing the HTTP headers of the response
///  * cachePolicy - An optional string containing the cache policy ("protocolCachePolicy", "ignoreLocalCache", "ignoreLocalAndRemoteCache", "returnCacheOrLoad", "returnCacheDontLoad" or "reloadRevalidatingCache"). Defaults to `protocolCachePolicy`.
///
/// Returns:
///  * None
///
/// Notes:
///  * If authentication is required in order to download the request, the required credentials must be specified as part of the URL (e.g. "http://user:password@host.com/"). If authentication fails, or credentials are missing, the connection will attempt to continue without credentials.
///  * If the Content-Type response header begins `text/` then the response body return value is a UTF8 string. Any other content type passes the response body, unaltered, as a stream of bytes.
static int http_doAsyncRequest(lua_State* L){
    LuaSkin *skin = [LuaSkin sharedWithState:L];
    [skin checkArgs:LS_TSTRING, LS_TSTRING, LS_TSTRING|LS_TNIL, LS_TTABLE|LS_TNIL, LS_TFUNCTION, LS_TSTRING | LS_TOPTIONAL, LS_TBREAK];

<<<<<<< HEAD
    NSString* cachePolicy = [skin toNSObjectAtIndex:6];
=======
    NSString* cachePolicy = nil;
    if (lua_type(L, 6) == LUA_TSTRING) {
        cachePolicy = [skin toNSObjectAtIndex:6];
    }
>>>>>>> 4095eb03

    NSMutableURLRequest* request = getRequestFromStack(L, cachePolicy);
    getBodyFromStack(L, 3, request);
    extractHeadersFromStack(L, 4, request);

    luaL_checktype(L, 5, LUA_TFUNCTION);
    lua_pushvalue(L, 5);

    connectionDelegate* delegate = [[connectionDelegate alloc] init];
    delegate.L = L;
    delegate.receivedData = [[NSMutableData alloc] init];
    delegate.fn = [skin luaRef:refTable];

    store_delegate(delegate);

#pragma clang diagnostic push
#pragma clang diagnostic ignored "-Wdeprecated-declarations"
    NSURLConnection* connection = [[NSURLConnection alloc] initWithRequest:request delegate:delegate];
#pragma clang diagnostic pop

    delegate.connection = connection;

    return 0;
}

/// hs.http.doRequest(url, method, [data, headers, cachePolicy]) -> int, string, table
/// Function
/// Creates an HTTP request and executes it synchronously
///
/// Parameters:
///  * url - A string containing the URL
///  * method - A string containing the HTTP method to use (e.g. "GET", "POST", etc)
///  * data - An optional string containing the data to POST to the URL, or nil to send no data
///  * headers - An optional table of string keys and values used as headers for the request, or nil to add no headers
///  * cachePolicy - An optional string containing the cache policy ("protocolCachePolicy", "ignoreLocalCache", "ignoreLocalAndRemoteCache", "returnCacheOrLoad", "returnCacheDontLoad" or "reloadRevalidatingCache"). Defaults to `protocolCachePolicy`.
///
/// Returns:
///  * A number containing the HTTP response status code
///  * A string containing the response body
///  * A table containing the response headers
///
/// Notes:
///  * If authentication is required in order to download the request, the required credentials must be specified as part of the URL (e.g. "http://user:password@host.com/"). If authentication fails, or credentials are missing, the connection will attempt to continue without credentials.
///
///  * This function is synchronous and will therefore block all Lua execution until it completes. You are encouraged to use the asynchronous functions.
///  * If you attempt to connect to a local Hammerspoon server created with `hs.httpserver`, then Hammerspoon will block until the connection times out (60 seconds), return a failed result due to the timeout, and then the `hs.httpserver` callback function will be invoked (so any side effects of the function will occur, but it's results will be lost).  Use [hs.http.doAsyncRequest](#doAsyncRequest) to avoid this.
///  * If the Content-Type response header begins `text/` then the response body return value is a UTF8 string. Any other content type passes the response body, unaltered, as a stream of bytes.
static int http_doRequest(lua_State* L) {
    LuaSkin *skin = [LuaSkin sharedWithState:L];
    [skin checkArgs:LS_TSTRING, LS_TSTRING, LS_TSTRING|LS_TNIL|LS_TOPTIONAL, LS_TTABLE|LS_TNIL|LS_TOPTIONAL, LS_TSTRING|LS_TOPTIONAL, LS_TBREAK];

    NSString* cachePolicy = [skin toNSObjectAtIndex:5];

    NSMutableURLRequest *request = getRequestFromStack(L, cachePolicy);
    getBodyFromStack(L, 3, request);
    extractHeadersFromStack(L, 4, request);

    NSData *dataReply;
    NSURLResponse *response;
    NSError *error;

#pragma clang diagnostic push
#pragma clang diagnostic ignored "-Wdeprecated-declarations"
    dataReply = [NSURLConnection sendSynchronousRequest:request returningResponse:&response error:&error];
#pragma clang diagnostic pop

    NSHTTPURLResponse *httpResponse;
    httpResponse = (NSHTTPURLResponse *)response;

    lua_pushinteger(L, (int)httpResponse.statusCode);
    [skin pushNSObject:responseBodyToId(httpResponse, dataReply)];
    [skin pushNSObject:httpResponse.allHeaderFields];

    return 3;
}

// NOTE: this function is wrapped in init.lua
static int http_encodeForQuery(lua_State *L) {
    LuaSkin *skin = [LuaSkin sharedWithState:L] ;
    luaL_checkstring(L, 1) ;
    NSString *value = [skin toNSObjectAtIndex:1] ;

    if ([value respondsToSelector:@selector(stringByAddingPercentEncodingWithAllowedCharacters:)]) {
        [skin pushNSObject:[value stringByAddingPercentEncodingWithAllowedCharacters:[NSCharacterSet URLQueryAllowedCharacterSet]]] ;
    } else {
#pragma clang diagnostic push
#pragma clang diagnostic ignored "-Wdeprecated-declarations"
        [skin pushNSObject:[value stringByAddingPercentEscapesUsingEncoding:NSUTF8StringEncoding]] ;
#pragma clang diagnostic pop
    }
    return 1 ;
}

/// hs.http.urlParts(url) -> table
/// Function
/// Returns a table of keys containing the individual components of the provided url.
///
/// Parameters:
///  * url - the url to parse into it's individual components
///
/// Returns:
///  * a table containing any of the following keys which apply to the specified url:
///    * absoluteString           - The URL string for the URL as an absolute URL.
///    * absoluteURL              - An absolute URL that refers to the same resource as the provided URL.
///    * baseURL                  - the base URL, if the URL is relative
///    * fileSystemRepresentation - the URL’s unescaped path specified as a file system path
///    * fragment                 - the fragment, if specified in the URL
///    * host                     - the host for the URL
///    * isFileURL                - a boolean value indicating whether or not the URL represents a local file
///    * lastPathComponent        - the last path component specified in the URL
///    * parameterString          - the parameter string, if specified in the URL
///    * password                 - the password, if specified in the URL
///    * path                     - the unescaped path specified in the URL
///    * pathComponents           - an array containing the path components of the URL
///    * pathExtension            - the file extension, if specified in the URL
///    * port                     - the port, if specified in the URL
///    * query                    - the query, if specified in the URL
///    * queryItems               - if the URL contains a query string, then this field contains an array of the unescaped key-value pairs for each item. Each key-value pair is represented as a table in the array to preserve order.  See notes for more information.
///    * relativePath             - the relative path of the URL without resolving against its base URL. If the path has a trailing slash it is stripped. If the URL is already an absolute URL, this contains the same value as path.
///    * relativeString           - a string representation of the relative portion of the URL. If the URL is already an absolute URL this contains the same value as absoluteString.
///    * resourceSpecifier        - the resource specified in the URL
///    * scheme                   - the scheme of the URL
///    * standardizedURL          - the URL with any instances of ".." or "." removed from its path
///    * user                     - the username, if specified in the URL
///
/// Notes:
///  * This function assumes that the URL conforms to RFC 1808.  If the URL is malformed or does not conform to RFC1808, then many of these fields may be missing.
///
///  * A contrived example for the url `http://user:password@host.site.com:80/path/to%20a/../file.txt;parameter?query1=1&query2=a%28#fragment`:
///
///     > hs.inspect(hs.http.urlParts("http://user:password@host.site.com:80/path/to%20a/../file.txt;parameter?query1=1&query2=a%28#fragment"))
///      {
///        absoluteString = "http://user:password@host.site.com:80/path/to%20a/../file.txt;parameter?query1=1&query2=a%28#fragment",
///        absoluteURL = "http://user:password@host.site.com:80/path/to%20a/../file.txt;parameter?query1=1&query2=a%28#fragment",
///        fileSystemRepresentation = "/path/to a/../file.txt",
///        fragment = "fragment",
///        host = "host.site.com",
///        isFileURL = false,
///        lastPathComponent = "file.txt",
///        parameterString = "parameter",
///        password = "password",
///        path = "/path/to a/../file.txt",
///        pathComponents = { "/", "path", "to a", "..", "file.txt" },
///        pathExtension = "txt",
///        port = 80,
///        query = "query1=1&query2=a%28",
///        queryItems = { {
///            query1 = "1"
///          }, {
///            query2 = "a("
///          } },
///        relativePath = "/path/to a/../file.txt",
///        relativeString = "http://user:password@host.site.com:80/path/to%20a/../file.txt;parameter?query1=1&query2=a%28#fragment",
///        resourceSpecifier = "//user:password@host.site.com:80/path/to%20a/../file.txt;parameter?query1=1&query2=a%28#fragment",
///        scheme = "http",
///        standardizedURL = "http://user:password@host.site.com:80/path/file.txt;parameter?query1=1&query2=a%28#fragment",
///        user = "user"
///      }
///
///  * Because it is valid for a query key-value pair to be missing either the key or the value or both, the following conventions are used:
///    * a missing key (e.g. '=value') will be represented as { "" = value }
///    * a missing value (e.g. 'key=') will be represented as { key = "" }
///    * a missing value with no = (e.g. 'key') will be represented as { key }
///    * a missing key and value (e.g. '=') will be represente as { "" = "" }
///    * an empty query item (e.g. a query ending in '&' or a query containing && between two other query items) will be represented as { "" }
///
///  * At present Hammerspoon does not provide a way to represent a URL as a true Objective-C object within the OS X API.  This affects the following keys:
///    * relative URLs are not possible to express properly so baseURL will always be nil and relativePath and relativeString will always match path and absoluteString.
///    * These limitations may change in a future update if the need for a more fully compliant URL treatment is determined to be necessary.
#define get_objectFromUserdata(objType, L, idx) (objType*)*((void**)lua_touserdata(L, idx))
static int http_urlParts(lua_State *L) {
    LuaSkin *skin = [LuaSkin sharedWithState:L] ;
    NSURL *theURL ;
    if (lua_type(L, 1) == LUA_TUSERDATA) {
// this only works if the userdata is an NSWindow or subclass with a contentView that is a WKWebView or subclass
// hs.webview meets this criteria
        NSWindow  *theWindow = get_objectFromUserdata(__bridge NSWindow, L, 1) ;
        WKWebView *theView   = theWindow.contentView ;
        theURL               = [theView URL] ;
    } else {
        luaL_checkstring(L, 1) ;
        theURL = [NSURL URLWithString:(NSString *)[skin toNSObjectAtIndex:1]] ;
    }

    lua_newtable(L) ;
      [skin pushNSObject:[theURL absoluteString]] ;     lua_setfield(L, -2, "absoluteString") ;
      [skin pushNSObject:[theURL absoluteURL]] ;        lua_setfield(L, -2, "absoluteURL") ;
      [skin pushNSObject:[theURL baseURL]] ;            lua_setfield(L, -2, "baseURL") ;
      lua_pushstring(L, [theURL fileSystemRepresentation]) ;        lua_setfield(L, -2, "fileSystemRepresentation") ;
      [skin pushNSObject:[theURL fragment]] ;           lua_setfield(L, -2, "fragment") ;
      [skin pushNSObject:[theURL host]] ;               lua_setfield(L, -2, "host") ;
      [skin pushNSObject:[theURL lastPathComponent]] ;  lua_setfield(L, -2, "lastPathComponent") ;
      [skin pushNSObject:[theURL parameterString]] ;    lua_setfield(L, -2, "parameterString") ;
      [skin pushNSObject:[theURL password]] ;           lua_setfield(L, -2, "password") ;
      [skin pushNSObject:[theURL path]] ;               lua_setfield(L, -2, "path") ;
      [skin pushNSObject:[theURL pathComponents]] ;     lua_setfield(L, -2, "pathComponents") ;
      [skin pushNSObject:[theURL pathExtension]] ;      lua_setfield(L, -2, "pathExtension") ;
      [skin pushNSObject:[theURL port]] ;               lua_setfield(L, -2, "port") ;
      [skin pushNSObject:[theURL query]] ;              lua_setfield(L, -2, "query") ;
      [skin pushNSObject:[theURL relativePath]] ;       lua_setfield(L, -2, "relativePath") ;
      [skin pushNSObject:[theURL relativeString]] ;     lua_setfield(L, -2, "relativeString") ;
      [skin pushNSObject:[theURL resourceSpecifier]] ;  lua_setfield(L, -2, "resourceSpecifier") ;
      [skin pushNSObject:[theURL scheme]] ;             lua_setfield(L, -2, "scheme") ;
      [skin pushNSObject:[theURL standardizedURL]] ;    lua_setfield(L, -2, "standardizedURL") ;
      [skin pushNSObject:[theURL user]] ;               lua_setfield(L, -2, "user") ;
      lua_pushboolean(L, [theURL isFileURL]) ;                      lua_setfield(L, -2, "isFileURL") ;

      if ([theURL query]) {
          NSURLComponents *components = [NSURLComponents componentsWithURL:theURL resolvingAgainstBaseURL:YES] ;

          // NSQueryItem doesn't properly handle + as space in a query string.  According to Apple, this is
          // intended (see https://openradar.appspot.com/24076063), but even their own Safari submits GET
          // and POST data with + as the space.  Whatever.  Fix it.
          components.percentEncodedQuery = [components.percentEncodedQuery stringByReplacingOccurrencesOfString:@"+" withString:@"%20"];

          lua_newtable(L) ;
          for (NSURLQueryItem *item in [components queryItems]) {
              lua_newtable(L) ;
              if ([item value]) {
                  [skin pushNSObject:[item value]] ; lua_setfield(L, -2, [[item name] UTF8String]) ;
              } else {
                  [skin pushNSObject:[item name]] ; lua_rawseti(L, -2, 1) ;
              }
              lua_rawseti(L, -2, luaL_len(L, -2) + 1) ;
          }
          lua_setfield(L, -2, "queryItems") ;
      }

    return 1 ;
}

// not used here yet... but they are used in hs.webview.  This seems a more logical location for them, and
// I do hope to use them here when I get a chance, so as to provide a more consistent user experience.

static int NSURLResponse_toLua(lua_State *L, id obj) {
    LuaSkin *skin = [LuaSkin sharedWithState:L] ;
    NSURLResponse *theResponse = obj ;

    lua_newtable(L) ;
        lua_pushinteger(L, [theResponse expectedContentLength]) ; lua_setfield(L, -2, "expectedContentLength") ;
        [skin pushNSObject:[theResponse suggestedFilename]] ;     lua_setfield(L, -2, "suggestedFilename") ;
        [skin pushNSObject:[theResponse MIMEType]] ;              lua_setfield(L, -2, "MIMEType") ;
        [skin pushNSObject:[theResponse textEncodingName]] ;      lua_setfield(L, -2, "textEncodingName") ;
        [skin pushNSObject:[theResponse URL]] ;                   lua_setfield(L, -2, "URL") ;

        if ([obj isKindOfClass:[NSHTTPURLResponse class]]) {
            NSHTTPURLResponse *theHTTPResponse = obj ;
            lua_pushinteger(L, [theHTTPResponse statusCode]) ;      lua_setfield(L, -2, "statusCode") ;
            [skin pushNSObject:[NSHTTPURLResponse localizedStringForStatusCode:[theHTTPResponse statusCode]]] ;
            lua_setfield(L, -2, "statusCodeDescription") ;
            [skin pushNSObject:[theHTTPResponse allHeaderFields]] ; lua_setfield(L, -2, "allHeaderFields") ;
        }

    return 1 ;
}

static int NSURLRequest_toLua(lua_State *L, id obj) {
    LuaSkin *skin = [LuaSkin sharedWithState:L] ;
    NSURLRequest *request = obj ;

    lua_newtable(L) ;
      [skin pushNSObject:[request mainDocumentURL]] ;         lua_setfield(L, -2, "mainDocumentURL") ;
      [skin pushNSObject:[request URL]] ;                     lua_setfield(L, -2, "URL") ;
      [skin pushNSObject:[request allHTTPHeaderFields]] ;     lua_setfield(L, -2, "HTTPHeaderFields") ;
      [skin pushNSObject:[request HTTPBody]] ;                lua_setfield(L, -2, "HTTPBody") ;
      [skin pushNSObject:[request HTTPMethod]] ;              lua_setfield(L, -2, "HTTPMethod") ;

      lua_pushnumber(L, [request timeoutInterval]) ;          lua_setfield(L, -2, "timeoutInterval") ;
      lua_pushboolean(L, [request HTTPShouldHandleCookies]) ; lua_setfield(L, -2, "HTTPShouldHandleCookies") ;
      lua_pushboolean(L, [request HTTPShouldUsePipelining]) ; lua_setfield(L, -2, "HTTPShouldUsePipelining") ;

//  Are there any macs which support this?
//       lua_pushboolean(L, [request allowsCellularAccess]) ;            lua_setfield(L, -2, "allowsCellularAccess") ;

// HTTPBodyStream -- maybe add if we add NSStream userdata at some point, until then, not in this modules scope, so would be only
//   for others who reuse these converters... not worth it until it is needed.

      switch([request cachePolicy]) {
          case NSURLRequestUseProtocolCachePolicy:       lua_pushstring(L, "protocolCachePolicy") ; break ;
          case NSURLRequestReloadIgnoringLocalCacheData: lua_pushstring(L, "ignoreLocalCache") ; break ;
          case NSURLRequestReturnCacheDataElseLoad:      lua_pushstring(L, "returnCacheOrLoad") ; break ;
          case NSURLRequestReturnCacheDataDontLoad:      lua_pushstring(L, "returnCacheDontLoad") ; break ;
          default:                                       lua_pushstring(L, "unknown") ; break ;
      }
      lua_setfield(L, -2, "cachePolicy") ;

      switch([request networkServiceType]) {
          case NSURLNetworkServiceTypeDefault:    lua_pushstring(L, "default") ; break ;
          case NSURLNetworkServiceTypeVoIP:       lua_pushstring(L, "VoIP") ; break ;
          case NSURLNetworkServiceTypeVideo:      lua_pushstring(L, "video") ; break ;
          case NSURLNetworkServiceTypeBackground: lua_pushstring(L, "background") ; break ;
          case NSURLNetworkServiceTypeVoice:      lua_pushstring(L, "voice") ; break ;
          default:                                lua_pushstring(L, "unknown") ; break ;
      }
      lua_setfield(L, -2, "networkServiceType") ;
    return 1 ;
}

static id table_toNSURLRequest(lua_State* L, int idx) {
    LuaSkin *skin = [LuaSkin sharedWithState:L] ;
    NSMutableURLRequest *request = [[NSMutableURLRequest alloc] init] ;

    lua_pushvalue(L, idx) ;
    switch (lua_type(L, idx)) {
        case LUA_TTABLE:
            if (lua_getfield(L, -1, "URL") == LUA_TSTRING) {
                [request setURL:[NSURL URLWithString:[skin toNSObjectAtIndex:-1]]] ;
            } else {
                lua_pop(L, 2) ;
                [skin logError:@"URL field missing in NSURLRequest table"] ;
                return nil ;
            }
            lua_pop(L, 1) ;

            if (lua_getfield(L, -1, "mainDocumentURL") == LUA_TSTRING)
                [request setMainDocumentURL:[NSURL URLWithString:[skin toNSObjectAtIndex:-1]]] ;
            lua_pop(L, 1) ;

            if (lua_getfield(L, -1, "HTTPBody") == LUA_TSTRING) {
                size_t size ;
                unsigned char *block = (unsigned char *)lua_tolstring(L, -1, &size) ;
                [request setHTTPBody:[NSData dataWithBytes:(void *)block length:size] ];
            }
            lua_pop(L, 1) ;

            if (lua_getfield(L, -1, "HTTPMethod") == LUA_TSTRING)   // TODO: should probably validate
                [request setHTTPMethod:[skin toNSObjectAtIndex:-1]] ;
            lua_pop(L, 1) ;

            if (lua_getfield(L, -1, "timeoutInterval") == LUA_TNUMBER)
                [request setTimeoutInterval:lua_tonumber(L, -1)] ;
            lua_pop(L, 1) ;

            if (lua_getfield(L, -1, "HTTPShouldHandleCookies") == LUA_TBOOLEAN)
                [request setHTTPShouldHandleCookies:(BOOL)lua_toboolean(L, -1)] ;
            lua_pop(L, 1) ;

            if (lua_getfield(L, -1, "HTTPShouldUsePipelining") == LUA_TBOOLEAN)
                [request setHTTPShouldUsePipelining:(BOOL)lua_toboolean(L, -1)] ;
            lua_pop(L, 1) ;

            if (lua_getfield(L, -1, "cachePolicy") == LUA_TSTRING) {
                NSString *cp = [skin toNSObjectAtIndex:-1] ;
                if ([cp isEqualToString:@"protocolCachePolicy"]) { [request setCachePolicy:NSURLRequestUseProtocolCachePolicy] ; } else
                if ([cp isEqualToString:@"ignoreLocalCache"])    { [request setCachePolicy:NSURLRequestReloadIgnoringLocalCacheData] ; } else
                if ([cp isEqualToString:@"returnCacheOrLoad"])   { [request setCachePolicy:NSURLRequestReturnCacheDataElseLoad] ; } else
                if ([cp isEqualToString:@"returnCacheDontLoad"]) { [request setCachePolicy:NSURLRequestReturnCacheDataDontLoad] ; }
            }
            lua_pop(L, 1) ;

            if (lua_getfield(L, -1, "networkServiceType") == LUA_TSTRING) {
                NSString *nst = [skin toNSObjectAtIndex:-1] ;
                if ([nst isEqualToString:@"default"])    { [request setNetworkServiceType:NSURLNetworkServiceTypeDefault] ; } else
                if ([nst isEqualToString:@"VoIP"])       { [request setNetworkServiceType:NSURLNetworkServiceTypeVoIP] ; } else
                if ([nst isEqualToString:@"video"])      { [request setNetworkServiceType:NSURLNetworkServiceTypeVideo] ; } else
                if ([nst isEqualToString:@"background"]) { [request setNetworkServiceType:NSURLNetworkServiceTypeBackground] ; } else
                if ([nst isEqualToString:@"voice"])      { [request setNetworkServiceType:NSURLNetworkServiceTypeVoice] ; }
            }
            lua_pop(L, 1) ;

            if (lua_getfield(L, -1, "HTTPHeaderFields") == LUA_TTABLE) {
                NSMutableDictionary *fields = [[skin toNSObjectAtIndex:-1] mutableCopy] ;
                NSMutableArray      *toRemove = [[NSMutableArray alloc] init] ;

                // remove fields which are automatically handled or have non-string keys, convert numbers to strings

                for (id key in [fields allKeys]) {
                    if ([[fields objectForKey:key] isKindOfClass:[NSNumber class]]) {
                        [fields setObject:[[fields objectForKey:key] stringValue] forKey:key] ;
                    }

                    if (![key isKindOfClass:[NSString class]] || ![[fields objectForKey:key] isKindOfClass:[NSString class]]) {
                        [toRemove addObject:key] ;
                    } else {
                        if ([key compare:@"Authorization" options:NSCaseInsensitiveSearch] == NSOrderedSame) {
                            [toRemove addObject:key] ;
                        } else if ([key compare:@"Connection" options:NSCaseInsensitiveSearch] == NSOrderedSame) {
                            [toRemove addObject:key] ;
                        } else if ([key compare:@"Host" options:NSCaseInsensitiveSearch] == NSOrderedSame) {
                            [toRemove addObject:key] ;
                        } else if ([key compare:@"WWW-Authenticate" options:NSCaseInsensitiveSearch] == NSOrderedSame) {
                            [toRemove addObject:key] ;
                        } else if ([key compare:@"Content-Length" options:NSCaseInsensitiveSearch] == NSOrderedSame) {
                            [toRemove addObject:key] ;
                        }
                    }
                }
                for (id item in toRemove) { [fields removeObjectForKey:item] ; }

                [request setAllHTTPHeaderFields:fields] ;
            }
            lua_pop(L, 1) ;
            break ;

        case LUA_TSTRING:
            request = [NSMutableURLRequest requestWithURL:[NSURL URLWithString:[skin toNSObjectAtIndex:idx]]] ;
            break ;

        default:
            [skin logError:[NSString stringWithFormat:@"Unexpected type passed as a NSURLRequest: %s", lua_typename(L, lua_type(L, idx))]] ;
            return nil ;
    }

    lua_pop(L, 1);
    return request ;
}

static int http_ws_open(lua_State* L){
    LuaSkin *skin = [LuaSkin sharedWithState:L];
    [skin checkArgs:LS_TSTRING, LS_TFUNCTION, LS_TBREAK];

    NSString *url = [skin toNSObjectAtIndex:1];
    HSWebSocketDelegate* ws = [[HSWebSocketDelegate alloc] initWithURL:[NSURL URLWithString:url]];

    lua_pushvalue(L, 2);
    ws.fn = [skin luaRef:refTable];

    [ws.webSocket open];

    webSocketUserData *userData = lua_newuserdata(L, sizeof(webSocketUserData));
    memset(userData, 0, sizeof(webSocketUserData));
    userData->ws = (__bridge_retained void*)ws;
    luaL_getmetatable(L, WS_USERDATA_TAG);
    lua_setmetatable(L, -2);

    return 1;
}

static int http_ws_send(lua_State *L) {
    LuaSkin *skin = [LuaSkin sharedWithState:L];
    [skin checkArgs:LS_TUSERDATA, WS_USERDATA_TAG, LS_TSTRING, LS_TBREAK];
    HSWebSocketDelegate* ws = getWsUserData(L, 1);

    NSString *message = [skin toNSObjectAtIndex:2];
    [ws.webSocket send:message];

    lua_pushvalue(L, 1);
    return 1;
}

static int http_ws_close(lua_State *L) {
    LuaSkin *skin = [LuaSkin sharedWithState:L];
    [skin checkArgs:LS_TUSERDATA, WS_USERDATA_TAG, LS_TBREAK];
    HSWebSocketDelegate* ws = getWsUserData(L, 1);

    [ws.webSocket close];

    lua_pushvalue(L, 1);
    return 1;
}

static int http_gc(lua_State* L){
    NSMutableArray* delegatesCopy = [[NSMutableArray alloc] init];
    [delegatesCopy addObjectsFromArray:delegates];

    for (connectionDelegate* delegate in delegatesCopy){
        remove_delegate(L, delegate);
    }

    return 0;
}

static int http_ws_gc(lua_State* L){
    webSocketUserData *userData = lua_touserdata(L, 1);
    HSWebSocketDelegate* ws = (__bridge_transfer HSWebSocketDelegate *)userData->ws;
    userData->ws = nil;

    [ws.webSocket close];
    ws.webSocket.delegate = nil;
    ws.webSocket = nil;
    ws.fn = [[LuaSkin sharedWithState:L] luaUnref:refTable ref:ws.fn];
    ws = nil;

    return 0;
}

static int http_ws_tostring(lua_State* L) {
    HSWebSocketDelegate* ws = getWsUserData(L, 1);
    NSString *host = @"disconnected";
    if (ws.webSocket.readyState==1) {
        host = (__bridge_transfer NSString *)[ws.webSocket copyStreamPropertyForKey:@"kCFStreamPropertySocketRemoteHostName"];
    }

    lua_pushstring(L, [[NSString stringWithFormat:@"%s: %@ (%p)", WS_USERDATA_TAG, host, lua_topointer(L, 1)] UTF8String]);
    return 1;
}

static const luaL_Reg httplib[] = {
    {"doRequest",       http_doRequest},
    {"doAsyncRequest",  http_doAsyncRequest},
    {"urlParts",        http_urlParts},
    {"encodeForQuery",  http_encodeForQuery},
    {"websocket",       http_ws_open},

    {NULL, NULL} // This must end with an empty struct
};

static const luaL_Reg metalib[] = {
    {"__gc", http_gc},

    {NULL, NULL} // This must end with an empty struct
};

static const luaL_Reg wsMetalib[] = {
    {"send",        http_ws_send},
    {"close",       http_ws_close},
    {"__tostring",  http_ws_tostring},
    {"__gc",        http_ws_gc},

    {NULL, NULL} // This must end with an empty struct
};

int luaopen_hs_http_internal(lua_State* L) {
    LuaSkin *skin = [LuaSkin sharedWithState:L];

    delegates = [[NSMutableArray alloc] init];
    refTable = [skin registerLibrary:httplib metaFunctions:metalib];
    [skin registerObject:WS_USERDATA_TAG objectFunctions:wsMetalib];

    [skin registerPushNSHelper:NSURLRequest_toLua      forClass:"NSURLRequest"] ;
    [skin registerPushNSHelper:NSURLResponse_toLua     forClass:"NSURLResponse"] ;
    [skin registerLuaObjectHelper:table_toNSURLRequest forClass:"NSURLRequest"] ;

    return 1;
}<|MERGE_RESOLUTION|>--- conflicted
+++ resolved
@@ -252,14 +252,10 @@
     LuaSkin *skin = [LuaSkin sharedWithState:L];
     [skin checkArgs:LS_TSTRING, LS_TSTRING, LS_TSTRING|LS_TNIL, LS_TTABLE|LS_TNIL, LS_TFUNCTION, LS_TSTRING | LS_TOPTIONAL, LS_TBREAK];
 
-<<<<<<< HEAD
-    NSString* cachePolicy = [skin toNSObjectAtIndex:6];
-=======
     NSString* cachePolicy = nil;
     if (lua_type(L, 6) == LUA_TSTRING) {
         cachePolicy = [skin toNSObjectAtIndex:6];
     }
->>>>>>> 4095eb03
 
     NSMutableURLRequest* request = getRequestFromStack(L, cachePolicy);
     getBodyFromStack(L, 3, request);
