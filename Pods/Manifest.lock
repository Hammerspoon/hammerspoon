PODS:
  - ASCIImage (1.0.0)
  - CocoaAsyncSocket (7.6.5)
  - CocoaHTTPServer (2.3):
    - CocoaAsyncSocket
    - CocoaLumberjack
<<<<<<< HEAD
  - CocoaLumberjack (3.5.3):
    - CocoaLumberjack/Core (= 3.5.3)
  - CocoaLumberjack/Core (3.5.3)
  - F53OSC (1.2.0)
=======
  - CocoaLumberjack (3.8.2):
    - CocoaLumberjack/Core (= 3.8.2)
  - CocoaLumberjack/Core (3.8.2)
>>>>>>> 56b5835d
  - MIKMIDI (1.7.1)
  - ORSSerialPort (2.1)
  - PocketSocket/Client (1.0.1):
    - PocketSocket/Core
  - PocketSocket/Core (1.0.1)
  - Sentry (8.17.2):
    - Sentry/Core (= 8.17.2)
    - SentryPrivate (= 8.17.2)
  - Sentry/Core (8.17.2):
    - SentryPrivate (= 8.17.2)
  - SentryPrivate (8.17.2)
  - SocketRocket (0.7.0)
  - Sparkle (2.5.1)

DEPENDENCIES:
  - ASCIImage (= 1.0.0)
  - CocoaAsyncSocket (= 7.6.5)
  - CocoaHTTPServer (from `https://github.com/Hammerspoon/CocoaHTTPServer.git`)
<<<<<<< HEAD
  - CocoaLumberjack (= 3.5.3)
  - F53OSC (from `https://github.com/Figure53/F53OSC.git`, tag `1.2.0`)
=======
  - CocoaLumberjack (= 3.8.2)
>>>>>>> 56b5835d
  - MIKMIDI (= 1.7.1)
  - ORSSerialPort (= 2.1.0)
  - PocketSocket/Client (= 1.0.1)
  - Sentry (from `https://github.com/getsentry/sentry-cocoa.git`, tag `8.17.2`)
  - SocketRocket (= 0.7.0)
  - Sparkle (= 2.5.1)

SPEC REPOS:
  https://github.com/CocoaPods/Specs.git:
    - ASCIImage
    - CocoaAsyncSocket
    - CocoaLumberjack
    - MIKMIDI
    - ORSSerialPort
    - PocketSocket
    - SentryPrivate
    - SocketRocket
    - Sparkle

EXTERNAL SOURCES:
  CocoaHTTPServer:
    :git: https://github.com/Hammerspoon/CocoaHTTPServer.git
  F53OSC:
    :git: https://github.com/Figure53/F53OSC.git
    :tag: 1.2.0
  Sentry:
    :git: https://github.com/getsentry/sentry-cocoa.git
    :tag: 8.17.2

CHECKOUT OPTIONS:
  CocoaHTTPServer:
    :commit: aa05e484e2f5c8b6454590ed06a97b2bf636a1ca
    :git: https://github.com/Hammerspoon/CocoaHTTPServer.git
  F53OSC:
    :git: https://github.com/Figure53/F53OSC.git
    :tag: 1.2.0
  Sentry:
    :git: https://github.com/getsentry/sentry-cocoa.git
    :tag: 8.17.2

SPEC CHECKSUMS:
  ASCIImage: bcff9650deae86e0e0ac310145cc628948201ab8
  CocoaAsyncSocket: 065fd1e645c7abab64f7a6a2007a48038fdc6a99
  CocoaHTTPServer: 5624681fc3473d43b18202f635f9b3abb013b530
<<<<<<< HEAD
  CocoaLumberjack: 2f44e60eb91c176d471fdba43b9e3eae6a721947
  F53OSC: 03b06a1da4cfc40d8841f8a5f4eacbc68ce8e289
=======
  CocoaLumberjack: f8d89a516e7710fdb2e9b8f1560b16ec6040eef0
>>>>>>> 56b5835d
  MIKMIDI: f53dca2f372e71183ecdd2b35c984c1c2cd11cbc
  ORSSerialPort: d2d5d131797453430c557ba8dc7dcbcae20ff2e5
  PocketSocket: 9c6867d66fb4f962af96b9b07f4b45bb561b2c2a
  Sentry: 64a9f9c3637af913adcf53deced05bbe452d1410
  SentryPrivate: 024c6fed507ac39ae98e6d087034160f942920d5
  SocketRocket: abac6f5de4d4d62d24e11868d7a2f427e0ef940d
  Sparkle: ce9957501a2655dd4c8264312c6134ff478a777c

<<<<<<< HEAD
PODFILE CHECKSUM: c1da53d3710002d3c755a2d740c9eeb11f60ca65

COCOAPODS: 1.11.3
=======
PODFILE CHECKSUM: 4bc2ef458e76478d505d6a093f554501a3c31084

COCOAPODS: 1.14.3
>>>>>>> 56b5835d
<|MERGE_RESOLUTION|>--- conflicted
+++ resolved
@@ -4,16 +4,10 @@
   - CocoaHTTPServer (2.3):
     - CocoaAsyncSocket
     - CocoaLumberjack
-<<<<<<< HEAD
-  - CocoaLumberjack (3.5.3):
-    - CocoaLumberjack/Core (= 3.5.3)
-  - CocoaLumberjack/Core (3.5.3)
-  - F53OSC (1.2.0)
-=======
   - CocoaLumberjack (3.8.2):
     - CocoaLumberjack/Core (= 3.8.2)
   - CocoaLumberjack/Core (3.8.2)
->>>>>>> 56b5835d
+  - F53OSC (1.2.0)
   - MIKMIDI (1.7.1)
   - ORSSerialPort (2.1)
   - PocketSocket/Client (1.0.1):
@@ -32,12 +26,8 @@
   - ASCIImage (= 1.0.0)
   - CocoaAsyncSocket (= 7.6.5)
   - CocoaHTTPServer (from `https://github.com/Hammerspoon/CocoaHTTPServer.git`)
-<<<<<<< HEAD
-  - CocoaLumberjack (= 3.5.3)
+  - CocoaLumberjack (= 3.8.2)
   - F53OSC (from `https://github.com/Figure53/F53OSC.git`, tag `1.2.0`)
-=======
-  - CocoaLumberjack (= 3.8.2)
->>>>>>> 56b5835d
   - MIKMIDI (= 1.7.1)
   - ORSSerialPort (= 2.1.0)
   - PocketSocket/Client (= 1.0.1)
@@ -82,12 +72,8 @@
   ASCIImage: bcff9650deae86e0e0ac310145cc628948201ab8
   CocoaAsyncSocket: 065fd1e645c7abab64f7a6a2007a48038fdc6a99
   CocoaHTTPServer: 5624681fc3473d43b18202f635f9b3abb013b530
-<<<<<<< HEAD
-  CocoaLumberjack: 2f44e60eb91c176d471fdba43b9e3eae6a721947
+  CocoaLumberjack: f8d89a516e7710fdb2e9b8f1560b16ec6040eef0
   F53OSC: 03b06a1da4cfc40d8841f8a5f4eacbc68ce8e289
-=======
-  CocoaLumberjack: f8d89a516e7710fdb2e9b8f1560b16ec6040eef0
->>>>>>> 56b5835d
   MIKMIDI: f53dca2f372e71183ecdd2b35c984c1c2cd11cbc
   ORSSerialPort: d2d5d131797453430c557ba8dc7dcbcae20ff2e5
   PocketSocket: 9c6867d66fb4f962af96b9b07f4b45bb561b2c2a
@@ -96,12 +82,6 @@
   SocketRocket: abac6f5de4d4d62d24e11868d7a2f427e0ef940d
   Sparkle: ce9957501a2655dd4c8264312c6134ff478a777c
 
-<<<<<<< HEAD
-PODFILE CHECKSUM: c1da53d3710002d3c755a2d740c9eeb11f60ca65
+PODFILE CHECKSUM: 83354398af7f16fd89b6ede49ecc4a802f6a8da5
 
-COCOAPODS: 1.11.3
-=======
-PODFILE CHECKSUM: 4bc2ef458e76478d505d6a093f554501a3c31084
-
-COCOAPODS: 1.14.3
->>>>>>> 56b5835d
+COCOAPODS: 1.14.3