<<<<<<< HEAD
#! /usr/bin/env python3
=======
#!/usr/bin/env -S -P/usr/bin:${PATH} python3
>>>>>>> 73aa47fd
# -*- coding: utf-8 -*-
"""Hammerspoon API Documentation Builder"""


import argparse
import json
import os
import pprint
import sqlite3
import string
import sys
import re

DEBUG = False
FAIL_ON_WARN = True
HAS_WARNED = False

LINT_MODE = False
LINTS = []

CHUNK_FILE = 0
CHUNK_LINE = 1
CHUNK_SIGN = 2
CHUNK_TYPE = 3
CHUNK_DESC = 4
TYPE_NAMES = ["Deprecated", "Command", "Constant", "Variable", "Function",
              "Constructor", "Field", "Method"]
SECTION_NAMES = ["Parameters", "Returns", "Notes"]
TYPE_DESC = {
        "Constant": "Useful values which cannot be changed",
        "Variable": "Configurable values",
        "Function": "API calls offered directly by the extension",
        "Method": "API calls which can only be made on an object returned "
                  "by a constructor",
        "Constructor": "API calls which return an object, typically one "
                       "that offers API methods",
        "Command": "External shell commands",
        "Field": "Variables which can only be accessed from an object returned "
                 "by a constructor",
        "Deprecated": "API features which will be removed in an future "
                      "release"}
LINKS = [
        {"name": "Website", "url": "https://www.hammerspoon.org/"},
        {"name": "GitHub page",
         "url": "https://github.com/Hammerspoon/hammerspoon"},
        {"name": "Getting Started Guide",
         "url": "https://www.hammerspoon.org/go/"},
        {"name": "Spoon Plugin Documentation",
         "url": "https://github.com/Hammerspoon/hammerspoon/blob/master/SPOONS.md"},
        {"name": "Official Spoon repository",
         "url": "https://www.hammerspoon.org/Spoons"},
        {"name": "IRC channel",
         "url": "irc://chat.freenode.net/#hammerspoon"},
        {"name": "Mailing list",
         "url": "https://groups.google.com/forum/#!forum/hammerspoon/"},
        {"name": "LuaSkin API docs",
         "url": "https://www.hammerspoon.org/docs/LuaSkin/"}
        ]

ARGUMENTS = None


def dbg(msg):
    """Print a debug message"""
    if DEBUG:
        print("DEBUG: %s" % msg)


def warn(msg):
    """Print a warning message"""
    global HAS_WARNED
    print("WARN: %s" % msg)
    HAS_WARNED = True


def err(msg):
    """Print an error message"""
    print("ERROR: %s" % msg)
    sys.exit(1)


def find_code_files(path):
    """Find all of the code files under a path"""
    code_files = []
    for dirpath, _, files in os.walk(path):
        dbg("Entering: %s" % dirpath)
        for filename in files:
            if filename.endswith(".m") or filename.endswith(".lua"):
                dbg("  Found file: %s/%s" % (dirpath, filename))
                code_files.append("%s/%s" % (dirpath, filename))
    return code_files


def extract_docstrings(filename):
    """Find all of the docstrings in a file"""
    docstrings = []
    is_in_chunk = False
    chunk = None
    i = 0
    with open(filename, "r") as filedata:
        for raw_line in filedata.readlines():
            i += 1
            line = raw_line.strip('\n')
            if line.startswith("----") or line.startswith("////"):
                dbg("Skipping %s:%d - too many comment chars" % (filename, i))
                continue
            if line.startswith("---") or line.startswith("///"):
                # We're in a chunk of docstrings
                if not is_in_chunk:
                    # This is a new chunk
                    is_in_chunk = True
                    chunk = []
                    # Store the file and line number
                    chunk.append(filename)
                    chunk.append("%d" % i)
                # Append the line to the current chunk
                line = line.strip("/-")
                if len(line) > 0 and line[0] == ' ':
                    line = line[1:]
                chunk.append(line)
            else:
                # We hit a line that isn't a docstring. If we were previously
                #  processing docstrings, we just exited a chunk of docs, so
                #  store it and reset for the next chunk.
                if is_in_chunk and chunk:
                    docstrings.append(chunk)
                    is_in_chunk = False
                    chunk = None

    return docstrings


def find_module_for_item(modules, item):
    """Find the matching module for a given item"""
    dbg("find_module_for_item: Searching for: %s" % item)
    module = None

    # We need a shortcut here for root level items
    if not ARGUMENTS.standalone and item.count('.') == 1:
        dbg("find_module_for_item: Using root-level shortcut")
        module = "hs"

    # Methods are very easy to shortcut
    if item.count(':') == 1:
        dbg("find_module_for_item: Using method shortcut")
        module = item.split(':')[0]

    if not module:
        matches = []
        for mod in modules:
            if item.startswith(mod):
                matches.append(mod)

        matches.sort()
        dbg("find_module_for_item: Found options: %s" % matches)
        try:
            module = matches[-1]
        except IndexError:
            err("Unable to find module for: %s" % item)

    dbg("find_module_for_item: Found: %s" % module)
    return module


def find_itemname_from_signature(signature):
    """Find the name of an item, from a full signature"""
    return ''.join(re.split(r"[\(\[\s]", signature)[0])


def remove_method_from_itemname(itemname):
    """Return an itemname without any method name in it"""
    return itemname.split(':')[0]


def find_basename_from_itemname(itemname):
    """Find the base name of an item, from its full name"""
    # (where "base name" means the function/method/variable/etc name
    splitchar = '.'
    if ':' in itemname:
        splitchar = ':'
    return itemname.split(splitchar)[-1].split(' ')[0]


def get_section_from_chunk(chunk, sectionname):
    """Extract a named section of a chunk"""
    section = []
    in_section = False

    for line in chunk:
        if line == sectionname:
            in_section = True
            continue
        if in_section:
            if line == "":
                # We've reached the end of the section
                break
            else:
                section.append(line)
                section.append("\n")
    return section


def strip_sections_from_chunk(chunk):
    """Remove the Parameters/Returns/Notes sections from a chunk"""
    stripped_chunk = []
    in_section = False
    for line in chunk:
        if line[:-1] in SECTION_NAMES:
            # We hit a section
            in_section = True
            continue
        elif line == "":
            # We hit the end of a section
            in_section = False
            continue
        else:
            if not in_section:
                stripped_chunk.append(line)

    return stripped_chunk


def process_docstrings(docstrings):
    """Process the docstrings into a proper structure"""
    docs = {}

    # First we'll find all of the modules and prepare the docs structure
    for chunk in docstrings:
        if chunk[2].startswith("==="):
            # This is a module definition
            modulename = chunk[CHUNK_SIGN].strip("= ")
            dbg("process_docstrings: Module: %s at %s:%s" % (
                modulename,
                chunk[CHUNK_FILE],
                chunk[CHUNK_LINE]))
            docs[modulename] = {}
            docs[modulename]["header"] = chunk
            docs[modulename]["items"] = {}

    # Now we'll get all of the item definitions
    for chunk in docstrings:
        if not chunk[2].startswith("==="):
            # This is an item definition
            itemname = find_itemname_from_signature(chunk[CHUNK_SIGN])
            dbg("process_docstrings: Found item: %s at %s:%s" % (
                itemname,
                chunk[CHUNK_FILE],
                chunk[CHUNK_LINE]))
            modulename = find_module_for_item(list(docs.keys()), itemname)
            dbg("process_docstrings:   Assigning item to module: %s" %
                modulename)
            docs[modulename]["items"][itemname] = chunk

    return docs


def process_module(modulename, raw_module):
    """Process the docstrings for a module"""
    dbg("Processing module: %s" % modulename)
    dbg("Header: %s" % raw_module["header"][CHUNK_DESC])
    module = {}
    module["name"] = modulename
    module["type"] = "Module"
    module["desc"] = raw_module["header"][CHUNK_DESC]
    module["doc"] = '\n'.join(raw_module["header"][CHUNK_DESC:])
    module["stripped_doc"] = '\n'.join(raw_module["header"][CHUNK_DESC+1:])
    module["submodules"] = []
    module["items"] = []  # Deprecated
    module["Function"] = []
    module["Method"] = []
    module["Constructor"] = []
    module["Constant"] = []
    module["Variable"] = []
    module["Command"] = []
    module["Field"] = []
    # NOTE: I don't like having the deprecated type, I think we should revist
    #       this later and find another way to annotate deprecations
    module["Deprecated"] = []
    for itemname in raw_module["items"]:
        dbg("  Processing item: %s" % itemname)
        chunk = raw_module["items"][itemname]
        if chunk[CHUNK_TYPE] not in TYPE_NAMES:
            err("UNKNOWN TYPE: %s (%s)" % (chunk[CHUNK_TYPE],
                                           pprint.pformat(chunk)))
        basename = find_basename_from_itemname(itemname)

        item = {}
        item["name"] = basename
        item["signature"] = chunk[CHUNK_SIGN]
        item["def"] = chunk[CHUNK_SIGN]  # Deprecated
        item["type"] = chunk[CHUNK_TYPE]
        item["desc"] = chunk[CHUNK_DESC]
        item["doc"] = '\n'.join(chunk[CHUNK_DESC:])
        item["file"] = chunk[CHUNK_FILE]
        item["lineno"] = chunk[CHUNK_LINE]

        for section in ["Parameters", "Returns", "Notes"]:
            if section + ':' in chunk:
                item[section.lower()] = get_section_from_chunk(chunk,
                                                               section + ':')

        item["stripped_doc"] = '\n'.join(strip_sections_from_chunk(
                                            chunk[CHUNK_DESC+1:]))
        module[item["type"]].append(item)
        module["items"].append(item)  # Deprecated

        dbg("    %s" % pprint.pformat(item).replace('\n', "\n            "))

        # The rest of this code is only for functions/constructors/methods
        if item["type"] not in ["Function", "Constructor", "Method"]:
            continue

        def is_actual_parameter(some_text):
            return some_text.startswith(" * ")

        try:
            if item['desc'].startswith("Alias for [`"):
                pass
            else:
                sig_without_return = item["signature"].split("->")[0]
                sig_params = re.sub(r".*\((.*)\).*", r"\1", sig_without_return)
                sig_param_arr = re.split(r',|\|', sig_params)
                sig_arg_count = len(sig_param_arr)
                actual_params = list(filter(is_actual_parameter, item["parameters"]))
                parameter_count = len(actual_params)
                if parameter_count != sig_arg_count:
                    message = "SIGNATURE/PARAMETER COUNT MISMATCH: '%s' says %d parameters ('%s'), but Parameters section has %d entries:\n%s\n" % (sig_without_return, sig_arg_count, ','.join(sig_param_arr), parameter_count, '\n'.join(actual_params))
                    warn(message)
                    LINTS.append({
                        "file": item["file"],
                        "line": int(item["lineno"]),
                        "title": "Docstring signature/parameter mismatch",
                        "message": message,
                        "annotation_level": "failure"
                    })
        except:
            message = "Unable to parse parameters for %s\n%s\n" % (item["signature"], sys.exc_info()[1])
            warn(message)
            LINTS.append({
                "file": item["file"],
                "line": int(item["lineno"]),
                "title": "Docstring Parameters parse failure",
                "message": message,
                "annotation_level": "failure"
            })
            if FAIL_ON_WARN:
                sys.exit(1)
    return module


def strip_paragraph(text):
    """Strip <p> from the start of a string, and </p>\n from the end"""
    text = text.replace("<p>", "")
    text = text.replace("</p>\n", "")
    return text


def process_markdown(data):
    """Pre-render GitHub-flavoured Markdown, and syntax-highlight code"""
    import mistune
    from pygments import highlight
    from pygments.lexers import get_lexer_by_name
    from pygments.formatters import html

    class HighlightRenderer(mistune.Renderer):
        def block_code(self, code, lang):
            if not lang:
                return '\n<pre><code>%s</code></pre>\n' % \
                    mistune.escape(code)
            lexer = get_lexer_by_name(lang, stripall=True)
            formatter = html.HtmlFormatter()
            return highlight(code, lexer, formatter)

    md = mistune.Markdown(renderer=HighlightRenderer())

    for i in range(0, len(data)):
        module = data[i]
        module["desc_gfm"] = md(module["desc"])
        module["doc_gfm"] = md(module["doc"])
        for item_type in TYPE_NAMES:
            items = module[item_type]
            for j in range(0, len(items)):
                item = items[j]
                item["def_gfm"] = strip_paragraph(md(item["def"]))
                item["doc_gfm"] = md(item["doc"])
                items[j] = item
        # Now do the same for the deprecated 'items' list
        for j in range(0, len(module["items"])):
            item = module["items"][j]
            item["def_gfm"] = strip_paragraph(md(item["def"]))
            item["doc_gfm"] = md(item["doc"])
            module["items"][j] = item
        data[i] = module
    return data


def do_processing(directories):
    """Run all processing steps for one or more directories"""
    raw_docstrings = []
    codefiles = []
    processed_docstrings = []
    module_tree = {}

    for directory in directories:
        codefiles += find_code_files(directory)
    if len(codefiles) == 0:
        err("No .m/.lua files found")

    for filename in codefiles:
        raw_docstrings += extract_docstrings(filename)
    if len(raw_docstrings) == 0:
        err("No docstrings found")

    docs = process_docstrings(raw_docstrings)

    if len(docs) == 0:
        err("No modules found")

    for module in docs:
        dbg("Processing: %s" % module)
        module_docs = process_module(module, docs[module])
        module_docs["items"].sort(key=lambda item: item["name"].lower())
        for item_type in TYPE_NAMES:
            module_docs[item_type].sort(key=lambda item: item["name"].lower())
        processed_docstrings.append(module_docs)

        # Add this module to our module tree
        module_parts = module.split('.')
        cursor = module_tree
        for part in module_parts:
            if part not in cursor:
                cursor[part] = {}
            cursor = cursor[part]

    # Iterate over the modules, consulting the module tree, to find their
    # submodules
    # (Note that this is done as a separate step after the above loop, to
    #  ensure that we know about all possible modules by this point)
    i = 0
    for module in processed_docstrings:
        dbg("Finding submodules for: %s" % module["name"])
        module_parts = module["name"].split('.')
        cursor = module_tree
        for part in module_parts:
            cursor = cursor[part]
        # cursor now points at this module, so now we can check for subs
        for sub in list(cursor.keys()):
            processed_docstrings[i]["submodules"].append(sub)
        processed_docstrings[i]["submodules"].sort()
        i += 1

    processed_docstrings.sort(key=lambda module: module["name"].lower())
    return processed_docstrings


def write_annotations(filepath, data):
    """Write out a JSON file with our linter errors"""
    with open(filepath, "wb") as jsonfile:
        jsonfile.write(json.dumps(data, indent=2,
                                  separators=(',', ': '),
                                  ensure_ascii=False).encode('utf-8'))


def write_json(filepath, data):
    """Write out a JSON version of the docs"""
    with open(filepath, "wb") as jsonfile:
        jsonfile.write(json.dumps(data, sort_keys=True, indent=2,
                                  separators=(',', ': '),
                                  ensure_ascii=False).encode('utf-8'))


def write_json_index(filepath, data):
    """Write out a JSON index of the docs"""
    index = []
    for item in data:
        entry = {}
        entry["name"] = item["name"]
        entry["desc"] = item["desc"]
        entry["type"] = item["type"]
        index.append(entry)
        for subtype in TYPE_NAMES:
            for subitem in item[subtype]:
                entry = {}
                entry["name"] = subitem["name"]
                entry["module"] = item["name"]
                entry["desc"] = subitem["desc"]
                entry["type"] = subitem["type"]
                index.append(entry)
    with open(filepath, "wb") as jsonfile:
        jsonfile.write(json.dumps(index, sort_keys=True, indent=2,
                                  separators=(',', ': '),
                                  ensure_ascii=False).encode('utf-8'))


def write_sql(filepath, data):
    """Write out an SQLite DB of docs metadata, for Dash"""
    db = sqlite3.connect(filepath)
    cur = db.cursor()

    try:
        cur.execute("DROP TABLE searchIndex;")
    except sqlite3.OperationalError:
        # This table won't have existed in a blank database
        pass
    cur.execute("CREATE TABLE searchIndex(id INTEGER PRIMARY KEY, name TEXT, "
                "type TEXT, path TEXT);")
    cur.execute("CREATE UNIQUE INDEX anchor ON searchIndex (name, type, "
                "path);")

    for module in data:
        cur.execute("INSERT INTO searchIndex VALUES(NULL, '%(modname)s', "
                    "'Module', '%(modname)s.html');" %
                    {"modname": module["name"]})
        for item in module["items"]:
            try:
                cur.execute("INSERT INTO searchIndex VALUES(NULL, "
                            "'%(modname)s.%(itemname)s', "
                            "'%(itemtype)s', '%(modname)s.html#%(itemname)s');" %
                            {"modname": module["name"], "itemname": item["name"],
                             "itemtype": item["type"]})
            except:
                err("DB Insert failed on %s:%s(%s)" % (module["name"], item["name"], item["type"]))

    db.commit()
    cur.execute("VACUUM;")


def write_templated_output(output_dir, template_dir, title, data, extension):
    """Write out a templated version of the docs"""
    from jinja2 import Environment

    jinja = Environment(trim_blocks=True, lstrip_blocks=True)

	########################################################
	## ADDED BY CHRIS FOR COMMANDPOST:
	########################################################
    import jinja2
    import markdown

    md = markdown.Markdown(extensions=['meta'])

    jinja = jinja2.Environment()
    jinja.filters['markdown'] = lambda text: jinja2.Markup(md.convert(text))
    jinja.trim_blocks = True
    jinja.lstrip_blocks = True
	########################################################

    # Make sure we have a valid output_dir
    if not os.path.isdir(output_dir):
        try:
            os.makedirs(output_dir)
        except Exception as error:
            err("Output directory is not a directory, "
                "and/or can't be created: %s" % error)

    # Prepare for writing index.<extensions>
    try:
        outfile = open(output_dir + "/index." + extension, "wb")
    except Exception as error:
        err("Unable to create %s: %s" % (output_dir + "/index." + extension,
            error))

    # Prepare for reading index.j2.<extension>
    try:
        tmplfile = open(template_dir + "/index.j2." + extension, "r")
    except Exception as error:
        err("Unable to open index.j2.%s: %s" % (extension, error))

    if extension == "html":
        # Re-process the doc data to convert Markdown to HTML
        data = process_markdown(data)

    # Render and write index.<extension>
    template = jinja.from_string(tmplfile.read())
    render = template.render(data=data, links=LINKS, title=title)
    outfile.write(render.encode("utf-8"))
    outfile.close()
    tmplfile.close()
    dbg("Wrote index." + extension)

    # Render and write module docs
    try:
        tmplfile = open(template_dir + "/module.j2." + extension, "r")
        template = jinja.from_string(tmplfile.read())
    except Exception as error:
        err("Unable to open module.j2.%s: %s" % (extension, error))

    for module in data:
        with open("%s/%s.%s" % (output_dir,
                                module["name"],
                                extension), "wb") as docfile:
            render = template.render(module=module,
                                     type_order=TYPE_NAMES,
                                     type_desc=TYPE_DESC)
            docfile.write(render.encode("utf-8"))
            dbg("Wrote %s.%s" % (module["name"], extension))

    tmplfile.close()


def write_html(output_dir, template_dir, title, data):
    """Write out an HTML version of the docs"""
    write_templated_output(output_dir, template_dir, title, data, "html")


def write_markdown(output_dir, template_dir, title, data):
    """Write out a Markdown version of the docs"""
    write_templated_output(output_dir, template_dir, title, data, "md")


def main():
    """Main entrypoint"""
    global DEBUG
    global ARGUMENTS

    parser = argparse.ArgumentParser()
    commands = parser.add_argument_group("Commands")
    commands.add_argument("-v", "--validate", action="store_true",
                          dest="validate", default=False,
                          help="Ensure all docstrings are valid")
    commands.add_argument("-j", "--json", action="store_true",
                          dest="json", default=False,
                          help="Output docs.json")
    commands.add_argument("-s", "--sql", action="store_true",
                          dest="sql", default=False,
                          help="Output docs.sqlite")
    commands.add_argument("-t", "--html", action="store_true",
                          dest="html", default=False,
                          help="Output HTML docs")
    commands.add_argument("-m", "--markdown", action="store_true",
                          dest="markdown", default=False,
                          help="Output Markdown docs")
    parser.add_argument("-n", "--standalone",
                        help="Process a single module only",
                        action="store_true", default=False,
                        dest="standalone")
    parser.add_argument("-d", "--debug", help="Enable debugging output",
                        action="store_true", default=False,
                        dest="debug")
    parser.add_argument("-e", "--templates", action="store",
                        help="Directory of HTML templates",
                        dest="template_dir", default="scripts/docs/templates")
    parser.add_argument("-o", "--output_dir", action="store",
                        dest="output_dir", default="build/",
                        help="Directory to write outputs to")
    parser.add_argument("-i", "--title", action="store",
                        dest="title", default="Hammerspoon",
                        help="Title for the index page")
    parser.add_argument("-l", "--lint", action="store_true",
                        dest="lint_mode", default=False,
                        help="Run in Lint mode. No docs will be built")
    parser.add_argument("DIRS", nargs=argparse.REMAINDER,
                        help="Directories to search")
    arguments, leftovers = parser.parse_known_args()

    if arguments.debug:
        DEBUG = True
    dbg("Arguments: %s" % arguments)

    if not arguments.validate and \
       not arguments.json and \
       not arguments.sql and \
       not arguments.html and \
       not arguments.markdown and \
       not arguments.lint_mode:
        parser.print_help()
        err("At least one of validate/json/sql/html/markdown is required.")

    if len(arguments.DIRS) == 0:
        parser.print_help()
        err("At least one directory is required. See DIRS")

    # Store global copy of our arguments
    ARGUMENTS = arguments

    if arguments.lint_mode:
        global LINT_MODE
        global FAIL_ON_WARN
        LINT_MODE = True
        FAIL_ON_WARN = False

    results = do_processing(arguments.DIRS)

    if arguments.validate:
        # If we got this far, we already processed the docs, and validated them
        pass
    if arguments.lint_mode:
        write_annotations(arguments.output_dir + "/annotations.json", LINTS)
    if arguments.json:
        write_json(arguments.output_dir + "/docs.json", results)
        write_json_index(arguments.output_dir + "/docs_index.json", results)
    if arguments.sql:
        write_sql(arguments.output_dir + "/docs.sqlite", results)
    if arguments.html:
        write_html(arguments.output_dir + "/html/",
                   arguments.template_dir,
                   arguments.title, results)
    if arguments.markdown:
        write_markdown(arguments.output_dir + "/markdown/",
                       arguments.template_dir,
                       arguments.title, results)


if __name__ == "__main__":
    main()
    if FAIL_ON_WARN and HAS_WARNED:
        sys.exit(1)<|MERGE_RESOLUTION|>--- conflicted
+++ resolved
@@ -1,8 +1,4 @@
-<<<<<<< HEAD
-#! /usr/bin/env python3
-=======
 #!/usr/bin/env -S -P/usr/bin:${PATH} python3
->>>>>>> 73aa47fd
 # -*- coding: utf-8 -*-
 """Hammerspoon API Documentation Builder"""
 
