--- conflicted
+++ resolved
@@ -22,7 +22,6 @@
   - ASCIImage
   - CocoaAsyncSocket
   - CocoaHTTPServer (from `https://github.com/CommandPost/CocoaHTTPServer.git`)
-<<<<<<< HEAD
   - CocoaLumberjack
   - MIKMIDI
   - ORSSerialPort
@@ -30,15 +29,6 @@
   - Sentry (from `https://github.com/getsentry/sentry-cocoa.git`)
   - SocketRocket
   - Sparkle
-=======
-  - CocoaLumberjack (= 3.5.3)
-  - MIKMIDI (= 1.7.1)
-  - ORSSerialPort (= 2.1.0)
-  - PocketSocket/Client (= 1.0.1)
-  - Sentry (from `https://github.com/getsentry/sentry-cocoa.git`, tag `6.2.0`)
-  - SocketRocket (= 0.5.1)
-  - Sparkle (= 1.24.0)
->>>>>>> 965e8aa6
 
 SPEC REPOS:
   https://github.com/CocoaPods/Specs.git:
@@ -56,22 +46,14 @@
     :git: https://github.com/CommandPost/CocoaHTTPServer.git
   Sentry:
     :git: https://github.com/getsentry/sentry-cocoa.git
-<<<<<<< HEAD
-=======
-    :tag: 6.2.0
->>>>>>> 965e8aa6
 
 CHECKOUT OPTIONS:
   CocoaHTTPServer:
     :commit: 5b63f170649ce15f820b64f63ce076c172ce15ff
     :git: https://github.com/CommandPost/CocoaHTTPServer.git
   Sentry:
-    :commit: f0cf27040c6c8d8f7d38e7eddbd19641fd336c8b
+    :commit: 8a6182e4a0fc9ebf5e8ce541b545c9636e5bbaca
     :git: https://github.com/getsentry/sentry-cocoa.git
-<<<<<<< HEAD
-=======
-    :tag: 6.2.0
->>>>>>> 965e8aa6
 
 SPEC CHECKSUMS:
   ASCIImage: bcff9650deae86e0e0ac310145cc628948201ab8
@@ -85,10 +67,6 @@
   SocketRocket: d57c7159b83c3c6655745cd15302aa24b6bae531
   Sparkle: 270cd27377bf04e9c128af06e3a22d0f572d6ee3
 
-<<<<<<< HEAD
 PODFILE CHECKSUM: 3321f60e8d7bbaa9822d64e49d81db8ac9c02846
-=======
-PODFILE CHECKSUM: 15e95e6d9f3d4a79171fbac88ad2aab46ef47466
->>>>>>> 965e8aa6
 
 COCOAPODS: 1.10.0