@import Cocoa ;
@import LuaSkin ;

static const char * const USERDATA_TAG = "hs.ipc" ;
<<<<<<< HEAD
static LSRefTable refTable = LUA_NOREF;
=======
static LSRefTable refTable;
>>>>>>> dc031fbb

#define get_objectFromUserdata(objType, L, idx, tag) (objType*)*((void**)luaL_checkudata(L, idx, tag))
// #define get_structFromUserdata(objType, L, idx, tag) ((objType *)luaL_checkudata(L, idx, tag))
// #define get_cfobjectFromUserdata(objType, L, idx, tag) *((objType *)luaL_checkudata(L, idx, tag))

#pragma mark - Support Functions and Classes

@interface HSIPCMessagePort : NSObject
@property CFMessagePortRef   messagePort ;
@property int                callbackRef ;
@property int                selfRef ;
@end

static CFDataRef ipc_callback(__unused CFMessagePortRef local, SInt32 msgid, CFDataRef data, void *info) {
    LuaSkin          *skin   = [LuaSkin sharedWithState:NULL];
    HSIPCMessagePort *port   = (__bridge HSIPCMessagePort *)info ;
    CFDataRef        outdata = NULL ;

    _lua_stackguard_entry(skin.L);
    if (port.callbackRef != LUA_NOREF) {
        lua_State *L = skin.L ;
        [skin pushLuaRef:refTable ref:port.callbackRef] ;
        [skin pushNSObject:port] ;
        lua_pushinteger(L, msgid) ;
        [skin pushNSObject:(__bridge NSData *)data] ;
        BOOL status = [skin protectedCallAndTraceback:3 nresults:1] ;

        luaL_tolstring(L, -1, NULL) ;                   // make sure it's a string
        [skin logDebug:[NSString stringWithFormat:@"%s", lua_tostring(L, -1)]] ;
        NSMutableData *result = [[NSMutableData alloc] init] ;
        [result appendData:[skin toNSObjectAtIndex:-1 withOptions:LS_NSLuaStringAsDataOnly]] ;
        if (!status) {
            [skin logError:[NSString stringWithFormat:@"%s:callback - error during callback for %@: %s", USERDATA_TAG, (__bridge NSString *)CFMessagePortGetName(port.messagePort), lua_tostring(L, -2)]] ;
        }
        lua_pop(L, 2) ;                                 // remove the result and the luaL_tostring() version

        if (result) outdata = (__bridge_retained CFDataRef)result ;
    } else {
        [skin logWarn:[NSString stringWithFormat:@"%s:callback - no callback function defined for %@", USERDATA_TAG, (__bridge NSString *)CFMessagePortGetName(port.messagePort)]] ;
    }
    _lua_stackguard_exit(skin.L);
    return outdata ;
}

@implementation HSIPCMessagePort

- (instancetype)init {
    self = [super init] ;
    if (self) {
        _selfRef     = 0 ;
        _messagePort = NULL ;
        _callbackRef = LUA_NOREF ;
    }
    return self ;
}

@end

#pragma mark - Module Functions

/// hs.ipc.localPort(name, fn) -> ipcObject
/// Constructor
/// Create a new local ipcObject for receiving and responding to messages from a remote port
///
/// Parameters:
///  * name - a string acting as the message port name.
///  * fn   - the callback function which will receive messages.
///
/// Returns:
///  * the ipc object
///
/// Notes:
///  * a remote port can send messages at any time to a local port; a local port can only respond to messages from a remote port
static int ipc_localPort(lua_State *L) {
    LuaSkin *skin = [LuaSkin sharedWithState:L] ;
    [skin checkArgs:LS_TSTRING, LS_TFUNCTION, LS_TBREAK] ;
    NSString *portName = [skin toNSObjectAtIndex:1] ;

    HSIPCMessagePort *port = [[HSIPCMessagePort alloc] init] ;
    if (port) {
        lua_pushvalue(L, 2) ;
        port.callbackRef = [skin luaRef:refTable] ;

        CFMessagePortContext ctx = { 0, (__bridge void *)port, NULL, NULL, NULL } ;
        Boolean error = false ;
        port.messagePort = CFMessagePortCreateLocal(NULL, (__bridge CFStringRef)portName, ipc_callback, &ctx, &error) ;

        if (error) {
            NSString *errorMsg = port.messagePort ? @"local port name already in use" : @"failed to create new local port" ;
            if (port.messagePort) CFRelease(port.messagePort) ;
            port.messagePort = NULL ;
            return luaL_error(L, errorMsg.UTF8String) ;
        }

        CFRunLoopSourceRef runLoop = CFMessagePortCreateRunLoopSource(NULL, port.messagePort, 0) ;
        if (runLoop) {
            CFRunLoopAddSource(CFRunLoopGetMain(), runLoop, kCFRunLoopCommonModes);
            CFRelease(runLoop) ;
        } else {
            CFRelease(port.messagePort) ;
            port.messagePort = nil ;
            return luaL_error(L, "unable to create runloop source for local port") ;
        }
    } else {
        return luaL_error(L, "failed to create new local port") ;
    }
    [skin pushNSObject:port] ;
    return 1 ;
}

/// hs.ipc.remotePort(name) -> ipcObject
/// Constructor
/// Create a new remote ipcObject for sending messages asynchronously to a local port
///
/// Parameters:
///  * name - a string acting as the message port name.
///
/// Returns:
///  * the ipc object
///
/// Notes:
///  * a remote port can send messages at any time to a local port; a local port can only respond to messages from a remote port
static int ipc_remotePort(lua_State *L) {
    LuaSkin *skin = [LuaSkin sharedWithState:L] ;
    [skin checkArgs:LS_TSTRING, LS_TBREAK] ;
    NSString *portName = [skin toNSObjectAtIndex:1] ;

    HSIPCMessagePort *port = [[HSIPCMessagePort alloc] init] ;
    if (port) port.messagePort = CFMessagePortCreateRemote(NULL, (__bridge CFStringRef)portName) ;
    if (!(port && port.messagePort)) {
        return luaL_error(L, "failed to create new remote port") ;
    }
    [skin pushNSObject:port] ;
    return 1 ;
}

#pragma mark - Module Methods

/// hs.ipc:name() -> string
/// Method
/// Returns the name the ipcObject uses for its port when active
///
/// Parameters:
///  * None
///
/// Returns:
///  * the port name as a string
static int ipc_name(lua_State *L) {
    LuaSkin *skin = [LuaSkin sharedWithState:L] ;
    [skin checkArgs:LS_TUSERDATA, USERDATA_TAG, LS_TBREAK] ;
    HSIPCMessagePort *port = [skin toNSObjectAtIndex:1] ;

    [skin pushNSObject:(__bridge NSString *)CFMessagePortGetName(port.messagePort)] ;
    return 1 ;
}

/// hs.ipc:isRemote() -> boolean
/// Method
/// Returns whether or not the ipcObject represents a remote or local port
///
/// Parameters:
///  * None
///
/// Returns:
///  * true if the object is a remote port, otherwise false
///
/// Notes:
///  * a remote port can send messages at any time to a local port; a local port can only respond to messages from a remote port
static int ipc_isRemote(lua_State *L) {
    LuaSkin *skin = [LuaSkin sharedWithState:L] ;
    [skin checkArgs:LS_TUSERDATA, USERDATA_TAG, LS_TBREAK] ;
    HSIPCMessagePort *port = [skin toNSObjectAtIndex:1] ;

    lua_pushboolean(L, CFMessagePortIsRemote(port.messagePort)) ;
    return 1 ;
}

/// hs.ipc:isValid() -> boolean
/// Method
/// Returns whether or not the ipcObject port is still valid or not
///
/// Parameters:
///  * None
///
/// Returns:
///  * true if the object is a valid port, otherwise false
static int ipc_isValid(lua_State *L) {
    LuaSkin *skin = [LuaSkin sharedWithState:L] ;
    [skin checkArgs:LS_TUSERDATA, USERDATA_TAG, LS_TBREAK] ;
    HSIPCMessagePort *port = [skin toNSObjectAtIndex:1] ;

    lua_pushboolean(L, CFMessagePortIsValid(port.messagePort)) ;
    return 1 ;
}

/// hs.ipc:sendMessage(data, msgID, [waitTimeout], [oneWay]) -> status, response
/// Method
/// Sends a message from a remote port to a local port
///
/// Parameters:
///  * data        - any data type which is to be sent to the local port.  The data will be converted into its string representation
///  * msgID       - an integer message ID
///  * waitTimeout - an optional number, default 2.0, representing the number of seconds the method will wait to send the message and then wait for a response.  The method *may* block up to twice this number of seconds, though usually it will be shorter.
///  * oneWay      -  an optional boolean, default false, indicating whether or not to wait for a response.  It this is true, the second returned argument will be nil.
///
/// Returns:
///  * status   - a boolean indicathing whether or not the local port responded before the timeout (true) or if an error or timeout occurred waiting for the response (false)
///  * response - the response from the local port, usually a string, but may be nil if there was no response returned.  If status is false, will contain an error message describing the error.
static int ipc_sendMessage(lua_State *L) {
    LuaSkin *skin = [LuaSkin sharedWithState:L] ;
    [skin checkArgs:LS_TUSERDATA, USERDATA_TAG,
                    LS_TANY,
                    LS_TNUMBER | LS_TINTEGER,
                    LS_TNUMBER | LS_TBOOLEAN | LS_TOPTIONAL,
                    LS_TBOOLEAN | LS_TOPTIONAL,
                    LS_TBREAK] ;

    HSIPCMessagePort *port = [skin toNSObjectAtIndex:1] ;
    if (!CFMessagePortIsValid(port.messagePort)) { return luaL_error(L, "ipc port is no longer valid"); }
    if (!CFMessagePortIsRemote(port.messagePort)) { return luaL_error(L, "not a remote port") ; }

    luaL_tolstring(L, 2, NULL) ; // make sure it's a string
    NSData *data = [skin toNSObjectAtIndex:-1 withOptions:LS_NSLuaStringAsDataOnly] ;
    lua_pop(L, 1) ;

    lua_Integer msgID = lua_tointeger(L, 3) ;

    CFTimeInterval waitTimeout = ((lua_gettop(L) >= 4) && lua_isnumber(L, 4)) ? lua_tonumber(L, 4) : 2.0 ;

    BOOL oneWay = lua_isboolean(L, -1) ? (BOOL)lua_toboolean(L, -1) : NO ;

    CFDataRef returnedData;
    SInt32 code = CFMessagePortSendRequest(
                                            port.messagePort,
                                            (SInt32)msgID,
                                            (__bridge CFDataRef)data,
                                            waitTimeout,
                                            (oneWay ? 0.0 : waitTimeout),
                                            (oneWay ? NULL : kCFRunLoopDefaultMode),
                                            &returnedData
                                          );
    BOOL status = (code == kCFMessagePortSuccess) ;

    NSData *response ;
    if (status) {
        if (!oneWay) {
            response = returnedData ? (__bridge_transfer NSData *)returnedData : nil ;
        }
    } else {
        NSString *errMsg = [NSString stringWithFormat:@"unrecognized error: %d", code] ;
        switch(code) {
            case kCFMessagePortSendTimeout:        errMsg = @"send timeout" ; break ;
            case kCFMessagePortReceiveTimeout:     errMsg = @"receive timeout" ; break ;
            case kCFMessagePortIsInvalid:          errMsg = @"message port invalid" ; break ;
            case kCFMessagePortTransportError:     errMsg = @"error during transport" ; break ;
            case kCFMessagePortBecameInvalidError: errMsg = @"message port was invalidated" ; break ;
        }
        response = [errMsg dataUsingEncoding:NSUTF8StringEncoding] ;
    }

    lua_pushboolean(L, status) ;
    [skin pushNSObject:response] ;
    return 2 ;
}

#pragma mark - Module Constants

#pragma mark - Lua<->NSObject Conversion Functions
// These must not throw a lua error to ensure LuaSkin can safely be used from Objective-C
// delegates and blocks.

static int pushHSIPCMessagePort(lua_State *L, id obj) {
    HSIPCMessagePort *value = obj;
    value.selfRef++ ;
    void** valuePtr = lua_newuserdata(L, sizeof(HSIPCMessagePort *));
    *valuePtr = (__bridge_retained void *)value;
    luaL_getmetatable(L, USERDATA_TAG);
    lua_setmetatable(L, -2);
    return 1;
}

id toHSIPCMessagePortFromLua(lua_State *L, int idx) {
    LuaSkin *skin = [LuaSkin sharedWithState:L] ;
    HSIPCMessagePort *value ;
    if (luaL_testudata(L, idx, USERDATA_TAG)) {
        value = get_objectFromUserdata(__bridge HSIPCMessagePort, L, idx, USERDATA_TAG) ;
    } else {
        [skin logError:[NSString stringWithFormat:@"expected %s object, found %s", USERDATA_TAG,
                                                   lua_typename(L, lua_type(L, idx))]] ;
    }
    return value ;
}

#pragma mark - Hammerspoon/Lua Infrastructure

static int userdata_tostring(lua_State* L) {
    LuaSkin *skin = [LuaSkin sharedWithState:L] ;
    HSIPCMessagePort *obj = [skin luaObjectAtIndex:1 toClass:"HSIPCMessagePort"] ;
    NSString *title = [NSString stringWithFormat:@"%@, %@", (__bridge NSString *)CFMessagePortGetName(obj.messagePort), (CFMessagePortIsRemote(obj.messagePort) ? @"remote" : @"local")] ;
    [skin pushNSObject:[NSString stringWithFormat:@"%s: %@ (%p)", USERDATA_TAG, title, lua_topointer(L, 1)]] ;
    return 1 ;
}

static int userdata_eq(lua_State* L) {
// can't get here if at least one of us isn't a userdata type, and we only care if both types are ours,
// so use luaL_testudata before the macro causes a lua error
    if (luaL_testudata(L, 1, USERDATA_TAG) && luaL_testudata(L, 2, USERDATA_TAG)) {
        LuaSkin *skin = [LuaSkin sharedWithState:L] ;
        HSIPCMessagePort *obj1 = [skin luaObjectAtIndex:1 toClass:"HSIPCMessagePort"] ;
        HSIPCMessagePort *obj2 = [skin luaObjectAtIndex:2 toClass:"HSIPCMessagePort"] ;
        lua_pushboolean(L, [obj1 isEqualTo:obj2]) ;
    } else {
        lua_pushboolean(L, NO) ;
    }
    return 1 ;
}

/// hs.ipc:delete() -> None
/// Method
/// Deletes the ipcObject, stopping it as well if necessary
///
/// Parameters:
///  * None
///
/// Returns:
///  * None
static int userdata_gc(lua_State* L) {
    HSIPCMessagePort *obj = get_objectFromUserdata(__bridge_transfer HSIPCMessagePort, L, 1, USERDATA_TAG) ;
    if (obj) {
        obj.selfRef-- ;
        if (obj.selfRef == 0) {
            LuaSkin *skin = [LuaSkin sharedWithState:L] ;
            obj.callbackRef = [skin luaUnref:refTable ref:obj.callbackRef] ;
            if (obj.messagePort) {
                CFMessagePortInvalidate(obj.messagePort) ;
                CFRelease(obj.messagePort) ;
                obj.messagePort = NULL ;
            }
            obj = nil ;
        }
    }
    // Remove the Metatable so future use of the variable in Lua won't think its valid
    lua_pushnil(L) ;
    lua_setmetatable(L, 1) ;
    return 0 ;
}

// static int meta_gc(lua_State* __unused L) {
//     return 0 ;
// }

// Metatable for userdata objects
static const luaL_Reg userdata_metaLib[] = {
    {"name",        ipc_name},
    {"delete",      userdata_gc},
    {"isRemote",    ipc_isRemote},
    {"isValid",     ipc_isValid},
    {"sendMessage", ipc_sendMessage},

    {"__tostring",  userdata_tostring},
    {"__eq",        userdata_eq},
    {"__gc",        userdata_gc},
    {NULL,          NULL}
};

// Functions for returned object when module loads
static luaL_Reg moduleLib[] = {
    {"localPort",  ipc_localPort},
    {"remotePort", ipc_remotePort},
    {NULL,         NULL}
};

// // Metatable for module, if needed
// static const luaL_Reg module_metaLib[] = {
//     {"__gc", meta_gc},
//     {NULL,   NULL}
// };

int luaopen_hs_ipc_internal(lua_State* L) {
    LuaSkin *skin = [LuaSkin sharedWithState:L] ;
    refTable = [skin registerLibraryWithObject:USERDATA_TAG
                                     functions:moduleLib
                                 metaFunctions:nil    // or module_metaLib
                               objectFunctions:userdata_metaLib];

    [skin registerPushNSHelper:pushHSIPCMessagePort         forClass:"HSIPCMessagePort"];
    [skin registerLuaObjectHelper:toHSIPCMessagePortFromLua forClass:"HSIPCMessagePort"
                                             withUserdataMapping:USERDATA_TAG];

    return 1;
}<|MERGE_RESOLUTION|>--- conflicted
+++ resolved
@@ -2,11 +2,7 @@
 @import LuaSkin ;
 
 static const char * const USERDATA_TAG = "hs.ipc" ;
-<<<<<<< HEAD
-static LSRefTable refTable = LUA_NOREF;
-=======
 static LSRefTable refTable;
->>>>>>> dc031fbb
 
 #define get_objectFromUserdata(objType, L, idx, tag) (objType*)*((void**)luaL_checkudata(L, idx, tag))
 // #define get_structFromUserdata(objType, L, idx, tag) ((objType *)luaL_checkudata(L, idx, tag))
