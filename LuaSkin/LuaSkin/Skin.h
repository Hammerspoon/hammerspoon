//
//  Skin.h
//  LuaSkin
//
//  Created by Chris Jones on 11/06/2015
//  Copyright (c) 2015 Hammerspoon Project Authors. All rights reserved
//

/*!
     @header Skin.h
     An Objective-C framework that both wraps and abstracts Lua
     @copyright The Hammerspoon Authors

     @ignorefuncmacro NS_OPTIONS
     @ignorefuncmacro NS_ENUM
 */


#import <Foundation/Foundation.h>
#import "lobject.h"
#import "lapi.h"
#import "lauxlib.h"
#import "lualib.h"
#import "lua.h"
#import <assert.h>
#import <limits.h>
#import <dlfcn.h>

extern const char * const LuaSkin_UD_TAG ;
extern int luaopen_luaskin_internal(lua_State* L) ; // entry vector to luaskin.m objectWrapper additions

// Defines for Lua stack guard macros
/*
#ifdef DEBUG
#   define _lua_stackguard_entry(L) int __lua_stackguard_entry=lua_gettop(L); NSLog(@"lua stack is %d at %s:%s:%d", __lua_stackguard_entry, __FILE__, __FUNCTION__, __LINE__);
#   define _lua_stackguard_exit(L) NSLog(@"lua stack is %d at %s:ss%s:%d", lua_gettop(L), __FILE__, __FUNCTION__, __LINE__); assert(__lua_stackguard_entry == lua_gettop(L));
#else
 */
#   define _lua_stackguard_entry(L) int __lua_stackguard_entry=lua_gettop(L);
#   define _lua_stackguard_exit(L) assert(__lua_stackguard_entry == lua_gettop(L));
/*
#endif
 */

// Define a break variable for the reference checker
#define LS_RBREAK INT_MIN

<<<<<<< HEAD
typedef int LSRefTable;
=======
@interface LSRefTableUUID : NSObject
@property (nonatomic) NSUUID *uuid;
@property (nonatomic, readonly, getter=getUUIDString) NSString *UUIDString;
@property (nonatomic) BOOL isLuaRegistryIndex;
@property (nonatomic) NSString *library;

+(LSRefTableUUID *)luaRegistryIndex;

-(LSRefTableUUID *)initWithLibrary:(NSString *)libraryName;
-(NSString *)getUUIDString;
@end

typedef LSRefTableUUID* LSRefTable;
>>>>>>> dc031fbb

// Define some bits for masking operations in the argument checker
/*!
  @definedblock Bit masks for Lua type checking
  @abstract Bit masks indicating valid argument types for use with @link checkArgs: @/link

    @define LS_TBREAK The final value in all @link checkArgs: @/link calls, signals the end of the argument list
    @define LS_TOPTIONAL Can be OR'd with any argument to indicate that it does not have to be present
    @define LS_TNIL maps to LUA_TNIL
    @define LS_TBOOLEAN maps to LUA_TBOOLEAN
    @define LS_TNUMBER maps to LUA_TNUMBER
    @define LS_TSTRING maps to LUA_TSTRING
    @define LS_TTABLE maps to LUA_TTABLE
    @define LS_TFUNCTION maps to LUA_TFUNCTION
    @define LS_TUSERDATA maps to LUA_TUSERDATA
    @define LS_TNONE maps to LUA_TNONE.  Deprecated, as this serves no real use in checkArgs except to provide parity with Lua's LUA_TNONE, which is handled by optional argument tagging or as an argument count error.
    @define LS_TANY indicates that any Lua variable type is accepted
    @define LS_TINTEGER Can be OR'd with LS_TNUMBER to specify that the number must be an integer.  This option is ignored if paired with other types.
    @define LS_TVARARG Can be OR'd with LS_TBREAK to indicate that any additional arguments on the stack after this location are to be ignored by @link checkArgs: @/link.  It is the responsibility of the module function to check and use or ignore any additional arguments.
    @define LS_TTYPEDTABLE maps to LUA_TTABLE, but like LS_TUSERDATA, expects a string argument following which specifies the specific value expected in the __luaSkinType field of the table.
    @define LS_TWRAPPEDOBJECT maps to a userdata which represents a raw Objective-C object.
  */
#define LS_TBREAK         1 << 0
#define LS_TOPTIONAL      1 << 1
#define LS_TNIL           1 << 2
#define LS_TBOOLEAN       1 << 3
#define LS_TNUMBER        1 << 4
#define LS_TSTRING        1 << 5
#define LS_TTABLE         1 << 6
#define LS_TFUNCTION      1 << 7
#define LS_TUSERDATA      1 << 8
#define LS_TNONE          1 << 9
#define LS_TANY           1 << 10
#define LS_TINTEGER       1 << 11
#define LS_TVARARG        1 << 12
#define LS_TTYPEDTABLE    1 << 13
#define LS_TWRAPPEDOBJECT 1 << 14

/*! @/definedblock Bit masks for Lua type checking */

/*!
 @typedef LS_NSConversionOptions
 @abstract Conversion options for @link pushNSObject:withOptions: @/link and @link toNSObjectAtIndex:withOptions: @/link

   @constant LS_NSNone (used by both methods) no options specified, use default beahvior
   @constant LS_NSUnsignedLongLongPreserveBits (used by @link pushNSObject:withOptions: @/link) convert NSNumber that contains an unsigned long long to a lua_Integer (long long) rather than preserve the numerical magnitude with lua_Number (double).  Default is to preserve magnitude when the unsigned long long is greater than 0x7fffffffffffffff.
   @constant LS_NSDescribeUnknownTypes (used by both methods) when a data type or sub-type is unrecognized and does not match any defined converter, return a string describing the data (from [NSObject debugDescription] or luaL_tolstring, whichever is appropriate for the initial data type) instead of the default behavior of returing nil for the entire conversion. Not compatible with LS_NSIgnoreUnknownTypes.
   @constant LS_NSIgnoreUnknownTypes (used by both methods) when a date type or sub-type is unrecognized and does not match any defined converter, return a nil placeholder (from [NSNull null] or lua_pushnil, whichever is appropriate for the initial data type) for the data or sub-component instead of the default behavior of returing nil for the entire conversion. Not compatible with LS_NSDescribeUnknownTypes.
   @constant LS_NSPreserveLuaStringExactly (used by @link toNSObjectAtIndex:withOptions: @/link) If a Lua string contains character byte sequences which cannot be converted to a proper UTF8 Unicode character, return the string as an NSData object instead of the default lossy behavior of converting invalid sequences into the Unicode Invalid Character code.  You should check your result to see if it is an NSString or an NSData object with the isKindOfClass: message if you select this option. Not compatible with LS_NSLuaStringAsDataOnly.
   @constant LS_NSLuaStringAsDataOnly (used by @link toNSObjectAtIndex:withOptions: @/link) A lua string is always returned as an NSData object instead of the default lossy behavior of converting invalid sequences into the Unicode Invalid Character code.  Not compatible with LS_NSPreserveLuaStringExactly.
   @constant LS_NSAllowsSelfReference (used by @link toNSObjectAtIndex:withOptions: @/link) If a lua table contains a self reference (a table value which equals one of tables in which it is nested), allow the same self reference in the NSArray or NSDictionary object being created instead of the defualt behavior of returning nil for the entire conversion.  Note that this option will create an object which likely cannot be fully collected by ARC without additional code due to strong internal references.
   @constant LS_NSRawTables (used by @link toNSObjectAtIndex:withOptions: @/link) Always convert a Lua table to NSArray or NSDictionary, even if it contains a __luaSkinType field and a registered conversion function for the specified type exists.
   @constant LS_WithObjectWrapper (used by @link pushNSObject:withOptions: @/link) Push NSArray or NSDictionary as userdata instead of table to lua stack. Meta-methods allow Lua to (mostly) use this as it would a table, but reduces overhead by not requiring data to be duplicated and inserted into Lua VM. Defaults to read-only (i.e. attempts to add or remove table elements in Lua will fail).
   @constant LS_OW_ReadWrite (used by @link pushNSObject:withOptions: @/link) When combined with @link LS_WithObjectWrapper @/link, the virtual table can be modified from Lua by adding or removing elements (as long as doing so would not change the underlying NSObject type), and the corresponding NSObject will be updated to reflect the changes.
   @constant LS_OW_WithArrayConversion (used by @link pushNSObject:withOptions: @/link) When combined with @link LS_WithObjectWrapper @/link and @link LS_OW_ReadWrite @/link, modifying the virtual table in a way that would change the underlying NSObject type will cause it to be changed as necessary (e.g. adding a keyed element to an NSArray would change the underlying object to an NSDictionary; removing a keyed element from an NSDictionary that leaves only sequential integer keys starting at 1 will change the object to an NSArray.)
 */
typedef NS_OPTIONS(NSUInteger, LS_NSConversionOptions) {
    LS_NSNone                         = 0,

    LS_NSUnsignedLongLongPreserveBits = 1 << 0,
    LS_NSDescribeUnknownTypes         = 1 << 1,
    LS_NSIgnoreUnknownTypes           = 1 << 5,

    LS_NSPreserveLuaStringExactly     = 1 << 2,
    LS_NSLuaStringAsDataOnly          = 1 << 3,
    LS_NSAllowsSelfReference          = 1 << 4,
    LS_NSRawTables                    = 1 << 6,

    LS_WithObjectWrapper              = 1 << 15,
    LS_OW_ReadWrite                   = 1 << 16,
    LS_OW_WithArrayConversion         = 1 << 17,
} ;

/*!
 @definedblock Log level definitions
 @abstract Log level definitions for use with @link logAtLevel:withMessage: @/link

   @define LS_LOG_BREADCRUMB for messages that should be considered for recording in crash logs
   @define LS_LOG_VERBOSE for messages that contain excessive detail that is usually only of interest during debugging
   @define LS_LOG_DEBUG for messages that are usually only of interest during debugging
   @define LS_LOG_INFO for messages that are informative
   @define LS_LOG_WARN for messages that contain warnings
   @define LS_LOG_ERROR for messages that indicate an error has occured
 */
#define LS_LOG_BREADCRUMB 6
#define LS_LOG_VERBOSE    5
#define LS_LOG_DEBUG      4
#define LS_LOG_INFO       3
#define LS_LOG_WARN       2
#define LS_LOG_ERROR      1

/*! @/definedblock Log level definitions */

/*! @abstract a function which provides additional support for LuaSkin to convert an NSObject into a Lua object. Helper functions are registered with @link registerPushNSHelper:forClass: @/link, and are used as needed by @link toNSObjectAtIndex: @/link. */
typedef int (*pushNSHelperFunction)(lua_State *L, id obj);

/*! @abstract a function which provides additional support for LuaSkin to convert a Lua object (usually, but not always, a table or userdata) into an NSObject. Helper functions are registered with @link registerLuaObjectHelper:forClass: @/link, and are used as requested with @link luaObjectAtIndex:toClass: @/link. */
typedef id (*luaObjectHelperFunction)(lua_State *L, int idx);

/*! @abstract convert a @link checkArgs: @/link argument into a string */
NSString *specMaskToString(int spec);

@class LuaSkin ;

/*!
 @protocol LuaSkinDelegate
 @abstract Delegate method for passing control back to the parent environment for environment specific handling.  Curerntly only offers support for passing log messages back to the parent environment for display or processing.
 */
@protocol LuaSkinDelegate <NSObject>
@optional
/*!
 @abstract Pass log level and message back to parent for handling and/or display
 @discussion If no delegate has been assigned, the message is logged to the system logs via NSLog.
 @param level The message log level as an integer.  Predefined levels are defined and used within LuaSkin itself as (in decreasing level of severity) LS_LOG_ERROR, LS_LOG_WARN, LS_LOG_INFO, LS_LOG_DEBUG, and LS_LOG_VERBOSE.
 @param theMessage The text of the message to be logged.
 */
- (void)logForLuaSkinAtLevel:(int)level withMessage:(NSString *)theMessage ;
@end

/*!
 @class LuaSkin
 @abstract Abstraction layer for common operations on Lua state objects
 @discussion LuaSkin was written for Hammerspoon (although it does not depend on any Hammerspoon functionality) to simplify our use of Lua. It includes a full, unmodified Lua distirbution, and provides an Objective C class that is capable of performing common operations such as creating/destroing a lua_State object, providing shared access to the object, Lua function argument type checking and bi-directional conversion of Lua objects and NSObject objects (with loadable plugins for your own converters)
 */
@interface LuaSkin : NSObject

#pragma mark - Skin Properties

@property (nonatomic, weak) id  delegate;

/*!
 @property L
 @abstract LuaSkin's internal Lua state object
 @discussion Provides access to the raw Lua state object. Care should be taken when using this object, to ensure you are interacting with the Lua stack in a way that makes sense
 */
@property (atomic, readonly) lua_State *L;

/*!
 @property mainLuaState
 @abstract The lua state that LuaSkin was initialized with
 @discussion Provides access to the raw Lua state object that was created when LuaSkin was initialized. This is the main lua thread where all callbacks should be run.  Care should be taken when using this object, to ensure you are interacting with the Lua stack in a way that makes sense
 */
@property (class, readonly, atomic) lua_State *mainLuaState ;

@property (atomic) NSMutableDictionary *refTables;

#pragma mark - Class lifecycle

/*!
 @abstract Entrypoint from Lua to C

 This macro should be called at the start of every C function that is accessible from Lua. Its job is to create a LuaSkin object and validate the arguments expected to have been passed from Lua.
  It is a wrapper that performs:
 <pre>@textblock
  [LuaSkin sharedWithState:L];
  [skin checkArgs:__VA_ARGS__];
 @/textblock</pre>

 <br> If the arguments are incorrect, this call will never return and the user will get a nice Lua traceback instead
 @discussion Each argument can use boolean OR's to allow multiple types to be accepted (e.g. LS_TNIL | LS_TBOOLEAN).

 Each argument can be OR'd with LS_TOPTIONAL to indicate that the argument is optional.

 LS_TUSERDATA arguments should be followed by a string containing the metatable tag name (e.g. "hs.screen" for objects from hs.screen).

 @warning The final argument MUST be LS_TBREAK, to signal the end of the list

 @param firstArg - An integer that defines the first acceptable Lua argument type. Possible values are defined @link //apple_ref/doc/title:macro/BitmasksforLuatypechecking here @/link. Followed by zero or more integers of the same possible values. The final value MUST be LS_TBREAK
 */
#define LS_API(...) [LuaSkin sharedWithState:L]; [skin checkArgs:__VA_ARGS__];

/*!
 @abstract Returns the singleton LuaSkin.Skin object
 @warning This method is deprecated and may go away at some point. Use +(id)sharedWithState:(lua_State *)L instead.
 @return Shared instance of LuaSkin.Skin
 */
+ (id)shared;

/*!
 @abstract Returns the singleton LuaSkin.Skin object with the internal lua thread pointer set to the specified state.
 @param L the lua state representing the lua thread to assign to the LuaSkin internal lua thread pointer. If NULL, the lua state that was created by +(id)sharedWithDelegate:(id)delegate will be used.
 @discussion This method will set the internal lua thread pointer to the specified state and should be invoked with the state passed into the C function defining a new lua function or method. For macOS delegates or other events which are triggered by the macOS rather than the lua engine executing a code block, pass in NULL for L.
 @return Shared instance of LuaSkin.Skin
*/
+ (id)sharedWithState:(lua_State *)L ;

/*!
 @abstract Returns the singleton LuaSkin.Skin object and sets its delegate
 @param delegate An object that responds to -(void)logForLuaSkinAtLevel:(int)level withMessage:(NSString *)theMessage
 @discussion It is only appropriate to use this class method when you are first bootstrapping your LuaSkin instance, and its only reason for existence is to ensure that the logging delegate is set early enough to capture any messages that might arise during the initial Lua instantiation. For all other purposes, use +(id)sharedWithState:(lua_State *)L.
 @warning Calling this method leaves the lua thread pointer in the same state that invoking [LuaSkin sharedWithState:NULL] will.
 @return Shared instance of LuaSkinSkin
 */
+ (id)sharedWithDelegate:(id)delegate;

#pragma mark - lua_State lifecycle

/*! @methodgroup Lua state lifecycle */

/*!
 @abstract Prepares the Lua environment in the LuaSkin object
 @warning This method should only ever be called after an explicit call to destroyLuaState.
 There is no need to call it when initialising a LuaSkin instance
 */
- (void)createLuaState;

/*!
 @abstract Destroys the Lua environment in the LuaSkin object
 */
- (void)destroyLuaState;

/*!
 @abstract Recreates the Lua environment in the LuaSkin object, from scratch
 */
- (void)resetLuaState;

#pragma mark - Methods for calling into Lua from C

/*! @methodgroup Calling Lua functions from Objective C */

/*!
 @abstract Calls lua_pcall() with debug.traceback() as the message handler
 @discussion Here is some sample code:
 <pre>@textblock
 // First push a reference to the Lua function you want to call
 lua_rawgeti(L, LUA_REGISTRYINDEX, fnRef);

 // Then push the parameters for that function, in order
 lua_pushnumber(L, 1);

 // Finally, call protectedCallAndTraceback, telling it how
 // many arguments you pushed, and how many results you expect
 BOOL result = [luaSkin protectedCallAndTraceback:1 nresults:0];

 // The boolean return tells you whether the Lua code threw
 // an exception or not
 if (!result) handleSomeError();
 @/textblock</pre>

 @warning You are strongly advised to check the return code of this method - if it returns NO there will be an error message left on the Lua stack, which you should pop
 @return NO if the Lua code threw an exception, otherwise YES
 @param nargs An integer specifying how many function arguments you have pushed onto the stack
 @param nresults An integer specifying how many return values the Lua function will push onto the stack
 */
- (BOOL)protectedCallAndTraceback:(int)nargs nresults:(int)nresults;

/*!]
 @abstract Calls protectedCallAndTraceback and will logError any failures
 @discussion See the docs for protectedCallAndTraceback for all of the details of this method. The one difference is that this method will check for failure, log the error with logError, and leave nothing on the stack (although in the case of success, nresults elements will remain on the stack)
 @return NO if the Lua code threw an exception, otherwise YES
 @param nargs An integer specifying how many function arguments you have pushed onto the stack
 @param nresults An integer specifying how many return values the Lua function will push onto the stack
 @param message An NSString message to include in the error log
 */
- (BOOL)protectedCallAndError:(NSString*)message nargs:(int)nargs nresults:(int)nresults;

#pragma mark - Methods for registering libraries with Lua

/*! @methodgroup Registering module libraries with Lua */

/*!
 @abstract Defines a Lua library and creates a references table for the library
 @discussion Lua libraries defined in C are simple mappings between Lua function names and C function pointers.

 A library consists of a series of Lua functions that are exposed to the user, and (optionally) several special Lua functions that will be used by Lua itself. The most common of these is <tt>__gc</tt> which will be called when Lua is performing garbage collection for the library.
 These "special" functions are stored in the library's metatable. Other common metatable functions include <tt>__tostring</tt> and <tt>__index</tt>.

 The mapping between Lua functions and C functions is done using an array of type <tt>luaL_Reg</tt>

 Every C function pointed to in a <tt>luaL_Reg</tt> array must have the signature: <tt>static int someFunction(lua_State *L);</tt>

 Here is some sample code:
 <pre>@textblock
 static const luaL_Reg myShinyLibrary[] = {
    {"doThing", function_doThing},
    {NULL, NULL} // Library arrays must always end with this
 };

 static const luaL_Reg myShinyMetaLibrary[] = {
    {"__gc", function_doLibraryCleanup},
    {NULL, NULL} // Library arrays must always end with this
 };

 [luaSkin registerLibrary:myShinyLibrary metaFunctions:myShinyMetaLibrary];
 @/textblock</pre>

 @param functions - A static array of mappings between Lua function names and C function pointers. This provides the public API of the Lua library
 @param metaFunctions - A static array of mappings between special meta Lua function names (such as <tt>__gc</tt>) and C function pointers
<<<<<<< HEAD
 @return An opaque reference to the table created for this library to store its own references
=======
 @return A UUID that can be used to retrieve the Lua reference to a per-module table for storage
>>>>>>> dc031fbb
 */
- (LSRefTable)registerLibrary:(const char *)libraryName functions:(const luaL_Reg *)functions metaFunctions:(const luaL_Reg *)metaFunctions;

/*!
 @abstract Defines a Lua library that creates objects, which have methods
 @discussion Here is some sample code:
 <pre>@textblock
 char *libraryName = "shinyLibrary";

 static const luaL_Reg myShinyLibrary[] = {
    {"newObject", function_createObject},
    {NULL, NULL} // Library arrays must always end with this
 };

 static const luaL_Reg myShinyMetaLibrary[] = {
    {"__gc", function_doLibraryCleanup},
    {NULL, NULL} // Library arrays must always end with this
 };

 static const luaL_Reg myShinyObjectLibrary[] = {
    {"doThing", function_objectDoThing},
    {"__gc", function_doObjectCleanup},
    {NULL, NULL} // Library arrays must always end with this
 };

 [luaSkin registerLibraryWithObject:libraryName functions:myShinyLibrary metaFunctions:myShinyMetaLibrary libraryObjectFunctions:myShinyObjectLibrary];
 @/textblock</pre>

 @warning Every C function pointer must point to a function of the form: static int someFunction(lua_State *L);

 @param libraryName - A C string containing the name of this library
 @param functions - A static array of mappings between Lua function names and C function pointers. This provides the public API of the Lua library
 @param metaFunctions - A static array of mappings between special meta Lua function names (such as "__gc") and C function pointers
 @param objectFunctions - A static array of mappings between Lua object method names and C function pointers. This provides the public API of objects created by this library. Note that this object is also used as the metatable, so special functions (e.g. "__gc") should be included here
<<<<<<< HEAD
 @return An opaque reference to the table created for this library to store its own references
=======
 @return A UUID that can be used to retrieve the Lua reference to a per-module table for storage
>>>>>>> dc031fbb
 */
- (LSRefTable)registerLibraryWithObject:(const char *)libraryName functions:(const luaL_Reg *)functions metaFunctions:(const luaL_Reg *)metaFunctions objectFunctions:(const luaL_Reg *)objectFunctions;

/*!
 @abstract Defines a Lua object with methods
 @discussion Here is some sample code:
 <pre>@textblock
 char *objectName = "shinyObject";

 static const luaL_Reg myShinyObject[] = {
    {"doThing", function_objectDoThing},
    {"__gc", function_objectCleanup},
    {NULL, NULL} // Function arrays must always end with this
 };

 [luaSkin registerObject:objectName objectFunctions:myShinyObject];
 @/textblock</pre>

 @warning Every C function pointer must point to a function of the form: static int someFunction(lua_State *L);

 @param objectName - A C string containing the name of this object
 @param objectFunctions - A static array of mappings between Lua object method names and C function pointers. This provides the public API of the objects. Note that this array is also used as the metatable, so special functions (e.g. "__gc") should be included here
 */
- (void)registerObject:(const char *)objectName objectFunctions:(const luaL_Reg *)objectFunctions;

/*! @methodgroup Referencing Lua objects in Objective C */

/*!
 @abstract Fetches a Lua reference table from a UUID previously generated by LuaSkin

 @param uuid - A UUID that LuaSkin returned from registerLibrary or registerLibraryWithObject
 @return A Lua reference to the table created for this library to store its own references
 */
- (int)refTableFromUUID:(LSRefTableUUID *)uuid;

/*!
 @abstract Stores a reference to the object at the top of the Lua stack, in the supplied table, and pops the object off the stack
 <br> This method is functionally analogous to luaL_ref(), it just takes care of pushing the supplied table ref onto the stack, and removes it afterwards

<<<<<<< HEAD
 @param refTable - An opaque reference to a table, (e.g. the result of a previous luaRef on a table object or the result of the module's registration through registerLibrary:metaFunctions: or registerLibraryWithObject:functions:metaFunctions:objectFunctions:)
=======
 @param refTableUUID - An UUID reference to a table, (e.g. the result of a previous luaRef on a table object or the result of the module's registration through registerLibrary:metaFunctions: or registerLibraryWithObject:functions:metaFunctions:objectFunctions:)
>>>>>>> dc031fbb
 @return An integer reference to the object that was at the top of the stack
 */
- (int)luaRef:(LSRefTableUUID *)refTableUUID;
// FIXME: Decide if this should be documented or not, it's private for now
- (int)luaRefFromInt:(int)refTable;

/*!
 @abstract Stores a reference to the object at the specified position of the Lua stack, in the supplied table, without removing the object from the stack

<<<<<<< HEAD
 @param refTable - An opaque reference to a table, (e.g. the result of a previous luaRef on a table object or the result of the module's registration through registerLibrary:metaFunctions: or registerLibraryWithObject:functions:metaFunctions:objectFunctions:)
=======
 @param refTableUUID - A UUID reference to a table, (e.g. the result of a previous luaRef on a table object or the result of the module's registration through registerLibrary:metaFunctions: or registerLibraryWithObject:functions:metaFunctions:objectFunctions:)
>>>>>>> dc031fbb
 @param idx - An integer stack position
 @return An integer reference to the object at the specified stack position
 */
- (int)luaRef:(LSRefTableUUID *)refTableUUID atIndex:(int)idx;
- (int)luaRefFromInt:(int)refTable atIndex:(int)idx;

/*!
 @abstract Removes a reference from the supplied table

 <br> This method is functionally analogous to luaL_unref(), it just takes care of pushing the supplied table ref onto the Lua stack, and removes it afterwards

<<<<<<< HEAD
 @param refTable - An opaque reference to a table, (e.g. the result of a previous luaRef on a table object or the result of the module's registration through registerLibrary:metaFunctions: or registerLibraryWithObject:functions:metaFunctions:objectFunctions:)
=======
 @param refTableUUID - A UUID reference to a table, (e.g. the result of a previous luaRef on a table object or the result of the module's registration through registerLibrary:metaFunctions: or registerLibraryWithObject:functions:metaFunctions:objectFunctions:)
>>>>>>> dc031fbb
 @param ref - An integer reference for an object that should be removed from the refTable table
 @return An integer, always LUA_NOREF (you are advised to store this value in the variable containing the ref parameter, so it does not become a stale reference)
 */
- (int)luaUnref:(LSRefTableUUID *)refTableUUID ref:(int)ref;
// FIXME: Decide if this should be documented or not, it's private for now
- (int)luaUnrefFromInt:(int)refTable ref:(int)ref;

/*!
 @abstract Pushes a stored reference onto the Lua stack

 <br> This method is functionally analogous to lua_rawgeti(), it just takes care of pushing the supplied table ref onto the Lua stack, and removes it afterwards

<<<<<<< HEAD
 @param refTable - An opaque reference to a table, (e.g. the result of a previous luaRef on a table object or the result of the module's registration through registerLibrary:metaFunctions: or registerLibraryWithObject:functions:metaFunctions:objectFunctions:)
=======
 @param refTable - A UUID reference to a table, (e.g. the result of a previous luaRef on a table object or the result of the module's registration through registerLibrary:metaFunctions: or registerLibraryWithObject:functions:metaFunctions:objectFunctions:)
>>>>>>> dc031fbb
 @param ref - An integer reference for an object that should be pushed onto the stack
 @return An integer containing the Lua type of the object pushed onto the stack
 */
//- (int)pushLuaRef:(int)refTable ref:(int)ref;
- (int)pushLuaRef:(LSRefTable)refTableUUID ref:(int)ref;

/*! @methodgroup Checking Lua arguments in Objective C functions */

/*!
 @abstract Ensures a Lua->C call has the right arguments

 <br> If the arguments are incorrect, this call will never return and the user will get a nice Lua traceback instead
 @discussion Each argument can use boolean OR's to allow multiple types to be accepted (e.g. LS_TNIL | LS_TBOOLEAN).

 Each argument can be OR'd with LS_TOPTIONAL to indicate that the argument is optional.

 LS_TUSERDATA arguments should be followed by a string containing the metatable tag name (e.g. "hs.screen" for objects from hs.screen).

 @warning The final argument MUST be LS_TBREAK, to signal the end of the list

 @param firstArg - An integer that defines the first acceptable Lua argument type. Possible values are defined @link //apple_ref/doc/title:macro/BitmasksforLuatypechecking here @/link. Followed by zero or more integers of the same possible values. The final value MUST be LS_TBREAK
 */
- (void)checkArgs:(int)firstArg, ...;

/*!
 @abstract Returns the effective Lua type for the item at the specified stack index.

 @discussion This method returns the Lua type for the item at the specified index.

 At present, the only difference between this and the Lua API function `lua_type` is that a table with a __call metamethod is considered a function and will return LUA_TFUNCTION, since [LuaSkin protectedCallAndTraceback:nresults:] can accept such a table as the function to invoke.

 @param idx the index on lua stack which contains the data to return a type for

 @returns An integer which will be one of the following: LUA_TNIL, LUA_TNUMBER, LUA_TBOOLEAN, LUA_TSTRING, LUA_TTABLE, LUA_TFUNCTION, LUA_TUSERDATA, LUA_TTHREAD, or LUA_TLIGHTUSERDATA.

 */
- (int)luaTypeAtIndex:(int)idx ;

/*!
 @abstract Adds a lua reference to an NSObject to prevent garbage collection

 @discussion This method stores a reference to the object in the supplied table if it is able to.

 <br> This can be used to prevent garbage collection of an object's userdata when the object must be retained whether or not the user has done so in lua. An object retained by this method can only be released through the use of luaRelease:forNSObject: or destroyLuaState:. Returns NO if canPushNSObject: returns NO.

 @param refTable - An integer reference to a table, (e.g. the result of a previous luaRef on a table object or the result of the module's registration through registerLibrary:metaFunctions: or registerLibraryWithObject:functions:metaFunctions:objectFunctions:)

 @param object an NSObject

 @return YES or NO indicating whether or not the object was retained in the specified reference table.
 */
- (BOOL)luaRetain:(int)refTable forNSObject:(id)object ;

/*!
 @abstract Release a lua reference for an NSObject

 @discussion This method releases a reference to the object in the supplied table previously retained with luaRetain:forNSObject:. If the object has not previously been retained, this method has no effect.

 @param refTable - An integer reference to a table, (e.g. the result of a previous luaRef on a table object or the result of the module's registration through registerLibrary:metaFunctions: or registerLibraryWithObject:functions:metaFunctions:objectFunctions:)

 @param object an NSObject
 */
- (void)luaRelease:(int)refTable forNSObject:(id)object ;

/*!
  @abstract Checks a list of Lua references for validity

  @discussion This compares each argument against LUA_REFNIL and LUA_NOREF. If any of the supplied arguments contain either of those values, this method returns NO. It does not guarantee that the references are valid within the Lua environment, simply that they have not been explicitly invalited.
  @param firstRef - An integer containing a Lua reference. Followed by zero or more integers containing other Lua references. The final value MUST be LS_RBREAK.
  @return YES or NO indicating whether all of the supplied references are valid or not
 */
- (BOOL)checkRefs:(int)firstRef, ...;

/*!
 @abstract Stores a reference for an NSObject in the supplied table.

 <br> Use luaUnref:ref: to release an object retained by this method. Returns LUA_NOREF if canPushNSObject: returns NO.

<<<<<<< HEAD
 @param refTable - An opaque reference to a table, (e.g. the result of a previous luaRef on a table object or the result of the module's registration through registerLibrary:metaFunctions: or registerLibraryWithObject:functions:metaFunctions:objectFunctions:)
=======
 @param refTableUUID - A UUID reference to a table, (e.g. the result of a previous luaRef on a table object or the result of the module's registration through registerLibrary:metaFunctions: or registerLibraryWithObject:functions:metaFunctions:objectFunctions:)
>>>>>>> dc031fbb

 @param object an NSObject

 @return An integer reference to the object that was at the top of the stack
 */
- (int)luaRef:(LSRefTable)refTableUUID forNSObject:(id)object ;

#pragma mark - Conversion from NSObjects into Lua objects

/*! @methodgroup Converting NSObject objects into Lua variables */

/*!
 @abstract Pushes an NSObject to the lua stack

 @discussion This method takes an NSObject and checks its class against registered classes to determine if the object can be represented in lua as a userdata.

 @param object an NSObject

 @return YES or NO indicating whether or not the LuaSkin instance can push the object onto the Lua stack.
 */
- (BOOL)canPushNSObject:(id)object ;

/*!
 @abstract Pushes an NSObject to the lua stack

 @discussion This method takes an NSObject and checks its class against registered classes and then against the built in defaults to determine the best way to represent it in Lua.

 @discussion This method is equivalent to invoking [LuaSkin pushNSObject:obj withOptions:LS_NSNone].  See @link pushNSObject:withOptions: @/link.

 The default classes are (in order): NSNull, NSNumber, NSValue, NSString, NSData, NSDate, NSArray, NSSet, NSOrderedSet, NSDictionary, NSURL, and NSObject.

 @param obj an NSObject

 @return The number of items pushed onto the lua stack - this will be 1 or 0, if conversion was not possible.
 */
- (int)pushNSObject:(id)obj ;

/*!
 @abstract Pushes an NSObject to the lua stack with the specified options

 @discussion This method takes an NSObject and checks its class against registered classes and then against the built in defaults to determine the best way to represent it in Lua.

 <br> The default classes are (in order): NSNull, NSNumber, NSValue, NSString, NSData, NSDate, NSArray, NSSet, NSOrderedSet, NSDictionary, NSURL, and NSObject.

 @param obj an NSObject
 @param options options for the conversion made by using the bitwise OR operator with members of @link LS_NSConversionOptions @/link.

 @return The number of items pushed onto the lua stack - this will be 1 or 0, if conversion was not possible.
 */
- (int)pushNSObject:(id)obj withOptions:(NSUInteger)options ;

/*!
 @abstract Register a helper function for converting an NSObject to its lua equivalent

 @warning This method allows registering a new NSObject class for conversion by allowing a module to register a helper function
 @param helperFN a function of the type @link pushNSHelperFunction @/link
 @param className a C string containing the class name of the NSObject type this function can convert
 @returns True if registration was successful, or False if the function was not registered for some reason, most commonly because the class already has a registered conversion function.
 */
- (BOOL)registerPushNSHelper:(pushNSHelperFunction)helperFN forClass:(const char *)className ;

/*!
 @abstract Push an NSRect onto the lua stack as a lua geometry object (table with x,y,h, and w keys)

 @warning This is included as a separate method because NSRect is a structure, not an NSObject
 @param theRect the rectangle to push onto the lua stack
 @returns The number of items on the lua stack - this is always 1 but is returned to simplify its use in Hammerspoon modules
 */
- (int)pushNSRect:(NSRect)theRect ;

/*!
 @abstract Push an NSPoint onto the lua stack as a lua geometry object (table with x and y keys)

 @warning This is included as a separate method because NSPoint is a structure, not an NSObject
 @param thePoint the point to push onto the lua stack
 @returns The number of items on the lua stack - this is always 1 but is returned to simplify its use in Hammerspoon modules
 */
- (int)pushNSPoint:(NSPoint)thePoint ;

/*!
 @abstract Push an NSSize onto the lua stack as a lua geometry object (table with w and h keys)

 @warning This is included as a separate method because NSSize is a structure, not an NSObject
 @param theSize the point to push onto the lua stack
 @returns The number of items on the lua stack - this is always 1 but is returned to simplify its use in Hammerspoon modules
 */
- (int)pushNSSize:(NSSize)theSize ;

#pragma mark - Conversion from lua objects into NSObjects

/*! @methodgroup Converting Lua variables into NSObjects */

/*!
 @abstract Return an NSObject containing the best representation of the lua data structure at the specified index

 @discussion This method takes a lua object specified at the provided index and converts it into one of the basic NSObject types.

  Basic Lua type to NSObject conversion

  nil     - nil if the index points directly to a nil lua object, or [NSNull null] if the nil is a member of a table

  string  - NSString

  number  - NSNumber numberWithInteger: or NSNumber numberWithDouble:

  boolean - NSNumber numberWithBool:

  table   - NSArray if table is non-sparse with only integer keys starting at 1 or NSDictionary otherwise

  Userdata types and typed tables (a lua table with a __luaSkinType key-value pair) will be converted to the appropriate Objective-C type if a module has registered a helper function for the specified type.

 <br> An empty table will be returned as an empty NSArray.

 <br> If the type is not in the above list, this method returns nil.

 @warning This method is equivalent to invoking [LuaSkin toNSObjectAtIndex:idx withOptions:LS_NSNone].  See @link toNSObjectAtIndex:withOptions: @/link.

 @param idx the index on lua stack which contains the data to convert

 @returns An NSObject of the appropriate type or nil if conversion was not possible.
 */
- (id)toNSObjectAtIndex:(int)idx ;

/*!
 @abstract Return an NSObject containing the best representation of the lua data structure at the specified index

 @discussion This method takes a lua object specified at the provided index and converts it into one of the basic NSObject types.

  Basic Lua type to NSObject conversion rules:

  nil     - nil if the index points directly to a nil lua object, or [NSNull null] if the nil is a member of a table

  string  - NSString or NSData, depending upon options specified

  number  - NSNumber numberWithInteger: or NSNumber numberWithDouble:

  boolean - NSNumber numberWithBool:

  table   - NSArray if table is non-sparse with only integer keys starting at 1 or NSDictionary otherwise

  Userdata types and typed tables (a lua table with a __luaSkinType key-value pair) will be converted to the appropriate Objective-C type if a module has registered a helper function for the specified type.

 <br> An empty table will be returned as an empty NSArray.

 <br> If the type is not in the above list, this method will return nil for the entire conversion, or [NSNull null] or a description of the unrecognized type  for the data or sub-component depending upon the specified options.

 @param idx the index on lua stack which contains the data to convert
 @param options options for the conversion made by using the bitwise OR operator with members of @link LS_NSConversionOptions @/link.

 @returns An NSObject of the appropriate type or nil if conversion was not possible.
 */
- (id)toNSObjectAtIndex:(int)idx withOptions:(NSUInteger)options ;

/*!
 @abstract Return an NSObject containing the best representation of the lua table at the specified index

 @warning This method uses registered converter functions provided by the Hammerspoon modules to convert the specified table into a recognizable NSObject.  No converters are included within the LuaSkin.  This method relies upon functions registered with the registerLuaObjectHelper:forClass: method for the conversions
 @param idx the index on lua stack which contains the table to convert
 @param className a C string containing the class name of the NSObject type to return.  If no converter function is currently registered for this type, nil is returned
 @returns An NSObject of the appropriate type depending upon the data on the lua stack and the functions currently registered
 */
- (id)luaObjectAtIndex:(int)idx toClass:(const char *)className ;

/*!
 @abstract Register a luaObjectAtIndex:toClass: conversion helper function for the specified class

 @warning This method registers a converter function for use with the @link luaObjectAtIndex:toClass: @/link method for converting lua data types into NSObjects
 @param helperFN a function of the type @link luaObjectHelperFunction @/link
 @param className a C string containing the class name of the NSObject type this function can convert
 @returns True if registration was successful, or False if the function was not registered for some reason, most commonly because the class already has a registered conversion function.
 */
- (BOOL)registerLuaObjectHelper:(luaObjectHelperFunction)helperFN forClass:(const char *)className ;

/*!
 @abstract Register a luaObjectAtIndex:toClass: conversion helper function for the specified class and record a mapping between a userdata type and the class

 @warning This method registers a converter function for use with the @link luaObjectAtIndex:toClass: @/link method for converting lua data types into NSObjects. It builds on @link registerLuaObjectHelper:forClass: @/link by also storing a mapping between the NSObject class and Lua userdata type so userdata objects of this type can be automatically converted with @link toNSObjectAtIndex: @/link and @link toNSObjectAtIndex:withOptions: @/link as well.
 @param helperFN a function of the type @link luaObjectHelperFunction @/link
 @param className a C string containing the class name of the NSObject type this function can convert
 @param userdataTag a C string containing the Lua userdata type that can be converted to an NSObject
 @returns True if registration was successful, or False if the function was not registered for some reason, most commonly because the class already has a registered conversion function.
 */
- (BOOL)registerLuaObjectHelper:(luaObjectHelperFunction)helperFN forClass:(const char *)className withUserdataMapping:(const char *)userdataTag;

/*!
 @abstract Register a luaObjectAtIndex:toClass: conversion helper function for the specified class and record a mapping between a userdata type and the class

 @warning This method registers a converter function for use with the @link luaObjectAtIndex:toClass: @/link method for converting lua data types into NSObjects. It builds on @link registerLuaObjectHelper:forClass: @/link by also storing a mapping between the NSObject class and Lua userdata type or a Lua table with a type specification so that objects of either type can be automatically converted with @link toNSObjectAtIndex: @/link and @link toNSObjectAtIndex:withOptions: @/link as well.
 @param helperFN a function of the type @link luaObjectHelperFunction @/link
 @param className a C string containing the class name of the NSObject type this function can convert
 @param userdataTag a C string containing the Lua userdata type that can be converted to an NSObject
 @param tableTag a C string containing the Lua table type specification that can be converted to an NSObject
 @returns True if registration was successful, or False if the function was not registered for some reason, most commonly because the class already has a registered conversion function.
 */
- (BOOL)registerLuaObjectHelper:(luaObjectHelperFunction)helperFN forClass:(const char *)className withUserdataMapping:(const char *)userdataTag andTableMapping:(const char *)tableTag;

/*!
 @abstract Register a luaObjectAtIndex:toClass: conversion helper function for the specified class and record a mapping between a table type and the class

 @warning This method registers a converter function for use with the @link luaObjectAtIndex:toClass: @/link method for converting lua data types into NSObjects. It builds on @link registerLuaObjectHelper:forClass: @/link by also storing a mapping between the NSObject class and a Lua table with a type specification so objects of this type can be automatically converted with @link toNSObjectAtIndex: @/link and @link toNSObjectAtIndex:withOptions: @/link as well.
 @param helperFN a function of the type @link luaObjectHelperFunction @/link
 @param className a C string containing the class name of the NSObject type this function can convert
 @param tableTag a C string containing the Lua table type specification that can be converted to an NSObject
 @returns True if registration was successful, or False if the function was not registered for some reason, most commonly because the class already has a registered conversion function.
 */
- (BOOL)registerLuaObjectHelper:(luaObjectHelperFunction)helperFN forClass:(const char *)className withTableMapping:(const char *)tableTag;

/*!
 @abstract Convert a lua geometry object (table with x,y,h, and w keys) into an NSRect

 @warning This is included as a separate method because NSRect is a structure, not an NSObject
 @param idx the index on lua stack which contains the table to convert
 @returns An NSRect created from the specified table
 */
- (NSRect)tableToRectAtIndex:(int)idx ;

/*!
 @abstract Convert a lua geometry object (table with x and y keys) into an NSPoint

 @warning This is included as a separate method because NSPoint is a structure, not an NSObject
 @param idx the index on lua stack which contains the table to convert
 @returns An NSPoint created from the specified table
 */
- (NSPoint)tableToPointAtIndex:(int)idx ;

/*!
 @abstract Convert a lua geometry object (table with h and w keys) into an NSSize

 @warning This is included as a separate method because NSSize is a structure, not an NSObject
 @param idx the index on lua stack which contains the table to convert
 @returns An NSSize created from the specified table
 */
- (NSSize)tableToSizeAtIndex:(int)idx ;

#pragma mark - Other helpers

/*! @methodgroup Utility methods */

/*!
 @abstract Determines if the string in the lua stack is valid UTF8 or not

 @warning This method is used internally to determine if a string should be treated as an NSString or an NSData object.  It is included as a public method because it has uses outside of this as well
 @warning This method uses lua_tolstring, which will convert a number on the stack to a string.  As described in the Lua documentation, this will causes problems if you're using lua_next with the same index location
 @param idx the index on lua stack which contains the string to check
 @returns YES if the string can be treated as a valid UTF8 string of characters or NO if it is not a string or if it contains invalid UTF8 byte sequences
 */
- (BOOL)isValidUTF8AtIndex:(int)idx ;

/*!
 @abstract Returns an NSString for the string at the specified index with invalid UTF8 byte sequences converted to the Unicode Invalid Character code.

 @warning This method uses luaL_tolstring so __tostring metamethods will be used if the index does not refer to a string or a number.

 @param idx the index on lua stack which contains the lua object

 @returns The "safe" string as an NSString object.
 */
- (NSString *)getValidUTF8AtIndex:(int)idx ;

/*!
 @abstract Returns the largest integer key in the table at the specified index.

 @discussion If this number is equal to the number returned by @link countNatIndex: @/link, then it is safe to infer that the table represents a non-sparse array of elements.

 @param idx the index on lua stack which contains the lua table

 @returns a lua_Integer value containing the largest integer key in the table specified.
 */
- (lua_Integer)maxNatIndex:(int)idx ;

/*!
 @abstract Returns the number of keys in the table at the specified index.

 @discussion This method returns a count of keys of any type in the specified table.  Note that a table which contains an array has implicit integer indexes corresponding to the element's position in the array.  Because of this, you can compare the result of this method to @link maxNatIndex: @/link and if they are equal then it is safe to infer that the table represents a non-sparse array of elements.

 @param idx the index on lua stack which contains the lua table

 @returns a lua_Integer value representing the number of keys in the table specified.
 */
- (lua_Integer)countNatIndex:(int)idx ;

/*!
 @abstract Loads a module and places its return value (usually a table of functions) on the stack

 @warning This method performs the equivalent of the lua command `require(...)` and places the return value (usually a table of functions) on the stack, or an error string on the stack if it was unable to load the specified module
 @param moduleName the name of the module to load
 @returns YES if the module loaded successfully or NO if it does not
 */
- (BOOL)requireModule:(const char *)moduleName ;

/*!
 @abstract Increases the size of Lua's stack

 @discussion This should be used before pushing items onto the stack. Each Lua->C transition is guaranteed to provide only 20 stack slots. It therefore seems wise to request more slots if we're going to be pushing things.
 @warning If the stack size cannot be increased, a luaL_error() will be thrown
 @param slots The number of additional slots to add to the stack
 */
- (void)growStack:(int)slots withMessage:(const char *)message;

#pragma mark - Logging methods

/*! @methodgroup Logging methods */

/*!
 @abstract Log the specified message with at the specified level
 @discussion Logs the specified message at the specified level by invoking the delegate method @link logForLuaSkinAtLevel:withMessage: @/link.

 @warning If no delegate has been defined, messages are logged to the system console via NSLog.

 @param level The message log level as an integer.  Predefined levels are defined and used within LuaSkin itself as (in decreasing level of severity) @link LS_LOG_ERROR @/link, @link LS_LOG_WARN @/link, @link LS_LOG_INFO @/link, @link LS_LOG_DEBUG @/link, and @link LS_LOG_VERBOSE @/link.
 @param theMessage the message to log
 */
- (void)logAtLevel:(int)level withMessage:(NSString *)theMessage ;

/*!
 @abstract Log the specified message with LS_LOG_VERBOSE level
 @discussion This method is equivalent to invoking @link logAtLevel:withMessage: @/link with level @link LS_LOG_VERBOSE @/link
 @param theMessage the message to log
 */
- (void)logVerbose:(NSString *)theMessage ;

/*!
 @abstract Log the specified message with LS_LOG_DEBUG level
 @discussion This method is equivalent to invoking @link logAtLevel:withMessage: @/link with level @link LS_LOG_DEBUG @/link
 @param theMessage the message to log
 */
- (void)logDebug:(NSString *)theMessage ;

/*!
 @abstract Log the specified message with LS_LOG_INFO level
 @discussion This method is equivalent to invoking @link logAtLevel:withMessage: @/link with level @link LS_LOG_INFO @/link
 @param theMessage the message to log
 */
- (void)logInfo:(NSString *)theMessage ;

/*!
 @abstract Log the specified message with LS_LOG_WARN level
 @discussion This method is equivalent to invoking @link logAtLevel:withMessage: @/link with level @link LS_LOG_WARN @/link
 @param theMessage the message to log
 */
- (void)logWarn:(NSString *)theMessage ;

/*!
 @abstract Log the specified message with LS_LOG_ERROR level
 @discussion This method is equivalent to invoking @link logAtLevel:withMessage: @/link with level @link LS_LOG_ERROR @/link
 @param theMessage the message to log
 */
- (void)logError:(NSString *)theMessage ;

/*!
 @abstract Log the specified message with LS_LOG_BREADCRUMB level
 @discussion This method is equivalent to invoking @link logAtLevel:withMessage: @/link with level @link LS_LOG_BREADCRUMB @/link
 @param theMessage the message to log
 */
- (void)logBreadcrumb:(NSString *)theMessage ;

// FIXME: Should this be documented? Seems unnecessary to do so, at the moment
+ (void)classLogAtLevel:(int)level withMessage:(NSString *)theMessage;


#pragma clang diagnostic push
#pragma clang diagnostic ignored "-Wdocumentation-unknown-command"
// clang doesn't like apiuid, but it allows headerdoc2html to properly reference class methods with duplicate
// prototypes in the TOC

/*!
 @apiuid //apple_ref/doc/classmethodparam/LuaSkin/logVerbose:/theMessage
 @abstract Log the specified message from any thread with LS_LOG_VERBOSE level
 @discussion This class method is equivalent to invoking @link logAtLevel:withMessage: @/link with level @link LS_LOG_VERBOSE @/link, but is safe to use from any thread, not just the main application thread.  If this method is invoked from a thread other than the main thread, it uses dispatch_async to submit the logging message to the main thread for proper handling by the delegate.
 @param theMessage the message to log
 */
+ (void)logVerbose:(NSString *)theMessage ;

/*!
 @apiuid //apple_ref/doc/classmethodparam/LuaSkin/logDebug:/theMessage
 @abstract Log the specified message from any thread with LS_LOG_DEBUG level
 @discussion This class method is equivalent to invoking @link logAtLevel:withMessage: @/link with level @link LS_LOG_DEBUG @/link, but is safe to use from any thread, not just the main application thread.  If this method is invoked from a thread other than the main thread, it uses dispatch_async to submit the logging message to the main thread for proper handling by the delegate.
 @param theMessage the message to log
 */
+ (void)logDebug:(NSString *)theMessage ;

/*!
 @apiuid //apple_ref/doc/classmethodparam/LuaSkin/logInfo:/theMessage
 @abstract Log the specified message from any thread with LS_LOG_INFO level
 @discussion This class method is equivalent to invoking @link logAtLevel:withMessage: @/link with level @link LS_LOG_INFO @/link, but is safe to use from any thread, not just the main application thread.  If this method is invoked from a thread other than the main thread, it uses dispatch_async to submit the logging message to the main thread for proper handling by the delegate.
 @param theMessage the message to log
 */
+ (void)logInfo:(NSString *)theMessage ;

/*!
 @apiuid //apple_ref/doc/classmethodparam/LuaSkin/logWarn:/theMessage
 @abstract Log the specified message from any thread with LS_LOG_WARN level
 @discussion This class method is equivalent to invoking @link logAtLevel:withMessage: @/link with level @link LS_LOG_WARN @/link, but is safe to use from any thread, not just the main application thread.  If this method is invoked from a thread other than the main thread, it uses dispatch_async to submit the logging message to the main thread for proper handling by the delegate.
 @param theMessage the message to log
 */
+ (void)logWarn:(NSString *)theMessage ;

/*!
 @apiuid //apple_ref/doc/classmethodparam/LuaSkin/logError:/theMessage
 @abstract Log the specified message from any thread with LS_LOG_ERROR level
 @discussion This class method is equivalent to invoking @link logAtLevel:withMessage: @/link with level @link LS_LOG_ERROR @/link, but is safe to use from any thread, not just the main application thread.  If this method is invoked from a thread other than the main thread, it uses dispatch_async to submit the logging message to the main thread for proper handling by the delegate.
 @param theMessage the message to log
 */
+ (void)logError:(NSString *)theMessage ;

/*!
 @apiuid //apple_ref/doc/classmethodparam/LuaSkin/logBreadcrumb:/theMessage
 @abstract Log the specified message from any thread with LS_LOG_BREADCRUMB level
 @discussion This class method is equivalent to invoking @link logAtLevel:withMessage: @/link with level @link LS_LOG_BREADCRUMB @/link, but is safe to use from any thread, not just the main application thread.  If this method is invoked from a thread other than the main thread, it uses dispatch_async to submit the logging message to the main thread for proper handling by the delegate.
 @param theMessage the message to log
 */
+ (void)logBreadcrumb:(NSString *)theMessage ;

#pragma clang diagnostic pop

/*!
 @abstract Returns a string containing the current stack top, the absolute index position of the stack top, and the output from luaL_traceback.

 @warning This method is primarily for debugging and may be removed in a future release.

 @param theTag a message to attach to the top of the stack trace
 @param level  - the level at which to start the traceback

 @returns an NSString object containing the output generated.
 */
- (NSString *)tracebackWithTag:(NSString *)theTag fromStackPos:(int)level ;

@end
<|MERGE_RESOLUTION|>--- conflicted
+++ resolved
@@ -45,9 +45,6 @@
 // Define a break variable for the reference checker
 #define LS_RBREAK INT_MIN
 
-<<<<<<< HEAD
-typedef int LSRefTable;
-=======
 @interface LSRefTableUUID : NSObject
 @property (nonatomic) NSUUID *uuid;
 @property (nonatomic, readonly, getter=getUUIDString) NSString *UUIDString;
@@ -61,7 +58,6 @@
 @end
 
 typedef LSRefTableUUID* LSRefTable;
->>>>>>> dc031fbb
 
 // Define some bits for masking operations in the argument checker
 /*!
@@ -350,11 +346,7 @@
 
  @param functions - A static array of mappings between Lua function names and C function pointers. This provides the public API of the Lua library
  @param metaFunctions - A static array of mappings between special meta Lua function names (such as <tt>__gc</tt>) and C function pointers
-<<<<<<< HEAD
  @return An opaque reference to the table created for this library to store its own references
-=======
- @return A UUID that can be used to retrieve the Lua reference to a per-module table for storage
->>>>>>> dc031fbb
  */
 - (LSRefTable)registerLibrary:(const char *)libraryName functions:(const luaL_Reg *)functions metaFunctions:(const luaL_Reg *)metaFunctions;
 
@@ -389,11 +381,7 @@
  @param functions - A static array of mappings between Lua function names and C function pointers. This provides the public API of the Lua library
  @param metaFunctions - A static array of mappings between special meta Lua function names (such as "__gc") and C function pointers
  @param objectFunctions - A static array of mappings between Lua object method names and C function pointers. This provides the public API of objects created by this library. Note that this object is also used as the metatable, so special functions (e.g. "__gc") should be included here
-<<<<<<< HEAD
  @return An opaque reference to the table created for this library to store its own references
-=======
- @return A UUID that can be used to retrieve the Lua reference to a per-module table for storage
->>>>>>> dc031fbb
  */
 - (LSRefTable)registerLibraryWithObject:(const char *)libraryName functions:(const luaL_Reg *)functions metaFunctions:(const luaL_Reg *)metaFunctions objectFunctions:(const luaL_Reg *)objectFunctions;
 
@@ -433,11 +421,7 @@
  @abstract Stores a reference to the object at the top of the Lua stack, in the supplied table, and pops the object off the stack
  <br> This method is functionally analogous to luaL_ref(), it just takes care of pushing the supplied table ref onto the stack, and removes it afterwards
 
-<<<<<<< HEAD
  @param refTable - An opaque reference to a table, (e.g. the result of a previous luaRef on a table object or the result of the module's registration through registerLibrary:metaFunctions: or registerLibraryWithObject:functions:metaFunctions:objectFunctions:)
-=======
- @param refTableUUID - An UUID reference to a table, (e.g. the result of a previous luaRef on a table object or the result of the module's registration through registerLibrary:metaFunctions: or registerLibraryWithObject:functions:metaFunctions:objectFunctions:)
->>>>>>> dc031fbb
  @return An integer reference to the object that was at the top of the stack
  */
 - (int)luaRef:(LSRefTableUUID *)refTableUUID;
@@ -447,11 +431,7 @@
 /*!
  @abstract Stores a reference to the object at the specified position of the Lua stack, in the supplied table, without removing the object from the stack
 
-<<<<<<< HEAD
  @param refTable - An opaque reference to a table, (e.g. the result of a previous luaRef on a table object or the result of the module's registration through registerLibrary:metaFunctions: or registerLibraryWithObject:functions:metaFunctions:objectFunctions:)
-=======
- @param refTableUUID - A UUID reference to a table, (e.g. the result of a previous luaRef on a table object or the result of the module's registration through registerLibrary:metaFunctions: or registerLibraryWithObject:functions:metaFunctions:objectFunctions:)
->>>>>>> dc031fbb
  @param idx - An integer stack position
  @return An integer reference to the object at the specified stack position
  */
@@ -463,11 +443,7 @@
 
  <br> This method is functionally analogous to luaL_unref(), it just takes care of pushing the supplied table ref onto the Lua stack, and removes it afterwards
 
-<<<<<<< HEAD
  @param refTable - An opaque reference to a table, (e.g. the result of a previous luaRef on a table object or the result of the module's registration through registerLibrary:metaFunctions: or registerLibraryWithObject:functions:metaFunctions:objectFunctions:)
-=======
- @param refTableUUID - A UUID reference to a table, (e.g. the result of a previous luaRef on a table object or the result of the module's registration through registerLibrary:metaFunctions: or registerLibraryWithObject:functions:metaFunctions:objectFunctions:)
->>>>>>> dc031fbb
  @param ref - An integer reference for an object that should be removed from the refTable table
  @return An integer, always LUA_NOREF (you are advised to store this value in the variable containing the ref parameter, so it does not become a stale reference)
  */
@@ -480,11 +456,7 @@
 
  <br> This method is functionally analogous to lua_rawgeti(), it just takes care of pushing the supplied table ref onto the Lua stack, and removes it afterwards
 
-<<<<<<< HEAD
  @param refTable - An opaque reference to a table, (e.g. the result of a previous luaRef on a table object or the result of the module's registration through registerLibrary:metaFunctions: or registerLibraryWithObject:functions:metaFunctions:objectFunctions:)
-=======
- @param refTable - A UUID reference to a table, (e.g. the result of a previous luaRef on a table object or the result of the module's registration through registerLibrary:metaFunctions: or registerLibraryWithObject:functions:metaFunctions:objectFunctions:)
->>>>>>> dc031fbb
  @param ref - An integer reference for an object that should be pushed onto the stack
  @return An integer containing the Lua type of the object pushed onto the stack
  */
@@ -563,11 +535,7 @@
 
  <br> Use luaUnref:ref: to release an object retained by this method. Returns LUA_NOREF if canPushNSObject: returns NO.
 
-<<<<<<< HEAD
  @param refTable - An opaque reference to a table, (e.g. the result of a previous luaRef on a table object or the result of the module's registration through registerLibrary:metaFunctions: or registerLibraryWithObject:functions:metaFunctions:objectFunctions:)
-=======
- @param refTableUUID - A UUID reference to a table, (e.g. the result of a previous luaRef on a table object or the result of the module's registration through registerLibrary:metaFunctions: or registerLibraryWithObject:functions:metaFunctions:objectFunctions:)
->>>>>>> dc031fbb
 
  @param object an NSObject
 
