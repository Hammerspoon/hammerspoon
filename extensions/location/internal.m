@import Cocoa ;
@import LuaSkin ;
@import CoreLocation ;

#import "EDSunriseSet.h"

@class HSLocation ;

static const char *USERDATA_TAG   = "hs.location" ;
static const char *GEOCODE_UD_TAG = "hs.location.geocode" ;
<<<<<<< HEAD
static LSRefTable  refTable       = LUA_NOREF;
static int        callbackRef     = LUA_NOREF ;
=======
static LSRefTable  refTable;
static int         callbackRef     = LUA_NOREF ;
>>>>>>> dc031fbb
static HSLocation *location ;

#define get_objectFromUserdata(objType, L, idx, tag) (objType*)*((void**)luaL_checkudata(L, idx, tag))

static NSMutableSet *backgroundCallbacks ;

#pragma mark - Support Functions and Classes

@interface HSLocation : NSObject <CLLocationManagerDelegate>
@property CLLocationManager *manager ;
@end


@implementation HSLocation

- (instancetype)init {
    self = [super init] ;
    if (self) {
        _manager = [[CLLocationManager alloc] init];
        _manager.purpose = @"Hammerspoon location extension";
        _manager.delegate = self ;
    }
    return self;
}

// Since monitored regions persist, and we don't currently support region changes starting
// Hammerspoon, it seems cleanest/safest to clear them when we go away for now.  While the
// meta_gc function *should* do this, we include this in case it gets missed for some reason
// hopefully this will kick in when the object goes out of scope.
- (void)dealloc {
    if (_manager) {
        _manager.delegate = nil ;
        [_manager stopUpdatingLocation] ;
        for (CLRegion *region in [_manager monitoredRegions]) {
            [_manager stopMonitoringForRegion:region] ;
        }
        _manager = nil ;
    }
}

- (void)locationManager:(__unused CLLocationManager *)manager didUpdateLocations:(NSArray *)locations {
    dispatch_async(dispatch_get_main_queue(), ^{
        if (callbackRef != LUA_NOREF) {
            LuaSkin *skin = [LuaSkin sharedWithState:NULL] ;
            _lua_stackguard_entry(skin.L);
            [skin pushLuaRef:refTable ref:callbackRef] ;
            [skin pushNSObject:@"didUpdateLocations"] ;
            [skin pushNSObject:locations] ;
            [skin protectedCallAndError:@"hs.location:didUpdateLocations callback" nargs:2 nresults:0];
            _lua_stackguard_exit(skin.L);
        }
    }) ;
}

- (void)locationManager:(__unused CLLocationManager *)manager didEnterRegion:(CLRegion *)region {
    dispatch_async(dispatch_get_main_queue(), ^{
        if (callbackRef != LUA_NOREF) {
            LuaSkin *skin = [LuaSkin sharedWithState:NULL] ;
            _lua_stackguard_entry(skin.L);
            [skin pushLuaRef:refTable ref:callbackRef] ;
            [skin pushNSObject:@"didEnterRegion"] ;
            [skin pushNSObject:region] ;
            [skin protectedCallAndError:@"hs.location:didEnterRegion callback" nargs:2 nresults:0];
            _lua_stackguard_exit(skin.L);
        }
    }) ;
}

- (void)locationManager:(__unused CLLocationManager *)manager didExitRegion:(CLRegion *)region {
    dispatch_async(dispatch_get_main_queue(), ^{
        if (callbackRef != LUA_NOREF) {
            LuaSkin *skin = [LuaSkin sharedWithState:NULL] ;
            _lua_stackguard_entry(skin.L);
            [skin pushLuaRef:refTable ref:callbackRef] ;
            [skin pushNSObject:@"didExitRegion"] ;
            [skin pushNSObject:region] ;
            [skin protectedCallAndError:@"hs.location:didExitRegion callback" nargs:2 nresults:0];
            _lua_stackguard_exit(skin.L);
        }
    }) ;
}

- (void)locationManager:(__unused CLLocationManager *)manager didFailWithError:(NSError *)error {
    dispatch_async(dispatch_get_main_queue(), ^{
        if (callbackRef != LUA_NOREF) {
            LuaSkin *skin = [LuaSkin sharedWithState:NULL] ;
            _lua_stackguard_entry(skin.L);
            [skin pushLuaRef:refTable ref:callbackRef] ;
            [skin pushNSObject:@"didFailWithError"] ;
            [skin pushNSObject:error.localizedDescription] ;
            [skin protectedCallAndError:@"hs.location:didFailWithError callback" nargs:2 nresults:0];
            _lua_stackguard_exit(skin.L);
        }
    }) ;
}

- (void)locationManager:(__unused CLLocationManager *)manager monitoringDidFailForRegion:(CLRegion *)region
                                                                      withError:(NSError *)error {
    dispatch_async(dispatch_get_main_queue(), ^{
        if (callbackRef != LUA_NOREF) {
            LuaSkin *skin = [LuaSkin sharedWithState:NULL] ;
            _lua_stackguard_entry(skin.L);
            [skin pushLuaRef:refTable ref:callbackRef] ;
            [skin pushNSObject:@"monitoringDidFailForRegion"] ;
            [skin pushNSObject:region] ;
            [skin pushNSObject:error.localizedDescription] ;
            [skin protectedCallAndError:@"hs.location:monitoringDidFailForRegion callback" nargs:3 nresults:0];
            _lua_stackguard_exit(skin.L);
        }
    }) ;
}

- (void)locationManager:(__unused CLLocationManager *)manager didChangeAuthorizationStatus:(CLAuthorizationStatus)status {
    dispatch_async(dispatch_get_main_queue(), ^{
        if (callbackRef != LUA_NOREF) {
            LuaSkin *skin = [LuaSkin sharedWithState:NULL] ;
            _lua_stackguard_entry(skin.L);
            [skin pushLuaRef:refTable ref:callbackRef] ;
            [skin pushNSObject:@"didChangeAuthorizationStatus"] ;

// according to the CLLocationManager.h file, kCLAuthorizationStatusAuthorizedWhenInUse is
// forbidden in OS X, but Clang still complains about it not being listed in the switch...
#pragma clang diagnostic push
#pragma clang diagnostic ignored "-Wswitch-enum"
            switch(status) {
                case kCLAuthorizationStatusNotDetermined:    [skin pushNSObject:@"undefined"] ; break ;
                case kCLAuthorizationStatusRestricted:       [skin pushNSObject:@"restricted"] ; break ;
                case kCLAuthorizationStatusDenied:           [skin pushNSObject:@"denied"] ; break ;
                case kCLAuthorizationStatusAuthorized: [skin pushNSObject:@"authorized"] ; break ;
                default:
                    [skin pushNSObject:[NSString stringWithFormat:@"unrecognized CLAuthorizationStatus: %d, notify developers", status]] ;
                    break ;
            }
#pragma clang diagnostic pop

            [skin protectedCallAndError:@"hs.location:didChangeAuthorizationStatus callback" nargs:2 nresults:0];
            _lua_stackguard_exit(skin.L);
        }
    }) ;
}

- (void)locationManager:(__unused CLLocationManager *)manager didStartMonitoringForRegion:(CLRegion *)region {
    dispatch_async(dispatch_get_main_queue(), ^{
        if (callbackRef != LUA_NOREF) {
            LuaSkin *skin = [LuaSkin sharedWithState:NULL] ;
            _lua_stackguard_entry(skin.L);
            [skin pushLuaRef:refTable ref:callbackRef] ;
            [skin pushNSObject:@"didStartMonitoringForRegion"] ;
            [skin pushNSObject:region] ;
            [skin protectedCallAndError:@"hs.location:didStartMonitoringForRegion" nargs:2 nresults:0];
            _lua_stackguard_exit(skin.L);
        }
    }) ;
}

@end

static BOOL checkLocationManager() {
    if (!location) {
        location = [[HSLocation alloc] init] ;
    }
    return location ? [CLLocationManager locationServicesEnabled] : NO ;
}

#pragma mark - Module Functions

// internally used function
static int location_registerCallback(lua_State *L) {
    LuaSkin *skin = [LuaSkin sharedWithState:L] ;
    [skin checkArgs:LS_TFUNCTION | LS_TNIL, LS_TBREAK] ;
    callbackRef = [skin luaUnref:refTable ref:callbackRef] ;
    if (lua_type(L, 1) == LUA_TFUNCTION) {
        lua_pushvalue(L, 1) ;
        callbackRef = [skin luaRef:refTable] ;
    }
    lua_pushvalue(L, 1) ;
    return 1 ;
}

/// hs.location.servicesEnabled() -> bool
/// Function
/// Gets the state of OS X Location Services
///
/// Parameters:
///  * None
///
/// Returns:
///  * True if Location Services are enabled, otherwise false
static int location_locationServicesEnabled(lua_State *L) {
    [[LuaSkin sharedWithState:L] checkArgs:LS_TBREAK] ;
    lua_pushboolean(L, [CLLocationManager locationServicesEnabled]) ;
    return 1 ;
}

/// hs.location.authorizationStatus() -> string
/// Function
/// Returns a string describing the authorization status of Hammerspoon's use of Location Services.
///
/// Parameters:
///  * None
///
/// Returns:
///  * a string matching one of the following:
///    * "undefined"  - The user has not yet made a choice regarding whether Hammerspoon can use location services.
///    * "restricted" - Hammerspoon is not authorized to use location services. The user cannot change this status, possibly due to active restrictions such as parental controls being in place.
///    * "denied"     - The user explicitly denied the use of location services for Hammerspoon or location services are currently disabled in System Preferences.
///    * "authorized" - Hammerspoon is authorized to use location services.
///
/// Notes:
///  * The first time you use a function which requires Location Services, you will be prompted to grant Hammerspoon access. If you wish to change this permission after the initial prompt, you may do so from the Location Services section of the Security & Privacy section in the System Preferences application.
static int location_authorizationStatus(lua_State *L) {
    LuaSkin *skin = [LuaSkin sharedWithState:L] ;
    [skin checkArgs:LS_TBREAK] ;

// according to the CLLocationManager.h file, kCLAuthorizationStatusAuthorizedWhenInUse is
// forbidden in OS X, but Clang still complains about it not being listed in the switch...
#pragma clang diagnostic push
#pragma clang diagnostic ignored "-Wswitch-enum"
    switch([CLLocationManager authorizationStatus]) {
        case kCLAuthorizationStatusNotDetermined:    [skin pushNSObject:@"undefined"] ; break ;
        case kCLAuthorizationStatusRestricted:       [skin pushNSObject:@"restricted"] ; break ;
        case kCLAuthorizationStatusDenied:           [skin pushNSObject:@"denied"] ; break ;
        case kCLAuthorizationStatusAuthorized: [skin pushNSObject:@"authorized"] ; break ;
        default:
            [skin pushNSObject:[NSString stringWithFormat:@"unrecognized CLAuthorizationStatus: %d, notify developers", [CLLocationManager authorizationStatus]]] ;
            break ;
    }
#pragma clang diagnostic pop

    return 1 ;
}

/// hs.location.distance(from, to) -> meters
/// Function
/// Measures the distance between two points of latitude and longitude
///
/// Parameters:
///  * `from` - A locationTable as described in the module header
///  * `to`   - A locationTable as described in the module header
///
/// Returns:
///  * A number containing the distance between `from` and `to` in meters. The measurement is made by tracing a line that follows an idealised curvature of the earth
///
/// Notes:
///  * This function does not require Location Services to be enabled for Hammerspoon.
static int location_distanceBetween(lua_State* L) {
    LuaSkin *skin = [LuaSkin sharedWithState:L] ;
    [skin checkArgs:LS_TTABLE, LS_TTABLE, LS_TBREAK] ;
    CLLocation *pointA = [skin luaObjectAtIndex:1 toClass:"CLLocation"] ;
    CLLocation *pointB = [skin luaObjectAtIndex:2 toClass:"CLLocation"] ;
    lua_pushnumber(L, [pointA distanceFromLocation:pointB]) ;
    return 1;
}

// internally used function
static int location_startWatching(lua_State* L) {
    [[LuaSkin sharedWithState:L] checkArgs:LS_TBREAK] ;
    lua_pushboolean(L, checkLocationManager()) ;
    if (lua_toboolean(L, -1)) [location.manager startUpdatingLocation];
    return 1;
}

// internally used function
static int location_stopWatching(lua_State* L) {
    [[LuaSkin sharedWithState:L] checkArgs:LS_TBREAK] ;
    if (location) [location.manager stopUpdatingLocation];
    return 0;
}

/// hs.location.get() -> locationTable or nil
/// Function
/// Returns a table representing the current location
///
/// Parameters:
///  * None
///
/// Returns:
///  * If successful, a locationTable as described in the module header, otherwise nil.
///
/// Notes:
///  * This function activates Location Services for Hammerspoon, so the first time you call this, you may be prompted to authorise Hammerspoon to use Location Services.
///  * If access to Location Services is enabled for Hammerspoon, this function will return the most recent cached data for the computer's location.
///    * Internally, the Location Services cache is updated whenever additional WiFi networks are detected or lost (not necessarily joined). When update tracking is enabled with the [hs.location.start](#start) function, calculations based upon the RSSI of all currently seen networks are preformed more often to provide a more precise fix, but it's still based on the WiFi networks near you.
static int location_getLocation(lua_State* L) {
    LuaSkin *skin = [LuaSkin sharedWithState:L];
    [skin checkArgs:LS_TBREAK] ;
    if (checkLocationManager()) {
        [skin pushNSObject:location.manager.location] ;
    } else {
        lua_pushnil(L) ;
    }
    return 1 ;
}

/// hs.location.dstOffset() -> number
/// Function
/// Returns a number giving the current daylight savings time offset
///
/// Parameters:
///  * None
///
/// Returns:
///  * The number of minutes of daylight savings offset, zero if there is no offset
///
/// Notes:
///  * This value is derived from the currently configured system timezone, it does not use Location Services
static int location_dstOffset(lua_State* L) {
    LuaSkin *skin = [LuaSkin sharedWithState:L];
    [skin checkArgs:LS_TBREAK];

    NSTimeZone *tz = [NSTimeZone localTimeZone];
    NSTimeInterval interval = 0;
    if (tz.daylightSavingTime) {
        interval = tz.daylightSavingTimeOffset;
    }

    lua_pushnumber(skin.L, interval);
    return 1;
}

// internally used function
static int location_monitoredRegions(lua_State *L) {
    LuaSkin *skin = [LuaSkin sharedWithState:L] ;
    [skin checkArgs:LS_TBREAK] ;
    if (location) {
        [skin pushNSObject:location.manager.monitoredRegions] ;
    } else {
// reserve nil for when we actually try to create manager and can't
//         lua_pushnil(L) ;
        lua_newtable(L) ;
    }
    return 1 ;
}

// internally used function
static int location_addMonitoredRegion(lua_State *L) {
    LuaSkin *skin = [LuaSkin sharedWithState:L] ;
    [skin checkArgs:LS_TTABLE, LS_TBREAK] ;
    CLCircularRegion  *region  = [skin luaObjectAtIndex:1 toClass:"CLCircularRegion"] ;
    if (region) {
        if (checkLocationManager()) {
            [location.manager startMonitoringForRegion:region] ;
            lua_pushboolean(L, YES) ;
        } else {
            lua_pushnil(L) ;
        }
    } else {
        return NO ;
    }
    return 1 ;
}

// internally used function
static int location_removeMonitoredRegion(lua_State *L) {
    LuaSkin *skin = [LuaSkin sharedWithState:L] ;
    [skin checkArgs:LS_TSTRING, LS_TBREAK] ;
    NSString          *identifier = [skin toNSObjectAtIndex:1] ;
    CLCircularRegion  *targetRegion ;

    if (location) {
        for (CLCircularRegion *region in location.manager.monitoredRegions) {
            if ([identifier isEqualToString:region.identifier]) {
                targetRegion = region ;
                break ;
            }
        }
        if (targetRegion) {
            [location.manager stopMonitoringForRegion:targetRegion] ;
            lua_pushboolean(L, YES) ;
        } else {
            lua_pushboolean(L, NO) ;
        }
    } else {
// reserve nil for when we actually try to create manager and can't
//         lua_pushnil(L) ;
        lua_pushboolean(L, NO) ;
    }
    return 1 ;
}

// internally used function, may document for testing purposes
static int location_fakeLocationChange(lua_State *L) {
    LuaSkin *skin = [LuaSkin sharedWithState:L] ;
    [skin checkArgs:LS_TSTRING, LS_TBREAK | LS_TVARARG] ;
    NSString *message = [skin toNSObjectAtIndex:1] ;
    if (location) {
        if ([message isEqualToString:@"didUpdateLocations"]) {
            [skin checkArgs:LS_TSTRING, LS_TTABLE, LS_TBREAK] ;
            CLLocation *loc = [skin luaObjectAtIndex:2 toClass:"CLLocation"] ;
            [location locationManager:location.manager didUpdateLocations:[NSArray arrayWithObject:loc]] ;
        } else if ([message isEqualToString:@"didEnterRegion"]) {
            [skin checkArgs:LS_TSTRING, LS_TTABLE, LS_TBREAK] ;
            CLCircularRegion *region = [skin luaObjectAtIndex:2 toClass:"CLCircularRegion"] ;
            [location locationManager:location.manager didEnterRegion:region] ;
        } else if ([message isEqualToString:@"didExitRegion"]) {
            [skin checkArgs:LS_TSTRING, LS_TTABLE, LS_TBREAK] ;
            CLCircularRegion *region = [skin luaObjectAtIndex:2 toClass:"CLCircularRegion"] ;
            [location locationManager:location.manager didExitRegion:region] ;
        } else if ([message isEqualToString:@"didFailWithError"]) {
            [skin checkArgs:LS_TSTRING, LS_TNUMBER, LS_TBREAK] ;
            NSError *error = [NSError errorWithDomain:@"fakeError" code:lua_tointeger(L, 2) userInfo:nil] ;
            [location locationManager:location.manager didFailWithError:error] ;
        } else if ([message isEqualToString:@"monitoringDidFailForRegion"]) {
            [skin checkArgs:LS_TSTRING, LS_TTABLE, LS_TNUMBER, LS_TBREAK] ;
            CLCircularRegion *region = [skin luaObjectAtIndex:2 toClass:"CLCircularRegion"] ;
            NSError *error = [NSError errorWithDomain:@"fakeError" code:lua_tointeger(L, 3) userInfo:nil] ;
            [location locationManager:location.manager monitoringDidFailForRegion:region withError:error] ;
        } else if ([message isEqualToString:@"didChangeAuthorizationStatus"]) {
            [skin checkArgs:LS_TSTRING, LS_TSTRING, LS_TBREAK] ;
            NSString *status = [skin toNSObjectAtIndex:2] ;
            CLAuthorizationStatus statusCode ;
            if ([status isEqualToString:@"undefined"]) {
                statusCode = kCLAuthorizationStatusNotDetermined ;
            } else if ([status isEqualToString:@"restricted"]) {
                statusCode = kCLAuthorizationStatusRestricted ;
            } else if ([status isEqualToString:@"denied"]) {
                statusCode = kCLAuthorizationStatusDenied ;
            } else if ([status isEqualToString:@"authorized"]) {
                statusCode = kCLAuthorizationStatusAuthorized ;
            } else {
                return luaL_argerror(L, 2, [[NSString stringWithFormat:@"%@ is not a recognized status", status] UTF8String]) ;
            }
            [location locationManager:location.manager didChangeAuthorizationStatus:statusCode] ;
        } else if ([message isEqualToString:@"didStartMonitoringForRegion"]) {
            [skin checkArgs:LS_TSTRING, LS_TTABLE, LS_TBREAK] ;
            CLCircularRegion *region = [skin luaObjectAtIndex:2 toClass:"CLCircularRegion"] ;
            [location locationManager:location.manager didStartMonitoringForRegion:region] ;
        } else {
            return luaL_argerror(L, 1, [[NSString stringWithFormat:@"%@ is not a recognized message", message] UTF8String]) ;
        }
        lua_pushboolean(L, YES) ;
    } else {
// reserve nil for when we actually try to create manager and can't
//         lua_pushnil(L) ;
        lua_pushboolean(L, NO) ;
    }
    return 1 ;
}

#pragma mark - Sunrise/Sunset Functions

EDSunriseSet* sunturns(lua_State *L) {
    LuaSkin *skin = [LuaSkin sharedWithState:L];

    NSDate *date = nil;
    NSTimeZone *tz = nil;
    double latitude = 0;
    double longitude = 0;
    double offset = 0;

    // This is unconventional, but is the easiest way to cope with the older Lua implementation's API
    int idx = 2;
    if (lua_type(L, 1) == LUA_TTABLE) {
        [skin checkArgs:LS_TTABLE, LS_TNUMBER, LS_TTABLE|LS_TOPTIONAL, LS_TBREAK];
        CLLocation *location = [skin toNSObjectAtIndex:1];
        latitude = (double)location.coordinate.latitude;
        longitude = (double)location.coordinate.longitude;
    } else {
        [skin checkArgs:LS_TNUMBER, LS_TNUMBER, LS_TNUMBER, LS_TTABLE|LS_TOPTIONAL, LS_TBREAK];
        latitude = lua_tonumber(L, 1);
        longitude = lua_tonumber(L, 2);
        idx++;
    }

    // We now need to be careful because we're using `idx` for relative arguments
    offset = lua_tonumber(L, idx);
    tz = [NSTimeZone timeZoneForSecondsFromGMT:(offset * 60 * 60)];
    idx++;

    if (lua_type(L, idx) == LUA_TTABLE) {
        NSDictionary *dateTable = [skin toNSObjectAtIndex:idx];
        NSDateComponents *dateParts = [[NSDateComponents alloc] init];
        dateParts.year = [(NSNumber *)dateTable[@"year"] integerValue];
        dateParts.month = [(NSNumber *)dateTable[@"month"] integerValue];
        dateParts.day = [(NSNumber *)dateTable[@"day"] integerValue];
        dateParts.hour = [(NSNumber *)dateTable[@"hour"] integerValue];
        dateParts.minute = [(NSNumber *)dateTable[@"min"] integerValue];
        dateParts.second = [(NSNumber *)dateTable[@"sec"] integerValue];
        dateParts.timeZone = tz;
        dateParts.calendar = [[NSCalendar alloc] initWithCalendarIdentifier:NSCalendarIdentifierGregorian];

        date = dateParts.date;
    } else {
        date = [NSDate date];
    }

    EDSunriseSet *suntimes = [EDSunriseSet sunrisesetWithDate:date timezone:tz latitude:latitude longitude:longitude];
    return suntimes;
}

/// hs.location.sunrise(latitude, longitude, offset[, date]) -> number or string
/// Function
/// Returns the time of official sunrise for the supplied location
///
/// Parameters:
///  * `latitude`  - A number containing a latitude
///  * `longitude` - A number containing a longitude
///  * `offset`    - A number containing the offset from UTC (in hours) for the given latitude/longitude.
///  * `date`      - An optional table containing date information (equivalent to the output of ```os.date("*t")```). Defaults to the current date
///
/// Returns:
///  * A number containing the time of sunrise (represented as seconds since the epoch) for the given date. If no date is given, the current date is used. If the sun doesn't rise on the given day, the string "N/R" is returned.
///
/// Notes:
///  * You can turn the return value into a more useful structure, with ```os.date("*t", returnvalue)```
///  * For compatibility with the locationTable object returned by [hs.location.get](#get), this function can also be invoked as `hs.location.sunrise(locationTable, offset[, date])`.
static int location_sunrise(lua_State *L) {
    EDSunriseSet *suntimes = sunturns(L);

    lua_pushinteger(L, (lua_Integer)[suntimes.sunrise timeIntervalSince1970]);
    return 1;
}

/// hs.location.sunset(latitude, longitude, offset[, date]) -> number or string
/// Function
/// Returns the time of official sunset for the supplied location
///
/// Parameters:
///  * `latitude`  - A number containing a latitude
///  * `longitude` - A number containing a longitude
///  * `offset`    - A number containing the offset from UTC (in hours) for the given latitude/longitude.
///  * `date`      - An optional table containing date information (equivalent to the output of ```os.date("*t")```). Defaults to the current date
///
/// Returns:
///  * A number containing the time of sunset (represented as seconds since the epoch) for the given date. If no date is given, the current date is used. If the sun doesn't set on the given day, the string "N/S" is returned.
///
/// Notes:
///  * You can turn the return value into a more useful structure, with ```os.date("*t", returnvalue)```
///  * For compatibility with the locationTable object returned by [hs.location.get](#get), this function can also be invoked as `hs.location.sunset(locationTable, offset[, date])`.
static int location_sunset(lua_State *L) {
    EDSunriseSet *suntimes = sunturns(L);

    lua_pushinteger(L, (lua_Integer)[suntimes.sunset timeIntervalSince1970]);
    return 1;
}

#pragma mark - Geocoder Functions

/// hs.location.geocoder.lookupLocation(locationTable, fn) -> geocoderObject
/// Constructor
/// Look up geocoding information for the specified location.
///
/// Parameters:
///  * `locationTable` - a locationTable as described in the `hs.location` header specifying a location to obtain geocoding information about.
///  * `fn`            - A callback function which should expect 2 arguments and return none:
///    * `state`  - a boolean indicating whether or not geocoding data was provided
///    * `result` - if `state` is true indicating that geocoding was successful, this argument will be a table containing one or more placemarkTables (as described in the module header) containing the geocoding data available for the location.  If `state` is false, this argument will be a string containing an error message describing the problem encountered.
///
/// Returns:
///  * a geocodingObject
///
/// Notes:
///  * This constructor requires internet access and the callback will be invoked with an error message if the internet is not currently accessible.
///  * This constructor does not require Location Services to be enabled for Hammerspoon.
static int clgeocoder_lookupLocation(lua_State *L) {
    LuaSkin *skin = [LuaSkin sharedWithState:L] ;
    [skin checkArgs:LS_TTABLE, LS_TFUNCTION, LS_TBREAK] ;
    CLLocation *theLocation = [skin luaObjectAtIndex:1 toClass:"CLLocation"] ;
    lua_pushvalue(L, 2) ;
    int fnRef = [skin luaRef:refTable] ;
    [backgroundCallbacks addObject:@(fnRef)] ;

    CLGeocoder *geoItem = [[CLGeocoder alloc] init] ;
    [geoItem reverseGeocodeLocation:theLocation completionHandler:^(NSArray *placemark, NSError *error) {
        if ([backgroundCallbacks containsObject:@(fnRef)]) {
            LuaSkin   *_skin = [LuaSkin sharedWithState:NULL] ;
    //         if (error) [_skin logInfo:[NSString stringWithFormat:@"%s:lookupLocation completion error:%@", GEOCODE_UD_TAG, error.localizedDescription]] ;
            lua_State *_L    = [_skin L] ;
            [_skin pushLuaRef:refTable ref:fnRef] ;
            lua_pushboolean(_L, (error == NULL)) ;
            [_skin pushNSObject:(error ? error.localizedDescription : placemark)] ;
            [_skin protectedCallAndError:@"hs.location.geocode:lookupLocation callback" nargs:2 nresults:0];
            [_skin luaUnref:refTable ref:fnRef] ;
            [backgroundCallbacks removeObject:@(fnRef)] ;
        }
    }] ;
    [skin pushNSObject:geoItem] ;
    return 1 ;
}

/// hs.location.geocoder.lookupAddress(address, fn) -> geocoderObject
/// Constructor
/// Look up geocoding information for the specified address.
///
/// Parameters:
///  * `address` - a string containing address information as commonly expressed in your locale.
///  * `fn`      - A callback function which should expect 2 arguments and return none:
///    * `state`  - a boolean indicating whether or not geocoding data was provided
///    * `result` - if `state` is true indicating that geocoding was successful, this argument will be a table containing one or more placemarkTables (as described in the module header) containing the geocoding data available for the location.  If `state` is false, this argument will be a string containing an error message describing the problem encountered.
///
/// Returns:
///  * a geocodingObject
///
/// Notes:
///  * This constructor requires internet access and the callback will be invoked with an error message if the internet is not currently accessible.
///  * This constructor does not require Location Services to be enabled for Hammerspoon.
static int clgeocoder_lookupAddress(lua_State *L) {
    LuaSkin *skin = [LuaSkin sharedWithState:L] ;
    [skin checkArgs:LS_TSTRING, LS_TFUNCTION, LS_TBREAK] ;
    NSString *searchString = [skin toNSObjectAtIndex:1] ;
    lua_pushvalue(L, 2) ;
    int fnRef = [skin luaRef:refTable] ;
    [backgroundCallbacks addObject:@(fnRef)] ;

    CLGeocoder *geoItem = [[CLGeocoder alloc] init] ;
    [geoItem geocodeAddressString:searchString completionHandler:^(NSArray *placemark, NSError *error) {
        if ([backgroundCallbacks containsObject:@(fnRef)]) {
            LuaSkin   *_skin = [LuaSkin sharedWithState:NULL] ;
    //         if (error) [_skin logInfo:[NSString stringWithFormat:@"%s:lookupAddress completion error:%@", GEOCODE_UD_TAG, error.localizedDescription]] ;
            lua_State *_L    = [_skin L] ;
            [_skin pushLuaRef:refTable ref:fnRef] ;
            lua_pushboolean(_L, (error == NULL)) ;
            [_skin pushNSObject:(error ? error.localizedDescription : placemark)] ;
            [_skin protectedCallAndError:@"hs.location.geocode:lookupAddress callback" nargs:2 nresults:0];
            [_skin luaUnref:refTable ref:fnRef] ;
            [backgroundCallbacks removeObject:@(fnRef)] ;
        }
    }] ;
    [skin pushNSObject:geoItem] ;
    return 1 ;
}

/// hs.location.geocoder.lookupAddressNear(address, [regionTable], fn) -> geocoderObject
/// Constructor
/// Look up geocoding information for the specified address.
///
/// Parameters:
///  * `address`     - a string containing address information as commonly expressed in your locale.
///  * `regionTable` - an optional regionTable as described in the `hs.location` header used to prioritize the order of the results found.  If this parameter is not provided and Location Services is enabled for Hammerspoon, a region containing current location is used.
///  * `fn`          - A callback function which should expect 2 arguments and return none:
///    * `state`  - a boolean indicating whether or not geocoding data was provided
///    * `result` - if `state` is true indicating that geocoding was successful, this argument will be a table containing one or more placemarkTables (as described in the module header) containing the geocoding data available for the location.  If `state` is false, this argument will be a string containing an error message describing the problem encountered.
///
/// Returns:
///  * a geocodingObject
///
/// Notes:
///  * This constructor requires internet access and the callback will be invoked with an error message if the internet is not currently accessible.
///  * This constructor does not require Location Services to be enabled for Hammerspoon.
///  * While a partial address can be given, the more information you provide, the more likely the results will be useful.  The `regionTable` only determines sort order if multiple entries are returned, it does not constrain the search.
static int clgeocoder_lookupAddressNear(lua_State *L) {
    LuaSkin *skin = [LuaSkin sharedWithState:L] ;
    [skin checkArgs:LS_TSTRING, LS_TBREAK | LS_TVARARG] ;
    NSString *searchString = [skin toNSObjectAtIndex:1] ;
    CLCircularRegion *theRegion = nil ;
    if (lua_gettop(L) == 2) {
        [skin checkArgs:LS_TSTRING, LS_TFUNCTION, LS_TBREAK] ;
        lua_pushvalue(L, 2) ;
    } else {
        [skin checkArgs:LS_TSTRING, LS_TTABLE, LS_TFUNCTION, LS_TBREAK] ;
        theRegion = [skin luaObjectAtIndex:2 toClass:"CLCircularRegion"] ;
        lua_pushvalue(L, 3) ;
    }
    int fnRef = [skin luaRef:refTable] ;
    [backgroundCallbacks addObject:@(fnRef)] ;

    CLGeocoder *geoItem = [[CLGeocoder alloc] init] ;
    [geoItem geocodeAddressString:searchString inRegion:theRegion completionHandler:^(NSArray *placemark, NSError *error) {
        if ([backgroundCallbacks containsObject:@(fnRef)]) {
            LuaSkin   *_skin = [LuaSkin sharedWithState:NULL] ;
    //         if (error) [_skin logInfo:[NSString stringWithFormat:@"%s:lookupAddressNear completion error:%@", GEOCODE_UD_TAG, error.localizedDescription]] ;
            lua_State *_L    = [_skin L] ;
            [_skin pushLuaRef:refTable ref:fnRef] ;
            lua_pushboolean(_L, (error == NULL)) ;
            [_skin pushNSObject:(error ? error.localizedDescription : placemark)] ;
            [_skin protectedCallAndError:@"hs.location.geocode:lookupAddressNear callback" nargs:2 nresults:0];
            [_skin luaUnref:refTable ref:fnRef] ;
            [backgroundCallbacks removeObject:@(fnRef)] ;
        }
    }] ;
    [skin pushNSObject:geoItem] ;
    return 1 ;
}

#pragma mark - Geocoder Methods

/// hs.location.geocoder:geocoding() -> boolean
/// Method
/// Returns a boolean indicating whether or not the geocoding process is still active.
///
/// Parameters:
///  * None
///
/// Returns:
///  * a boolean indicating if the geocoding process is still active.  If false, then the callback function either has already been called or will be as soon as the main thread of Hammerspoon becomes idle again.
static int clgeocoder_isGeocoding(lua_State *L) {
    LuaSkin *skin = [LuaSkin sharedWithState:L] ;
    [skin checkArgs:LS_TUSERDATA, GEOCODE_UD_TAG, LS_TBREAK] ;
    CLGeocoder *geoItem = [skin toNSObjectAtIndex:1] ;
    lua_pushboolean(L, geoItem.geocoding) ;
    return 1 ;
}

/// hs.location.geocoder:cancel() -> nil
/// Method
/// Cancels the pending or in progress geocoding request.
///
/// Parameters:
///  * None
///
/// Returns:
///  * nil to facilitate garbage collection by assigning this result to the geocodeObject
///
/// Notes:
///  * This method has no effect if the geocoding process has already completed.
static int clgeocoder_cancelGeocoding(lua_State *L) {
    LuaSkin *skin = [LuaSkin sharedWithState:L] ;
    [skin checkArgs:LS_TUSERDATA, GEOCODE_UD_TAG, LS_TBREAK] ;
    CLGeocoder *geoItem = [skin toNSObjectAtIndex:1] ;
    [geoItem cancelGeocode] ;
    lua_pushnil(L) ; // allow this method to be used in assignment
    return 1 ;
}

#pragma mark - Lua<->NSObject Conversion Functions
// These must not throw a lua error to ensure LuaSkin can safely be used from Objective-C
// delegates and blocks.

static int pushCLGeocoder(lua_State *L, id obj) {
    CLGeocoder *value = obj ;
    void** valuePtr = lua_newuserdata(L, sizeof(CLGeocoder *)) ;
    *valuePtr = (__bridge_retained void *)value ;
    luaL_getmetatable(L, GEOCODE_UD_TAG) ;
    lua_setmetatable(L, -2) ;
    return 1 ;
}

id toCLGeocoderFromLua(lua_State *L, int idx) {
    LuaSkin *skin = [LuaSkin sharedWithState:L] ;
    CLGeocoder *value ;
    if (luaL_testudata(L, idx, GEOCODE_UD_TAG)) {
        value = get_objectFromUserdata(__bridge CLGeocoder, L, idx, GEOCODE_UD_TAG) ;
    } else {
        [skin logError:[NSString stringWithFormat:@"expected %s object, found %s", GEOCODE_UD_TAG, lua_typename(L, lua_type(L, idx))]] ;
    }
    return value ;
}

static int pushCLLocation(lua_State *L, id obj) {
//     LuaSkin *skin = [LuaSkin sharedWithState:L] ;
    CLLocation *loc = obj ;
    lua_newtable(L) ;
    lua_pushnumber(L, loc.coordinate.latitude) ;               lua_setfield(L, -2, "latitude") ;
    lua_pushnumber(L, loc.coordinate.longitude) ;              lua_setfield(L, -2, "longitude") ;
    lua_pushnumber(L, loc.altitude) ;                          lua_setfield(L, -2, "altitude") ;
    lua_pushnumber(L, loc.horizontalAccuracy) ;                lua_setfield(L, -2, "horizontalAccuracy") ;
    lua_pushnumber(L, loc.verticalAccuracy) ;                  lua_setfield(L, -2, "verticalAccuracy") ;
    lua_pushnumber(L, loc.course) ;                            lua_setfield(L, -2, "course") ;
    lua_pushnumber(L, loc.speed) ;                             lua_setfield(L, -2, "speed") ;
//     [skin pushNSObject:loc.description] ;         lua_setfield(L, -2, "description") ;
    lua_pushnumber(L, [loc.timestamp timeIntervalSince1970]) ; lua_setfield(L, -2, "timestamp") ;
    lua_pushstring(L, "CLLocation") ;                          lua_setfield(L, -2, "__luaSkinType") ;
    return 1 ;
}

static int pushCLCircularRegion(lua_State *L, id obj) {
    LuaSkin *skin = [LuaSkin sharedWithState:L] ;
    CLCircularRegion *theRegion = obj ;
    lua_newtable(L) ;
    [skin pushNSObject:theRegion.identifier] ;      lua_setfield(L, -2, "identifier") ;
    lua_pushnumber(L, theRegion.center.latitude) ;  lua_setfield(L, -2, "latitude") ;
    lua_pushnumber(L, theRegion.center.longitude) ; lua_setfield(L, -2, "longitude") ;
    lua_pushnumber(L, theRegion.radius) ;           lua_setfield(L, -2, "radius") ;
    lua_pushboolean(L, theRegion.notifyOnEntry) ;   lua_setfield(L, -2, "notifyOnEntry") ;
    lua_pushboolean(L, theRegion.notifyOnExit) ;    lua_setfield(L, -2, "notifyOnExit") ;
    return 1 ;
}

static id CLLocationFromLua(lua_State *L, int idx) {
    LuaSkin *skin = [LuaSkin sharedWithState:L] ;
    CLLocation *theLocation ;

    if (lua_type(L, idx) == LUA_TTABLE) {
        CLLocationCoordinate2D loc        = { 0.0, 0.0 } ;
        CLLocationDistance     altitude   =  0.0 ;
        CLLocationAccuracy     hAccuracy  =  0.0 ;
        CLLocationAccuracy     vAccuracy  = -1.0 ; // invalid unless explicitly specified
        CLLocationDirection    course     = -1.0 ; // invalid unless explicitly specified
        CLLocationSpeed        speed      = -1.0 ; // invalid unless explicitly specified
        NSDate                 *timestamp = [NSDate date] ;

        if (lua_getfield(L, idx, "latitude") == LUA_TNUMBER)           loc.latitude = lua_tonumber(L, -1) ;
        if (lua_getfield(L, idx, "longitude") == LUA_TNUMBER)          loc.longitude = lua_tonumber(L, -1) ;
        if (lua_getfield(L, idx, "altitude") == LUA_TNUMBER)           altitude = lua_tonumber(L, -1) ;
        if (lua_getfield(L, idx, "horizontalAccuracy") == LUA_TNUMBER) hAccuracy = lua_tonumber(L, -1) ;
        if (lua_getfield(L, idx, "verticalAccuracy") == LUA_TNUMBER)   vAccuracy = lua_tonumber(L, -1) ;
        if (lua_getfield(L, idx, "course") == LUA_TNUMBER)             course = lua_tonumber(L, -1) ;
        if (lua_getfield(L, idx, "speed") == LUA_TNUMBER)              speed = lua_tonumber(L, -1) ;
        if (lua_getfield(L, idx, "timestamp") == LUA_TNUMBER)
            timestamp = [NSDate dateWithTimeIntervalSince1970:lua_tonumber(L, -1)] ;
        lua_pop(L, 8) ;

        theLocation = [[CLLocation alloc] initWithCoordinate:loc
                                                    altitude:altitude
                                          horizontalAccuracy:hAccuracy
                                            verticalAccuracy:vAccuracy
                                                      course:course
                                                       speed:speed
                                                   timestamp:timestamp] ;
    } else {
        [skin logError:[NSString stringWithFormat:@"%s:CLLocationFromLua expected table, found %s", USERDATA_TAG, lua_typename(L, lua_type(L, idx))]] ;
    }

    return theLocation ;
}

static id CLCircularRegionFromLua(lua_State *L, int idx) {
    LuaSkin *skin = [LuaSkin sharedWithState:L] ;
    CLCircularRegion *theRegion ;

    if (lua_type(L, idx) == LUA_TTABLE) {
        CLLocationCoordinate2D theCenter  = { 0.0, 0.0 } ;
        CLLocationDistance     theRadius = 0.0 ;
        NSString               *theIdentifier = [[NSUUID UUID] UUIDString] ;

        if (lua_getfield(L, idx, "longitude") == LUA_TNUMBER)  theCenter.longitude = lua_tonumber(L, -1) ;
        if (lua_getfield(L, idx, "latitude") == LUA_TNUMBER)   theCenter.latitude = lua_tonumber(L, -1) ;
        if (lua_getfield(L, idx, "radius") == LUA_TNUMBER)     theRadius = lua_tonumber(L, -1) ;
        if (lua_getfield(L, idx, "identifier") == LUA_TSTRING) theIdentifier = [skin toNSObjectAtIndex:-1] ;
        lua_pop(L, 4) ;

        theRegion = [[CLCircularRegion alloc] initWithCenter:theCenter
                                                      radius:theRadius
                                                  identifier:theIdentifier] ;

        if (lua_getfield(L, idx, "notifyOnEntry") == LUA_TBOOLEAN) theRegion.notifyOnEntry = (BOOL)lua_toboolean(L, -1) ;
        if (lua_getfield(L, idx, "notifyOnExit") == LUA_TBOOLEAN)  theRegion.notifyOnExit = (BOOL)lua_toboolean(L, -1) ;
        lua_pop(L, 2) ;
    } else {
        [skin logError:[NSString stringWithFormat:@"%s:CLCircularRegionFromLua expected table, found %s", USERDATA_TAG, lua_typename(L, lua_type(L, idx))]] ;
    }
    return theRegion ;
}

static int pushCLPlacemark(lua_State *L, id obj) {
    LuaSkin *skin = [LuaSkin sharedWithState:L] ;
    CLPlacemark *thePlace = obj ;
    lua_newtable(L) ;
      [skin pushNSObject:[thePlace location]] ;                 lua_setfield(L, -2, "location") ;
      [skin pushNSObject:[thePlace name]] ;                     lua_setfield(L, -2, "name") ;
      [skin pushNSObject:[thePlace addressDictionary]] ;        lua_setfield(L, -2, "addressDictionary") ;
      [skin pushNSObject:[thePlace ISOcountryCode]] ;           lua_setfield(L, -2, "countryCode") ;
      [skin pushNSObject:[thePlace country]] ;                  lua_setfield(L, -2, "country") ;
      [skin pushNSObject:[thePlace postalCode]] ;               lua_setfield(L, -2, "postalCode") ;
      [skin pushNSObject:[thePlace administrativeArea]] ;       lua_setfield(L, -2, "administrativeArea") ;
      [skin pushNSObject:[thePlace subAdministrativeArea]] ;    lua_setfield(L, -2, "subAdministrativeArea") ;
      [skin pushNSObject:[thePlace locality]] ;                 lua_setfield(L, -2, "locality") ;
      [skin pushNSObject:[thePlace subLocality]] ;              lua_setfield(L, -2, "subLocality") ;
      [skin pushNSObject:[thePlace thoroughfare]] ;             lua_setfield(L, -2, "thoroughfare") ;
      [skin pushNSObject:[thePlace subThoroughfare]] ;          lua_setfield(L, -2, "subThoroughfare") ;
      [skin pushNSObject:[thePlace region]] ;                   lua_setfield(L, -2, "region") ;
      // timezone added in OS X 10.11
      if ([thePlace respondsToSelector:@selector(timeZone)]) {
          [skin pushNSObject:[[thePlace performSelector:@selector(timeZone)] abbreviation]] ;
          lua_setfield(L, -2, "timeZone") ;
      }
      [skin pushNSObject:[thePlace inlandWater]] ;              lua_setfield(L, -2, "inlandWater") ;
      [skin pushNSObject:[thePlace ocean]] ;                    lua_setfield(L, -2, "ocean") ;
      [skin pushNSObject:[thePlace areasOfInterest]] ;          lua_setfield(L, -2, "areasOfInterest") ;
    return 1 ;
}

#pragma mark - Hammerspoon/Lua Infrastructure

static int clgeocoder_tostring(lua_State* L) {
    LuaSkin *skin = [LuaSkin sharedWithState:L] ;
    CLGeocoder *obj = [skin luaObjectAtIndex:1 toClass:"CLGeocoder"] ;
    NSString *title = obj.geocoding ? @"geocoding" : @"idle" ;
    [skin pushNSObject:[NSString stringWithFormat:@"%s: %@ (%p)", GEOCODE_UD_TAG, title, lua_topointer(L, 1)]] ;
    return 1 ;
}

static int clgeocoder_eq(lua_State* L) {
// can't get here if at least one of us isn't a userdata type, and we only care if both types are ours,
// so use luaL_testudata before the macro causes a lua error
    if (luaL_testudata(L, 1, GEOCODE_UD_TAG) && luaL_testudata(L, 2, GEOCODE_UD_TAG)) {
        LuaSkin *skin = [LuaSkin sharedWithState:L] ;
        CLGeocoder *obj1 = [skin luaObjectAtIndex:1 toClass:"CLGeocoder"] ;
        CLGeocoder *obj2 = [skin luaObjectAtIndex:2 toClass:"CLGeocoder"] ;
        lua_pushboolean(L, [obj1 isEqualTo:obj2]) ;
    } else {
        lua_pushboolean(L, NO) ;
    }
    return 1 ;
}

static int clgeocoder_gc(lua_State* L) {
    CLGeocoder *obj = get_objectFromUserdata(__bridge_transfer CLGeocoder, L, 1, GEOCODE_UD_TAG) ;
    if (obj) {
        [obj cancelGeocode] ;
        obj = nil ;
    }
    // Remove the Metatable so future use of the variable in Lua won't think its valid
    lua_pushnil(L) ;
    lua_setmetatable(L, 1) ;
    return 0 ;
}

static int meta_gc(lua_State* L) {
    LuaSkin *skin = [LuaSkin sharedWithState:L] ;
    [backgroundCallbacks enumerateObjectsUsingBlock:^(NSNumber *ref, __unused BOOL *stop) {
        [skin luaUnref:refTable ref:ref.intValue] ;
    }] ;
    [backgroundCallbacks removeAllObjects] ;

    // make sure we don't get a last-minute callback during teardown
    callbackRef = [skin luaUnref:refTable ref:callbackRef] ;
    if (location) {
        if (location.manager) {
            location.manager.delegate = nil ;
            [location.manager stopUpdatingLocation] ;
            for (CLRegion *region in [location.manager monitoredRegions]) {
                [location.manager stopMonitoringForRegion:region] ;
            }
            location.manager = nil ;
        }
        location = nil ;
    }
    return 0 ;
}

static const luaL_Reg clgeocode_moduleLib[] = {
    {"lookupAddress",     clgeocoder_lookupAddress},
    {"lookupLocation",    clgeocoder_lookupLocation},
    {"lookupAddressNear", clgeocoder_lookupAddressNear},
    {NULL,                NULL}
};

// Metatable for userdata objects
static const luaL_Reg clgeocoder_metaLib[] = {
    {"geocoding",  clgeocoder_isGeocoding},
    {"cancel",     clgeocoder_cancelGeocoding},

    {"__tostring", clgeocoder_tostring},
    {"__eq",       clgeocoder_eq},
    {"__gc",       clgeocoder_gc},
    {NULL,         NULL}
};

// Functions for returned object when module loads
static luaL_Reg moduleLib[] = {
    {"servicesEnabled",        location_locationServicesEnabled},
    {"authorizationStatus",    location_authorizationStatus},
    {"distance",               location_distanceBetween},
    {"start",                  location_startWatching},
    {"stop",                   location_stopWatching},
    {"get",                    location_getLocation},
    {"dstOffset",              location_dstOffset},
    {"sunrise",                location_sunrise},
    {"sunset",                 location_sunset},

    {"_registerCallback",      location_registerCallback},
    {"_monitoredRegions",      location_monitoredRegions},
    {"_addMonitoredRegion",    location_addMonitoredRegion},
    {"_removeMonitoredRegion", location_removeMonitoredRegion},
    {"_fakeLocationChange",    location_fakeLocationChange},

    {NULL,                     NULL}
};

// Metatable for module, if needed
static const luaL_Reg module_metaLib[] = {
    {"__gc", meta_gc},
    {NULL,   NULL}
};

int luaopen_hs_location_internal(lua_State *L) {
    LuaSkin *skin = [LuaSkin sharedWithState:L] ;

    // in case a reload skipped meta_gc for some reason (e.g. module got resurrected right
    // before gc_finalize), kick off the object's dealloc method
    if (location) location = nil ;

    refTable = [skin registerLibrary:USERDATA_TAG functions:moduleLib metaFunctions:module_metaLib] ;

    [skin registerPushNSHelper:pushCLLocation             forClass:"CLLocation"] ;
    [skin registerLuaObjectHelper:CLLocationFromLua       forClass:"CLLocation"
                                                  withTableMapping:"CLLocation"] ;

    [skin registerPushNSHelper:pushCLCircularRegion       forClass:"CLCircularRegion"] ;
    [skin registerLuaObjectHelper:CLCircularRegionFromLua forClass:"CLCircularRegion"
                                                  withTableMapping:"CLCircularRegion"] ;

    // hs.location.geocoder submodule

    luaL_newlib(L, clgeocode_moduleLib) ; lua_setfield(L, -2, "geocoder") ;
    [skin registerObject:GEOCODE_UD_TAG objectFunctions:clgeocoder_metaLib] ;

    [skin registerPushNSHelper:pushCLGeocoder             forClass:"CLGeocoder"];
    [skin registerLuaObjectHelper:toCLGeocoderFromLua     forClass:"CLGeocoder"
                                               withUserdataMapping:GEOCODE_UD_TAG];

    [skin registerPushNSHelper:pushCLPlacemark            forClass:"CLPlacemark"] ;

    backgroundCallbacks = [NSMutableSet set] ;
    return 1;
}<|MERGE_RESOLUTION|>--- conflicted
+++ resolved
@@ -8,13 +8,8 @@
 
 static const char *USERDATA_TAG   = "hs.location" ;
 static const char *GEOCODE_UD_TAG = "hs.location.geocode" ;
-<<<<<<< HEAD
-static LSRefTable  refTable       = LUA_NOREF;
-static int        callbackRef     = LUA_NOREF ;
-=======
 static LSRefTable  refTable;
 static int         callbackRef     = LUA_NOREF ;
->>>>>>> dc031fbb
 static HSLocation *location ;
 
 #define get_objectFromUserdata(objType, L, idx, tag) (objType*)*((void**)luaL_checkudata(L, idx, tag))
