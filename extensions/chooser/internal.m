#import <Cocoa/Cocoa.h>
#import <LuaSkin/LuaSkin.h>
#import "chooser.h"

#define get_objectFromUserdata(objType, L, idx, tag) (objType*)*((void**)luaL_checkudata(L, idx, tag))

<<<<<<< HEAD
static LSRefTable refTable = LUA_NOREF;
=======
static LSRefTable refTable;
>>>>>>> dc031fbb

#pragma mark - Lua API defines
static int userdata_gc(lua_State *L);

#pragma mark - Lua API - Constructors

/// hs.chooser.new(completionFn) -> hs.chooser object
/// Constructor
/// Creates a new chooser object
///
/// Parameters:
///  * completionFn - A function that will be called when the chooser is dismissed. It should accept one parameter, which will be nil if the user dismissed the chooser window, otherwise it will be a table containing whatever information you supplied for the item the user chose.
///
/// Returns:
///  * An `hs.chooser` object
///
/// Notes:
///  * As of macOS Sierra and later, if you want a `hs.chooser` object to appear above full-screen windows you must hide the Hammerspoon Dock icon first using: `hs.dockicon.hide()`
static int chooserNew(lua_State *L) {
    LuaSkin *skin = [LuaSkin sharedWithState:L];
    [skin checkArgs:LS_TFUNCTION, LS_TBREAK];

    // Parse function arguents
    lua_pushvalue(L, 1);
    int completionCallbackRef = [skin luaRef:refTable];

    // Create the HSChooser object with our arguments
    HSChooser *chooser = [[HSChooser alloc] initWithRefTable:refTable completionCallbackRef:completionCallbackRef];
    [skin pushNSObject:chooser];

    return 1;
}

#pragma mark - Lua API - Methods

/// hs.chooser:show([topLeftPoint]) -> hs.chooser object
/// Method
/// Displays the chooser
///
/// Parameters:
///  * An optional `hs.geometry` point object describing the absolute screen co-ordinates for the top left point of the chooser window. Defaults to centering the window on the primary screen
///
/// Returns:
///  * The hs.chooser object
static int chooserShow(lua_State *L) {
    LuaSkin *skin = [LuaSkin sharedWithState:L];
    [skin checkArgs:LS_TUSERDATA, USERDATA_TAG, LS_TTABLE | LS_TOPTIONAL, LS_TBREAK];

    HSChooser *chooser = [skin toNSObjectAtIndex:1];

    if (lua_type(L, 2) == LUA_TTABLE) {
        NSPoint userTopLeft = [skin tableToPointAtIndex:2];
        NSPoint topLeft = NSMakePoint(userTopLeft.x, [NSScreen screens][0].frame.size.height - userTopLeft.y);
        [chooser showAtPoint:topLeft];
    } else {
        [chooser show];
    }

    lua_pushvalue(L, 1);
    return 1;
}

/// hs.chooser:hide() -> hs.chooser object
/// Method
/// Hides the chooser
///
/// Parameters:
///  * None
///
/// Returns:
///  * The `hs.chooser` object
static int chooserHide(lua_State *L) {
    LuaSkin *skin = [LuaSkin sharedWithState:L];
    [skin checkArgs:LS_TUSERDATA, USERDATA_TAG, LS_TBREAK];

    HSChooser *chooser = [skin toNSObjectAtIndex:1];

    [chooser hide];

    lua_pushvalue(L, 1);
    return 1;
}

/// hs.chooser:isVisible() -> boolean
/// Method
/// Checks if the chooser is currently displayed
///
/// Parameters:
///  * None
///
/// Returns:
///  * A boolean, true if the chooser is displayed on screen, false if not
static int chooserIsVisible(lua_State *L) {
    LuaSkin *skin = [LuaSkin sharedWithState:L];
    [skin checkArgs:LS_TUSERDATA, USERDATA_TAG, LS_TBREAK];

    HSChooser *chooser = [skin toNSObjectAtIndex:1];

    lua_pushboolean(L, [chooser isVisible]);
    return 1;
}

/// hs.chooser:choices(choices) -> hs.chooser object
/// Method
/// Sets the choices for a chooser
///
/// Parameters:
///  * choices - Either a function to call when the list of choices is needed, or nil to remove any existing choices/callback, or a table containing static choices.
///
/// Returns:
///  * The `hs.chooser` object
///
/// Notes:
///  * The table of choices (be it provided statically, or returned by the callback) must contain at least the following keys for each choice:
///   * text - A string or hs.styledtext object that will be shown as the main text of the choice
///  * Each choice may also optionally contain the following keys:
///   * subText - A string or hs.styledtext object that will be shown underneath the main text of the choice
///   * image - An `hs.image` image object that will be displayed next to the choice
///   * valid - A boolean that defaults to `true`, if set to `false` selecting the choice will invoke the `invalidCallback` method instead of dismissing the chooser
///  * Any other keys/values in each choice table will be retained by the chooser and returned to the completion callback when a choice is made. This is useful for storing UUIDs or other non-user-facing information, however, it is important to note that you should not store userdata objects in the table - it is run through internal conversion functions, so only basic Lua types should be stored.
///  * If a function is given, it will be called once, when the chooser window is displayed. The results are then cached until this method is called again, or `hs.chooser:refreshChoicesCallback()` is called.
///  * If you're using a hs.styledtext object for text or subText choices, make sure you specify a color, otherwise your text could appear transparent depending on the bgDark setting.
///
/// Example:
///  ```
/// local choices = {
///  {
///   ["text"] = "First Choice",
///   ["subText"] = "This is the subtext of the first choice",
///   ["uuid"] = "0001"
///  },
///  { ["text"] = "Second Option",
///    ["subText"] = "I wonder what I should type here?",
///    ["uuid"] = "Bbbb"
///  },
///  { ["text"] = hs.styledtext.new("Third Possibility", {font={size=18}, color=hs.drawing.color.definedCollections.hammerspoon.green}),
///    ["subText"] = "What a lot of choosing there is going on here!",
///    ["uuid"] = "III3"
///  },
/// }
///  ```
static int chooserSetChoices(lua_State *L) {
    BOOL staticChoicesTypeCheckPass = NO;

    LuaSkin *skin = [LuaSkin sharedWithState:L];
    [skin checkArgs:LS_TUSERDATA, USERDATA_TAG, LS_TFUNCTION | LS_TTABLE | LS_TNIL, LS_TBREAK];

    HSChooser *chooser = [skin toNSObjectAtIndex:1];

    chooser.choicesCallbackRef = [skin luaUnref:refTable ref:chooser.choicesCallbackRef];
    [chooser clearChoices];

    switch (lua_type(L, 2)) {
        case LUA_TNIL:
            break;

        case LUA_TFUNCTION:
            chooser.choicesCallbackRef = [skin luaRef:refTable atIndex:2];
            break;

        case LUA_TTABLE:
            chooser.choicesCallbackRef = [skin luaUnref:refTable ref:chooser.choicesCallbackRef];
            chooser.currentStaticChoices = [skin toNSObjectAtIndex:2];
            if ([chooser.currentStaticChoices isKindOfClass:[NSArray class]]) {
                staticChoicesTypeCheckPass = YES;

                for (id arrayElement in chooser.currentStaticChoices) {
                    if (![arrayElement isKindOfClass:[NSDictionary class]]) {
                        // We have something that doesn't conform, so we might as well break out of the loop immediately
                        staticChoicesTypeCheckPass = NO;
                        break;
                    }
                }
            }

            if (!staticChoicesTypeCheckPass) {
                [skin logError:@"hs.chooser:choices() table could not be parsed correctly."];
                chooser.currentStaticChoices = nil;
            }
            break;

        default:
            [skin logBreadcrumb:@"ERROR: Unknown type passed to hs.chooser:choices(). This should not be possible"];
            break;
    }

    [chooser updateChoices];

    lua_pushvalue(L, 1);
    return 1;
}

/// hs.chooser:hideCallback([fn]) -> hs.chooser object
/// Method
/// Sets/clears a callback for when the chooser window is hidden
///
/// Parameters:
///  * fn - An optional function that will be called when the chooser window is hidden. If this parameter is omitted, the existing callback will be removed.
///
/// Returns:
///  * The hs.chooser object
///
/// Notes:
///  * This callback is called *after* the chooser is hidden.
///  * This callback is called *after* hs.chooser.globalCallback.
static int chooserHideCallback(lua_State *L) {
    LuaSkin *skin = [LuaSkin sharedWithState:L];
    [skin checkArgs:LS_TUSERDATA, USERDATA_TAG, LS_TFUNCTION|LS_TOPTIONAL, LS_TBREAK];

    HSChooser *chooser = [skin toNSObjectAtIndex:1];

    chooser.hideCallbackRef = [skin luaUnref:refTable ref:chooser.hideCallbackRef];

    if (lua_type(L, 2) == LUA_TFUNCTION) {
        chooser.hideCallbackRef = [skin luaRef:refTable atIndex:2];
    }

    lua_pushvalue(L, 1);
    return 1;
}

/// hs.chooser:showCallback([fn]) -> hs.chooser object
/// Method
/// Sets/clears a callback for when the chooser window is shown
///
/// Parameters:
///  * fn - An optional function that will be called when the chooser window is shown. If this parameter is omitted, the existing callback will be removed.
///
/// Returns:
///  * The hs.chooser object
///
/// Notes:
///  * This callback is called *after* the chooser is shown. To execute code just before it's shown (and/or after it's removed) see `hs.chooser.globalCallback`
static int chooserShowCallback(lua_State *L) {
    LuaSkin *skin = [LuaSkin sharedWithState:L];
    [skin checkArgs:LS_TUSERDATA, USERDATA_TAG, LS_TFUNCTION|LS_TOPTIONAL, LS_TBREAK];

    HSChooser *chooser = [skin toNSObjectAtIndex:1];

    chooser.showCallbackRef = [skin luaUnref:refTable ref:chooser.showCallbackRef];

    if (lua_type(L, 2) == LUA_TFUNCTION) {
        chooser.showCallbackRef = [skin luaRef:refTable atIndex:2];
    }

    lua_pushvalue(L, 1);
    return 1;
}

/// hs.chooser:refreshChoicesCallback([reload]) -> hs.chooser object
/// Method
/// Refreshes the choices data from a callback
///
/// Parameters:
///  * reload - An optional parameter that reloads the chooser results to take into account the current query string (defaults to `false`)
///
/// Returns:
///  * The `hs.chooser` object
///
/// Notes:
///  * This method will do nothing if you have not set a function with `hs.chooser:choices()`
static int chooserRefreshChoicesCallback(lua_State *L) {
    LuaSkin *skin = [LuaSkin sharedWithState:L];
    [skin checkArgs:LS_TUSERDATA, USERDATA_TAG, LS_TBOOLEAN | LS_TOPTIONAL, LS_TBREAK];

    HSChooser *chooser = [skin toNSObjectAtIndex:1];

    BOOL reload;
    reload = lua_toboolean(L, 2);

    if (chooser.choicesCallbackRef != LUA_NOREF && chooser.choicesCallbackRef != LUA_REFNIL) {
        [chooser clearChoices];
        [chooser getChoices];
        [chooser updateChoices];
        if (reload == YES) {
            [chooser controlTextDidChange:[NSNotification notificationWithName:@"Unused" object:nil]];
        }
    }

    lua_pushvalue(L, 1);
    return 1;
}

/// hs.chooser:query([queryString]) -> hs.chooser object or string
/// Method
/// Sets/gets the search string
///
/// Parameters:
///  * queryString - An optional string to search for, or an explicit nil to clear the query. If omitted, the current contents of the search box are returned
///
/// Returns:
///  * The `hs.chooser` object or a string
///
/// Notes:
///  * You can provide an explicit nil or empty string to clear the current query string.
static int chooserSetQuery(lua_State *L) {
    LuaSkin *skin = [LuaSkin sharedWithState:L];
    [skin checkArgs:LS_TUSERDATA, USERDATA_TAG, LS_TSTRING | LS_TNIL | LS_TOPTIONAL, LS_TBREAK];

    HSChooser *chooser = [skin toNSObjectAtIndex:1];

    if (lua_gettop(L) == 1) {
        [skin pushNSObject:chooser.queryField.stringValue];
    } else {
        switch (lua_type(L, 2)) {
            case LUA_TSTRING:
                chooser.queryField.stringValue = [skin toNSObjectAtIndex:2];
                lua_pushvalue(L, 1);
                break;

            case LUA_TNIL:
                chooser.queryField.stringValue = @"" ;
                lua_pushvalue(L, 1);
                break;

            default:
                NSLog(@"ERROR: Unknown type passed to hs.chooser:query(). This should not be possible");
                lua_pushnil(L);
                break;
        }
    }
    return 1;
}

/// hs.chooser:placeholderText([placeholderText]) -> hs.chooser object or string
/// Method
/// Sets/gets placeholder text that is shown in the query text field when no other text is present
///
/// Parameters:
///  * placeholderText - An optional string for placeholder text. If this parameter is omitted, the existing placeholder text will be returned.
///
/// Returns:
///  * The hs.chooser object, or the existing placeholder text
static int chooserPlaceholder(lua_State *L) {
    LuaSkin *skin = [LuaSkin sharedWithState:L];
    [skin checkArgs: LS_TUSERDATA, USERDATA_TAG, LS_TSTRING | LS_TNIL | LS_TOPTIONAL, LS_TBREAK];

    HSChooser *chooser = [skin toNSObjectAtIndex:1];

    if (lua_gettop(L) == 1) {
        NSObject *placeholderString = chooser.queryField.placeholderAttributedString ;
        if (!placeholderString) placeholderString = chooser.queryField.placeholderString ;
        [skin pushNSObject:placeholderString] ;
    } else {
        chooser.queryField.placeholderAttributedString = [skin toNSObjectAtIndex:2];
        lua_settop(L, 1);
    }
    return 1;
}

/// hs.chooser:queryChangedCallback([fn]) -> hs.chooser object
/// Method
/// Sets/clears a callback for when the search query changes
///
/// Parameters:
///  * fn - An optional function that will be called whenever the search query changes. If this parameter is omitted, the existing callback will be removed.
///
/// Returns:
///  * The hs.chooser object
///
/// Notes:
///  * As the user is typing, the callback function will be called for every keypress. You may wish to do filtering on each call, or you may wish to use a delayed `hs.timer` object to only react when they have finished typing.
///  * The callback function should accept a single argument:
///   * A string containing the new search query
static int chooserQueryCallback(lua_State *L) {
    LuaSkin *skin = [LuaSkin sharedWithState:L];
    [skin checkArgs:LS_TUSERDATA, USERDATA_TAG, LS_TFUNCTION|LS_TOPTIONAL, LS_TBREAK];

    HSChooser *chooser = [skin toNSObjectAtIndex:1];

    chooser.queryChangedCallbackRef = [skin luaUnref:refTable ref:chooser.queryChangedCallbackRef];

    if (lua_type(L, 2) == LUA_TFUNCTION) {
        chooser.queryChangedCallbackRef = [skin luaRef:refTable atIndex:2];
    }

    lua_pushvalue(L, 1);
    return 1;
}

/// hs.chooser:rightClickCallback([fn]) -> hs.chooser object
/// Method
/// Sets/clears a callback for right clicking on choices
///
/// Parameters:
///  * fn - An optional function that will be called whenever the user right clicks on a choice. If this parameter is omitted, the existing callback will be removed.
///
/// Returns:
///  * The `hs.chooser` object
///
/// Notes:
///   * The callback may accept one argument, the row the right click occurred in or 0 if there is currently no selectable row where the right click occurred. To determine the location of the mouse pointer at the right click, see `hs.mouse`.
///   * To display a context menu, see `hs.menubar`, specifically the `:popupMenu()` method
static int chooserRightClickCallback(lua_State *L) {
    LuaSkin *skin = [LuaSkin sharedWithState:L];
    [skin checkArgs:LS_TUSERDATA, USERDATA_TAG, LS_TFUNCTION|LS_TOPTIONAL, LS_TBREAK];

    HSChooser *chooser = [skin toNSObjectAtIndex:1];

    chooser.rightClickCallbackRef = [skin luaUnref:refTable ref:chooser.rightClickCallbackRef];

    if (lua_type(L, 2) == LUA_TFUNCTION) {
        chooser.rightClickCallbackRef = [skin luaRef:refTable atIndex:2];
    }

    lua_pushvalue(L, 1);
    return 1;
}

/// hs.chooser:invalidCallback([fn]) -> hs.chooser object
/// Method
/// Sets/clears a callback for invalid choices
///
/// Parameters:
///  * fn - An optional function that will be called whenever the user select an choice set as invalid. If this parameter is omitted, the existing callback will be removed.
///
/// Returns:
///  * The `hs.chooser` object
///
/// Notes:
///   * The callback may accept one argument, it will be a table containing whatever information you supplied for the item the user chose.
///   * To display a context menu, see `hs.menubar`, specifically the `:popupMenu()` method
static int chooserInvalidCallback(lua_State *L) {
    LuaSkin *skin = [LuaSkin sharedWithState:L];
    [skin checkArgs:LS_TUSERDATA, USERDATA_TAG, LS_TFUNCTION|LS_TOPTIONAL, LS_TBREAK];

    HSChooser *chooser = [skin toNSObjectAtIndex:1];

    chooser.invalidCallbackRef = [skin luaUnref:refTable ref:chooser.invalidCallbackRef];

    if (lua_type(L, 2) == LUA_TFUNCTION) {
        chooser.invalidCallbackRef = [skin luaRef:refTable atIndex:2];
    }

    lua_pushvalue(L, 1);
    return 1;
}

/// hs.chooser:delete()
/// Method
/// Deletes a chooser
///
/// Parameters:
///  * None
///
/// Returns:
///  * None
static int chooserDelete(lua_State *L) {
    LuaSkin *skin = [LuaSkin sharedWithState:L];
    [skin checkArgs:LS_TUSERDATA, USERDATA_TAG, LS_TBREAK];

    // FIXME: Should we force the selfRefCount to 1 here, so the _gc call definitely deletes the ObjC object?
    return userdata_gc(L);
}

/// hs.chooser:fgColor(color) -> hs.chooser object
/// Method
/// Sets the foreground color of the chooser
///
/// Parameters:
///  * color - An optional table containing a color specification (see `hs.drawing.color`), or nil to restore the default color. If this parameter is omitted, the existing color will be returned
///
/// Returns:
///  * The `hs.chooser` object or a color table
static int chooserSetFgColor(lua_State *L) {
    LuaSkin *skin = [LuaSkin sharedWithState:L];
    [skin checkArgs:LS_TUSERDATA, USERDATA_TAG, LS_TTABLE | LS_TNIL | LS_TOPTIONAL, LS_TBREAK];

    HSChooser *chooser = [skin toNSObjectAtIndex:1];

    switch (lua_type(L, 2)) {
        case LUA_TTABLE:
            chooser.fgColor = [skin luaObjectAtIndex:2 toClass:"NSColor"];
            lua_pushvalue(L, 1);
            break;

        case LUA_TNIL:
            chooser.fgColor = nil;
            lua_pushvalue(L, 1);
            break;

        case LUA_TNONE:
            [skin pushNSObject:chooser.fgColor];
            break;

        default:
            NSLog(@"ERROR: Unknown type in hs.chooser:bgColor(). This should not be possible");
            lua_pushnil(L);
            break;
    }

    return 1;
}

/// hs.chooser:subTextColor(color) -> hs.chooser object or hs.color object
/// Method
/// Sets the sub-text color of the chooser
///
/// Parameters:
///  * color - An optional table containing a color specification (see `hs.drawing.color`), or nil to restore the default color. If this parameter is omitted, the existing color will be returned
///
/// Returns:
///  * The `hs.chooser` object or a color table
static int chooserSetSubTextColor(lua_State *L) {
    LuaSkin *skin = [LuaSkin sharedWithState:L];
    [skin checkArgs:LS_TUSERDATA, USERDATA_TAG, LS_TTABLE | LS_TNIL | LS_TOPTIONAL, LS_TBREAK];

    HSChooser *chooser = [skin toNSObjectAtIndex:1];

    switch (lua_type(L, 2)) {
        case LUA_TTABLE:
            chooser.subTextColor = [skin luaObjectAtIndex:2 toClass:"NSColor"];
            lua_pushvalue(L, 1);
            break;

        case LUA_TNIL:
            chooser.subTextColor = nil;
            lua_pushvalue(L, 1);
            break;

        case LUA_TNONE:
            [skin pushNSObject:chooser.subTextColor];
            break;

        default:
            NSLog(@"ERROR: Unknown type in hs.chooser:bgColor(). This should not be possible");
            lua_pushnil(L);
            break;
    }

    return 1;
}

/// hs.chooser:bgDark([beDark]) -> hs.chooser object or boolean
/// Method
/// Sets the background of the chooser between light and dark
///
/// Parameters:
///  * beDark - A optional boolean, true to be dark, false to be light. If this parameter is omitted, the current setting will be returned
///
/// Returns:
///  * The `hs.chooser` object or a boolean, true if the window is dark, false if it is light
///
/// Notes:
///  * The text colors will not automatically change when you toggle the darkness of the chooser window, you should also set appropriate colors with `hs.chooser:fgColor()` and `hs.chooser:subTextColor()`
static int chooserSetBgDark(lua_State *L) {
    LuaSkin *skin = [LuaSkin sharedWithState:L];
    [skin checkArgs:LS_TUSERDATA, USERDATA_TAG, LS_TNIL | LS_TBOOLEAN | LS_TOPTIONAL, LS_TBREAK];

    HSChooser *chooser = [skin toNSObjectAtIndex:1];

    BOOL beDark;

    switch (lua_type(L, 2)) {
        case LUA_TNIL:
            [chooser setBgLightDark:[NSNotification notificationWithName:@"UNUSED" object:nil]];
            lua_pushvalue(L, 1);
            break;

        case LUA_TBOOLEAN:
            beDark = lua_toboolean(L, 2);
            [chooser setBgLightDark:[NSNotification notificationWithName:@"UNUSED" object:[NSNumber numberWithBool:beDark]]];
            lua_pushvalue(L, 1);
            break;

        case LUA_TNONE:
            lua_pushboolean(L, [chooser isBgLightDark]);
            break;

        default:
            NSLog(@"ERROR: Unknown type in hs.chooser:bgDark(). This should not be possible");
            lua_pushnil(L);
            break;
    }

    return 1;
}

/// hs.chooser:searchSubText([searchSubText]) -> hs.chooser object or boolean
/// Method
/// Gets/Sets whether the chooser should search in the sub-text of each item
///
/// Parameters:
///  * searchSubText - An optional boolean, true to search sub-text, false to not search sub-text. If this parameter is omitted, the current configuration value will be returned
///
/// Returns:
///  * The `hs.chooser` object if a value was set, or a boolean if no parameter was passed
///
/// Notes:
///  * This should be used before a chooser has been displayed
static int chooserSetSearchSubText(lua_State *L) {
    LuaSkin *skin = [LuaSkin sharedWithState:L];
    [skin checkArgs:LS_TUSERDATA, USERDATA_TAG, LS_TBOOLEAN | LS_TOPTIONAL, LS_TBREAK];

    HSChooser *chooser = [skin toNSObjectAtIndex:1];

    switch (lua_type(L, 2)) {
        case LUA_TBOOLEAN:
            chooser.searchSubText = lua_toboolean(L, 2);
            lua_pushvalue(L, 1);
            break;

        case LUA_TNONE:
            lua_pushboolean(L, chooser.searchSubText);
            return 1;

        default:
            NSLog(@"ERROR: Unknown type passed to hs.chooser:searchSubText(). This should not be possible");
            lua_pushnil(L);
            break;
    }

    return 1;
}

/// hs.chooser:width([percent]) -> hs.chooser object or number
/// Method
/// Gets/Sets the width of the chooser
///
/// Parameters:
///  * percent - An optional number indicating the percentage of the width of the screen that the chooser should occupy. If this parameter is omitted, the current width will be returned
///
/// Returns:
///  * The `hs.chooser` object or a number
///
/// Notes:
///  * This should be used before a chooser has been displayed
static int chooserSetWidth(lua_State *L) {
    LuaSkin *skin = [LuaSkin sharedWithState:L];
    [skin checkArgs:LS_TUSERDATA, USERDATA_TAG, LS_TNUMBER | LS_TOPTIONAL, LS_TBREAK];

    HSChooser *chooser = [skin toNSObjectAtIndex:1];

    switch (lua_type(L, 2)) {
        case LUA_TNUMBER:
            chooser.width = (CGFloat)lua_tonumber(L, 2);
            lua_pushvalue(L, 1);
            break;

        case LUA_TNONE:
            lua_pushnumber(L, chooser.width);
            break;

        default:
            NSLog(@"ERROR: Unknown type passed to hs.chooser:width(). This should not be possible");
            lua_pushnil(L);
            break;
    }

    return 1;
}

/// hs.chooser:rows([numRows]) -> hs.chooser object or number
/// Method
/// Gets/Sets the number of rows that will be shown
///
/// Parameters:
///  * numRows - An optional number of choices to show (i.e. the vertical height of the chooser window). If this parameter is omitted, the current value will be returned
///
/// Returns:
///  * The `hs.chooser` object or a number
static int chooserSetNumRows(lua_State *L) {
    LuaSkin *skin = [LuaSkin sharedWithState:L];
    [skin checkArgs:LS_TUSERDATA, USERDATA_TAG, LS_TNUMBER | LS_TOPTIONAL, LS_TBREAK];

    HSChooser *chooser = [skin toNSObjectAtIndex:1];

    switch (lua_type(L, 2)) {
        case LUA_TNUMBER:
            chooser.numRows = (NSInteger)lua_tointeger(L, 2);
            lua_pushvalue(L, 1);
            break;

        case LUA_TNONE:
            lua_pushinteger(L, chooser.numRows);
            break;

        default:
            NSLog(@"ERROR: Unknown type passed to hs.chooser:rows(). This should not be possible");
            lua_pushnil(L);
            break;
    }

    return 1;
}

/// hs.chooser:selectedRow([row]) -> number
/// Method
/// Get or set the currently selected row
///
/// Parameters:
///  * `row` - an optional integer specifying the row to select.
///
/// Returns:
///  * If an argument is provided, returns the hs.chooser object; otherwise returns a number containing the row currently selected (i.e. the one highlighted in the UI)
static int chooserSelectedRow(lua_State *L) {
    LuaSkin *skin = [LuaSkin sharedWithState:L];
    [skin checkArgs:LS_TUSERDATA, USERDATA_TAG, LS_TNUMBER | LS_TINTEGER | LS_TOPTIONAL, LS_TBREAK];

    HSChooser *chooser = [skin toNSObjectAtIndex:1];

    if (lua_gettop(L) == 1) {
        NSInteger selectedRow = chooser.choicesTableView.selectedRow;
        lua_pushinteger(L, (lua_Integer)selectedRow + 1);
    } else {
        NSInteger maxRow = chooser.choicesTableView.numberOfRows - 1;
        NSInteger newRow = lua_tointeger(L, 2) - 1 ;
        newRow = (newRow < 0) ? 0 : ((newRow > maxRow) ? maxRow : newRow) ;
        [chooser.choicesTableView selectRowIndexes:[NSIndexSet indexSetWithIndex:newRow] byExtendingSelection:NO] ;
        [chooser.choicesTableView scrollRowToVisible:newRow];
        lua_pushvalue(L, 1) ;
    }
    return 1;
}

/// hs.chooser:selectedRowContents([row]) -> table
/// Method
/// Returns the contents of the currently selected or specified row
///
/// Parameters:
///  * `row` - an optional integer specifying the specific row to return the contents of
///
/// Returns:
///  * a table containing whatever information was supplied for the row currently selected or an empty table if no row is selected or the specified row does not exist.
static int chooserSelectedRowContents(lua_State *L) {
    LuaSkin *skin = [LuaSkin sharedWithState:L];
    [skin checkArgs:LS_TUSERDATA, USERDATA_TAG, LS_TNUMBER | LS_TOPTIONAL, LS_TBREAK];
    HSChooser *chooser = [skin toNSObjectAtIndex:1];

    NSInteger selectedRow = (lua_gettop(L) == 1) ? chooser.choicesTableView.selectedRow : (lua_tointeger(L, 2) - 1) ;
    if (selectedRow >= 0 && selectedRow < chooser.choicesTableView.numberOfRows) {
        [skin pushNSObject:[[chooser getChoices] objectAtIndex:selectedRow]];
    } else {
        lua_newtable(L) ;
    }
    return 1 ;
}

/// hs.chooser:select([row]) -> hs.chooser object
/// Method
/// Closes the chooser by selecting the specified row, or the currently selected row if not given
///
/// Parameters:
///  * `row` - an optional integer specifying the row to select.
///
/// Returns:
///  * The `hs.chooser` object
static int chooserSelect(lua_State *L) {
    LuaSkin *skin = [LuaSkin sharedWithState:L];
    [skin checkArgs:LS_TUSERDATA, USERDATA_TAG, LS_TNUMBER | LS_TOPTIONAL, LS_TBREAK];

    HSChooser *chooser = [skin toNSObjectAtIndex:1];

    chooserSelectedRow(L);
    lua_pop(L, 1);

    [chooser queryDidPressEnter:nil];

    lua_pushvalue(L, 1);
    return 1;
}

/// hs.chooser:cancel() -> hs.chooser object
/// Method
/// Cancels the chooser
///
/// Parameters:
///  * None
///
/// Returns:
///  * The `hs.chooser` object
static int chooserCancel(lua_State *L) {
    LuaSkin *skin = [LuaSkin sharedWithState:L];
    [skin checkArgs:LS_TUSERDATA, USERDATA_TAG, LS_TBREAK];
    HSChooser *chooser = [skin toNSObjectAtIndex:1];

    [chooser cancel:nil];

    lua_pushvalue(L, 1);
    return 1;
}

#pragma mark - Lua<->NSObject Conversion Functions
// These must not throw a lua error to ensure LuaSkin can safely be used from Objective-C
// delegates and blocks.

static int pushHSChooser(lua_State *L, id obj) {
    HSChooser *value = obj;
    value.selfRefCount++;
    void** valuePtr = lua_newuserdata(L, sizeof(HSChooser *));
    *valuePtr = (__bridge_retained void *)value;
    luaL_getmetatable(L, USERDATA_TAG);
    lua_setmetatable(L, -2);
    return 1;
}

static id toHSChooserFromLua(lua_State *L, int idx) {
    LuaSkin *skin = [LuaSkin sharedWithState:L] ;
    HSChooser *value ;
    if (luaL_testudata(L, idx, USERDATA_TAG)) {
        value = get_objectFromUserdata(__bridge HSChooser, L, idx, USERDATA_TAG) ;
    } else {
        [skin logError:[NSString stringWithFormat:@"expected %s object, found %s", USERDATA_TAG,
                        lua_typename(L, lua_type(L, idx))]] ;
    }
    return value ;
}

#pragma mark - Hammerspoon Infrastructure

static int userdata_tostring(lua_State* L) {
    LuaSkin *skin = [LuaSkin sharedWithState:L];
    HSChooser *chooser = [skin toNSObjectAtIndex:1];
    [skin pushNSObject:[NSString stringWithFormat:@"%s: (%@)", USERDATA_TAG, chooser]];
    return 1;
}

static int userdata_eq(lua_State* L) {
    // can't get here if at least one of us isn't a userdata type, and we only care if both types are ours,
    // so use luaL_testudata before the macro causes a lua error
    if (luaL_testudata(L, 1, USERDATA_TAG) && luaL_testudata(L, 2, USERDATA_TAG)) {
        LuaSkin *skin = [LuaSkin sharedWithState:L] ;
        HSChooser *obj1 = [skin luaObjectAtIndex:1 toClass:"HSChooser"] ;
        HSChooser *obj2 = [skin luaObjectAtIndex:2 toClass:"HSChooser"] ;
        lua_pushboolean(L, [obj1 isEqualTo:obj2]) ;
    } else {
        lua_pushboolean(L, NO) ;
    }
    return 1 ;
}
static int userdata_gc(lua_State* L) {
    LuaSkin *skin = [LuaSkin sharedWithState:L];
    [skin checkArgs:LS_TUSERDATA, USERDATA_TAG, LS_TBREAK];
    HSChooser *chooser = get_objectFromUserdata(__bridge_transfer HSChooser, L, 1, USERDATA_TAG);
    if (chooser) {
        chooser.selfRefCount--;
        if (chooser.selfRefCount == 0) {
            chooser.hideCallbackRef = [skin luaUnref:refTable ref:chooser.hideCallbackRef];
            chooser.showCallbackRef = [skin luaUnref:refTable ref:chooser.showCallbackRef];
            chooser.choicesCallbackRef = [skin luaUnref:refTable ref:chooser.choicesCallbackRef];
            chooser.queryChangedCallbackRef = [skin luaUnref:refTable ref:chooser.queryChangedCallbackRef];
            chooser.completionCallbackRef = [skin luaUnref:refTable ref:chooser.completionCallbackRef];
            chooser.rightClickCallbackRef = [skin luaUnref:refTable ref:chooser.rightClickCallbackRef];
            chooser.invalidCallbackRef = [skin luaUnref:refTable ref:chooser.invalidCallbackRef];
            chooser.isObservingThemeChanges = NO;  // Stop observing for interface theme changes.

            NSWindow *theWindow = chooser.window ;
            if (theWindow.toolbar) {
                theWindow.toolbar.visible = NO ;
                theWindow.toolbar = nil ;
            }

            chooser = nil;
        }
    }

    // Remove the Metatable so future use of the variable in Lua won't think its valid
    lua_pushnil(L) ;
    lua_setmetatable(L, 1) ;
    return 0;
}

static const luaL_Reg chooserLib[] = {
    {"new", chooserNew},

    {NULL, NULL}
};

// Metatable for userdata objects
static const luaL_Reg userdataLib[] = {
    {"show", chooserShow},
    {"hide", chooserHide},
    {"isVisible", chooserIsVisible},
    {"choices", chooserSetChoices},
    {"hideCallback", chooserHideCallback},
    {"showCallback", chooserShowCallback},
    {"queryChangedCallback", chooserQueryCallback},
    {"query", chooserSetQuery},
    {"delete", chooserDelete},
    {"refreshChoicesCallback", chooserRefreshChoicesCallback},
    {"rightClickCallback", chooserRightClickCallback},
    {"invalidCallback", chooserInvalidCallback},
    {"selectedRow", chooserSelectedRow},
    {"selectedRowContents", chooserSelectedRowContents},
    {"select", chooserSelect},
    {"cancel", chooserCancel},
    {"fgColor", chooserSetFgColor},
    {"subTextColor", chooserSetSubTextColor},
    {"bgDark", chooserSetBgDark},
    {"placeholderText", chooserPlaceholder},
    {"searchSubText", chooserSetSearchSubText},
    {"width", chooserSetWidth},
    {"rows", chooserSetNumRows},

    {"__tostring", userdata_tostring},
    {"__eq", userdata_eq},
    {"__gc", userdata_gc},
    {NULL, NULL}
};

int luaopen_hs_chooser_internal(lua_State* L) {
    LuaSkin *skin = [LuaSkin sharedWithState:L];
    refTable = [skin registerLibraryWithObject:USERDATA_TAG
                                     functions:chooserLib
                                 metaFunctions:nil
                               objectFunctions:userdataLib];

    [skin registerPushNSHelper:pushHSChooser         forClass:"HSChooser"];
    [skin registerLuaObjectHelper:toHSChooserFromLua forClass:"HSChooser" withUserdataMapping:USERDATA_TAG];

    return 1;
}<|MERGE_RESOLUTION|>--- conflicted
+++ resolved
@@ -4,11 +4,7 @@
 
 #define get_objectFromUserdata(objType, L, idx, tag) (objType*)*((void**)luaL_checkudata(L, idx, tag))
 
-<<<<<<< HEAD
-static LSRefTable refTable = LUA_NOREF;
-=======
 static LSRefTable refTable;
->>>>>>> dc031fbb
 
 #pragma mark - Lua API defines
 static int userdata_gc(lua_State *L);
